--- conflicted
+++ resolved
@@ -221,11 +221,16 @@
 #define BFQ_MIN_TT		(2 * NSEC_PER_MSEC)
 
 /* hw_tag detection: parallel requests threshold and min samples needed. */
-#define BFQ_HW_QUEUE_THRESHOLD	4
+#define BFQ_HW_QUEUE_THRESHOLD	3
 #define BFQ_HW_QUEUE_SAMPLES	32
 
 #define BFQQ_SEEK_THR		(sector_t)(8 * 100)
 #define BFQQ_SECT_THR_NONROT	(sector_t)(2 * 32)
+#define BFQ_RQ_SEEKY(bfqd, last_pos, rq) \
+	(get_sdist(last_pos, rq) >			\
+	 BFQQ_SEEK_THR &&				\
+	 (!blk_queue_nonrot(bfqd->queue) ||		\
+	  blk_rq_sectors(rq) < BFQQ_SECT_THR_NONROT))
 #define BFQQ_CLOSE_THR		(sector_t)(8 * 1024)
 #define BFQQ_SEEKY(bfqq)	(hweight32(bfqq->seek_history) > 19)
 /*
@@ -398,9 +403,9 @@
 		unsigned long flags;
 		struct bfq_io_cq *icq;
 
-		spin_lock_irqsave(q->queue_lock, flags);
+		spin_lock_irqsave(&q->queue_lock, flags);
 		icq = icq_to_bic(ioc_lookup_icq(ioc, q));
-		spin_unlock_irqrestore(q->queue_lock, flags);
+		spin_unlock_irqrestore(&q->queue_lock, flags);
 
 		return icq;
 	}
@@ -632,33 +637,6 @@
 }
 
 /*
-<<<<<<< HEAD
- * Tell whether there are active queues or groups with differentiated weights.
- */
-static bool bfq_differentiated_weights(struct bfq_data *bfqd)
-{
-	/*
-	 * For weights to differ, at least one of the trees must contain
-	 * at least two nodes.
-	 */
-	return (!RB_EMPTY_ROOT(&bfqd->queue_weights_tree) &&
-		(bfqd->queue_weights_tree.rb_node->rb_left ||
-		 bfqd->queue_weights_tree.rb_node->rb_right)
-#ifdef CONFIG_BFQ_GROUP_IOSCHED
-	       ) ||
-	       (!RB_EMPTY_ROOT(&bfqd->group_weights_tree) &&
-		(bfqd->group_weights_tree.rb_node->rb_left ||
-		 bfqd->group_weights_tree.rb_node->rb_right)
-#endif
-	       );
-}
-
-/*
- * The following function returns true if every queue must receive the
- * same share of the throughput (this condition is used when deciding
- * whether idling may be disabled, see the comments in the function
- * bfq_better_to_idle()).
-=======
  * The following function returns false either if every active queue
  * must receive the same share of the throughput (symmetric scenario),
  * or, as a special case, if bfqq must receive a share of the
@@ -670,33 +648,30 @@
  * function bfq_better_to_idle()). For this reason, the return value
  * of this function is used to check whether I/O-dispatch plugging can
  * be avoided.
->>>>>>> 407d19ab
  *
  * The above first case (symmetric scenario) occurs when:
  * 1) all active queues have the same weight,
- * 2) all active groups at the same level in the groups tree have the same
+ * 2) all active queues belong to the same I/O-priority class,
+ * 3) all active groups at the same level in the groups tree have the same
  *    weight,
- * 3) all active groups at the same level in the groups tree have the same
+ * 4) all active groups at the same level in the groups tree have the same
  *    number of children.
  *
- * Unfortunately, keeping the necessary state for evaluating exactly the
- * above symmetry conditions would be quite complex and time-consuming.
- * Therefore this function evaluates, instead, the following stronger
- * sub-conditions, for which it is much easier to maintain the needed
- * state:
+ * Unfortunately, keeping the necessary state for evaluating exactly
+ * the last two symmetry sub-conditions above would be quite complex
+ * and time consuming. Therefore this function evaluates, instead,
+ * only the following stronger three sub-conditions, for which it is
+ * much easier to maintain the needed state:
  * 1) all active queues have the same weight,
- * 2) all active groups have the same weight,
- * 3) all active groups have at most one active child each.
- * In particular, the last two conditions are always true if hierarchical
- * support and the cgroups interface are not enabled, thus no state needs
- * to be maintained in this case.
+ * 2) all active queues belong to the same I/O-priority class,
+ * 3) there are no active groups.
+ * In particular, the last condition is always true if hierarchical
+ * support or the cgroups interface are not enabled, thus no state
+ * needs to be maintained in this case.
  */
 static bool bfq_asymmetric_scenario(struct bfq_data *bfqd,
 				   struct bfq_queue *bfqq)
 {
-<<<<<<< HEAD
-	return !bfq_differentiated_weights(bfqd);
-=======
 	bool smallest_weight = bfqq &&
 		bfqq->weight_counter &&
 		bfqq->weight_counter ==
@@ -724,12 +699,11 @@
 	       || bfqd->num_groups_with_pending_reqs > 0
 #endif
 		;
->>>>>>> 407d19ab
 }
 
 /*
  * If the weight-counter tree passed as input contains no counter for
- * the weight of the input entity, then add that counter; otherwise just
+ * the weight of the input queue, then add that counter; otherwise just
  * increment the existing counter.
  *
  * Note that weight-counter trees contain few nodes in mostly symmetric
@@ -740,34 +714,26 @@
  * In most scenarios, the rate at which nodes are created/destroyed
  * should be low too.
  */
-<<<<<<< HEAD
-void bfq_weights_tree_add(struct bfq_data *bfqd, struct bfq_entity *entity,
-			  struct rb_root *root)
-{
-	struct rb_node **new = &(root->rb_node), *parent = NULL;
-=======
 void bfq_weights_tree_add(struct bfq_data *bfqd, struct bfq_queue *bfqq,
 			  struct rb_root_cached *root)
 {
 	struct bfq_entity *entity = &bfqq->entity;
 	struct rb_node **new = &(root->rb_root.rb_node), *parent = NULL;
 	bool leftmost = true;
->>>>>>> 407d19ab
-
-	/*
-	 * Do not insert if the entity is already associated with a
+
+	/*
+	 * Do not insert if the queue is already associated with a
 	 * counter, which happens if:
-	 *   1) the entity is associated with a queue,
-	 *   2) a request arrival has caused the queue to become both
+	 *   1) a request arrival has caused the queue to become both
 	 *      non-weight-raised, and hence change its weight, and
 	 *      backlogged; in this respect, each of the two events
 	 *      causes an invocation of this function,
-	 *   3) this is the invocation of this function caused by the
+	 *   2) this is the invocation of this function caused by the
 	 *      second event. This second invocation is actually useless,
 	 *      and we handle this fact by exiting immediately. More
 	 *      efficient or clearer solutions might possibly be adopted.
 	 */
-	if (entity->weight_counter)
+	if (bfqq->weight_counter)
 		return;
 
 	while (*new) {
@@ -777,7 +743,7 @@
 		parent = *new;
 
 		if (entity->weight == __counter->weight) {
-			entity->weight_counter = __counter;
+			bfqq->weight_counter = __counter;
 			goto inc_counter;
 		}
 		if (entity->weight < __counter->weight)
@@ -788,93 +754,67 @@
 		}
 	}
 
-	entity->weight_counter = kzalloc(sizeof(struct bfq_weight_counter),
-					 GFP_ATOMIC);
+	bfqq->weight_counter = kzalloc(sizeof(struct bfq_weight_counter),
+				       GFP_ATOMIC);
 
 	/*
 	 * In the unlucky event of an allocation failure, we just
-<<<<<<< HEAD
-	 * exit. This will cause the weight of entity to not be
-	 * considered in bfq_differentiated_weights, which, in its
-	 * turn, causes the scenario to be deemed wrongly symmetric in
-	 * case entity's weight would have been the only weight making
-	 * the scenario asymmetric. On the bright side, no unbalance
-	 * will however occur when entity becomes inactive again (the
-=======
 	 * exit. This will cause the weight of queue to not be
 	 * considered in bfq_asymmetric_scenario, which, in its turn,
 	 * causes the scenario to be deemed wrongly symmetric in case
 	 * bfqq's weight would have been the only weight making the
 	 * scenario asymmetric.  On the bright side, no unbalance will
 	 * however occur when bfqq becomes inactive again (the
->>>>>>> 407d19ab
 	 * invocation of this function is triggered by an activation
-	 * of entity). In fact, bfq_weights_tree_remove does nothing
-	 * if !entity->weight_counter.
-	 */
-	if (unlikely(!entity->weight_counter))
+	 * of queue).  In fact, bfq_weights_tree_remove does nothing
+	 * if !bfqq->weight_counter.
+	 */
+	if (unlikely(!bfqq->weight_counter))
 		return;
 
-<<<<<<< HEAD
-	entity->weight_counter->weight = entity->weight;
-	rb_link_node(&entity->weight_counter->weights_node, parent, new);
-	rb_insert_color(&entity->weight_counter->weights_node, root);
-=======
 	bfqq->weight_counter->weight = entity->weight;
 	rb_link_node(&bfqq->weight_counter->weights_node, parent, new);
 	rb_insert_color_cached(&bfqq->weight_counter->weights_node, root,
 				leftmost);
->>>>>>> 407d19ab
 
 inc_counter:
-	entity->weight_counter->num_active++;
+	bfqq->weight_counter->num_active++;
+	bfqq->ref++;
 }
 
 /*
- * Decrement the weight counter associated with the entity, and, if the
+ * Decrement the weight counter associated with the queue, and, if the
  * counter reaches 0, remove the counter from the tree.
  * See the comments to the function bfq_weights_tree_add() for considerations
  * about overhead.
  */
 void __bfq_weights_tree_remove(struct bfq_data *bfqd,
-<<<<<<< HEAD
-			       struct bfq_entity *entity,
-			       struct rb_root *root)
-=======
 			       struct bfq_queue *bfqq,
 			       struct rb_root_cached *root)
->>>>>>> 407d19ab
-{
-	if (!entity->weight_counter)
+{
+	if (!bfqq->weight_counter)
 		return;
 
-	entity->weight_counter->num_active--;
-	if (entity->weight_counter->num_active > 0)
+	bfqq->weight_counter->num_active--;
+	if (bfqq->weight_counter->num_active > 0)
 		goto reset_entity_pointer;
 
-<<<<<<< HEAD
-	rb_erase(&entity->weight_counter->weights_node, root);
-	kfree(entity->weight_counter);
-=======
 	rb_erase_cached(&bfqq->weight_counter->weights_node, root);
 	kfree(bfqq->weight_counter);
->>>>>>> 407d19ab
 
 reset_entity_pointer:
-	entity->weight_counter = NULL;
+	bfqq->weight_counter = NULL;
+	bfq_put_queue(bfqq);
 }
 
 /*
- * Invoke __bfq_weights_tree_remove on bfqq and all its inactive
- * parent entities.
+ * Invoke __bfq_weights_tree_remove on bfqq and decrement the number
+ * of active groups for each queue's inactive parent entity.
  */
 void bfq_weights_tree_remove(struct bfq_data *bfqd,
 			     struct bfq_queue *bfqq)
 {
 	struct bfq_entity *entity = bfqq->entity.parent;
-
-	__bfq_weights_tree_remove(bfqd, &bfqq->entity,
-				  &bfqd->queue_weights_tree);
 
 	for_each_entity(entity) {
 		struct bfq_sched_data *sd = entity->my_sched_data;
@@ -887,18 +827,37 @@
 			 * next_in_service for details on why
 			 * in_service_entity must be checked too).
 			 *
-			 * As a consequence, the weight of entity is
-			 * not to be removed. In addition, if entity
-			 * is active, then its parent entities are
-			 * active as well, and thus their weights are
-			 * not to be removed either. In the end, this
-			 * loop must stop here.
+			 * As a consequence, its parent entities are
+			 * active as well, and thus this loop must
+			 * stop here.
 			 */
 			break;
 		}
-		__bfq_weights_tree_remove(bfqd, entity,
-					  &bfqd->group_weights_tree);
-	}
+
+		/*
+		 * The decrement of num_groups_with_pending_reqs is
+		 * not performed immediately upon the deactivation of
+		 * entity, but it is delayed to when it also happens
+		 * that the first leaf descendant bfqq of entity gets
+		 * all its pending requests completed. The following
+		 * instructions perform this delayed decrement, if
+		 * needed. See the comments on
+		 * num_groups_with_pending_reqs for details.
+		 */
+		if (entity->in_groups_with_pending_reqs) {
+			entity->in_groups_with_pending_reqs = false;
+			bfqd->num_groups_with_pending_reqs--;
+		}
+	}
+
+	/*
+	 * Next function is invoked last, because it causes bfqq to be
+	 * freed if the following holds: bfqq is not in service and
+	 * has no dispatched request. DO NOT use bfqq after the next
+	 * function invocation.
+	 */
+	__bfq_weights_tree_remove(bfqd, bfqq,
+				  &bfqd->queue_weights_tree);
 }
 
 /*
@@ -954,12 +913,8 @@
 static unsigned long bfq_serv_to_charge(struct request *rq,
 					struct bfq_queue *bfqq)
 {
-<<<<<<< HEAD
-	if (bfq_bfqq_sync(bfqq) || bfqq->wr_coeff > 1)
-=======
 	if (bfq_bfqq_sync(bfqq) || bfqq->wr_coeff > 1 ||
 	    bfq_asymmetric_scenario(bfqq->bfqd, bfqq))
->>>>>>> 407d19ab
 		return blk_rq_sectors(rq);
 
 	return blk_rq_sectors(rq) * bfq_async_charge_factor;
@@ -993,8 +948,10 @@
 		 */
 		return;
 
-	new_budget = max_t(unsigned long, bfqq->max_budget,
-			   bfq_serv_to_charge(next_rq, bfqq));
+	new_budget = max_t(unsigned long,
+			   max_t(unsigned long, bfqq->max_budget,
+				 bfq_serv_to_charge(next_rq, bfqq)),
+			   entity->service);
 	if (entity->budget != new_budget) {
 		entity->budget = new_budget;
 		bfq_log_bfqq(bfqd, bfqq, "updated next rq: new budget %lu",
@@ -1098,7 +1055,8 @@
 
 static int bfqq_process_refs(struct bfq_queue *bfqq)
 {
-	return bfqq->ref - bfqq->allocated - bfqq->entity.on_st;
+	return bfqq->ref - bfqq->allocated - bfqq->entity.on_st -
+		(bfqq->weight_counter != NULL);
 }
 
 /* Empty burst list and add just bfqq (see comments on bfq_handle_burst) */
@@ -1483,7 +1441,15 @@
 {
 	struct bfq_entity *entity = &bfqq->entity;
 
-	if (bfq_bfqq_non_blocking_wait_rq(bfqq) && arrived_in_time) {
+	/*
+	 * In the next compound condition, we check also whether there
+	 * is some budget left, because otherwise there is no point in
+	 * trying to go on serving bfqq with this same budget: bfqq
+	 * would be expired immediately after being selected for
+	 * service. This would only cause useless overhead.
+	 */
+	if (bfq_bfqq_non_blocking_wait_rq(bfqq) && arrived_in_time &&
+	    bfq_bfqq_budget_left(bfqq) > 0) {
 		/*
 		 * We do not clear the flag non_blocking_wait_rq here, as
 		 * the latter is used in bfq_activate_bfqq to signal
@@ -2486,7 +2452,7 @@
 		return NULL;
 
 	/* If there is only one backlogged queue, don't search. */
-	if (bfqd->busy_queues == 1)
+	if (bfq_tot_busy_queues(bfqd) == 1)
 		return NULL;
 
 	in_service_bfqq = bfqd->in_service_queue;
@@ -3027,7 +2993,7 @@
 
 	if ((bfqd->rq_in_driver > 0 ||
 		now_ns - bfqd->last_completion < BFQ_MIN_TT)
-	     && get_sdist(bfqd->last_position, rq) < BFQQ_SEEK_THR)
+	    && !BFQ_RQ_SEEKY(bfqd, bfqd->last_position, rq))
 		bfqd->sequential_samples++;
 
 	bfqd->tot_sectors_dispatched += blk_rq_sectors(rq);
@@ -3079,7 +3045,7 @@
 	bfq_remove_request(q, rq);
 }
 
-static void __bfq_bfqq_expire(struct bfq_data *bfqd, struct bfq_queue *bfqq)
+static bool __bfq_bfqq_expire(struct bfq_data *bfqd, struct bfq_queue *bfqq)
 {
 	/*
 	 * If this bfqq is shared between multiple processes, check
@@ -3114,9 +3080,11 @@
 	/*
 	 * All in-service entities must have been properly deactivated
 	 * or requeued before executing the next function, which
-	 * resets all in-service entites as no more in service.
-	 */
-	__bfq_bfqd_reset_in_service(bfqd);
+	 * resets all in-service entities as no more in service. This
+	 * may cause bfqq to be freed. If this happens, the next
+	 * function returns true.
+	 */
+	return __bfq_bfqd_reset_in_service(bfqd);
 }
 
 /**
@@ -3514,7 +3482,6 @@
 	bool slow;
 	unsigned long delta = 0;
 	struct bfq_entity *entity = &bfqq->entity;
-	int ref;
 
 	/*
 	 * Check whether the process is slow (see bfq_bfqq_is_slow).
@@ -3556,16 +3523,32 @@
 		 * requests, then the request pattern is isochronous
 		 * (see the comments on the function
 		 * bfq_bfqq_softrt_next_start()). Thus we can compute
-		 * soft_rt_next_start. If, instead, the queue still
-		 * has outstanding requests, then we have to wait for
-		 * the completion of all the outstanding requests to
-		 * discover whether the request pattern is actually
-		 * isochronous.
+		 * soft_rt_next_start. And we do it, unless bfqq is in
+		 * interactive weight raising. We do not do it in the
+		 * latter subcase, for the following reason. bfqq may
+		 * be conveying the I/O needed to load a soft
+		 * real-time application. Such an application will
+		 * actually exhibit a soft real-time I/O pattern after
+		 * it finally starts doing its job. But, if
+		 * soft_rt_next_start is computed here for an
+		 * interactive bfqq, and bfqq had received a lot of
+		 * service before remaining with no outstanding
+		 * request (likely to happen on a fast device), then
+		 * soft_rt_next_start would be assigned such a high
+		 * value that, for a very long time, bfqq would be
+		 * prevented from being possibly considered as soft
+		 * real time.
+		 *
+		 * If, instead, the queue still has outstanding
+		 * requests, then we have to wait for the completion
+		 * of all the outstanding requests to discover whether
+		 * the request pattern is actually isochronous.
 		 */
-		if (bfqq->dispatched == 0)
+		if (bfqq->dispatched == 0 &&
+		    bfqq->wr_coeff != bfqd->bfq_wr_coeff)
 			bfqq->soft_rt_next_start =
 				bfq_bfqq_softrt_next_start(bfqd, bfqq);
-		else {
+		else if (bfqq->dispatched > 0) {
 			/*
 			 * Schedule an update of soft_rt_next_start to when
 			 * the task may be discovered to be isochronous.
@@ -3591,15 +3574,10 @@
 	 * reason.
 	 */
 	__bfq_bfqq_recalc_budget(bfqd, bfqq, reason);
-	ref = bfqq->ref;
-	__bfq_bfqq_expire(bfqd, bfqq);
-
-<<<<<<< HEAD
-	if (ref == 1) /* bfqq is gone, no more actions on it */
+	if (__bfq_bfqq_expire(bfqd, bfqq))
+		/* bfqq is gone, no more actions on it */
 		return;
 
-=======
->>>>>>> 407d19ab
 	/* mark bfqq as waiting a request only if a bic still points to it */
 	if (!bfq_bfqq_busy(bfqq) &&
 	    reason != BFQQE_BUDGET_TIMEOUT &&
@@ -3667,53 +3645,13 @@
 		bfq_bfqq_budget_timeout(bfqq);
 }
 
-/*
- * For a queue that becomes empty, device idling is allowed only if
- * this function returns true for the queue. As a consequence, since
- * device idling plays a critical role in both throughput boosting and
- * service guarantees, the return value of this function plays a
- * critical role in both these aspects as well.
- *
- * In a nutshell, this function returns true only if idling is
- * beneficial for throughput or, even if detrimental for throughput,
- * idling is however necessary to preserve service guarantees (low
- * latency, desired throughput distribution, ...). In particular, on
- * NCQ-capable devices, this function tries to return false, so as to
- * help keep the drives' internal queues full, whenever this helps the
- * device boost the throughput without causing any service-guarantee
- * issue.
- *
- * In more detail, the return value of this function is obtained by,
- * first, computing a number of boolean variables that take into
- * account throughput and service-guarantee issues, and, then,
- * combining these variables in a logical expression. Most of the
- * issues taken into account are not trivial. We discuss these issues
- * individually while introducing the variables.
- */
-static bool bfq_better_to_idle(struct bfq_queue *bfqq)
-{
-	struct bfq_data *bfqd = bfqq->bfqd;
+static bool idling_boosts_thr_without_issues(struct bfq_data *bfqd,
+					     struct bfq_queue *bfqq)
+{
 	bool rot_without_queueing =
 		!blk_queue_nonrot(bfqd->queue) && !bfqd->hw_tag,
 		bfqq_sequential_and_IO_bound,
-		idling_boosts_thr, idling_boosts_thr_without_issues,
-		idling_needed_for_service_guarantees,
-		asymmetric_scenario;
-
-	if (bfqd->strict_guarantees)
-		return true;
-
-	/*
-	 * Idling is performed only if slice_idle > 0. In addition, we
-	 * do not idle if
-	 * (a) bfqq is async
-	 * (b) bfqq is in the idle io prio class: in this case we do
-	 * not idle because we want to minimize the bandwidth that
-	 * queues in this class can steal to higher-priority queues
-	 */
-	if (bfqd->bfq_slice_idle == 0 || !bfq_bfqq_sync(bfqq) ||
-	    bfq_class_idle(bfqq))
-		return false;
+		idling_boosts_thr;
 
 	bfqq_sequential_and_IO_bound = !BFQQ_SEEKY(bfqq) &&
 		bfq_bfqq_IO_bound(bfqq) && bfq_bfqq_has_short_ttime(bfqq);
@@ -3745,8 +3683,7 @@
 		 bfqq_sequential_and_IO_bound);
 
 	/*
-	 * The value of the next variable,
-	 * idling_boosts_thr_without_issues, is equal to that of
+	 * The return value of this function is equal to that of
 	 * idling_boosts_thr, unless a special case holds. In this
 	 * special case, described below, idling may cause problems to
 	 * weight-raised queues.
@@ -3763,139 +3700,26 @@
 	 * which enqueue several requests in advance, and further
 	 * reorder internally-queued requests.
 	 *
-	 * For this reason, we force to false the value of
-	 * idling_boosts_thr_without_issues if there are weight-raised
-	 * busy queues. In this case, and if bfqq is not weight-raised,
-	 * this guarantees that the device is not idled for bfqq (if,
-	 * instead, bfqq is weight-raised, then idling will be
-	 * guaranteed by another variable, see below). Combined with
-	 * the timestamping rules of BFQ (see [1] for details), this
-	 * behavior causes bfqq, and hence any sync non-weight-raised
-	 * queue, to get a lower number of requests served, and thus
-	 * to ask for a lower number of requests from the request
-	 * pool, before the busy weight-raised queues get served
-	 * again. This often mitigates starvation problems in the
-	 * presence of heavy write workloads and NCQ, thereby
-	 * guaranteeing a higher application and system responsiveness
-	 * in these hostile scenarios.
-	 */
-	idling_boosts_thr_without_issues = idling_boosts_thr &&
+	 * For this reason, we force to false the return value if
+	 * there are weight-raised busy queues. In this case, and if
+	 * bfqq is not weight-raised, this guarantees that the device
+	 * is not idled for bfqq (if, instead, bfqq is weight-raised,
+	 * then idling will be guaranteed by another variable, see
+	 * below). Combined with the timestamping rules of BFQ (see
+	 * [1] for details), this behavior causes bfqq, and hence any
+	 * sync non-weight-raised queue, to get a lower number of
+	 * requests served, and thus to ask for a lower number of
+	 * requests from the request pool, before the busy
+	 * weight-raised queues get served again. This often mitigates
+	 * starvation problems in the presence of heavy write
+	 * workloads and NCQ, thereby guaranteeing a higher
+	 * application and system responsiveness in these hostile
+	 * scenarios.
+	 */
+	return idling_boosts_thr &&
 		bfqd->wr_busy_queues == 0;
-
-<<<<<<< HEAD
-	/*
-	 * There is then a case where idling must be performed not
-	 * for throughput concerns, but to preserve service
-	 * guarantees.
-	 *
-	 * To introduce this case, we can note that allowing the drive
-	 * to enqueue more than one request at a time, and hence
-	 * delegating de facto final scheduling decisions to the
-	 * drive's internal scheduler, entails loss of control on the
-	 * actual request service order. In particular, the critical
-	 * situation is when requests from different processes happen
-	 * to be present, at the same time, in the internal queue(s)
-	 * of the drive. In such a situation, the drive, by deciding
-	 * the service order of the internally-queued requests, does
-	 * determine also the actual throughput distribution among
-	 * these processes. But the drive typically has no notion or
-	 * concern about per-process throughput distribution, and
-	 * makes its decisions only on a per-request basis. Therefore,
-	 * the service distribution enforced by the drive's internal
-	 * scheduler is likely to coincide with the desired
-	 * device-throughput distribution only in a completely
-	 * symmetric scenario where:
-	 * (i)  each of these processes must get the same throughput as
-	 *      the others;
-	 * (ii) all these processes have the same I/O pattern
-		(either sequential or random).
-	 * In fact, in such a scenario, the drive will tend to treat
-	 * the requests of each of these processes in about the same
-	 * way as the requests of the others, and thus to provide
-	 * each of these processes with about the same throughput
-	 * (which is exactly the desired throughput distribution). In
-	 * contrast, in any asymmetric scenario, device idling is
-	 * certainly needed to guarantee that bfqq receives its
-	 * assigned fraction of the device throughput (see [1] for
-	 * details).
-	 *
-	 * We address this issue by controlling, actually, only the
-	 * symmetry sub-condition (i), i.e., provided that
-	 * sub-condition (i) holds, idling is not performed,
-	 * regardless of whether sub-condition (ii) holds. In other
-	 * words, only if sub-condition (i) holds, then idling is
-	 * allowed, and the device tends to be prevented from queueing
-	 * many requests, possibly of several processes. The reason
-	 * for not controlling also sub-condition (ii) is that we
-	 * exploit preemption to preserve guarantees in case of
-	 * symmetric scenarios, even if (ii) does not hold, as
-	 * explained in the next two paragraphs.
-	 *
-	 * Even if a queue, say Q, is expired when it remains idle, Q
-	 * can still preempt the new in-service queue if the next
-	 * request of Q arrives soon (see the comments on
-	 * bfq_bfqq_update_budg_for_activation). If all queues and
-	 * groups have the same weight, this form of preemption,
-	 * combined with the hole-recovery heuristic described in the
-	 * comments on function bfq_bfqq_update_budg_for_activation,
-	 * are enough to preserve a correct bandwidth distribution in
-	 * the mid term, even without idling. In fact, even if not
-	 * idling allows the internal queues of the device to contain
-	 * many requests, and thus to reorder requests, we can rather
-	 * safely assume that the internal scheduler still preserves a
-	 * minimum of mid-term fairness. The motivation for using
-	 * preemption instead of idling is that, by not idling,
-	 * service guarantees are preserved without minimally
-	 * sacrificing throughput. In other words, both a high
-	 * throughput and its desired distribution are obtained.
-	 *
-	 * More precisely, this preemption-based, idleless approach
-	 * provides fairness in terms of IOPS, and not sectors per
-	 * second. This can be seen with a simple example. Suppose
-	 * that there are two queues with the same weight, but that
-	 * the first queue receives requests of 8 sectors, while the
-	 * second queue receives requests of 1024 sectors. In
-	 * addition, suppose that each of the two queues contains at
-	 * most one request at a time, which implies that each queue
-	 * always remains idle after it is served. Finally, after
-	 * remaining idle, each queue receives very quickly a new
-	 * request. It follows that the two queues are served
-	 * alternatively, preempting each other if needed. This
-	 * implies that, although both queues have the same weight,
-	 * the queue with large requests receives a service that is
-	 * 1024/8 times as high as the service received by the other
-	 * queue.
-	 *
-	 * On the other hand, device idling is performed, and thus
-	 * pure sector-domain guarantees are provided, for the
-	 * following queues, which are likely to need stronger
-	 * throughput guarantees: weight-raised queues, and queues
-	 * with a higher weight than other queues. When such queues
-	 * are active, sub-condition (i) is false, which triggers
-	 * device idling.
-	 *
-	 * According to the above considerations, the next variable is
-	 * true (only) if sub-condition (i) holds. To compute the
-	 * value of this variable, we not only use the return value of
-	 * the function bfq_symmetric_scenario(), but also check
-	 * whether bfqq is being weight-raised, because
-	 * bfq_symmetric_scenario() does not take into account also
-	 * weight-raised queues (see comments on
-	 * bfq_weights_tree_add()).
-	 *
-	 * As a side note, it is worth considering that the above
-	 * device-idling countermeasures may however fail in the
-	 * following unlucky scenario: if idling is (correctly)
-	 * disabled in a time period during which all symmetry
-	 * sub-conditions hold, and hence the device is allowed to
-	 * enqueue many requests, but at some later point in time some
-	 * sub-condition stops to hold, then it may become impossible
-	 * to let requests be served in the desired order until all
-	 * the requests already queued in the device have been served.
-	 */
-	asymmetric_scenario = bfqq->wr_coeff > 1 ||
-		!bfq_symmetric_scenario(bfqd);
-=======
+}
+
 /*
  * There is a case where idling does not have to be performed for
  * throughput concerns, but to preserve the throughput share of
@@ -4102,33 +3926,33 @@
 
 	if (unlikely(bfqd->strict_guarantees))
 		return true;
->>>>>>> 407d19ab
-
-	/*
-	 * Finally, there is a case where maximizing throughput is the
-	 * best choice even if it may cause unfairness toward
-	 * bfqq. Such a case is when bfqq became active in a burst of
-	 * queue activations. Queues that became active during a large
-	 * burst benefit only from throughput, as discussed in the
-	 * comments on bfq_handle_burst. Thus, if bfqq became active
-	 * in a burst and not idling the device maximizes throughput,
-	 * then the device must no be idled, because not idling the
-	 * device provides bfqq and all other queues in the burst with
-	 * maximum benefit. Combining this and the above case, we can
-	 * now establish when idling is actually needed to preserve
-	 * service guarantees.
-	 */
-	idling_needed_for_service_guarantees =
-		asymmetric_scenario && !bfq_bfqq_in_large_burst(bfqq);
-
-	/*
-	 * We have now all the components we need to compute the
+
+	/*
+	 * Idling is performed only if slice_idle > 0. In addition, we
+	 * do not idle if
+	 * (a) bfqq is async
+	 * (b) bfqq is in the idle io prio class: in this case we do
+	 * not idle because we want to minimize the bandwidth that
+	 * queues in this class can steal to higher-priority queues
+	 */
+	if (bfqd->bfq_slice_idle == 0 || !bfq_bfqq_sync(bfqq) ||
+	   bfq_class_idle(bfqq))
+		return false;
+
+	idling_boosts_thr_with_no_issue =
+		idling_boosts_thr_without_issues(bfqd, bfqq);
+
+	idling_needed_for_service_guar =
+		idling_needed_for_service_guarantees(bfqd, bfqq);
+
+	/*
+	 * We have now the two components we need to compute the
 	 * return value of the function, which is true only if idling
 	 * either boosts the throughput (without issues), or is
 	 * necessary to preserve service guarantees.
 	 */
-	return idling_boosts_thr_without_issues ||
-		idling_needed_for_service_guarantees;
+	return idling_boosts_thr_with_no_issue ||
+		idling_needed_for_service_guar;
 }
 
 /*
@@ -4147,8 +3971,6 @@
 	return RB_EMPTY_ROOT(&bfqq->sort_list) && bfq_better_to_idle(bfqq);
 }
 
-<<<<<<< HEAD
-=======
 /*
  * This function chooses the queue from which to pick the next extra
  * I/O request to inject, if it finds a compatible queue. See the
@@ -4245,7 +4067,6 @@
 	return NULL;
 }
 
->>>>>>> 407d19ab
 /*
  * Select a queue for service.  If we have a current queue in service,
  * check whether to continue servicing it, or retrieve and set a new one.
@@ -4327,12 +4148,6 @@
 	 * No requests pending. However, if the in-service queue is idling
 	 * for a new request, or has requests waiting for a completion and
 	 * may idle after their completion, then keep it anyway.
-<<<<<<< HEAD
-	 */
-	if (bfq_bfqq_wait_request(bfqq) ||
-	    (bfqq->dispatched != 0 && bfq_better_to_idle(bfqq))) {
-		bfqq = NULL;
-=======
 	 *
 	 * Yet, inject service from other queues if it boosts
 	 * throughput and is possible.
@@ -4364,7 +4179,6 @@
 		else
 			bfqq = NULL;
 
->>>>>>> 407d19ab
 		goto keep_queue;
 	}
 
@@ -4457,14 +4271,11 @@
 		bfqd->waited_rq = rq;
 	}
 
-<<<<<<< HEAD
-=======
 	bfq_dispatch_remove(bfqd->queue, rq);
 
 	if (bfqq != bfqd->in_service_queue)
 		goto return_rq;
 
->>>>>>> 407d19ab
 	/*
 	 * If weight raising has to terminate for bfqq, then next
 	 * function causes an immediate update of bfqq's weight,
@@ -4483,13 +4294,12 @@
 	 * belongs to CLASS_IDLE and other queues are waiting for
 	 * service.
 	 */
-	if (bfqd->busy_queues > 1 && bfq_class_idle(bfqq))
-		goto expire;
-
-	return rq;
-
-expire:
+	if (!(bfq_tot_busy_queues(bfqd) > 1 && bfq_class_idle(bfqq)))
+		goto return_rq;
+
 	bfq_bfqq_expire(bfqd, bfqq, false, BFQQE_BUDGET_EXHAUSTED);
+
+return_rq:
 	return rq;
 }
 
@@ -4502,7 +4312,7 @@
 	 * most a call to dispatch for nothing
 	 */
 	return !list_empty_careful(&bfqd->dispatch) ||
-		bfqd->busy_queues > 0;
+		bfq_tot_busy_queues(bfqd) > 0;
 }
 
 static struct request *__bfq_dispatch_request(struct blk_mq_hw_ctx *hctx)
@@ -4556,9 +4366,10 @@
 		goto start_rq;
 	}
 
-	bfq_log(bfqd, "dispatch requests: %d busy queues", bfqd->busy_queues);
-
-	if (bfqd->busy_queues == 0)
+	bfq_log(bfqd, "dispatch requests: %d busy queues",
+		bfq_tot_busy_queues(bfqd));
+
+	if (bfq_tot_busy_queues(bfqd) == 0)
 		goto exit;
 
 	/*
@@ -4616,7 +4427,7 @@
 	 * In addition, the following queue lock guarantees that
 	 * bfqq_group(bfqq) exists as well.
 	 */
-	spin_lock_irq(q->queue_lock);
+	spin_lock_irq(&q->queue_lock);
 	if (idle_timer_disabled)
 		/*
 		 * Since the idle timer has been disabled,
@@ -4635,7 +4446,7 @@
 		bfqg_stats_set_start_empty_time(bfqg);
 		bfqg_stats_update_io_remove(bfqg, rq->cmd_flags);
 	}
-	spin_unlock_irq(q->queue_lock);
+	spin_unlock_irq(&q->queue_lock);
 }
 #else
 static inline void bfq_update_dispatch_stats(struct request_queue *q,
@@ -4960,7 +4771,7 @@
 
 	rcu_read_lock();
 
-	bfqg = bfq_find_set_group(bfqd, bio_blkcg(bio));
+	bfqg = bfq_find_set_group(bfqd, __bio_blkcg(bio));
 	if (!bfqg) {
 		bfqq = &bfqd->oom_bfqq;
 		goto out;
@@ -5032,19 +4843,12 @@
 		       struct request *rq)
 {
 	bfqq->seek_history <<= 1;
-<<<<<<< HEAD
-	bfqq->seek_history |=
-		get_sdist(bfqq->last_request_pos, rq) > BFQQ_SEEK_THR &&
-		(!blk_queue_nonrot(bfqd->queue) ||
-		 blk_rq_sectors(rq) < BFQQ_SECT_THR_NONROT);
-=======
 	bfqq->seek_history |= BFQ_RQ_SEEKY(bfqd, bfqq->last_request_pos, rq);
 
 	if (bfqq->wr_coeff > 1 &&
 	    bfqq->wr_cur_max_time == bfqd->bfq_wr_rt_max_time &&
 	    BFQQ_TOTALLY_SEEKY(bfqq))
 		bfq_bfqq_end_wr(bfqq);
->>>>>>> 407d19ab
 }
 
 static void bfq_update_has_short_ttime(struct bfq_data *bfqd,
@@ -5113,28 +4917,31 @@
 		bool budget_timeout = bfq_bfqq_budget_timeout(bfqq);
 
 		/*
-		 * There is just this request queued: if the request
-		 * is small and the queue is not to be expired, then
-		 * just exit.
+		 * There is just this request queued: if
+		 * - the request is small, and
+		 * - we are idling to boost throughput, and
+		 * - the queue is not to be expired,
+		 * then just exit.
 		 *
 		 * In this way, if the device is being idled to wait
 		 * for a new request from the in-service queue, we
 		 * avoid unplugging the device and committing the
-		 * device to serve just a small request. On the
-		 * contrary, we wait for the block layer to decide
-		 * when to unplug the device: hopefully, new requests
-		 * will be merged to this one quickly, then the device
-		 * will be unplugged and larger requests will be
-		 * dispatched.
+		 * device to serve just a small request. In contrast
+		 * we wait for the block layer to decide when to
+		 * unplug the device: hopefully, new requests will be
+		 * merged to this one quickly, then the device will be
+		 * unplugged and larger requests will be dispatched.
 		 */
-		if (small_req && !budget_timeout)
+		if (small_req && idling_boosts_thr_without_issues(bfqd, bfqq) &&
+		    !budget_timeout)
 			return;
 
 		/*
-		 * A large enough request arrived, or the queue is to
-		 * be expired: in both cases disk idling is to be
-		 * stopped, so clear wait_request flag and reset
-		 * timer.
+		 * A large enough request arrived, or idling is being
+		 * performed to preserve service guarantees, or
+		 * finally the queue is to be expired: in all these
+		 * cases disk idling is to be stopped, so clear
+		 * wait_request flag and reset timer.
 		 */
 		bfq_clear_bfqq_wait_request(bfqq);
 		hrtimer_try_to_cancel(&bfqd->idle_slice_timer);
@@ -5160,8 +4967,6 @@
 	bool waiting, idle_timer_disabled = false;
 
 	if (new_bfqq) {
-		if (bic_to_bfqq(RQ_BIC(rq), 1) != bfqq)
-			new_bfqq = bic_to_bfqq(RQ_BIC(rq), 1);
 		/*
 		 * Release the request's reference to the old bfqq
 		 * and make sure one is taken to the shared queue.
@@ -5222,11 +5027,11 @@
 	 * In addition, the following queue lock guarantees that
 	 * bfqq_group(bfqq) exists as well.
 	 */
-	spin_lock_irq(q->queue_lock);
+	spin_lock_irq(&q->queue_lock);
 	bfqg_stats_update_io_add(bfqq_group(bfqq), bfqq, cmd_flags);
 	if (idle_timer_disabled)
 		bfqg_stats_update_idle_time(bfqq_group(bfqq));
-	spin_unlock_irq(q->queue_lock);
+	spin_unlock_irq(&q->queue_lock);
 }
 #else
 static inline void bfq_update_insert_stats(struct request_queue *q,
@@ -5304,6 +5109,8 @@
 
 static void bfq_update_hw_tag(struct bfq_data *bfqd)
 {
+	struct bfq_queue *bfqq = bfqd->in_service_queue;
+
 	bfqd->max_rq_in_driver = max_t(int, bfqd->max_rq_in_driver,
 				       bfqd->rq_in_driver);
 
@@ -5316,7 +5123,18 @@
 	 * sum is not exact, as it's not taking into account deactivated
 	 * requests.
 	 */
-	if (bfqd->rq_in_driver + bfqd->queued < BFQ_HW_QUEUE_THRESHOLD)
+	if (bfqd->rq_in_driver + bfqd->queued <= BFQ_HW_QUEUE_THRESHOLD)
+		return;
+
+	/*
+	 * If active queue hasn't enough requests and can idle, bfq might not
+	 * dispatch sufficient requests to hardware. Don't zero hw_tag in this
+	 * case
+	 */
+	if (bfqq && bfq_bfqq_has_short_ttime(bfqq) &&
+	    bfqq->dispatched + bfqq->queued[0] + bfqq->queued[1] <
+	    BFQ_HW_QUEUE_THRESHOLD &&
+	    bfqd->rq_in_driver < BFQ_HW_QUEUE_THRESHOLD)
 		return;
 
 	if (bfqd->hw_tag_samples++ < BFQ_HW_QUEUE_SAMPLES)
@@ -5390,11 +5208,14 @@
 	 * isochronous, and both requisites for this condition to hold
 	 * are now satisfied, then compute soft_rt_next_start (see the
 	 * comments on the function bfq_bfqq_softrt_next_start()). We
-	 * schedule this delayed check when bfqq expires, if it still
-	 * has in-flight requests.
+	 * do not compute soft_rt_next_start if bfqq is in interactive
+	 * weight raising (see the comments in bfq_bfqq_expire() for
+	 * an explanation). We schedule this delayed update when bfqq
+	 * expires, if it still has in-flight requests.
 	 */
 	if (bfq_bfqq_softrt_update(bfqq) && bfqq->dispatched == 0 &&
-	    RB_EMPTY_ROOT(&bfqq->sort_list))
+	    RB_EMPTY_ROOT(&bfqq->sort_list) &&
+	    bfqq->wr_coeff != bfqd->bfq_wr_coeff)
 		bfqq->soft_rt_next_start =
 			bfq_bfqq_softrt_next_start(bfqd, bfqq);
 
@@ -6070,7 +5891,7 @@
 	return min_shallow;
 }
 
-static int bfq_init_hctx(struct blk_mq_hw_ctx *hctx, unsigned int index)
+static void bfq_depth_updated(struct blk_mq_hw_ctx *hctx)
 {
 	struct bfq_data *bfqd = hctx->queue->elevator->elevator_data;
 	struct blk_mq_tags *tags = hctx->sched_tags;
@@ -6078,6 +5899,11 @@
 
 	min_shallow = bfq_update_depths(bfqd, &tags->bitmap_tags);
 	sbitmap_queue_min_shallow_depth(&tags->bitmap_tags, min_shallow);
+}
+
+static int bfq_init_hctx(struct blk_mq_hw_ctx *hctx, unsigned int index)
+{
+	bfq_depth_updated(hctx);
 	return 0;
 }
 
@@ -6142,9 +5968,9 @@
 	}
 	eq->elevator_data = bfqd;
 
-	spin_lock_irq(q->queue_lock);
+	spin_lock_irq(&q->queue_lock);
 	q->elevator = eq;
-	spin_unlock_irq(q->queue_lock);
+	spin_unlock_irq(&q->queue_lock);
 
 	/*
 	 * Our fallback bfqq if bfq_find_alloc_queue() runs into OOM issues.
@@ -6176,13 +6002,8 @@
 		     HRTIMER_MODE_REL);
 	bfqd->idle_slice_timer.function = bfq_idle_slice_timer;
 
-<<<<<<< HEAD
-	bfqd->queue_weights_tree = RB_ROOT;
-	bfqd->group_weights_tree = RB_ROOT;
-=======
 	bfqd->queue_weights_tree = RB_ROOT_CACHED;
 	bfqd->num_groups_with_pending_reqs = 0;
->>>>>>> 407d19ab
 
 	INIT_LIST_HEAD(&bfqd->active_list);
 	INIT_LIST_HEAD(&bfqd->idle_list);
@@ -6490,7 +6311,7 @@
 };
 
 static struct elevator_type iosched_bfq_mq = {
-	.ops.mq = {
+	.ops = {
 		.limit_depth		= bfq_limit_depth,
 		.prepare_request	= bfq_prepare_request,
 		.requeue_request        = bfq_finish_requeue_request,
@@ -6506,12 +6327,12 @@
 		.requests_merged	= bfq_requests_merged,
 		.request_merged		= bfq_request_merged,
 		.has_work		= bfq_has_work,
+		.depth_updated		= bfq_depth_updated,
 		.init_hctx		= bfq_init_hctx,
 		.init_sched		= bfq_init_queue,
 		.exit_sched		= bfq_exit_queue,
 	},
 
-	.uses_mq =		true,
 	.icq_size =		sizeof(struct bfq_io_cq),
 	.icq_align =		__alignof__(struct bfq_io_cq),
 	.elevator_attrs =	bfq_attrs,
