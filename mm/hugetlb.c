// SPDX-License-Identifier: GPL-2.0-only
/*
 * Generic hugetlb support.
 * (C) Nadia Yvette Chambers, April 2004
 */
#include <linux/list.h>
#include <linux/init.h>
#include <linux/mm.h>
#include <linux/seq_file.h>
#include <linux/sysctl.h>
#include <linux/highmem.h>
#include <linux/mmu_notifier.h>
#include <linux/nodemask.h>
#include <linux/pagemap.h>
#include <linux/mempolicy.h>
#include <linux/compiler.h>
#include <linux/cpuset.h>
#include <linux/mutex.h>
#include <linux/memblock.h>
#include <linux/sysfs.h>
#include <linux/slab.h>
#include <linux/sched/mm.h>
#include <linux/mmdebug.h>
#include <linux/sched/signal.h>
#include <linux/rmap.h>
#include <linux/string_helpers.h>
#include <linux/swap.h>
#include <linux/swapops.h>
#include <linux/jhash.h>
#include <linux/numa.h>
#include <linux/llist.h>
#include <linux/cma.h>

#include <asm/page.h>
#include <asm/pgalloc.h>
#include <asm/tlb.h>

#include <linux/io.h>
#include <linux/hugetlb.h>
#include <linux/hugetlb_cgroup.h>
#include <linux/node.h>
#include <linux/userfaultfd_k.h>
#include <linux/page_owner.h>
#include "internal.h"

int hugetlb_max_hstate __read_mostly;
unsigned int default_hstate_idx;
struct hstate hstates[HUGE_MAX_HSTATE];

#ifdef CONFIG_CMA
static struct cma *hugetlb_cma[MAX_NUMNODES];
#endif
static unsigned long hugetlb_cma_size __initdata;

/*
 * Minimum page order among possible hugepage sizes, set to a proper value
 * at boot time.
 */
static unsigned int minimum_order __read_mostly = UINT_MAX;

__initdata LIST_HEAD(huge_boot_pages);

/* for command line parsing */
static struct hstate * __initdata parsed_hstate;
static unsigned long __initdata default_hstate_max_huge_pages;
static bool __initdata parsed_valid_hugepagesz = true;
static bool __initdata parsed_default_hugepagesz;

/*
 * Protects updates to hugepage_freelists, hugepage_activelist, nr_huge_pages,
 * free_huge_pages, and surplus_huge_pages.
 */
DEFINE_SPINLOCK(hugetlb_lock);

/*
 * Serializes faults on the same logical page.  This is used to
 * prevent spurious OOMs when the hugepage pool is fully utilized.
 */
static int num_fault_mutexes;
struct mutex *hugetlb_fault_mutex_table ____cacheline_aligned_in_smp;

static inline bool PageHugeFreed(struct page *head)
{
	return page_private(head + 4) == -1UL;
}

static inline void SetPageHugeFreed(struct page *head)
{
	set_page_private(head + 4, -1UL);
}

static inline void ClearPageHugeFreed(struct page *head)
{
	set_page_private(head + 4, 0);
}

/* Forward declaration */
static int hugetlb_acct_memory(struct hstate *h, long delta);

static inline void unlock_or_release_subpool(struct hugepage_subpool *spool)
{
	bool free = (spool->count == 0) && (spool->used_hpages == 0);

	spin_unlock(&spool->lock);

	/* If no pages are used, and no other handles to the subpool
	 * remain, give up any reservations based on minimum size and
	 * free the subpool */
	if (free) {
		if (spool->min_hpages != -1)
			hugetlb_acct_memory(spool->hstate,
						-spool->min_hpages);
		kfree(spool);
	}
}

struct hugepage_subpool *hugepage_new_subpool(struct hstate *h, long max_hpages,
						long min_hpages)
{
	struct hugepage_subpool *spool;

	spool = kzalloc(sizeof(*spool), GFP_KERNEL);
	if (!spool)
		return NULL;

	spin_lock_init(&spool->lock);
	spool->count = 1;
	spool->max_hpages = max_hpages;
	spool->hstate = h;
	spool->min_hpages = min_hpages;

	if (min_hpages != -1 && hugetlb_acct_memory(h, min_hpages)) {
		kfree(spool);
		return NULL;
	}
	spool->rsv_hpages = min_hpages;

	return spool;
}

void hugepage_put_subpool(struct hugepage_subpool *spool)
{
	spin_lock(&spool->lock);
	BUG_ON(!spool->count);
	spool->count--;
	unlock_or_release_subpool(spool);
}

/*
 * Subpool accounting for allocating and reserving pages.
 * Return -ENOMEM if there are not enough resources to satisfy the
 * request.  Otherwise, return the number of pages by which the
 * global pools must be adjusted (upward).  The returned value may
 * only be different than the passed value (delta) in the case where
 * a subpool minimum size must be maintained.
 */
static long hugepage_subpool_get_pages(struct hugepage_subpool *spool,
				      long delta)
{
	long ret = delta;

	if (!spool)
		return ret;

	spin_lock(&spool->lock);

	if (spool->max_hpages != -1) {		/* maximum size accounting */
		if ((spool->used_hpages + delta) <= spool->max_hpages)
			spool->used_hpages += delta;
		else {
			ret = -ENOMEM;
			goto unlock_ret;
		}
	}

	/* minimum size accounting */
	if (spool->min_hpages != -1 && spool->rsv_hpages) {
		if (delta > spool->rsv_hpages) {
			/*
			 * Asking for more reserves than those already taken on
			 * behalf of subpool.  Return difference.
			 */
			ret = delta - spool->rsv_hpages;
			spool->rsv_hpages = 0;
		} else {
			ret = 0;	/* reserves already accounted for */
			spool->rsv_hpages -= delta;
		}
	}

unlock_ret:
	spin_unlock(&spool->lock);
	return ret;
}

/*
 * Subpool accounting for freeing and unreserving pages.
 * Return the number of global page reservations that must be dropped.
 * The return value may only be different than the passed value (delta)
 * in the case where a subpool minimum size must be maintained.
 */
static long hugepage_subpool_put_pages(struct hugepage_subpool *spool,
				       long delta)
{
	long ret = delta;

	if (!spool)
		return delta;

	spin_lock(&spool->lock);

	if (spool->max_hpages != -1)		/* maximum size accounting */
		spool->used_hpages -= delta;

	 /* minimum size accounting */
	if (spool->min_hpages != -1 && spool->used_hpages < spool->min_hpages) {
		if (spool->rsv_hpages + delta <= spool->min_hpages)
			ret = 0;
		else
			ret = spool->rsv_hpages + delta - spool->min_hpages;

		spool->rsv_hpages += delta;
		if (spool->rsv_hpages > spool->min_hpages)
			spool->rsv_hpages = spool->min_hpages;
	}

	/*
	 * If hugetlbfs_put_super couldn't free spool due to an outstanding
	 * quota reference, free it now.
	 */
	unlock_or_release_subpool(spool);

	return ret;
}

static inline struct hugepage_subpool *subpool_inode(struct inode *inode)
{
	return HUGETLBFS_SB(inode->i_sb)->spool;
}

static inline struct hugepage_subpool *subpool_vma(struct vm_area_struct *vma)
{
	return subpool_inode(file_inode(vma->vm_file));
}

/* Helper that removes a struct file_region from the resv_map cache and returns
 * it for use.
 */
static struct file_region *
get_file_region_entry_from_cache(struct resv_map *resv, long from, long to)
{
	struct file_region *nrg = NULL;

	VM_BUG_ON(resv->region_cache_count <= 0);

	resv->region_cache_count--;
	nrg = list_first_entry(&resv->region_cache, struct file_region, link);
	list_del(&nrg->link);

	nrg->from = from;
	nrg->to = to;

	return nrg;
}

static void copy_hugetlb_cgroup_uncharge_info(struct file_region *nrg,
					      struct file_region *rg)
{
#ifdef CONFIG_CGROUP_HUGETLB
	nrg->reservation_counter = rg->reservation_counter;
	nrg->css = rg->css;
	if (rg->css)
		css_get(rg->css);
#endif
}

/* Helper that records hugetlb_cgroup uncharge info. */
static void record_hugetlb_cgroup_uncharge_info(struct hugetlb_cgroup *h_cg,
						struct hstate *h,
						struct resv_map *resv,
						struct file_region *nrg)
{
#ifdef CONFIG_CGROUP_HUGETLB
	if (h_cg) {
		nrg->reservation_counter =
			&h_cg->rsvd_hugepage[hstate_index(h)];
		nrg->css = &h_cg->css;
		if (!resv->pages_per_hpage)
			resv->pages_per_hpage = pages_per_huge_page(h);
		/* pages_per_hpage should be the same for all entries in
		 * a resv_map.
		 */
		VM_BUG_ON(resv->pages_per_hpage != pages_per_huge_page(h));
	} else {
		nrg->reservation_counter = NULL;
		nrg->css = NULL;
	}
#endif
}

static bool has_same_uncharge_info(struct file_region *rg,
				   struct file_region *org)
{
#ifdef CONFIG_CGROUP_HUGETLB
	return rg && org &&
	       rg->reservation_counter == org->reservation_counter &&
	       rg->css == org->css;

#else
	return true;
#endif
}

static void coalesce_file_region(struct resv_map *resv, struct file_region *rg)
{
	struct file_region *nrg = NULL, *prg = NULL;

	prg = list_prev_entry(rg, link);
	if (&prg->link != &resv->regions && prg->to == rg->from &&
	    has_same_uncharge_info(prg, rg)) {
		prg->to = rg->to;

		list_del(&rg->link);
		kfree(rg);

		rg = prg;
	}

	nrg = list_next_entry(rg, link);
	if (&nrg->link != &resv->regions && nrg->from == rg->to &&
	    has_same_uncharge_info(nrg, rg)) {
		nrg->from = rg->from;

		list_del(&rg->link);
		kfree(rg);
	}
}

/*
 * Must be called with resv->lock held.
 *
 * Calling this with regions_needed != NULL will count the number of pages
 * to be added but will not modify the linked list. And regions_needed will
 * indicate the number of file_regions needed in the cache to carry out to add
 * the regions for this range.
 */
static long add_reservation_in_range(struct resv_map *resv, long f, long t,
				     struct hugetlb_cgroup *h_cg,
				     struct hstate *h, long *regions_needed)
{
	long add = 0;
	struct list_head *head = &resv->regions;
	long last_accounted_offset = f;
	struct file_region *rg = NULL, *trg = NULL, *nrg = NULL;

	if (regions_needed)
		*regions_needed = 0;

	/* In this loop, we essentially handle an entry for the range
	 * [last_accounted_offset, rg->from), at every iteration, with some
	 * bounds checking.
	 */
	list_for_each_entry_safe(rg, trg, head, link) {
		/* Skip irrelevant regions that start before our range. */
		if (rg->from < f) {
			/* If this region ends after the last accounted offset,
			 * then we need to update last_accounted_offset.
			 */
			if (rg->to > last_accounted_offset)
				last_accounted_offset = rg->to;
			continue;
		}

		/* When we find a region that starts beyond our range, we've
		 * finished.
		 */
		if (rg->from > t)
			break;

		/* Add an entry for last_accounted_offset -> rg->from, and
		 * update last_accounted_offset.
		 */
		if (rg->from > last_accounted_offset) {
			add += rg->from - last_accounted_offset;
			if (!regions_needed) {
				nrg = get_file_region_entry_from_cache(
					resv, last_accounted_offset, rg->from);
				record_hugetlb_cgroup_uncharge_info(h_cg, h,
								    resv, nrg);
				list_add(&nrg->link, rg->link.prev);
				coalesce_file_region(resv, nrg);
			} else
				*regions_needed += 1;
		}

		last_accounted_offset = rg->to;
	}

	/* Handle the case where our range extends beyond
	 * last_accounted_offset.
	 */
	if (last_accounted_offset < t) {
		add += t - last_accounted_offset;
		if (!regions_needed) {
			nrg = get_file_region_entry_from_cache(
				resv, last_accounted_offset, t);
			record_hugetlb_cgroup_uncharge_info(h_cg, h, resv, nrg);
			list_add(&nrg->link, rg->link.prev);
			coalesce_file_region(resv, nrg);
		} else
			*regions_needed += 1;
	}

	VM_BUG_ON(add < 0);
	return add;
}

/* Must be called with resv->lock acquired. Will drop lock to allocate entries.
 */
static int allocate_file_region_entries(struct resv_map *resv,
					int regions_needed)
	__must_hold(&resv->lock)
{
	struct list_head allocated_regions;
	int to_allocate = 0, i = 0;
	struct file_region *trg = NULL, *rg = NULL;

	VM_BUG_ON(regions_needed < 0);

	INIT_LIST_HEAD(&allocated_regions);

	/*
	 * Check for sufficient descriptors in the cache to accommodate
	 * the number of in progress add operations plus regions_needed.
	 *
	 * This is a while loop because when we drop the lock, some other call
	 * to region_add or region_del may have consumed some region_entries,
	 * so we keep looping here until we finally have enough entries for
	 * (adds_in_progress + regions_needed).
	 */
	while (resv->region_cache_count <
	       (resv->adds_in_progress + regions_needed)) {
		to_allocate = resv->adds_in_progress + regions_needed -
			      resv->region_cache_count;

		/* At this point, we should have enough entries in the cache
		 * for all the existings adds_in_progress. We should only be
		 * needing to allocate for regions_needed.
		 */
		VM_BUG_ON(resv->region_cache_count < resv->adds_in_progress);

		spin_unlock(&resv->lock);
		for (i = 0; i < to_allocate; i++) {
			trg = kmalloc(sizeof(*trg), GFP_KERNEL);
			if (!trg)
				goto out_of_memory;
			list_add(&trg->link, &allocated_regions);
		}

		spin_lock(&resv->lock);

		list_splice(&allocated_regions, &resv->region_cache);
		resv->region_cache_count += to_allocate;
	}

	return 0;

out_of_memory:
	list_for_each_entry_safe(rg, trg, &allocated_regions, link) {
		list_del(&rg->link);
		kfree(rg);
	}
	return -ENOMEM;
}

/*
 * Add the huge page range represented by [f, t) to the reserve
 * map.  Regions will be taken from the cache to fill in this range.
 * Sufficient regions should exist in the cache due to the previous
 * call to region_chg with the same range, but in some cases the cache will not
 * have sufficient entries due to races with other code doing region_add or
 * region_del.  The extra needed entries will be allocated.
 *
 * regions_needed is the out value provided by a previous call to region_chg.
 *
 * Return the number of new huge pages added to the map.  This number is greater
 * than or equal to zero.  If file_region entries needed to be allocated for
 * this operation and we were not able to allocate, it returns -ENOMEM.
 * region_add of regions of length 1 never allocate file_regions and cannot
 * fail; region_chg will always allocate at least 1 entry and a region_add for
 * 1 page will only require at most 1 entry.
 */
static long region_add(struct resv_map *resv, long f, long t,
		       long in_regions_needed, struct hstate *h,
		       struct hugetlb_cgroup *h_cg)
{
	long add = 0, actual_regions_needed = 0;

	spin_lock(&resv->lock);
retry:

	/* Count how many regions are actually needed to execute this add. */
	add_reservation_in_range(resv, f, t, NULL, NULL,
				 &actual_regions_needed);

	/*
	 * Check for sufficient descriptors in the cache to accommodate
	 * this add operation. Note that actual_regions_needed may be greater
	 * than in_regions_needed, as the resv_map may have been modified since
	 * the region_chg call. In this case, we need to make sure that we
	 * allocate extra entries, such that we have enough for all the
	 * existing adds_in_progress, plus the excess needed for this
	 * operation.
	 */
	if (actual_regions_needed > in_regions_needed &&
	    resv->region_cache_count <
		    resv->adds_in_progress +
			    (actual_regions_needed - in_regions_needed)) {
		/* region_add operation of range 1 should never need to
		 * allocate file_region entries.
		 */
		VM_BUG_ON(t - f <= 1);

		if (allocate_file_region_entries(
			    resv, actual_regions_needed - in_regions_needed)) {
			return -ENOMEM;
		}

		goto retry;
	}

	add = add_reservation_in_range(resv, f, t, h_cg, h, NULL);

	resv->adds_in_progress -= in_regions_needed;

	spin_unlock(&resv->lock);
	VM_BUG_ON(add < 0);
	return add;
}

/*
 * Examine the existing reserve map and determine how many
 * huge pages in the specified range [f, t) are NOT currently
 * represented.  This routine is called before a subsequent
 * call to region_add that will actually modify the reserve
 * map to add the specified range [f, t).  region_chg does
 * not change the number of huge pages represented by the
 * map.  A number of new file_region structures is added to the cache as a
 * placeholder, for the subsequent region_add call to use. At least 1
 * file_region structure is added.
 *
 * out_regions_needed is the number of regions added to the
 * resv->adds_in_progress.  This value needs to be provided to a follow up call
 * to region_add or region_abort for proper accounting.
 *
 * Returns the number of huge pages that need to be added to the existing
 * reservation map for the range [f, t).  This number is greater or equal to
 * zero.  -ENOMEM is returned if a new file_region structure or cache entry
 * is needed and can not be allocated.
 */
static long region_chg(struct resv_map *resv, long f, long t,
		       long *out_regions_needed)
{
	long chg = 0;

	spin_lock(&resv->lock);

	/* Count how many hugepages in this range are NOT represented. */
	chg = add_reservation_in_range(resv, f, t, NULL, NULL,
				       out_regions_needed);

	if (*out_regions_needed == 0)
		*out_regions_needed = 1;

	if (allocate_file_region_entries(resv, *out_regions_needed))
		return -ENOMEM;

	resv->adds_in_progress += *out_regions_needed;

	spin_unlock(&resv->lock);
	return chg;
}

/*
 * Abort the in progress add operation.  The adds_in_progress field
 * of the resv_map keeps track of the operations in progress between
 * calls to region_chg and region_add.  Operations are sometimes
 * aborted after the call to region_chg.  In such cases, region_abort
 * is called to decrement the adds_in_progress counter. regions_needed
 * is the value returned by the region_chg call, it is used to decrement
 * the adds_in_progress counter.
 *
 * NOTE: The range arguments [f, t) are not needed or used in this
 * routine.  They are kept to make reading the calling code easier as
 * arguments will match the associated region_chg call.
 */
static void region_abort(struct resv_map *resv, long f, long t,
			 long regions_needed)
{
	spin_lock(&resv->lock);
	VM_BUG_ON(!resv->region_cache_count);
	resv->adds_in_progress -= regions_needed;
	spin_unlock(&resv->lock);
}

/*
 * Delete the specified range [f, t) from the reserve map.  If the
 * t parameter is LONG_MAX, this indicates that ALL regions after f
 * should be deleted.  Locate the regions which intersect [f, t)
 * and either trim, delete or split the existing regions.
 *
 * Returns the number of huge pages deleted from the reserve map.
 * In the normal case, the return value is zero or more.  In the
 * case where a region must be split, a new region descriptor must
 * be allocated.  If the allocation fails, -ENOMEM will be returned.
 * NOTE: If the parameter t == LONG_MAX, then we will never split
 * a region and possibly return -ENOMEM.  Callers specifying
 * t == LONG_MAX do not need to check for -ENOMEM error.
 */
static long region_del(struct resv_map *resv, long f, long t)
{
	struct list_head *head = &resv->regions;
	struct file_region *rg, *trg;
	struct file_region *nrg = NULL;
	long del = 0;

retry:
	spin_lock(&resv->lock);
	list_for_each_entry_safe(rg, trg, head, link) {
		/*
		 * Skip regions before the range to be deleted.  file_region
		 * ranges are normally of the form [from, to).  However, there
		 * may be a "placeholder" entry in the map which is of the form
		 * (from, to) with from == to.  Check for placeholder entries
		 * at the beginning of the range to be deleted.
		 */
		if (rg->to <= f && (rg->to != rg->from || rg->to != f))
			continue;

		if (rg->from >= t)
			break;

		if (f > rg->from && t < rg->to) { /* Must split region */
			/*
			 * Check for an entry in the cache before dropping
			 * lock and attempting allocation.
			 */
			if (!nrg &&
			    resv->region_cache_count > resv->adds_in_progress) {
				nrg = list_first_entry(&resv->region_cache,
							struct file_region,
							link);
				list_del(&nrg->link);
				resv->region_cache_count--;
			}

			if (!nrg) {
				spin_unlock(&resv->lock);
				nrg = kmalloc(sizeof(*nrg), GFP_KERNEL);
				if (!nrg)
					return -ENOMEM;
				goto retry;
			}

			del += t - f;
			hugetlb_cgroup_uncharge_file_region(
				resv, rg, t - f);

			/* New entry for end of split region */
			nrg->from = t;
			nrg->to = rg->to;

			copy_hugetlb_cgroup_uncharge_info(nrg, rg);

			INIT_LIST_HEAD(&nrg->link);

			/* Original entry is trimmed */
			rg->to = f;

			list_add(&nrg->link, &rg->link);
			nrg = NULL;
			break;
		}

		if (f <= rg->from && t >= rg->to) { /* Remove entire region */
			del += rg->to - rg->from;
			hugetlb_cgroup_uncharge_file_region(resv, rg,
							    rg->to - rg->from);
			list_del(&rg->link);
			kfree(rg);
			continue;
		}

		if (f <= rg->from) {	/* Trim beginning of region */
			hugetlb_cgroup_uncharge_file_region(resv, rg,
							    t - rg->from);

			del += t - rg->from;
			rg->from = t;
		} else {		/* Trim end of region */
			hugetlb_cgroup_uncharge_file_region(resv, rg,
							    rg->to - f);

			del += rg->to - f;
			rg->to = f;
		}
	}

	spin_unlock(&resv->lock);
	kfree(nrg);
	return del;
}

/*
 * A rare out of memory error was encountered which prevented removal of
 * the reserve map region for a page.  The huge page itself was free'ed
 * and removed from the page cache.  This routine will adjust the subpool
 * usage count, and the global reserve count if needed.  By incrementing
 * these counts, the reserve map entry which could not be deleted will
 * appear as a "reserved" entry instead of simply dangling with incorrect
 * counts.
 */
void hugetlb_fix_reserve_counts(struct inode *inode)
{
	struct hugepage_subpool *spool = subpool_inode(inode);
	long rsv_adjust;

	rsv_adjust = hugepage_subpool_get_pages(spool, 1);
	if (rsv_adjust) {
		struct hstate *h = hstate_inode(inode);

		hugetlb_acct_memory(h, 1);
	}
}

/*
 * Count and return the number of huge pages in the reserve map
 * that intersect with the range [f, t).
 */
static long region_count(struct resv_map *resv, long f, long t)
{
	struct list_head *head = &resv->regions;
	struct file_region *rg;
	long chg = 0;

	spin_lock(&resv->lock);
	/* Locate each segment we overlap with, and count that overlap. */
	list_for_each_entry(rg, head, link) {
		long seg_from;
		long seg_to;

		if (rg->to <= f)
			continue;
		if (rg->from >= t)
			break;

		seg_from = max(rg->from, f);
		seg_to = min(rg->to, t);

		chg += seg_to - seg_from;
	}
	spin_unlock(&resv->lock);

	return chg;
}

/*
 * Convert the address within this vma to the page offset within
 * the mapping, in pagecache page units; huge pages here.
 */
static pgoff_t vma_hugecache_offset(struct hstate *h,
			struct vm_area_struct *vma, unsigned long address)
{
	return ((address - vma->vm_start) >> huge_page_shift(h)) +
			(vma->vm_pgoff >> huge_page_order(h));
}

pgoff_t linear_hugepage_index(struct vm_area_struct *vma,
				     unsigned long address)
{
	return vma_hugecache_offset(hstate_vma(vma), vma, address);
}
EXPORT_SYMBOL_GPL(linear_hugepage_index);

/*
 * Return the size of the pages allocated when backing a VMA. In the majority
 * cases this will be same size as used by the page table entries.
 */
unsigned long vma_kernel_pagesize(struct vm_area_struct *vma)
{
	if (vma->vm_ops && vma->vm_ops->pagesize)
		return vma->vm_ops->pagesize(vma);
	return PAGE_SIZE;
}
EXPORT_SYMBOL_GPL(vma_kernel_pagesize);

/*
 * Return the page size being used by the MMU to back a VMA. In the majority
 * of cases, the page size used by the kernel matches the MMU size. On
 * architectures where it differs, an architecture-specific 'strong'
 * version of this symbol is required.
 */
__weak unsigned long vma_mmu_pagesize(struct vm_area_struct *vma)
{
	return vma_kernel_pagesize(vma);
}

/*
 * Flags for MAP_PRIVATE reservations.  These are stored in the bottom
 * bits of the reservation map pointer, which are always clear due to
 * alignment.
 */
#define HPAGE_RESV_OWNER    (1UL << 0)
#define HPAGE_RESV_UNMAPPED (1UL << 1)
#define HPAGE_RESV_MASK (HPAGE_RESV_OWNER | HPAGE_RESV_UNMAPPED)

/*
 * These helpers are used to track how many pages are reserved for
 * faults in a MAP_PRIVATE mapping. Only the process that called mmap()
 * is guaranteed to have their future faults succeed.
 *
 * With the exception of reset_vma_resv_huge_pages() which is called at fork(),
 * the reserve counters are updated with the hugetlb_lock held. It is safe
 * to reset the VMA at fork() time as it is not in use yet and there is no
 * chance of the global counters getting corrupted as a result of the values.
 *
 * The private mapping reservation is represented in a subtly different
 * manner to a shared mapping.  A shared mapping has a region map associated
 * with the underlying file, this region map represents the backing file
 * pages which have ever had a reservation assigned which this persists even
 * after the page is instantiated.  A private mapping has a region map
 * associated with the original mmap which is attached to all VMAs which
 * reference it, this region map represents those offsets which have consumed
 * reservation ie. where pages have been instantiated.
 */
static unsigned long get_vma_private_data(struct vm_area_struct *vma)
{
	return (unsigned long)vma->vm_private_data;
}

static void set_vma_private_data(struct vm_area_struct *vma,
							unsigned long value)
{
	vma->vm_private_data = (void *)value;
}

static void
resv_map_set_hugetlb_cgroup_uncharge_info(struct resv_map *resv_map,
					  struct hugetlb_cgroup *h_cg,
					  struct hstate *h)
{
#ifdef CONFIG_CGROUP_HUGETLB
	if (!h_cg || !h) {
		resv_map->reservation_counter = NULL;
		resv_map->pages_per_hpage = 0;
		resv_map->css = NULL;
	} else {
		resv_map->reservation_counter =
			&h_cg->rsvd_hugepage[hstate_index(h)];
		resv_map->pages_per_hpage = pages_per_huge_page(h);
		resv_map->css = &h_cg->css;
	}
#endif
}

struct resv_map *resv_map_alloc(void)
{
	struct resv_map *resv_map = kmalloc(sizeof(*resv_map), GFP_KERNEL);
	struct file_region *rg = kmalloc(sizeof(*rg), GFP_KERNEL);

	if (!resv_map || !rg) {
		kfree(resv_map);
		kfree(rg);
		return NULL;
	}

	kref_init(&resv_map->refs);
	spin_lock_init(&resv_map->lock);
	INIT_LIST_HEAD(&resv_map->regions);

	resv_map->adds_in_progress = 0;
	/*
	 * Initialize these to 0. On shared mappings, 0's here indicate these
	 * fields don't do cgroup accounting. On private mappings, these will be
	 * re-initialized to the proper values, to indicate that hugetlb cgroup
	 * reservations are to be un-charged from here.
	 */
	resv_map_set_hugetlb_cgroup_uncharge_info(resv_map, NULL, NULL);

	INIT_LIST_HEAD(&resv_map->region_cache);
	list_add(&rg->link, &resv_map->region_cache);
	resv_map->region_cache_count = 1;

	return resv_map;
}

void resv_map_release(struct kref *ref)
{
	struct resv_map *resv_map = container_of(ref, struct resv_map, refs);
	struct list_head *head = &resv_map->region_cache;
	struct file_region *rg, *trg;

	/* Clear out any active regions before we release the map. */
	region_del(resv_map, 0, LONG_MAX);

	/* ... and any entries left in the cache */
	list_for_each_entry_safe(rg, trg, head, link) {
		list_del(&rg->link);
		kfree(rg);
	}

	VM_BUG_ON(resv_map->adds_in_progress);

	kfree(resv_map);
}

static inline struct resv_map *inode_resv_map(struct inode *inode)
{
	/*
	 * At inode evict time, i_mapping may not point to the original
	 * address space within the inode.  This original address space
	 * contains the pointer to the resv_map.  So, always use the
	 * address space embedded within the inode.
	 * The VERY common case is inode->mapping == &inode->i_data but,
	 * this may not be true for device special inodes.
	 */
	return (struct resv_map *)(&inode->i_data)->private_data;
}

static struct resv_map *vma_resv_map(struct vm_area_struct *vma)
{
	VM_BUG_ON_VMA(!is_vm_hugetlb_page(vma), vma);
	if (vma->vm_flags & VM_MAYSHARE) {
		struct address_space *mapping = vma->vm_file->f_mapping;
		struct inode *inode = mapping->host;

		return inode_resv_map(inode);

	} else {
		return (struct resv_map *)(get_vma_private_data(vma) &
							~HPAGE_RESV_MASK);
	}
}

static void set_vma_resv_map(struct vm_area_struct *vma, struct resv_map *map)
{
	VM_BUG_ON_VMA(!is_vm_hugetlb_page(vma), vma);
	VM_BUG_ON_VMA(vma->vm_flags & VM_MAYSHARE, vma);

	set_vma_private_data(vma, (get_vma_private_data(vma) &
				HPAGE_RESV_MASK) | (unsigned long)map);
}

static void set_vma_resv_flags(struct vm_area_struct *vma, unsigned long flags)
{
	VM_BUG_ON_VMA(!is_vm_hugetlb_page(vma), vma);
	VM_BUG_ON_VMA(vma->vm_flags & VM_MAYSHARE, vma);

	set_vma_private_data(vma, get_vma_private_data(vma) | flags);
}

static int is_vma_resv_set(struct vm_area_struct *vma, unsigned long flag)
{
	VM_BUG_ON_VMA(!is_vm_hugetlb_page(vma), vma);

	return (get_vma_private_data(vma) & flag) != 0;
}

/* Reset counters to 0 and clear all HPAGE_RESV_* flags */
void reset_vma_resv_huge_pages(struct vm_area_struct *vma)
{
	VM_BUG_ON_VMA(!is_vm_hugetlb_page(vma), vma);
	if (!(vma->vm_flags & VM_MAYSHARE))
		vma->vm_private_data = (void *)0;
}

/* Returns true if the VMA has associated reserve pages */
static bool vma_has_reserves(struct vm_area_struct *vma, long chg)
{
	if (vma->vm_flags & VM_NORESERVE) {
		/*
		 * This address is already reserved by other process(chg == 0),
		 * so, we should decrement reserved count. Without decrementing,
		 * reserve count remains after releasing inode, because this
		 * allocated page will go into page cache and is regarded as
		 * coming from reserved pool in releasing step.  Currently, we
		 * don't have any other solution to deal with this situation
		 * properly, so add work-around here.
		 */
		if (vma->vm_flags & VM_MAYSHARE && chg == 0)
			return true;
		else
			return false;
	}

	/* Shared mappings always use reserves */
	if (vma->vm_flags & VM_MAYSHARE) {
		/*
		 * We know VM_NORESERVE is not set.  Therefore, there SHOULD
		 * be a region map for all pages.  The only situation where
		 * there is no region map is if a hole was punched via
		 * fallocate.  In this case, there really are no reserves to
		 * use.  This situation is indicated if chg != 0.
		 */
		if (chg)
			return false;
		else
			return true;
	}

	/*
	 * Only the process that called mmap() has reserves for
	 * private mappings.
	 */
	if (is_vma_resv_set(vma, HPAGE_RESV_OWNER)) {
		/*
		 * Like the shared case above, a hole punch or truncate
		 * could have been performed on the private mapping.
		 * Examine the value of chg to determine if reserves
		 * actually exist or were previously consumed.
		 * Very Subtle - The value of chg comes from a previous
		 * call to vma_needs_reserves().  The reserve map for
		 * private mappings has different (opposite) semantics
		 * than that of shared mappings.  vma_needs_reserves()
		 * has already taken this difference in semantics into
		 * account.  Therefore, the meaning of chg is the same
		 * as in the shared case above.  Code could easily be
		 * combined, but keeping it separate draws attention to
		 * subtle differences.
		 */
		if (chg)
			return false;
		else
			return true;
	}

	return false;
}

static void enqueue_huge_page(struct hstate *h, struct page *page)
{
	int nid = page_to_nid(page);
	list_move(&page->lru, &h->hugepage_freelists[nid]);
	h->free_huge_pages++;
	h->free_huge_pages_node[nid]++;
	SetPageHugeFreed(page);
}

static struct page *dequeue_huge_page_node_exact(struct hstate *h, int nid)
{
	struct page *page;
	bool nocma = !!(current->flags & PF_MEMALLOC_NOCMA);

	list_for_each_entry(page, &h->hugepage_freelists[nid], lru) {
		if (nocma && is_migrate_cma_page(page))
			continue;

		if (PageHWPoison(page))
			continue;

		list_move(&page->lru, &h->hugepage_activelist);
		set_page_refcounted(page);
<<<<<<< HEAD
=======
		ClearPageHugeFreed(page);
>>>>>>> 4e026225
		h->free_huge_pages--;
		h->free_huge_pages_node[nid]--;
		return page;
	}

	return NULL;
}

static struct page *dequeue_huge_page_nodemask(struct hstate *h, gfp_t gfp_mask, int nid,
		nodemask_t *nmask)
{
	unsigned int cpuset_mems_cookie;
	struct zonelist *zonelist;
	struct zone *zone;
	struct zoneref *z;
	int node = NUMA_NO_NODE;

	zonelist = node_zonelist(nid, gfp_mask);

retry_cpuset:
	cpuset_mems_cookie = read_mems_allowed_begin();
	for_each_zone_zonelist_nodemask(zone, z, zonelist, gfp_zone(gfp_mask), nmask) {
		struct page *page;

		if (!cpuset_zone_allowed(zone, gfp_mask))
			continue;
		/*
		 * no need to ask again on the same node. Pool is node rather than
		 * zone aware
		 */
		if (zone_to_nid(zone) == node)
			continue;
		node = zone_to_nid(zone);

		page = dequeue_huge_page_node_exact(h, node);
		if (page)
			return page;
	}
	if (unlikely(read_mems_allowed_retry(cpuset_mems_cookie)))
		goto retry_cpuset;

	return NULL;
}

static struct page *dequeue_huge_page_vma(struct hstate *h,
				struct vm_area_struct *vma,
				unsigned long address, int avoid_reserve,
				long chg)
{
	struct page *page;
	struct mempolicy *mpol;
	gfp_t gfp_mask;
	nodemask_t *nodemask;
	int nid;

	/*
	 * A child process with MAP_PRIVATE mappings created by their parent
	 * have no page reserves. This check ensures that reservations are
	 * not "stolen". The child may still get SIGKILLed
	 */
	if (!vma_has_reserves(vma, chg) &&
			h->free_huge_pages - h->resv_huge_pages == 0)
		goto err;

	/* If reserves cannot be used, ensure enough pages are in the pool */
	if (avoid_reserve && h->free_huge_pages - h->resv_huge_pages == 0)
		goto err;

	gfp_mask = htlb_alloc_mask(h);
	nid = huge_node(vma, address, gfp_mask, &mpol, &nodemask);
	page = dequeue_huge_page_nodemask(h, gfp_mask, nid, nodemask);
	if (page && !avoid_reserve && vma_has_reserves(vma, chg)) {
		SetPagePrivate(page);
		h->resv_huge_pages--;
	}

	mpol_cond_put(mpol);
	return page;

err:
	return NULL;
}

/*
 * common helper functions for hstate_next_node_to_{alloc|free}.
 * We may have allocated or freed a huge page based on a different
 * nodes_allowed previously, so h->next_node_to_{alloc|free} might
 * be outside of *nodes_allowed.  Ensure that we use an allowed
 * node for alloc or free.
 */
static int next_node_allowed(int nid, nodemask_t *nodes_allowed)
{
	nid = next_node_in(nid, *nodes_allowed);
	VM_BUG_ON(nid >= MAX_NUMNODES);

	return nid;
}

static int get_valid_node_allowed(int nid, nodemask_t *nodes_allowed)
{
	if (!node_isset(nid, *nodes_allowed))
		nid = next_node_allowed(nid, nodes_allowed);
	return nid;
}

/*
 * returns the previously saved node ["this node"] from which to
 * allocate a persistent huge page for the pool and advance the
 * next node from which to allocate, handling wrap at end of node
 * mask.
 */
static int hstate_next_node_to_alloc(struct hstate *h,
					nodemask_t *nodes_allowed)
{
	int nid;

	VM_BUG_ON(!nodes_allowed);

	nid = get_valid_node_allowed(h->next_nid_to_alloc, nodes_allowed);
	h->next_nid_to_alloc = next_node_allowed(nid, nodes_allowed);

	return nid;
}

/*
 * helper for free_pool_huge_page() - return the previously saved
 * node ["this node"] from which to free a huge page.  Advance the
 * next node id whether or not we find a free huge page to free so
 * that the next attempt to free addresses the next node.
 */
static int hstate_next_node_to_free(struct hstate *h, nodemask_t *nodes_allowed)
{
	int nid;

	VM_BUG_ON(!nodes_allowed);

	nid = get_valid_node_allowed(h->next_nid_to_free, nodes_allowed);
	h->next_nid_to_free = next_node_allowed(nid, nodes_allowed);

	return nid;
}

#define for_each_node_mask_to_alloc(hs, nr_nodes, node, mask)		\
	for (nr_nodes = nodes_weight(*mask);				\
		nr_nodes > 0 &&						\
		((node = hstate_next_node_to_alloc(hs, mask)) || 1);	\
		nr_nodes--)

#define for_each_node_mask_to_free(hs, nr_nodes, node, mask)		\
	for (nr_nodes = nodes_weight(*mask);				\
		nr_nodes > 0 &&						\
		((node = hstate_next_node_to_free(hs, mask)) || 1);	\
		nr_nodes--)

#ifdef CONFIG_ARCH_HAS_GIGANTIC_PAGE
static void destroy_compound_gigantic_page(struct page *page,
					unsigned int order)
{
	int i;
	int nr_pages = 1 << order;
	struct page *p = page + 1;

	atomic_set(compound_mapcount_ptr(page), 0);
	if (hpage_pincount_available(page))
		atomic_set(compound_pincount_ptr(page), 0);

	for (i = 1; i < nr_pages; i++, p = mem_map_next(p, page, i)) {
		clear_compound_head(p);
		set_page_refcounted(p);
	}

	set_compound_order(page, 0);
	page[1].compound_nr = 0;
	__ClearPageHead(page);
}

static void free_gigantic_page(struct page *page, unsigned int order)
{
	/*
	 * If the page isn't allocated using the cma allocator,
	 * cma_release() returns false.
	 */
#ifdef CONFIG_CMA
	if (cma_release(hugetlb_cma[page_to_nid(page)], page, 1 << order))
		return;
#endif

	free_contig_range(page_to_pfn(page), 1 << order);
}

#ifdef CONFIG_CONTIG_ALLOC
static struct page *alloc_gigantic_page(struct hstate *h, gfp_t gfp_mask,
		int nid, nodemask_t *nodemask)
{
	unsigned long nr_pages = 1UL << huge_page_order(h);
	if (nid == NUMA_NO_NODE)
		nid = numa_mem_id();

#ifdef CONFIG_CMA
	{
		struct page *page;
		int node;

		if (hugetlb_cma[nid]) {
			page = cma_alloc(hugetlb_cma[nid], nr_pages,
					huge_page_order(h), true);
			if (page)
				return page;
		}

		if (!(gfp_mask & __GFP_THISNODE)) {
			for_each_node_mask(node, *nodemask) {
				if (node == nid || !hugetlb_cma[node])
					continue;

				page = cma_alloc(hugetlb_cma[node], nr_pages,
						huge_page_order(h), true);
				if (page)
					return page;
			}
		}
	}
#endif

	return alloc_contig_pages(nr_pages, gfp_mask, nid, nodemask);
}

static void prep_new_huge_page(struct hstate *h, struct page *page, int nid);
static void prep_compound_gigantic_page(struct page *page, unsigned int order);
#else /* !CONFIG_CONTIG_ALLOC */
static struct page *alloc_gigantic_page(struct hstate *h, gfp_t gfp_mask,
					int nid, nodemask_t *nodemask)
{
	return NULL;
}
#endif /* CONFIG_CONTIG_ALLOC */

#else /* !CONFIG_ARCH_HAS_GIGANTIC_PAGE */
static struct page *alloc_gigantic_page(struct hstate *h, gfp_t gfp_mask,
					int nid, nodemask_t *nodemask)
{
	return NULL;
}
static inline void free_gigantic_page(struct page *page, unsigned int order) { }
static inline void destroy_compound_gigantic_page(struct page *page,
						unsigned int order) { }
#endif

static void update_and_free_page(struct hstate *h, struct page *page)
{
	int i;
	struct page *subpage = page;

	if (hstate_is_gigantic(h) && !gigantic_page_runtime_supported())
		return;

	h->nr_huge_pages--;
	h->nr_huge_pages_node[page_to_nid(page)]--;
	for (i = 0; i < pages_per_huge_page(h);
	     i++, subpage = mem_map_next(subpage, page, i)) {
		subpage->flags &= ~(1 << PG_locked | 1 << PG_error |
				1 << PG_referenced | 1 << PG_dirty |
				1 << PG_active | 1 << PG_private |
				1 << PG_writeback);
	}
	VM_BUG_ON_PAGE(hugetlb_cgroup_from_page(page), page);
	VM_BUG_ON_PAGE(hugetlb_cgroup_from_page_rsvd(page), page);
	set_compound_page_dtor(page, NULL_COMPOUND_DTOR);
	set_page_refcounted(page);
	if (hstate_is_gigantic(h)) {
		/*
		 * Temporarily drop the hugetlb_lock, because
		 * we might block in free_gigantic_page().
		 */
		spin_unlock(&hugetlb_lock);
		destroy_compound_gigantic_page(page, huge_page_order(h));
		free_gigantic_page(page, huge_page_order(h));
		spin_lock(&hugetlb_lock);
	} else {
		__free_pages(page, huge_page_order(h));
	}
}

struct hstate *size_to_hstate(unsigned long size)
{
	struct hstate *h;

	for_each_hstate(h) {
		if (huge_page_size(h) == size)
			return h;
	}
	return NULL;
}

/*
 * Test to determine whether the hugepage is "active/in-use" (i.e. being linked
 * to hstate->hugepage_activelist.)
 *
 * This function can be called for tail pages, but never returns true for them.
 */
bool page_huge_active(struct page *page)
{
	return PageHeadHuge(page) && PagePrivate(&page[1]);
}

/* never called for tail page */
void set_page_huge_active(struct page *page)
{
	VM_BUG_ON_PAGE(!PageHeadHuge(page), page);
	SetPagePrivate(&page[1]);
}

static void clear_page_huge_active(struct page *page)
{
	VM_BUG_ON_PAGE(!PageHeadHuge(page), page);
	ClearPagePrivate(&page[1]);
}

/*
 * Internal hugetlb specific page flag. Do not use outside of the hugetlb
 * code
 */
static inline bool PageHugeTemporary(struct page *page)
{
	if (!PageHuge(page))
		return false;

	return (unsigned long)page[2].mapping == -1U;
}

static inline void SetPageHugeTemporary(struct page *page)
{
	page[2].mapping = (void *)-1U;
}

static inline void ClearPageHugeTemporary(struct page *page)
{
	page[2].mapping = NULL;
}

static void __free_huge_page(struct page *page)
{
	/*
	 * Can't pass hstate in here because it is called from the
	 * compound page destructor.
	 */
	struct hstate *h = page_hstate(page);
	int nid = page_to_nid(page);
	struct hugepage_subpool *spool =
		(struct hugepage_subpool *)page_private(page);
	bool restore_reserve;

	VM_BUG_ON_PAGE(page_count(page), page);
	VM_BUG_ON_PAGE(page_mapcount(page), page);

	set_page_private(page, 0);
	page->mapping = NULL;
	restore_reserve = PagePrivate(page);
	ClearPagePrivate(page);

	/*
	 * If PagePrivate() was set on page, page allocation consumed a
	 * reservation.  If the page was associated with a subpool, there
	 * would have been a page reserved in the subpool before allocation
	 * via hugepage_subpool_get_pages().  Since we are 'restoring' the
	 * reservtion, do not call hugepage_subpool_put_pages() as this will
	 * remove the reserved page from the subpool.
	 */
	if (!restore_reserve) {
		/*
		 * A return code of zero implies that the subpool will be
		 * under its minimum size if the reservation is not restored
		 * after page is free.  Therefore, force restore_reserve
		 * operation.
		 */
		if (hugepage_subpool_put_pages(spool, 1) == 0)
			restore_reserve = true;
	}

	spin_lock(&hugetlb_lock);
	clear_page_huge_active(page);
	hugetlb_cgroup_uncharge_page(hstate_index(h),
				     pages_per_huge_page(h), page);
	hugetlb_cgroup_uncharge_page_rsvd(hstate_index(h),
					  pages_per_huge_page(h), page);
	if (restore_reserve)
		h->resv_huge_pages++;

	if (PageHugeTemporary(page)) {
		list_del(&page->lru);
		ClearPageHugeTemporary(page);
		update_and_free_page(h, page);
	} else if (h->surplus_huge_pages_node[nid]) {
		/* remove the page from active list */
		list_del(&page->lru);
		update_and_free_page(h, page);
		h->surplus_huge_pages--;
		h->surplus_huge_pages_node[nid]--;
	} else {
		arch_clear_hugepage_flags(page);
		enqueue_huge_page(h, page);
	}
	spin_unlock(&hugetlb_lock);
}

/*
 * As free_huge_page() can be called from a non-task context, we have
 * to defer the actual freeing in a workqueue to prevent potential
 * hugetlb_lock deadlock.
 *
 * free_hpage_workfn() locklessly retrieves the linked list of pages to
 * be freed and frees them one-by-one. As the page->mapping pointer is
 * going to be cleared in __free_huge_page() anyway, it is reused as the
 * llist_node structure of a lockless linked list of huge pages to be freed.
 */
static LLIST_HEAD(hpage_freelist);

static void free_hpage_workfn(struct work_struct *work)
{
	struct llist_node *node;
	struct page *page;

	node = llist_del_all(&hpage_freelist);

	while (node) {
		page = container_of((struct address_space **)node,
				     struct page, mapping);
		node = node->next;
		__free_huge_page(page);
	}
}
static DECLARE_WORK(free_hpage_work, free_hpage_workfn);

void free_huge_page(struct page *page)
{
	/*
	 * Defer freeing if in non-task context to avoid hugetlb_lock deadlock.
	 */
	if (!in_task()) {
		/*
		 * Only call schedule_work() if hpage_freelist is previously
		 * empty. Otherwise, schedule_work() had been called but the
		 * workfn hasn't retrieved the list yet.
		 */
		if (llist_add((struct llist_node *)&page->mapping,
			      &hpage_freelist))
			schedule_work(&free_hpage_work);
		return;
	}

	__free_huge_page(page);
}

static void prep_new_huge_page(struct hstate *h, struct page *page, int nid)
{
	INIT_LIST_HEAD(&page->lru);
	set_compound_page_dtor(page, HUGETLB_PAGE_DTOR);
	set_hugetlb_cgroup(page, NULL);
	set_hugetlb_cgroup_rsvd(page, NULL);
	spin_lock(&hugetlb_lock);
	h->nr_huge_pages++;
	h->nr_huge_pages_node[nid]++;
	ClearPageHugeFreed(page);
	spin_unlock(&hugetlb_lock);
}

static void prep_compound_gigantic_page(struct page *page, unsigned int order)
{
	int i;
	int nr_pages = 1 << order;
	struct page *p = page + 1;

	/* we rely on prep_new_huge_page to set the destructor */
	set_compound_order(page, order);
	__ClearPageReserved(page);
	__SetPageHead(page);
	for (i = 1; i < nr_pages; i++, p = mem_map_next(p, page, i)) {
		/*
		 * For gigantic hugepages allocated through bootmem at
		 * boot, it's safer to be consistent with the not-gigantic
		 * hugepages and clear the PG_reserved bit from all tail pages
		 * too.  Otherwise drivers using get_user_pages() to access tail
		 * pages may get the reference counting wrong if they see
		 * PG_reserved set on a tail page (despite the head page not
		 * having PG_reserved set).  Enforcing this consistency between
		 * head and tail pages allows drivers to optimize away a check
		 * on the head page when they need know if put_page() is needed
		 * after get_user_pages().
		 */
		__ClearPageReserved(p);
		set_page_count(p, 0);
		set_compound_head(p, page);
	}
	atomic_set(compound_mapcount_ptr(page), -1);

	if (hpage_pincount_available(page))
		atomic_set(compound_pincount_ptr(page), 0);
}

/*
 * PageHuge() only returns true for hugetlbfs pages, but not for normal or
 * transparent huge pages.  See the PageTransHuge() documentation for more
 * details.
 */
int PageHuge(struct page *page)
{
	if (!PageCompound(page))
		return 0;

	page = compound_head(page);
	return page[1].compound_dtor == HUGETLB_PAGE_DTOR;
}
EXPORT_SYMBOL_GPL(PageHuge);

/*
 * PageHeadHuge() only returns true for hugetlbfs head page, but not for
 * normal or transparent huge pages.
 */
int PageHeadHuge(struct page *page_head)
{
	if (!PageHead(page_head))
		return 0;

	return page_head[1].compound_dtor == HUGETLB_PAGE_DTOR;
}

/*
 * Find and lock address space (mapping) in write mode.
 *
 * Upon entry, the page is locked which means that page_mapping() is
 * stable.  Due to locking order, we can only trylock_write.  If we can
 * not get the lock, simply return NULL to caller.
 */
struct address_space *hugetlb_page_mapping_lock_write(struct page *hpage)
{
	struct address_space *mapping = page_mapping(hpage);

	if (!mapping)
		return mapping;

	if (i_mmap_trylock_write(mapping))
		return mapping;

	return NULL;
}

pgoff_t __basepage_index(struct page *page)
{
	struct page *page_head = compound_head(page);
	pgoff_t index = page_index(page_head);
	unsigned long compound_idx;

	if (!PageHuge(page_head))
		return page_index(page);

	if (compound_order(page_head) >= MAX_ORDER)
		compound_idx = page_to_pfn(page) - page_to_pfn(page_head);
	else
		compound_idx = page - page_head;

	return (index << compound_order(page_head)) + compound_idx;
}

static struct page *alloc_buddy_huge_page(struct hstate *h,
		gfp_t gfp_mask, int nid, nodemask_t *nmask,
		nodemask_t *node_alloc_noretry)
{
	int order = huge_page_order(h);
	struct page *page;
	bool alloc_try_hard = true;

	/*
	 * By default we always try hard to allocate the page with
	 * __GFP_RETRY_MAYFAIL flag.  However, if we are allocating pages in
	 * a loop (to adjust global huge page counts) and previous allocation
	 * failed, do not continue to try hard on the same node.  Use the
	 * node_alloc_noretry bitmap to manage this state information.
	 */
	if (node_alloc_noretry && node_isset(nid, *node_alloc_noretry))
		alloc_try_hard = false;
	gfp_mask |= __GFP_COMP|__GFP_NOWARN;
	if (alloc_try_hard)
		gfp_mask |= __GFP_RETRY_MAYFAIL;
	if (nid == NUMA_NO_NODE)
		nid = numa_mem_id();
	page = __alloc_pages_nodemask(gfp_mask, order, nid, nmask);
	if (page)
		__count_vm_event(HTLB_BUDDY_PGALLOC);
	else
		__count_vm_event(HTLB_BUDDY_PGALLOC_FAIL);

	/*
	 * If we did not specify __GFP_RETRY_MAYFAIL, but still got a page this
	 * indicates an overall state change.  Clear bit so that we resume
	 * normal 'try hard' allocations.
	 */
	if (node_alloc_noretry && page && !alloc_try_hard)
		node_clear(nid, *node_alloc_noretry);

	/*
	 * If we tried hard to get a page but failed, set bit so that
	 * subsequent attempts will not try as hard until there is an
	 * overall state change.
	 */
	if (node_alloc_noretry && !page && alloc_try_hard)
		node_set(nid, *node_alloc_noretry);

	return page;
}

/*
 * Common helper to allocate a fresh hugetlb page. All specific allocators
 * should use this function to get new hugetlb pages
 */
static struct page *alloc_fresh_huge_page(struct hstate *h,
		gfp_t gfp_mask, int nid, nodemask_t *nmask,
		nodemask_t *node_alloc_noretry)
{
	struct page *page;

	if (hstate_is_gigantic(h))
		page = alloc_gigantic_page(h, gfp_mask, nid, nmask);
	else
		page = alloc_buddy_huge_page(h, gfp_mask,
				nid, nmask, node_alloc_noretry);
	if (!page)
		return NULL;

	if (hstate_is_gigantic(h))
		prep_compound_gigantic_page(page, huge_page_order(h));
	prep_new_huge_page(h, page, page_to_nid(page));

	return page;
}

/*
 * Allocates a fresh page to the hugetlb allocator pool in the node interleaved
 * manner.
 */
static int alloc_pool_huge_page(struct hstate *h, nodemask_t *nodes_allowed,
				nodemask_t *node_alloc_noretry)
{
	struct page *page;
	int nr_nodes, node;
	gfp_t gfp_mask = htlb_alloc_mask(h) | __GFP_THISNODE;

	for_each_node_mask_to_alloc(h, nr_nodes, node, nodes_allowed) {
		page = alloc_fresh_huge_page(h, gfp_mask, node, nodes_allowed,
						node_alloc_noretry);
		if (page)
			break;
	}

	if (!page)
		return 0;

	put_page(page); /* free it into the hugepage allocator */

	return 1;
}

/*
 * Free huge page from pool from next node to free.
 * Attempt to keep persistent huge pages more or less
 * balanced over allowed nodes.
 * Called with hugetlb_lock locked.
 */
static int free_pool_huge_page(struct hstate *h, nodemask_t *nodes_allowed,
							 bool acct_surplus)
{
	int nr_nodes, node;
	int ret = 0;

	for_each_node_mask_to_free(h, nr_nodes, node, nodes_allowed) {
		/*
		 * If we're returning unused surplus pages, only examine
		 * nodes with surplus pages.
		 */
		if ((!acct_surplus || h->surplus_huge_pages_node[node]) &&
		    !list_empty(&h->hugepage_freelists[node])) {
			struct page *page =
				list_entry(h->hugepage_freelists[node].next,
					  struct page, lru);
			list_del(&page->lru);
			h->free_huge_pages--;
			h->free_huge_pages_node[node]--;
			if (acct_surplus) {
				h->surplus_huge_pages--;
				h->surplus_huge_pages_node[node]--;
			}
			update_and_free_page(h, page);
			ret = 1;
			break;
		}
	}

	return ret;
}

/*
 * Dissolve a given free hugepage into free buddy pages. This function does
 * nothing for in-use hugepages and non-hugepages.
 * This function returns values like below:
 *
 *  -EBUSY: failed to dissolved free hugepages or the hugepage is in-use
 *          (allocated or reserved.)
 *       0: successfully dissolved free hugepages or the page is not a
 *          hugepage (considered as already dissolved)
 */
int dissolve_free_huge_page(struct page *page)
{
	int rc = -EBUSY;

retry:
	/* Not to disrupt normal path by vainly holding hugetlb_lock */
	if (!PageHuge(page))
		return 0;

	spin_lock(&hugetlb_lock);
	if (!PageHuge(page)) {
		rc = 0;
		goto out;
	}

	if (!page_count(page)) {
		struct page *head = compound_head(page);
		struct hstate *h = page_hstate(head);
		int nid = page_to_nid(head);
		if (h->free_huge_pages - h->resv_huge_pages == 0)
			goto out;

		/*
		 * We should make sure that the page is already on the free list
		 * when it is dissolved.
		 */
		if (unlikely(!PageHugeFreed(head))) {
			spin_unlock(&hugetlb_lock);
			cond_resched();

			/*
			 * Theoretically, we should return -EBUSY when we
			 * encounter this race. In fact, we have a chance
			 * to successfully dissolve the page if we do a
			 * retry. Because the race window is quite small.
			 * If we seize this opportunity, it is an optimization
			 * for increasing the success rate of dissolving page.
			 */
			goto retry;
		}

		/*
		 * Move PageHWPoison flag from head page to the raw error page,
		 * which makes any subpages rather than the error page reusable.
		 */
		if (PageHWPoison(head) && page != head) {
			SetPageHWPoison(page);
			ClearPageHWPoison(head);
		}
		list_del(&head->lru);
		h->free_huge_pages--;
		h->free_huge_pages_node[nid]--;
		h->max_huge_pages--;
		update_and_free_page(h, head);
		rc = 0;
	}
out:
	spin_unlock(&hugetlb_lock);
	return rc;
}

/*
 * Dissolve free hugepages in a given pfn range. Used by memory hotplug to
 * make specified memory blocks removable from the system.
 * Note that this will dissolve a free gigantic hugepage completely, if any
 * part of it lies within the given range.
 * Also note that if dissolve_free_huge_page() returns with an error, all
 * free hugepages that were dissolved before that error are lost.
 */
int dissolve_free_huge_pages(unsigned long start_pfn, unsigned long end_pfn)
{
	unsigned long pfn;
	struct page *page;
	int rc = 0;

	if (!hugepages_supported())
		return rc;

	for (pfn = start_pfn; pfn < end_pfn; pfn += 1 << minimum_order) {
		page = pfn_to_page(pfn);
		rc = dissolve_free_huge_page(page);
		if (rc)
			break;
	}

	return rc;
}

/*
 * Allocates a fresh surplus page from the page allocator.
 */
static struct page *alloc_surplus_huge_page(struct hstate *h, gfp_t gfp_mask,
		int nid, nodemask_t *nmask)
{
	struct page *page = NULL;

	if (hstate_is_gigantic(h))
		return NULL;

	spin_lock(&hugetlb_lock);
	if (h->surplus_huge_pages >= h->nr_overcommit_huge_pages)
		goto out_unlock;
	spin_unlock(&hugetlb_lock);

	page = alloc_fresh_huge_page(h, gfp_mask, nid, nmask, NULL);
	if (!page)
		return NULL;

	spin_lock(&hugetlb_lock);
	/*
	 * We could have raced with the pool size change.
	 * Double check that and simply deallocate the new page
	 * if we would end up overcommiting the surpluses. Abuse
	 * temporary page to workaround the nasty free_huge_page
	 * codeflow
	 */
	if (h->surplus_huge_pages >= h->nr_overcommit_huge_pages) {
		SetPageHugeTemporary(page);
		spin_unlock(&hugetlb_lock);
		put_page(page);
		return NULL;
	} else {
		h->surplus_huge_pages++;
		h->surplus_huge_pages_node[page_to_nid(page)]++;
	}

out_unlock:
	spin_unlock(&hugetlb_lock);

	return page;
}

static struct page *alloc_migrate_huge_page(struct hstate *h, gfp_t gfp_mask,
				     int nid, nodemask_t *nmask)
{
	struct page *page;

	if (hstate_is_gigantic(h))
		return NULL;

	page = alloc_fresh_huge_page(h, gfp_mask, nid, nmask, NULL);
	if (!page)
		return NULL;

	/*
	 * We do not account these pages as surplus because they are only
	 * temporary and will be released properly on the last reference
	 */
	SetPageHugeTemporary(page);

	return page;
}

/*
 * Use the VMA's mpolicy to allocate a huge page from the buddy.
 */
static
struct page *alloc_buddy_huge_page_with_mpol(struct hstate *h,
		struct vm_area_struct *vma, unsigned long addr)
{
	struct page *page;
	struct mempolicy *mpol;
	gfp_t gfp_mask = htlb_alloc_mask(h);
	int nid;
	nodemask_t *nodemask;

	nid = huge_node(vma, addr, gfp_mask, &mpol, &nodemask);
	page = alloc_surplus_huge_page(h, gfp_mask, nid, nodemask);
	mpol_cond_put(mpol);

	return page;
}

/* page migration callback function */
struct page *alloc_huge_page_nodemask(struct hstate *h, int preferred_nid,
		nodemask_t *nmask, gfp_t gfp_mask)
{
	spin_lock(&hugetlb_lock);
	if (h->free_huge_pages - h->resv_huge_pages > 0) {
		struct page *page;

		page = dequeue_huge_page_nodemask(h, gfp_mask, preferred_nid, nmask);
		if (page) {
			spin_unlock(&hugetlb_lock);
			return page;
		}
	}
	spin_unlock(&hugetlb_lock);

	return alloc_migrate_huge_page(h, gfp_mask, preferred_nid, nmask);
}

/* mempolicy aware migration callback */
struct page *alloc_huge_page_vma(struct hstate *h, struct vm_area_struct *vma,
		unsigned long address)
{
	struct mempolicy *mpol;
	nodemask_t *nodemask;
	struct page *page;
	gfp_t gfp_mask;
	int node;

	gfp_mask = htlb_alloc_mask(h);
	node = huge_node(vma, address, gfp_mask, &mpol, &nodemask);
	page = alloc_huge_page_nodemask(h, node, nodemask, gfp_mask);
	mpol_cond_put(mpol);

	return page;
}

/*
 * Increase the hugetlb pool such that it can accommodate a reservation
 * of size 'delta'.
 */
static int gather_surplus_pages(struct hstate *h, int delta)
	__must_hold(&hugetlb_lock)
{
	struct list_head surplus_list;
	struct page *page, *tmp;
	int ret, i;
	int needed, allocated;
	bool alloc_ok = true;

	needed = (h->resv_huge_pages + delta) - h->free_huge_pages;
	if (needed <= 0) {
		h->resv_huge_pages += delta;
		return 0;
	}

	allocated = 0;
	INIT_LIST_HEAD(&surplus_list);

	ret = -ENOMEM;
retry:
	spin_unlock(&hugetlb_lock);
	for (i = 0; i < needed; i++) {
		page = alloc_surplus_huge_page(h, htlb_alloc_mask(h),
				NUMA_NO_NODE, NULL);
		if (!page) {
			alloc_ok = false;
			break;
		}
		list_add(&page->lru, &surplus_list);
		cond_resched();
	}
	allocated += i;

	/*
	 * After retaking hugetlb_lock, we need to recalculate 'needed'
	 * because either resv_huge_pages or free_huge_pages may have changed.
	 */
	spin_lock(&hugetlb_lock);
	needed = (h->resv_huge_pages + delta) -
			(h->free_huge_pages + allocated);
	if (needed > 0) {
		if (alloc_ok)
			goto retry;
		/*
		 * We were not able to allocate enough pages to
		 * satisfy the entire reservation so we free what
		 * we've allocated so far.
		 */
		goto free;
	}
	/*
	 * The surplus_list now contains _at_least_ the number of extra pages
	 * needed to accommodate the reservation.  Add the appropriate number
	 * of pages to the hugetlb pool and free the extras back to the buddy
	 * allocator.  Commit the entire reservation here to prevent another
	 * process from stealing the pages as they are added to the pool but
	 * before they are reserved.
	 */
	needed += allocated;
	h->resv_huge_pages += delta;
	ret = 0;

	/* Free the needed pages to the hugetlb pool */
	list_for_each_entry_safe(page, tmp, &surplus_list, lru) {
		if ((--needed) < 0)
			break;
		/*
		 * This page is now managed by the hugetlb allocator and has
		 * no users -- drop the buddy allocator's reference.
		 */
		put_page_testzero(page);
		VM_BUG_ON_PAGE(page_count(page), page);
		enqueue_huge_page(h, page);
	}
free:
	spin_unlock(&hugetlb_lock);

	/* Free unnecessary surplus pages to the buddy allocator */
	list_for_each_entry_safe(page, tmp, &surplus_list, lru)
		put_page(page);
	spin_lock(&hugetlb_lock);

	return ret;
}

/*
 * This routine has two main purposes:
 * 1) Decrement the reservation count (resv_huge_pages) by the value passed
 *    in unused_resv_pages.  This corresponds to the prior adjustments made
 *    to the associated reservation map.
 * 2) Free any unused surplus pages that may have been allocated to satisfy
 *    the reservation.  As many as unused_resv_pages may be freed.
 *
 * Called with hugetlb_lock held.  However, the lock could be dropped (and
 * reacquired) during calls to cond_resched_lock.  Whenever dropping the lock,
 * we must make sure nobody else can claim pages we are in the process of
 * freeing.  Do this by ensuring resv_huge_page always is greater than the
 * number of huge pages we plan to free when dropping the lock.
 */
static void return_unused_surplus_pages(struct hstate *h,
					unsigned long unused_resv_pages)
{
	unsigned long nr_pages;

	/* Cannot return gigantic pages currently */
	if (hstate_is_gigantic(h))
		goto out;

	/*
	 * Part (or even all) of the reservation could have been backed
	 * by pre-allocated pages. Only free surplus pages.
	 */
	nr_pages = min(unused_resv_pages, h->surplus_huge_pages);

	/*
	 * We want to release as many surplus pages as possible, spread
	 * evenly across all nodes with memory. Iterate across these nodes
	 * until we can no longer free unreserved surplus pages. This occurs
	 * when the nodes with surplus pages have no free pages.
	 * free_pool_huge_page() will balance the freed pages across the
	 * on-line nodes with memory and will handle the hstate accounting.
	 *
	 * Note that we decrement resv_huge_pages as we free the pages.  If
	 * we drop the lock, resv_huge_pages will still be sufficiently large
	 * to cover subsequent pages we may free.
	 */
	while (nr_pages--) {
		h->resv_huge_pages--;
		unused_resv_pages--;
		if (!free_pool_huge_page(h, &node_states[N_MEMORY], 1))
			goto out;
		cond_resched_lock(&hugetlb_lock);
	}

out:
	/* Fully uncommit the reservation */
	h->resv_huge_pages -= unused_resv_pages;
}


/*
 * vma_needs_reservation, vma_commit_reservation and vma_end_reservation
 * are used by the huge page allocation routines to manage reservations.
 *
 * vma_needs_reservation is called to determine if the huge page at addr
 * within the vma has an associated reservation.  If a reservation is
 * needed, the value 1 is returned.  The caller is then responsible for
 * managing the global reservation and subpool usage counts.  After
 * the huge page has been allocated, vma_commit_reservation is called
 * to add the page to the reservation map.  If the page allocation fails,
 * the reservation must be ended instead of committed.  vma_end_reservation
 * is called in such cases.
 *
 * In the normal case, vma_commit_reservation returns the same value
 * as the preceding vma_needs_reservation call.  The only time this
 * is not the case is if a reserve map was changed between calls.  It
 * is the responsibility of the caller to notice the difference and
 * take appropriate action.
 *
 * vma_add_reservation is used in error paths where a reservation must
 * be restored when a newly allocated huge page must be freed.  It is
 * to be called after calling vma_needs_reservation to determine if a
 * reservation exists.
 */
enum vma_resv_mode {
	VMA_NEEDS_RESV,
	VMA_COMMIT_RESV,
	VMA_END_RESV,
	VMA_ADD_RESV,
};
static long __vma_reservation_common(struct hstate *h,
				struct vm_area_struct *vma, unsigned long addr,
				enum vma_resv_mode mode)
{
	struct resv_map *resv;
	pgoff_t idx;
	long ret;
	long dummy_out_regions_needed;

	resv = vma_resv_map(vma);
	if (!resv)
		return 1;

	idx = vma_hugecache_offset(h, vma, addr);
	switch (mode) {
	case VMA_NEEDS_RESV:
		ret = region_chg(resv, idx, idx + 1, &dummy_out_regions_needed);
		/* We assume that vma_reservation_* routines always operate on
		 * 1 page, and that adding to resv map a 1 page entry can only
		 * ever require 1 region.
		 */
		VM_BUG_ON(dummy_out_regions_needed != 1);
		break;
	case VMA_COMMIT_RESV:
		ret = region_add(resv, idx, idx + 1, 1, NULL, NULL);
		/* region_add calls of range 1 should never fail. */
		VM_BUG_ON(ret < 0);
		break;
	case VMA_END_RESV:
		region_abort(resv, idx, idx + 1, 1);
		ret = 0;
		break;
	case VMA_ADD_RESV:
		if (vma->vm_flags & VM_MAYSHARE) {
			ret = region_add(resv, idx, idx + 1, 1, NULL, NULL);
			/* region_add calls of range 1 should never fail. */
			VM_BUG_ON(ret < 0);
		} else {
			region_abort(resv, idx, idx + 1, 1);
			ret = region_del(resv, idx, idx + 1);
		}
		break;
	default:
		BUG();
	}

	if (vma->vm_flags & VM_MAYSHARE)
		return ret;
	else if (is_vma_resv_set(vma, HPAGE_RESV_OWNER) && ret >= 0) {
		/*
		 * In most cases, reserves always exist for private mappings.
		 * However, a file associated with mapping could have been
		 * hole punched or truncated after reserves were consumed.
		 * As subsequent fault on such a range will not use reserves.
		 * Subtle - The reserve map for private mappings has the
		 * opposite meaning than that of shared mappings.  If NO
		 * entry is in the reserve map, it means a reservation exists.
		 * If an entry exists in the reserve map, it means the
		 * reservation has already been consumed.  As a result, the
		 * return value of this routine is the opposite of the
		 * value returned from reserve map manipulation routines above.
		 */
		if (ret)
			return 0;
		else
			return 1;
	}
	else
		return ret < 0 ? ret : 0;
}

static long vma_needs_reservation(struct hstate *h,
			struct vm_area_struct *vma, unsigned long addr)
{
	return __vma_reservation_common(h, vma, addr, VMA_NEEDS_RESV);
}

static long vma_commit_reservation(struct hstate *h,
			struct vm_area_struct *vma, unsigned long addr)
{
	return __vma_reservation_common(h, vma, addr, VMA_COMMIT_RESV);
}

static void vma_end_reservation(struct hstate *h,
			struct vm_area_struct *vma, unsigned long addr)
{
	(void)__vma_reservation_common(h, vma, addr, VMA_END_RESV);
}

static long vma_add_reservation(struct hstate *h,
			struct vm_area_struct *vma, unsigned long addr)
{
	return __vma_reservation_common(h, vma, addr, VMA_ADD_RESV);
}

/*
 * This routine is called to restore a reservation on error paths.  In the
 * specific error paths, a huge page was allocated (via alloc_huge_page)
 * and is about to be freed.  If a reservation for the page existed,
 * alloc_huge_page would have consumed the reservation and set PagePrivate
 * in the newly allocated page.  When the page is freed via free_huge_page,
 * the global reservation count will be incremented if PagePrivate is set.
 * However, free_huge_page can not adjust the reserve map.  Adjust the
 * reserve map here to be consistent with global reserve count adjustments
 * to be made by free_huge_page.
 */
static void restore_reserve_on_error(struct hstate *h,
			struct vm_area_struct *vma, unsigned long address,
			struct page *page)
{
	if (unlikely(PagePrivate(page))) {
		long rc = vma_needs_reservation(h, vma, address);

		if (unlikely(rc < 0)) {
			/*
			 * Rare out of memory condition in reserve map
			 * manipulation.  Clear PagePrivate so that
			 * global reserve count will not be incremented
			 * by free_huge_page.  This will make it appear
			 * as though the reservation for this page was
			 * consumed.  This may prevent the task from
			 * faulting in the page at a later time.  This
			 * is better than inconsistent global huge page
			 * accounting of reserve counts.
			 */
			ClearPagePrivate(page);
		} else if (rc) {
			rc = vma_add_reservation(h, vma, address);
			if (unlikely(rc < 0))
				/*
				 * See above comment about rare out of
				 * memory condition.
				 */
				ClearPagePrivate(page);
		} else
			vma_end_reservation(h, vma, address);
	}
}

struct page *alloc_huge_page(struct vm_area_struct *vma,
				    unsigned long addr, int avoid_reserve)
{
	struct hugepage_subpool *spool = subpool_vma(vma);
	struct hstate *h = hstate_vma(vma);
	struct page *page;
	long map_chg, map_commit;
	long gbl_chg;
	int ret, idx;
	struct hugetlb_cgroup *h_cg;
	bool deferred_reserve;

	idx = hstate_index(h);
	/*
	 * Examine the region/reserve map to determine if the process
	 * has a reservation for the page to be allocated.  A return
	 * code of zero indicates a reservation exists (no change).
	 */
	map_chg = gbl_chg = vma_needs_reservation(h, vma, addr);
	if (map_chg < 0)
		return ERR_PTR(-ENOMEM);

	/*
	 * Processes that did not create the mapping will have no
	 * reserves as indicated by the region/reserve map. Check
	 * that the allocation will not exceed the subpool limit.
	 * Allocations for MAP_NORESERVE mappings also need to be
	 * checked against any subpool limit.
	 */
	if (map_chg || avoid_reserve) {
		gbl_chg = hugepage_subpool_get_pages(spool, 1);
		if (gbl_chg < 0) {
			vma_end_reservation(h, vma, addr);
			return ERR_PTR(-ENOSPC);
		}

		/*
		 * Even though there was no reservation in the region/reserve
		 * map, there could be reservations associated with the
		 * subpool that can be used.  This would be indicated if the
		 * return value of hugepage_subpool_get_pages() is zero.
		 * However, if avoid_reserve is specified we still avoid even
		 * the subpool reservations.
		 */
		if (avoid_reserve)
			gbl_chg = 1;
	}

	/* If this allocation is not consuming a reservation, charge it now.
	 */
	deferred_reserve = map_chg || avoid_reserve || !vma_resv_map(vma);
	if (deferred_reserve) {
		ret = hugetlb_cgroup_charge_cgroup_rsvd(
			idx, pages_per_huge_page(h), &h_cg);
		if (ret)
			goto out_subpool_put;
	}

	ret = hugetlb_cgroup_charge_cgroup(idx, pages_per_huge_page(h), &h_cg);
	if (ret)
		goto out_uncharge_cgroup_reservation;

	spin_lock(&hugetlb_lock);
	/*
	 * glb_chg is passed to indicate whether or not a page must be taken
	 * from the global free pool (global change).  gbl_chg == 0 indicates
	 * a reservation exists for the allocation.
	 */
	page = dequeue_huge_page_vma(h, vma, addr, avoid_reserve, gbl_chg);
	if (!page) {
		spin_unlock(&hugetlb_lock);
		page = alloc_buddy_huge_page_with_mpol(h, vma, addr);
		if (!page)
			goto out_uncharge_cgroup;
		if (!avoid_reserve && vma_has_reserves(vma, gbl_chg)) {
			SetPagePrivate(page);
			h->resv_huge_pages--;
		}
		spin_lock(&hugetlb_lock);
		list_add(&page->lru, &h->hugepage_activelist);
		/* Fall through */
	}
	hugetlb_cgroup_commit_charge(idx, pages_per_huge_page(h), h_cg, page);
	/* If allocation is not consuming a reservation, also store the
	 * hugetlb_cgroup pointer on the page.
	 */
	if (deferred_reserve) {
		hugetlb_cgroup_commit_charge_rsvd(idx, pages_per_huge_page(h),
						  h_cg, page);
	}

	spin_unlock(&hugetlb_lock);

	set_page_private(page, (unsigned long)spool);

	map_commit = vma_commit_reservation(h, vma, addr);
	if (unlikely(map_chg > map_commit)) {
		/*
		 * The page was added to the reservation map between
		 * vma_needs_reservation and vma_commit_reservation.
		 * This indicates a race with hugetlb_reserve_pages.
		 * Adjust for the subpool count incremented above AND
		 * in hugetlb_reserve_pages for the same page.  Also,
		 * the reservation count added in hugetlb_reserve_pages
		 * no longer applies.
		 */
		long rsv_adjust;

		rsv_adjust = hugepage_subpool_put_pages(spool, 1);
		hugetlb_acct_memory(h, -rsv_adjust);
		if (deferred_reserve)
			hugetlb_cgroup_uncharge_page_rsvd(hstate_index(h),
					pages_per_huge_page(h), page);
	}
	return page;

out_uncharge_cgroup:
	hugetlb_cgroup_uncharge_cgroup(idx, pages_per_huge_page(h), h_cg);
out_uncharge_cgroup_reservation:
	if (deferred_reserve)
		hugetlb_cgroup_uncharge_cgroup_rsvd(idx, pages_per_huge_page(h),
						    h_cg);
out_subpool_put:
	if (map_chg || avoid_reserve)
		hugepage_subpool_put_pages(spool, 1);
	vma_end_reservation(h, vma, addr);
	return ERR_PTR(-ENOSPC);
}

int alloc_bootmem_huge_page(struct hstate *h)
	__attribute__ ((weak, alias("__alloc_bootmem_huge_page")));
int __alloc_bootmem_huge_page(struct hstate *h)
{
	struct huge_bootmem_page *m;
	int nr_nodes, node;

	for_each_node_mask_to_alloc(h, nr_nodes, node, &node_states[N_MEMORY]) {
		void *addr;

		addr = memblock_alloc_try_nid_raw(
				huge_page_size(h), huge_page_size(h),
				0, MEMBLOCK_ALLOC_ACCESSIBLE, node);
		if (addr) {
			/*
			 * Use the beginning of the huge page to store the
			 * huge_bootmem_page struct (until gather_bootmem
			 * puts them into the mem_map).
			 */
			m = addr;
			goto found;
		}
	}
	return 0;

found:
	BUG_ON(!IS_ALIGNED(virt_to_phys(m), huge_page_size(h)));
	/* Put them into a private list first because mem_map is not up yet */
	INIT_LIST_HEAD(&m->list);
	list_add(&m->list, &huge_boot_pages);
	m->hstate = h;
	return 1;
}

static void __init prep_compound_huge_page(struct page *page,
		unsigned int order)
{
	if (unlikely(order > (MAX_ORDER - 1)))
		prep_compound_gigantic_page(page, order);
	else
		prep_compound_page(page, order);
}

/* Put bootmem huge pages into the standard lists after mem_map is up */
static void __init gather_bootmem_prealloc(void)
{
	struct huge_bootmem_page *m;

	list_for_each_entry(m, &huge_boot_pages, list) {
		struct page *page = virt_to_page(m);
		struct hstate *h = m->hstate;

		WARN_ON(page_count(page) != 1);
		prep_compound_huge_page(page, h->order);
		WARN_ON(PageReserved(page));
		prep_new_huge_page(h, page, page_to_nid(page));
		put_page(page); /* free it into the hugepage allocator */

		/*
		 * If we had gigantic hugepages allocated at boot time, we need
		 * to restore the 'stolen' pages to totalram_pages in order to
		 * fix confusing memory reports from free(1) and another
		 * side-effects, like CommitLimit going negative.
		 */
		if (hstate_is_gigantic(h))
			adjust_managed_page_count(page, 1 << h->order);
		cond_resched();
	}
}

static void __init hugetlb_hstate_alloc_pages(struct hstate *h)
{
	unsigned long i;
	nodemask_t *node_alloc_noretry;

	if (!hstate_is_gigantic(h)) {
		/*
		 * Bit mask controlling how hard we retry per-node allocations.
		 * Ignore errors as lower level routines can deal with
		 * node_alloc_noretry == NULL.  If this kmalloc fails at boot
		 * time, we are likely in bigger trouble.
		 */
		node_alloc_noretry = kmalloc(sizeof(*node_alloc_noretry),
						GFP_KERNEL);
	} else {
		/* allocations done at boot time */
		node_alloc_noretry = NULL;
	}

	/* bit mask controlling how hard we retry per-node allocations */
	if (node_alloc_noretry)
		nodes_clear(*node_alloc_noretry);

	for (i = 0; i < h->max_huge_pages; ++i) {
		if (hstate_is_gigantic(h)) {
			if (hugetlb_cma_size) {
				pr_warn_once("HugeTLB: hugetlb_cma is enabled, skip boot time allocation\n");
				goto free;
			}
			if (!alloc_bootmem_huge_page(h))
				break;
		} else if (!alloc_pool_huge_page(h,
					 &node_states[N_MEMORY],
					 node_alloc_noretry))
			break;
		cond_resched();
	}
	if (i < h->max_huge_pages) {
		char buf[32];

		string_get_size(huge_page_size(h), 1, STRING_UNITS_2, buf, 32);
		pr_warn("HugeTLB: allocating %lu of page size %s failed.  Only allocated %lu hugepages.\n",
			h->max_huge_pages, buf, i);
		h->max_huge_pages = i;
	}
free:
	kfree(node_alloc_noretry);
}

static void __init hugetlb_init_hstates(void)
{
	struct hstate *h;

	for_each_hstate(h) {
		if (minimum_order > huge_page_order(h))
			minimum_order = huge_page_order(h);

		/* oversize hugepages were init'ed in early boot */
		if (!hstate_is_gigantic(h))
			hugetlb_hstate_alloc_pages(h);
	}
	VM_BUG_ON(minimum_order == UINT_MAX);
}

static void __init report_hugepages(void)
{
	struct hstate *h;

	for_each_hstate(h) {
		char buf[32];

		string_get_size(huge_page_size(h), 1, STRING_UNITS_2, buf, 32);
		pr_info("HugeTLB registered %s page size, pre-allocated %ld pages\n",
			buf, h->free_huge_pages);
	}
}

#ifdef CONFIG_HIGHMEM
static void try_to_free_low(struct hstate *h, unsigned long count,
						nodemask_t *nodes_allowed)
{
	int i;

	if (hstate_is_gigantic(h))
		return;

	for_each_node_mask(i, *nodes_allowed) {
		struct page *page, *next;
		struct list_head *freel = &h->hugepage_freelists[i];
		list_for_each_entry_safe(page, next, freel, lru) {
			if (count >= h->nr_huge_pages)
				return;
			if (PageHighMem(page))
				continue;
			list_del(&page->lru);
			update_and_free_page(h, page);
			h->free_huge_pages--;
			h->free_huge_pages_node[page_to_nid(page)]--;
		}
	}
}
#else
static inline void try_to_free_low(struct hstate *h, unsigned long count,
						nodemask_t *nodes_allowed)
{
}
#endif

/*
 * Increment or decrement surplus_huge_pages.  Keep node-specific counters
 * balanced by operating on them in a round-robin fashion.
 * Returns 1 if an adjustment was made.
 */
static int adjust_pool_surplus(struct hstate *h, nodemask_t *nodes_allowed,
				int delta)
{
	int nr_nodes, node;

	VM_BUG_ON(delta != -1 && delta != 1);

	if (delta < 0) {
		for_each_node_mask_to_alloc(h, nr_nodes, node, nodes_allowed) {
			if (h->surplus_huge_pages_node[node])
				goto found;
		}
	} else {
		for_each_node_mask_to_free(h, nr_nodes, node, nodes_allowed) {
			if (h->surplus_huge_pages_node[node] <
					h->nr_huge_pages_node[node])
				goto found;
		}
	}
	return 0;

found:
	h->surplus_huge_pages += delta;
	h->surplus_huge_pages_node[node] += delta;
	return 1;
}

#define persistent_huge_pages(h) (h->nr_huge_pages - h->surplus_huge_pages)
static int set_max_huge_pages(struct hstate *h, unsigned long count, int nid,
			      nodemask_t *nodes_allowed)
{
	unsigned long min_count, ret;
	NODEMASK_ALLOC(nodemask_t, node_alloc_noretry, GFP_KERNEL);

	/*
	 * Bit mask controlling how hard we retry per-node allocations.
	 * If we can not allocate the bit mask, do not attempt to allocate
	 * the requested huge pages.
	 */
	if (node_alloc_noretry)
		nodes_clear(*node_alloc_noretry);
	else
		return -ENOMEM;

	spin_lock(&hugetlb_lock);

	/*
	 * Check for a node specific request.
	 * Changing node specific huge page count may require a corresponding
	 * change to the global count.  In any case, the passed node mask
	 * (nodes_allowed) will restrict alloc/free to the specified node.
	 */
	if (nid != NUMA_NO_NODE) {
		unsigned long old_count = count;

		count += h->nr_huge_pages - h->nr_huge_pages_node[nid];
		/*
		 * User may have specified a large count value which caused the
		 * above calculation to overflow.  In this case, they wanted
		 * to allocate as many huge pages as possible.  Set count to
		 * largest possible value to align with their intention.
		 */
		if (count < old_count)
			count = ULONG_MAX;
	}

	/*
	 * Gigantic pages runtime allocation depend on the capability for large
	 * page range allocation.
	 * If the system does not provide this feature, return an error when
	 * the user tries to allocate gigantic pages but let the user free the
	 * boottime allocated gigantic pages.
	 */
	if (hstate_is_gigantic(h) && !IS_ENABLED(CONFIG_CONTIG_ALLOC)) {
		if (count > persistent_huge_pages(h)) {
			spin_unlock(&hugetlb_lock);
			NODEMASK_FREE(node_alloc_noretry);
			return -EINVAL;
		}
		/* Fall through to decrease pool */
	}

	/*
	 * Increase the pool size
	 * First take pages out of surplus state.  Then make up the
	 * remaining difference by allocating fresh huge pages.
	 *
	 * We might race with alloc_surplus_huge_page() here and be unable
	 * to convert a surplus huge page to a normal huge page. That is
	 * not critical, though, it just means the overall size of the
	 * pool might be one hugepage larger than it needs to be, but
	 * within all the constraints specified by the sysctls.
	 */
	while (h->surplus_huge_pages && count > persistent_huge_pages(h)) {
		if (!adjust_pool_surplus(h, nodes_allowed, -1))
			break;
	}

	while (count > persistent_huge_pages(h)) {
		/*
		 * If this allocation races such that we no longer need the
		 * page, free_huge_page will handle it by freeing the page
		 * and reducing the surplus.
		 */
		spin_unlock(&hugetlb_lock);

		/* yield cpu to avoid soft lockup */
		cond_resched();

		ret = alloc_pool_huge_page(h, nodes_allowed,
						node_alloc_noretry);
		spin_lock(&hugetlb_lock);
		if (!ret)
			goto out;

		/* Bail for signals. Probably ctrl-c from user */
		if (signal_pending(current))
			goto out;
	}

	/*
	 * Decrease the pool size
	 * First return free pages to the buddy allocator (being careful
	 * to keep enough around to satisfy reservations).  Then place
	 * pages into surplus state as needed so the pool will shrink
	 * to the desired size as pages become free.
	 *
	 * By placing pages into the surplus state independent of the
	 * overcommit value, we are allowing the surplus pool size to
	 * exceed overcommit. There are few sane options here. Since
	 * alloc_surplus_huge_page() is checking the global counter,
	 * though, we'll note that we're not allowed to exceed surplus
	 * and won't grow the pool anywhere else. Not until one of the
	 * sysctls are changed, or the surplus pages go out of use.
	 */
	min_count = h->resv_huge_pages + h->nr_huge_pages - h->free_huge_pages;
	min_count = max(count, min_count);
	try_to_free_low(h, min_count, nodes_allowed);
	while (min_count < persistent_huge_pages(h)) {
		if (!free_pool_huge_page(h, nodes_allowed, 0))
			break;
		cond_resched_lock(&hugetlb_lock);
	}
	while (count < persistent_huge_pages(h)) {
		if (!adjust_pool_surplus(h, nodes_allowed, 1))
			break;
	}
out:
	h->max_huge_pages = persistent_huge_pages(h);
	spin_unlock(&hugetlb_lock);

	NODEMASK_FREE(node_alloc_noretry);

	return 0;
}

#define HSTATE_ATTR_RO(_name) \
	static struct kobj_attribute _name##_attr = __ATTR_RO(_name)

#define HSTATE_ATTR(_name) \
	static struct kobj_attribute _name##_attr = \
		__ATTR(_name, 0644, _name##_show, _name##_store)

static struct kobject *hugepages_kobj;
static struct kobject *hstate_kobjs[HUGE_MAX_HSTATE];

static struct hstate *kobj_to_node_hstate(struct kobject *kobj, int *nidp);

static struct hstate *kobj_to_hstate(struct kobject *kobj, int *nidp)
{
	int i;

	for (i = 0; i < HUGE_MAX_HSTATE; i++)
		if (hstate_kobjs[i] == kobj) {
			if (nidp)
				*nidp = NUMA_NO_NODE;
			return &hstates[i];
		}

	return kobj_to_node_hstate(kobj, nidp);
}

static ssize_t nr_hugepages_show_common(struct kobject *kobj,
					struct kobj_attribute *attr, char *buf)
{
	struct hstate *h;
	unsigned long nr_huge_pages;
	int nid;

	h = kobj_to_hstate(kobj, &nid);
	if (nid == NUMA_NO_NODE)
		nr_huge_pages = h->nr_huge_pages;
	else
		nr_huge_pages = h->nr_huge_pages_node[nid];

	return sprintf(buf, "%lu\n", nr_huge_pages);
}

static ssize_t __nr_hugepages_store_common(bool obey_mempolicy,
					   struct hstate *h, int nid,
					   unsigned long count, size_t len)
{
	int err;
	nodemask_t nodes_allowed, *n_mask;

	if (hstate_is_gigantic(h) && !gigantic_page_runtime_supported())
		return -EINVAL;

	if (nid == NUMA_NO_NODE) {
		/*
		 * global hstate attribute
		 */
		if (!(obey_mempolicy &&
				init_nodemask_of_mempolicy(&nodes_allowed)))
			n_mask = &node_states[N_MEMORY];
		else
			n_mask = &nodes_allowed;
	} else {
		/*
		 * Node specific request.  count adjustment happens in
		 * set_max_huge_pages() after acquiring hugetlb_lock.
		 */
		init_nodemask_of_node(&nodes_allowed, nid);
		n_mask = &nodes_allowed;
	}

	err = set_max_huge_pages(h, count, nid, n_mask);

	return err ? err : len;
}

static ssize_t nr_hugepages_store_common(bool obey_mempolicy,
					 struct kobject *kobj, const char *buf,
					 size_t len)
{
	struct hstate *h;
	unsigned long count;
	int nid;
	int err;

	err = kstrtoul(buf, 10, &count);
	if (err)
		return err;

	h = kobj_to_hstate(kobj, &nid);
	return __nr_hugepages_store_common(obey_mempolicy, h, nid, count, len);
}

static ssize_t nr_hugepages_show(struct kobject *kobj,
				       struct kobj_attribute *attr, char *buf)
{
	return nr_hugepages_show_common(kobj, attr, buf);
}

static ssize_t nr_hugepages_store(struct kobject *kobj,
	       struct kobj_attribute *attr, const char *buf, size_t len)
{
	return nr_hugepages_store_common(false, kobj, buf, len);
}
HSTATE_ATTR(nr_hugepages);

#ifdef CONFIG_NUMA

/*
 * hstate attribute for optionally mempolicy-based constraint on persistent
 * huge page alloc/free.
 */
static ssize_t nr_hugepages_mempolicy_show(struct kobject *kobj,
				       struct kobj_attribute *attr, char *buf)
{
	return nr_hugepages_show_common(kobj, attr, buf);
}

static ssize_t nr_hugepages_mempolicy_store(struct kobject *kobj,
	       struct kobj_attribute *attr, const char *buf, size_t len)
{
	return nr_hugepages_store_common(true, kobj, buf, len);
}
HSTATE_ATTR(nr_hugepages_mempolicy);
#endif


static ssize_t nr_overcommit_hugepages_show(struct kobject *kobj,
					struct kobj_attribute *attr, char *buf)
{
	struct hstate *h = kobj_to_hstate(kobj, NULL);
	return sprintf(buf, "%lu\n", h->nr_overcommit_huge_pages);
}

static ssize_t nr_overcommit_hugepages_store(struct kobject *kobj,
		struct kobj_attribute *attr, const char *buf, size_t count)
{
	int err;
	unsigned long input;
	struct hstate *h = kobj_to_hstate(kobj, NULL);

	if (hstate_is_gigantic(h))
		return -EINVAL;

	err = kstrtoul(buf, 10, &input);
	if (err)
		return err;

	spin_lock(&hugetlb_lock);
	h->nr_overcommit_huge_pages = input;
	spin_unlock(&hugetlb_lock);

	return count;
}
HSTATE_ATTR(nr_overcommit_hugepages);

static ssize_t free_hugepages_show(struct kobject *kobj,
					struct kobj_attribute *attr, char *buf)
{
	struct hstate *h;
	unsigned long free_huge_pages;
	int nid;

	h = kobj_to_hstate(kobj, &nid);
	if (nid == NUMA_NO_NODE)
		free_huge_pages = h->free_huge_pages;
	else
		free_huge_pages = h->free_huge_pages_node[nid];

	return sprintf(buf, "%lu\n", free_huge_pages);
}
HSTATE_ATTR_RO(free_hugepages);

static ssize_t resv_hugepages_show(struct kobject *kobj,
					struct kobj_attribute *attr, char *buf)
{
	struct hstate *h = kobj_to_hstate(kobj, NULL);
	return sprintf(buf, "%lu\n", h->resv_huge_pages);
}
HSTATE_ATTR_RO(resv_hugepages);

static ssize_t surplus_hugepages_show(struct kobject *kobj,
					struct kobj_attribute *attr, char *buf)
{
	struct hstate *h;
	unsigned long surplus_huge_pages;
	int nid;

	h = kobj_to_hstate(kobj, &nid);
	if (nid == NUMA_NO_NODE)
		surplus_huge_pages = h->surplus_huge_pages;
	else
		surplus_huge_pages = h->surplus_huge_pages_node[nid];

	return sprintf(buf, "%lu\n", surplus_huge_pages);
}
HSTATE_ATTR_RO(surplus_hugepages);

static struct attribute *hstate_attrs[] = {
	&nr_hugepages_attr.attr,
	&nr_overcommit_hugepages_attr.attr,
	&free_hugepages_attr.attr,
	&resv_hugepages_attr.attr,
	&surplus_hugepages_attr.attr,
#ifdef CONFIG_NUMA
	&nr_hugepages_mempolicy_attr.attr,
#endif
	NULL,
};

static const struct attribute_group hstate_attr_group = {
	.attrs = hstate_attrs,
};

static int hugetlb_sysfs_add_hstate(struct hstate *h, struct kobject *parent,
				    struct kobject **hstate_kobjs,
				    const struct attribute_group *hstate_attr_group)
{
	int retval;
	int hi = hstate_index(h);

	hstate_kobjs[hi] = kobject_create_and_add(h->name, parent);
	if (!hstate_kobjs[hi])
		return -ENOMEM;

	retval = sysfs_create_group(hstate_kobjs[hi], hstate_attr_group);
	if (retval) {
		kobject_put(hstate_kobjs[hi]);
		hstate_kobjs[hi] = NULL;
	}

	return retval;
}

static void __init hugetlb_sysfs_init(void)
{
	struct hstate *h;
	int err;

	hugepages_kobj = kobject_create_and_add("hugepages", mm_kobj);
	if (!hugepages_kobj)
		return;

	for_each_hstate(h) {
		err = hugetlb_sysfs_add_hstate(h, hugepages_kobj,
					 hstate_kobjs, &hstate_attr_group);
		if (err)
			pr_err("HugeTLB: Unable to add hstate %s", h->name);
	}
}

#ifdef CONFIG_NUMA

/*
 * node_hstate/s - associate per node hstate attributes, via their kobjects,
 * with node devices in node_devices[] using a parallel array.  The array
 * index of a node device or _hstate == node id.
 * This is here to avoid any static dependency of the node device driver, in
 * the base kernel, on the hugetlb module.
 */
struct node_hstate {
	struct kobject		*hugepages_kobj;
	struct kobject		*hstate_kobjs[HUGE_MAX_HSTATE];
};
static struct node_hstate node_hstates[MAX_NUMNODES];

/*
 * A subset of global hstate attributes for node devices
 */
static struct attribute *per_node_hstate_attrs[] = {
	&nr_hugepages_attr.attr,
	&free_hugepages_attr.attr,
	&surplus_hugepages_attr.attr,
	NULL,
};

static const struct attribute_group per_node_hstate_attr_group = {
	.attrs = per_node_hstate_attrs,
};

/*
 * kobj_to_node_hstate - lookup global hstate for node device hstate attr kobj.
 * Returns node id via non-NULL nidp.
 */
static struct hstate *kobj_to_node_hstate(struct kobject *kobj, int *nidp)
{
	int nid;

	for (nid = 0; nid < nr_node_ids; nid++) {
		struct node_hstate *nhs = &node_hstates[nid];
		int i;
		for (i = 0; i < HUGE_MAX_HSTATE; i++)
			if (nhs->hstate_kobjs[i] == kobj) {
				if (nidp)
					*nidp = nid;
				return &hstates[i];
			}
	}

	BUG();
	return NULL;
}

/*
 * Unregister hstate attributes from a single node device.
 * No-op if no hstate attributes attached.
 */
static void hugetlb_unregister_node(struct node *node)
{
	struct hstate *h;
	struct node_hstate *nhs = &node_hstates[node->dev.id];

	if (!nhs->hugepages_kobj)
		return;		/* no hstate attributes */

	for_each_hstate(h) {
		int idx = hstate_index(h);
		if (nhs->hstate_kobjs[idx]) {
			kobject_put(nhs->hstate_kobjs[idx]);
			nhs->hstate_kobjs[idx] = NULL;
		}
	}

	kobject_put(nhs->hugepages_kobj);
	nhs->hugepages_kobj = NULL;
}


/*
 * Register hstate attributes for a single node device.
 * No-op if attributes already registered.
 */
static void hugetlb_register_node(struct node *node)
{
	struct hstate *h;
	struct node_hstate *nhs = &node_hstates[node->dev.id];
	int err;

	if (nhs->hugepages_kobj)
		return;		/* already allocated */

	nhs->hugepages_kobj = kobject_create_and_add("hugepages",
							&node->dev.kobj);
	if (!nhs->hugepages_kobj)
		return;

	for_each_hstate(h) {
		err = hugetlb_sysfs_add_hstate(h, nhs->hugepages_kobj,
						nhs->hstate_kobjs,
						&per_node_hstate_attr_group);
		if (err) {
			pr_err("HugeTLB: Unable to add hstate %s for node %d\n",
				h->name, node->dev.id);
			hugetlb_unregister_node(node);
			break;
		}
	}
}

/*
 * hugetlb init time:  register hstate attributes for all registered node
 * devices of nodes that have memory.  All on-line nodes should have
 * registered their associated device by this time.
 */
static void __init hugetlb_register_all_nodes(void)
{
	int nid;

	for_each_node_state(nid, N_MEMORY) {
		struct node *node = node_devices[nid];
		if (node->dev.id == nid)
			hugetlb_register_node(node);
	}

	/*
	 * Let the node device driver know we're here so it can
	 * [un]register hstate attributes on node hotplug.
	 */
	register_hugetlbfs_with_node(hugetlb_register_node,
				     hugetlb_unregister_node);
}
#else	/* !CONFIG_NUMA */

static struct hstate *kobj_to_node_hstate(struct kobject *kobj, int *nidp)
{
	BUG();
	if (nidp)
		*nidp = -1;
	return NULL;
}

static void hugetlb_register_all_nodes(void) { }

#endif

static int __init hugetlb_init(void)
{
	int i;

	if (!hugepages_supported()) {
		if (hugetlb_max_hstate || default_hstate_max_huge_pages)
			pr_warn("HugeTLB: huge pages not supported, ignoring associated command-line parameters\n");
		return 0;
	}

	/*
	 * Make sure HPAGE_SIZE (HUGETLB_PAGE_ORDER) hstate exists.  Some
	 * architectures depend on setup being done here.
	 */
	hugetlb_add_hstate(HUGETLB_PAGE_ORDER);
	if (!parsed_default_hugepagesz) {
		/*
		 * If we did not parse a default huge page size, set
		 * default_hstate_idx to HPAGE_SIZE hstate. And, if the
		 * number of huge pages for this default size was implicitly
		 * specified, set that here as well.
		 * Note that the implicit setting will overwrite an explicit
		 * setting.  A warning will be printed in this case.
		 */
		default_hstate_idx = hstate_index(size_to_hstate(HPAGE_SIZE));
		if (default_hstate_max_huge_pages) {
			if (default_hstate.max_huge_pages) {
				char buf[32];

				string_get_size(huge_page_size(&default_hstate),
					1, STRING_UNITS_2, buf, 32);
				pr_warn("HugeTLB: Ignoring hugepages=%lu associated with %s page size\n",
					default_hstate.max_huge_pages, buf);
				pr_warn("HugeTLB: Using hugepages=%lu for number of default huge pages\n",
					default_hstate_max_huge_pages);
			}
			default_hstate.max_huge_pages =
				default_hstate_max_huge_pages;
		}
	}

	hugetlb_cma_check();
	hugetlb_init_hstates();
	gather_bootmem_prealloc();
	report_hugepages();

	hugetlb_sysfs_init();
	hugetlb_register_all_nodes();
	hugetlb_cgroup_file_init();

#ifdef CONFIG_SMP
	num_fault_mutexes = roundup_pow_of_two(8 * num_possible_cpus());
#else
	num_fault_mutexes = 1;
#endif
	hugetlb_fault_mutex_table =
		kmalloc_array(num_fault_mutexes, sizeof(struct mutex),
			      GFP_KERNEL);
	BUG_ON(!hugetlb_fault_mutex_table);

	for (i = 0; i < num_fault_mutexes; i++)
		mutex_init(&hugetlb_fault_mutex_table[i]);
	return 0;
}
subsys_initcall(hugetlb_init);

/* Overwritten by architectures with more huge page sizes */
bool __init __attribute((weak)) arch_hugetlb_valid_size(unsigned long size)
{
	return size == HPAGE_SIZE;
}

void __init hugetlb_add_hstate(unsigned int order)
{
	struct hstate *h;
	unsigned long i;

	if (size_to_hstate(PAGE_SIZE << order)) {
		return;
	}
	BUG_ON(hugetlb_max_hstate >= HUGE_MAX_HSTATE);
	BUG_ON(order == 0);
	h = &hstates[hugetlb_max_hstate++];
	h->order = order;
	h->mask = ~((1ULL << (order + PAGE_SHIFT)) - 1);
	h->nr_huge_pages = 0;
	h->free_huge_pages = 0;
	for (i = 0; i < MAX_NUMNODES; ++i)
		INIT_LIST_HEAD(&h->hugepage_freelists[i]);
	INIT_LIST_HEAD(&h->hugepage_activelist);
	h->next_nid_to_alloc = first_memory_node;
	h->next_nid_to_free = first_memory_node;
	snprintf(h->name, HSTATE_NAME_LEN, "hugepages-%lukB",
					huge_page_size(h)/1024);

	parsed_hstate = h;
}

/*
 * hugepages command line processing
 * hugepages normally follows a valid hugepagsz or default_hugepagsz
 * specification.  If not, ignore the hugepages value.  hugepages can also
 * be the first huge page command line  option in which case it implicitly
 * specifies the number of huge pages for the default size.
 */
static int __init hugepages_setup(char *s)
{
	unsigned long *mhp;
	static unsigned long *last_mhp;

	if (!parsed_valid_hugepagesz) {
		pr_warn("HugeTLB: hugepages=%s does not follow a valid hugepagesz, ignoring\n", s);
		parsed_valid_hugepagesz = true;
		return 0;
	}

	/*
	 * !hugetlb_max_hstate means we haven't parsed a hugepagesz= parameter
	 * yet, so this hugepages= parameter goes to the "default hstate".
	 * Otherwise, it goes with the previously parsed hugepagesz or
	 * default_hugepagesz.
	 */
	else if (!hugetlb_max_hstate)
		mhp = &default_hstate_max_huge_pages;
	else
		mhp = &parsed_hstate->max_huge_pages;

	if (mhp == last_mhp) {
		pr_warn("HugeTLB: hugepages= specified twice without interleaving hugepagesz=, ignoring hugepages=%s\n", s);
		return 0;
	}

	if (sscanf(s, "%lu", mhp) <= 0)
		*mhp = 0;

	/*
	 * Global state is always initialized later in hugetlb_init.
	 * But we need to allocate >= MAX_ORDER hstates here early to still
	 * use the bootmem allocator.
	 */
	if (hugetlb_max_hstate && parsed_hstate->order >= MAX_ORDER)
		hugetlb_hstate_alloc_pages(parsed_hstate);

	last_mhp = mhp;

	return 1;
}
__setup("hugepages=", hugepages_setup);
<<<<<<< HEAD

/*
 * hugepagesz command line processing
 * A specific huge page size can only be specified once with hugepagesz.
 * hugepagesz is followed by hugepages on the command line.  The global
 * variable 'parsed_valid_hugepagesz' is used to determine if prior
 * hugepagesz argument was valid.
 */
static int __init hugepagesz_setup(char *s)
{
	unsigned long size;
	struct hstate *h;

	parsed_valid_hugepagesz = false;
	size = (unsigned long)memparse(s, NULL);

	if (!arch_hugetlb_valid_size(size)) {
		pr_err("HugeTLB: unsupported hugepagesz=%s\n", s);
		return 0;
	}

	h = size_to_hstate(size);
	if (h) {
		/*
		 * hstate for this size already exists.  This is normally
		 * an error, but is allowed if the existing hstate is the
		 * default hstate.  More specifically, it is only allowed if
		 * the number of huge pages for the default hstate was not
		 * previously specified.
		 */
		if (!parsed_default_hugepagesz ||  h != &default_hstate ||
		    default_hstate.max_huge_pages) {
			pr_warn("HugeTLB: hugepagesz=%s specified twice, ignoring\n", s);
			return 0;
		}

		/*
		 * No need to call hugetlb_add_hstate() as hstate already
		 * exists.  But, do set parsed_hstate so that a following
		 * hugepages= parameter will be applied to this hstate.
		 */
		parsed_hstate = h;
		parsed_valid_hugepagesz = true;
		return 1;
	}

	hugetlb_add_hstate(ilog2(size) - PAGE_SHIFT);
	parsed_valid_hugepagesz = true;
	return 1;
}
__setup("hugepagesz=", hugepagesz_setup);

/*
 * default_hugepagesz command line input
 * Only one instance of default_hugepagesz allowed on command line.
 */
static int __init default_hugepagesz_setup(char *s)
{
	unsigned long size;

	parsed_valid_hugepagesz = false;
	if (parsed_default_hugepagesz) {
		pr_err("HugeTLB: default_hugepagesz previously specified, ignoring %s\n", s);
		return 0;
	}

	size = (unsigned long)memparse(s, NULL);

	if (!arch_hugetlb_valid_size(size)) {
		pr_err("HugeTLB: unsupported default_hugepagesz=%s\n", s);
		return 0;
	}

	hugetlb_add_hstate(ilog2(size) - PAGE_SHIFT);
	parsed_valid_hugepagesz = true;
	parsed_default_hugepagesz = true;
	default_hstate_idx = hstate_index(size_to_hstate(size));

	/*
	 * The number of default huge pages (for this size) could have been
	 * specified as the first hugetlb parameter: hugepages=X.  If so,
	 * then default_hstate_max_huge_pages is set.  If the default huge
	 * page size is gigantic (>= MAX_ORDER), then the pages must be
	 * allocated here from bootmem allocator.
	 */
	if (default_hstate_max_huge_pages) {
		default_hstate.max_huge_pages = default_hstate_max_huge_pages;
		if (hstate_is_gigantic(&default_hstate))
			hugetlb_hstate_alloc_pages(&default_hstate);
		default_hstate_max_huge_pages = 0;
	}

	return 1;
}
__setup("default_hugepagesz=", default_hugepagesz_setup);

=======

/*
 * hugepagesz command line processing
 * A specific huge page size can only be specified once with hugepagesz.
 * hugepagesz is followed by hugepages on the command line.  The global
 * variable 'parsed_valid_hugepagesz' is used to determine if prior
 * hugepagesz argument was valid.
 */
static int __init hugepagesz_setup(char *s)
{
	unsigned long size;
	struct hstate *h;

	parsed_valid_hugepagesz = false;
	size = (unsigned long)memparse(s, NULL);

	if (!arch_hugetlb_valid_size(size)) {
		pr_err("HugeTLB: unsupported hugepagesz=%s\n", s);
		return 0;
	}

	h = size_to_hstate(size);
	if (h) {
		/*
		 * hstate for this size already exists.  This is normally
		 * an error, but is allowed if the existing hstate is the
		 * default hstate.  More specifically, it is only allowed if
		 * the number of huge pages for the default hstate was not
		 * previously specified.
		 */
		if (!parsed_default_hugepagesz ||  h != &default_hstate ||
		    default_hstate.max_huge_pages) {
			pr_warn("HugeTLB: hugepagesz=%s specified twice, ignoring\n", s);
			return 0;
		}

		/*
		 * No need to call hugetlb_add_hstate() as hstate already
		 * exists.  But, do set parsed_hstate so that a following
		 * hugepages= parameter will be applied to this hstate.
		 */
		parsed_hstate = h;
		parsed_valid_hugepagesz = true;
		return 1;
	}

	hugetlb_add_hstate(ilog2(size) - PAGE_SHIFT);
	parsed_valid_hugepagesz = true;
	return 1;
}
__setup("hugepagesz=", hugepagesz_setup);

/*
 * default_hugepagesz command line input
 * Only one instance of default_hugepagesz allowed on command line.
 */
static int __init default_hugepagesz_setup(char *s)
{
	unsigned long size;

	parsed_valid_hugepagesz = false;
	if (parsed_default_hugepagesz) {
		pr_err("HugeTLB: default_hugepagesz previously specified, ignoring %s\n", s);
		return 0;
	}

	size = (unsigned long)memparse(s, NULL);

	if (!arch_hugetlb_valid_size(size)) {
		pr_err("HugeTLB: unsupported default_hugepagesz=%s\n", s);
		return 0;
	}

	hugetlb_add_hstate(ilog2(size) - PAGE_SHIFT);
	parsed_valid_hugepagesz = true;
	parsed_default_hugepagesz = true;
	default_hstate_idx = hstate_index(size_to_hstate(size));

	/*
	 * The number of default huge pages (for this size) could have been
	 * specified as the first hugetlb parameter: hugepages=X.  If so,
	 * then default_hstate_max_huge_pages is set.  If the default huge
	 * page size is gigantic (>= MAX_ORDER), then the pages must be
	 * allocated here from bootmem allocator.
	 */
	if (default_hstate_max_huge_pages) {
		default_hstate.max_huge_pages = default_hstate_max_huge_pages;
		if (hstate_is_gigantic(&default_hstate))
			hugetlb_hstate_alloc_pages(&default_hstate);
		default_hstate_max_huge_pages = 0;
	}

	return 1;
}
__setup("default_hugepagesz=", default_hugepagesz_setup);

>>>>>>> 4e026225
static unsigned int allowed_mems_nr(struct hstate *h)
{
	int node;
	unsigned int nr = 0;
	nodemask_t *mpol_allowed;
	unsigned int *array = h->free_huge_pages_node;
	gfp_t gfp_mask = htlb_alloc_mask(h);
<<<<<<< HEAD

	mpol_allowed = policy_nodemask_current(gfp_mask);

=======

	mpol_allowed = policy_nodemask_current(gfp_mask);

>>>>>>> 4e026225
	for_each_node_mask(node, cpuset_current_mems_allowed) {
		if (!mpol_allowed ||
		    (mpol_allowed && node_isset(node, *mpol_allowed)))
			nr += array[node];
	}

	return nr;
}

#ifdef CONFIG_SYSCTL
static int proc_hugetlb_doulongvec_minmax(struct ctl_table *table, int write,
					  void *buffer, size_t *length,
					  loff_t *ppos, unsigned long *out)
{
	struct ctl_table dup_table;

	/*
	 * In order to avoid races with __do_proc_doulongvec_minmax(), we
	 * can duplicate the @table and alter the duplicate of it.
	 */
	dup_table = *table;
	dup_table.data = out;

	return proc_doulongvec_minmax(&dup_table, write, buffer, length, ppos);
}

static int hugetlb_sysctl_handler_common(bool obey_mempolicy,
			 struct ctl_table *table, int write,
			 void *buffer, size_t *length, loff_t *ppos)
{
	struct hstate *h = &default_hstate;
	unsigned long tmp = h->max_huge_pages;
	int ret;

	if (!hugepages_supported())
		return -EOPNOTSUPP;

	ret = proc_hugetlb_doulongvec_minmax(table, write, buffer, length, ppos,
					     &tmp);
	if (ret)
		goto out;

	if (write)
		ret = __nr_hugepages_store_common(obey_mempolicy, h,
						  NUMA_NO_NODE, tmp, *length);
out:
	return ret;
}

int hugetlb_sysctl_handler(struct ctl_table *table, int write,
			  void *buffer, size_t *length, loff_t *ppos)
{

	return hugetlb_sysctl_handler_common(false, table, write,
							buffer, length, ppos);
}

#ifdef CONFIG_NUMA
int hugetlb_mempolicy_sysctl_handler(struct ctl_table *table, int write,
			  void *buffer, size_t *length, loff_t *ppos)
{
	return hugetlb_sysctl_handler_common(true, table, write,
							buffer, length, ppos);
}
#endif /* CONFIG_NUMA */

int hugetlb_overcommit_handler(struct ctl_table *table, int write,
		void *buffer, size_t *length, loff_t *ppos)
{
	struct hstate *h = &default_hstate;
	unsigned long tmp;
	int ret;

	if (!hugepages_supported())
		return -EOPNOTSUPP;

	tmp = h->nr_overcommit_huge_pages;

	if (write && hstate_is_gigantic(h))
		return -EINVAL;

	ret = proc_hugetlb_doulongvec_minmax(table, write, buffer, length, ppos,
					     &tmp);
	if (ret)
		goto out;

	if (write) {
		spin_lock(&hugetlb_lock);
		h->nr_overcommit_huge_pages = tmp;
		spin_unlock(&hugetlb_lock);
	}
out:
	return ret;
}

#endif /* CONFIG_SYSCTL */

void hugetlb_report_meminfo(struct seq_file *m)
{
	struct hstate *h;
	unsigned long total = 0;

	if (!hugepages_supported())
		return;

	for_each_hstate(h) {
		unsigned long count = h->nr_huge_pages;

		total += (PAGE_SIZE << huge_page_order(h)) * count;

		if (h == &default_hstate)
			seq_printf(m,
				   "HugePages_Total:   %5lu\n"
				   "HugePages_Free:    %5lu\n"
				   "HugePages_Rsvd:    %5lu\n"
				   "HugePages_Surp:    %5lu\n"
				   "Hugepagesize:   %8lu kB\n",
				   count,
				   h->free_huge_pages,
				   h->resv_huge_pages,
				   h->surplus_huge_pages,
				   (PAGE_SIZE << huge_page_order(h)) / 1024);
	}

	seq_printf(m, "Hugetlb:        %8lu kB\n", total / 1024);
}

int hugetlb_report_node_meminfo(char *buf, int len, int nid)
{
	struct hstate *h = &default_hstate;

	if (!hugepages_supported())
		return 0;

	return sysfs_emit_at(buf, len,
			     "Node %d HugePages_Total: %5u\n"
			     "Node %d HugePages_Free:  %5u\n"
			     "Node %d HugePages_Surp:  %5u\n",
			     nid, h->nr_huge_pages_node[nid],
			     nid, h->free_huge_pages_node[nid],
			     nid, h->surplus_huge_pages_node[nid]);
}

void hugetlb_show_meminfo(void)
{
	struct hstate *h;
	int nid;

	if (!hugepages_supported())
		return;

	for_each_node_state(nid, N_MEMORY)
		for_each_hstate(h)
			pr_info("Node %d hugepages_total=%u hugepages_free=%u hugepages_surp=%u hugepages_size=%lukB\n",
				nid,
				h->nr_huge_pages_node[nid],
				h->free_huge_pages_node[nid],
				h->surplus_huge_pages_node[nid],
				1UL << (huge_page_order(h) + PAGE_SHIFT - 10));
}

void hugetlb_report_usage(struct seq_file *m, struct mm_struct *mm)
{
	seq_printf(m, "HugetlbPages:\t%8lu kB\n",
		   atomic_long_read(&mm->hugetlb_usage) << (PAGE_SHIFT - 10));
}

/* Return the number pages of memory we physically have, in PAGE_SIZE units. */
unsigned long hugetlb_total_pages(void)
{
	struct hstate *h;
	unsigned long nr_total_pages = 0;

	for_each_hstate(h)
		nr_total_pages += h->nr_huge_pages * pages_per_huge_page(h);
	return nr_total_pages;
}

static int hugetlb_acct_memory(struct hstate *h, long delta)
{
	int ret = -ENOMEM;

	spin_lock(&hugetlb_lock);
	/*
	 * When cpuset is configured, it breaks the strict hugetlb page
	 * reservation as the accounting is done on a global variable. Such
	 * reservation is completely rubbish in the presence of cpuset because
	 * the reservation is not checked against page availability for the
	 * current cpuset. Application can still potentially OOM'ed by kernel
	 * with lack of free htlb page in cpuset that the task is in.
	 * Attempt to enforce strict accounting with cpuset is almost
	 * impossible (or too ugly) because cpuset is too fluid that
	 * task or memory node can be dynamically moved between cpusets.
	 *
	 * The change of semantics for shared hugetlb mapping with cpuset is
	 * undesirable. However, in order to preserve some of the semantics,
	 * we fall back to check against current free page availability as
	 * a best attempt and hopefully to minimize the impact of changing
	 * semantics that cpuset has.
	 *
	 * Apart from cpuset, we also have memory policy mechanism that
	 * also determines from which node the kernel will allocate memory
	 * in a NUMA system. So similar to cpuset, we also should consider
	 * the memory policy of the current task. Similar to the description
	 * above.
	 */
	if (delta > 0) {
		if (gather_surplus_pages(h, delta) < 0)
			goto out;

		if (delta > allowed_mems_nr(h)) {
			return_unused_surplus_pages(h, delta);
			goto out;
		}
	}

	ret = 0;
	if (delta < 0)
		return_unused_surplus_pages(h, (unsigned long) -delta);

out:
	spin_unlock(&hugetlb_lock);
	return ret;
}

static void hugetlb_vm_op_open(struct vm_area_struct *vma)
{
	struct resv_map *resv = vma_resv_map(vma);

	/*
	 * This new VMA should share its siblings reservation map if present.
	 * The VMA will only ever have a valid reservation map pointer where
	 * it is being copied for another still existing VMA.  As that VMA
	 * has a reference to the reservation map it cannot disappear until
	 * after this open call completes.  It is therefore safe to take a
	 * new reference here without additional locking.
	 */
	if (resv && is_vma_resv_set(vma, HPAGE_RESV_OWNER))
		kref_get(&resv->refs);
}

static void hugetlb_vm_op_close(struct vm_area_struct *vma)
{
	struct hstate *h = hstate_vma(vma);
	struct resv_map *resv = vma_resv_map(vma);
	struct hugepage_subpool *spool = subpool_vma(vma);
	unsigned long reserve, start, end;
	long gbl_reserve;

	if (!resv || !is_vma_resv_set(vma, HPAGE_RESV_OWNER))
		return;

	start = vma_hugecache_offset(h, vma, vma->vm_start);
	end = vma_hugecache_offset(h, vma, vma->vm_end);

	reserve = (end - start) - region_count(resv, start, end);
	hugetlb_cgroup_uncharge_counter(resv, start, end);
	if (reserve) {
		/*
		 * Decrement reserve counts.  The global reserve count may be
		 * adjusted if the subpool has a minimum size.
		 */
		gbl_reserve = hugepage_subpool_put_pages(spool, reserve);
		hugetlb_acct_memory(h, -gbl_reserve);
	}

	kref_put(&resv->refs, resv_map_release);
}

static int hugetlb_vm_op_split(struct vm_area_struct *vma, unsigned long addr)
{
	if (addr & ~(huge_page_mask(hstate_vma(vma))))
		return -EINVAL;
	return 0;
}

static unsigned long hugetlb_vm_op_pagesize(struct vm_area_struct *vma)
{
	struct hstate *hstate = hstate_vma(vma);

	return 1UL << huge_page_shift(hstate);
}

/*
 * We cannot handle pagefaults against hugetlb pages at all.  They cause
 * handle_mm_fault() to try to instantiate regular-sized pages in the
 * hugegpage VMA.  do_page_fault() is supposed to trap this, so BUG is we get
 * this far.
 */
static vm_fault_t hugetlb_vm_op_fault(struct vm_fault *vmf)
{
	BUG();
	return 0;
}

/*
 * When a new function is introduced to vm_operations_struct and added
 * to hugetlb_vm_ops, please consider adding the function to shm_vm_ops.
 * This is because under System V memory model, mappings created via
 * shmget/shmat with "huge page" specified are backed by hugetlbfs files,
 * their original vm_ops are overwritten with shm_vm_ops.
 */
const struct vm_operations_struct hugetlb_vm_ops = {
	.fault = hugetlb_vm_op_fault,
	.open = hugetlb_vm_op_open,
	.close = hugetlb_vm_op_close,
	.split = hugetlb_vm_op_split,
	.pagesize = hugetlb_vm_op_pagesize,
};

static pte_t make_huge_pte(struct vm_area_struct *vma, struct page *page,
				int writable)
{
	pte_t entry;

	if (writable) {
		entry = huge_pte_mkwrite(huge_pte_mkdirty(mk_huge_pte(page,
					 vma->vm_page_prot)));
	} else {
		entry = huge_pte_wrprotect(mk_huge_pte(page,
					   vma->vm_page_prot));
	}
	entry = pte_mkyoung(entry);
	entry = pte_mkhuge(entry);
	entry = arch_make_huge_pte(entry, vma, page, writable);

	return entry;
}

static void set_huge_ptep_writable(struct vm_area_struct *vma,
				   unsigned long address, pte_t *ptep)
{
	pte_t entry;

	entry = huge_pte_mkwrite(huge_pte_mkdirty(huge_ptep_get(ptep)));
	if (huge_ptep_set_access_flags(vma, address, ptep, entry, 1))
		update_mmu_cache(vma, address, ptep);
}

bool is_hugetlb_entry_migration(pte_t pte)
{
	swp_entry_t swp;

	if (huge_pte_none(pte) || pte_present(pte))
		return false;
	swp = pte_to_swp_entry(pte);
	if (is_migration_entry(swp))
		return true;
	else
		return false;
}

static bool is_hugetlb_entry_hwpoisoned(pte_t pte)
{
	swp_entry_t swp;

	if (huge_pte_none(pte) || pte_present(pte))
		return false;
	swp = pte_to_swp_entry(pte);
	if (is_hwpoison_entry(swp))
		return true;
	else
		return false;
}

int copy_hugetlb_page_range(struct mm_struct *dst, struct mm_struct *src,
			    struct vm_area_struct *vma)
{
	pte_t *src_pte, *dst_pte, entry, dst_entry;
	struct page *ptepage;
	unsigned long addr;
	int cow;
	struct hstate *h = hstate_vma(vma);
	unsigned long sz = huge_page_size(h);
	struct address_space *mapping = vma->vm_file->f_mapping;
	struct mmu_notifier_range range;
	int ret = 0;

	cow = (vma->vm_flags & (VM_SHARED | VM_MAYWRITE)) == VM_MAYWRITE;

	if (cow) {
		mmu_notifier_range_init(&range, MMU_NOTIFY_CLEAR, 0, vma, src,
					vma->vm_start,
					vma->vm_end);
		mmu_notifier_invalidate_range_start(&range);
	} else {
		/*
		 * For shared mappings i_mmap_rwsem must be held to call
		 * huge_pte_alloc, otherwise the returned ptep could go
		 * away if part of a shared pmd and another thread calls
		 * huge_pmd_unshare.
		 */
		i_mmap_lock_read(mapping);
	}

	for (addr = vma->vm_start; addr < vma->vm_end; addr += sz) {
		spinlock_t *src_ptl, *dst_ptl;
		src_pte = huge_pte_offset(src, addr, sz);
		if (!src_pte)
			continue;
		dst_pte = huge_pte_alloc(dst, addr, sz);
		if (!dst_pte) {
			ret = -ENOMEM;
			break;
		}

		/*
		 * If the pagetables are shared don't copy or take references.
		 * dst_pte == src_pte is the common case of src/dest sharing.
		 *
		 * However, src could have 'unshared' and dst shares with
		 * another vma.  If dst_pte !none, this implies sharing.
		 * Check here before taking page table lock, and once again
		 * after taking the lock below.
		 */
		dst_entry = huge_ptep_get(dst_pte);
		if ((dst_pte == src_pte) || !huge_pte_none(dst_entry))
			continue;

		dst_ptl = huge_pte_lock(h, dst, dst_pte);
		src_ptl = huge_pte_lockptr(h, src, src_pte);
		spin_lock_nested(src_ptl, SINGLE_DEPTH_NESTING);
		entry = huge_ptep_get(src_pte);
		dst_entry = huge_ptep_get(dst_pte);
		if (huge_pte_none(entry) || !huge_pte_none(dst_entry)) {
			/*
			 * Skip if src entry none.  Also, skip in the
			 * unlikely case dst entry !none as this implies
			 * sharing with another vma.
			 */
			;
		} else if (unlikely(is_hugetlb_entry_migration(entry) ||
				    is_hugetlb_entry_hwpoisoned(entry))) {
			swp_entry_t swp_entry = pte_to_swp_entry(entry);

			if (is_write_migration_entry(swp_entry) && cow) {
				/*
				 * COW mappings require pages in both
				 * parent and child to be set to read.
				 */
				make_migration_entry_read(&swp_entry);
				entry = swp_entry_to_pte(swp_entry);
				set_huge_swap_pte_at(src, addr, src_pte,
						     entry, sz);
			}
			set_huge_swap_pte_at(dst, addr, dst_pte, entry, sz);
		} else {
			if (cow) {
				/*
				 * No need to notify as we are downgrading page
				 * table protection not changing it to point
				 * to a new page.
				 *
				 * See Documentation/vm/mmu_notifier.rst
				 */
				huge_ptep_set_wrprotect(src, addr, src_pte);
			}
			entry = huge_ptep_get(src_pte);
			ptepage = pte_page(entry);
			get_page(ptepage);
			page_dup_rmap(ptepage, true);
			set_huge_pte_at(dst, addr, dst_pte, entry);
			hugetlb_count_add(pages_per_huge_page(h), dst);
		}
		spin_unlock(src_ptl);
		spin_unlock(dst_ptl);
	}

	if (cow)
		mmu_notifier_invalidate_range_end(&range);
	else
		i_mmap_unlock_read(mapping);

	return ret;
}

void __unmap_hugepage_range(struct mmu_gather *tlb, struct vm_area_struct *vma,
			    unsigned long start, unsigned long end,
			    struct page *ref_page)
{
	struct mm_struct *mm = vma->vm_mm;
	unsigned long address;
	pte_t *ptep;
	pte_t pte;
	spinlock_t *ptl;
	struct page *page;
	struct hstate *h = hstate_vma(vma);
	unsigned long sz = huge_page_size(h);
	struct mmu_notifier_range range;

	WARN_ON(!is_vm_hugetlb_page(vma));
	BUG_ON(start & ~huge_page_mask(h));
	BUG_ON(end & ~huge_page_mask(h));

	/*
	 * This is a hugetlb vma, all the pte entries should point
	 * to huge page.
	 */
	tlb_change_page_size(tlb, sz);
	tlb_start_vma(tlb, vma);

	/*
	 * If sharing possible, alert mmu notifiers of worst case.
	 */
	mmu_notifier_range_init(&range, MMU_NOTIFY_UNMAP, 0, vma, mm, start,
				end);
	adjust_range_if_pmd_sharing_possible(vma, &range.start, &range.end);
	mmu_notifier_invalidate_range_start(&range);
	address = start;
	for (; address < end; address += sz) {
		ptep = huge_pte_offset(mm, address, sz);
		if (!ptep)
			continue;

		ptl = huge_pte_lock(h, mm, ptep);
		if (huge_pmd_unshare(mm, vma, &address, ptep)) {
			spin_unlock(ptl);
			/*
			 * We just unmapped a page of PMDs by clearing a PUD.
			 * The caller's TLB flush range should cover this area.
			 */
			continue;
		}

		pte = huge_ptep_get(ptep);
		if (huge_pte_none(pte)) {
			spin_unlock(ptl);
			continue;
		}

		/*
		 * Migrating hugepage or HWPoisoned hugepage is already
		 * unmapped and its refcount is dropped, so just clear pte here.
		 */
		if (unlikely(!pte_present(pte))) {
			huge_pte_clear(mm, address, ptep, sz);
			spin_unlock(ptl);
			continue;
		}

		page = pte_page(pte);
		/*
		 * If a reference page is supplied, it is because a specific
		 * page is being unmapped, not a range. Ensure the page we
		 * are about to unmap is the actual page of interest.
		 */
		if (ref_page) {
			if (page != ref_page) {
				spin_unlock(ptl);
				continue;
			}
			/*
			 * Mark the VMA as having unmapped its page so that
			 * future faults in this VMA will fail rather than
			 * looking like data was lost
			 */
			set_vma_resv_flags(vma, HPAGE_RESV_UNMAPPED);
		}

		pte = huge_ptep_get_and_clear(mm, address, ptep);
		tlb_remove_huge_tlb_entry(h, tlb, ptep, address);
		if (huge_pte_dirty(pte))
			set_page_dirty(page);

		hugetlb_count_sub(pages_per_huge_page(h), mm);
		page_remove_rmap(page, true);

		spin_unlock(ptl);
		tlb_remove_page_size(tlb, page, huge_page_size(h));
		/*
		 * Bail out after unmapping reference page if supplied
		 */
		if (ref_page)
			break;
	}
	mmu_notifier_invalidate_range_end(&range);
	tlb_end_vma(tlb, vma);
}

void __unmap_hugepage_range_final(struct mmu_gather *tlb,
			  struct vm_area_struct *vma, unsigned long start,
			  unsigned long end, struct page *ref_page)
{
	__unmap_hugepage_range(tlb, vma, start, end, ref_page);

	/*
	 * Clear this flag so that x86's huge_pmd_share page_table_shareable
	 * test will fail on a vma being torn down, and not grab a page table
	 * on its way out.  We're lucky that the flag has such an appropriate
	 * name, and can in fact be safely cleared here. We could clear it
	 * before the __unmap_hugepage_range above, but all that's necessary
	 * is to clear it before releasing the i_mmap_rwsem. This works
	 * because in the context this is called, the VMA is about to be
	 * destroyed and the i_mmap_rwsem is held.
	 */
	vma->vm_flags &= ~VM_MAYSHARE;
}

void unmap_hugepage_range(struct vm_area_struct *vma, unsigned long start,
			  unsigned long end, struct page *ref_page)
{
	struct mm_struct *mm;
	struct mmu_gather tlb;
	unsigned long tlb_start = start;
	unsigned long tlb_end = end;

	/*
	 * If shared PMDs were possibly used within this vma range, adjust
	 * start/end for worst case tlb flushing.
	 * Note that we can not be sure if PMDs are shared until we try to
	 * unmap pages.  However, we want to make sure TLB flushing covers
	 * the largest possible range.
	 */
	adjust_range_if_pmd_sharing_possible(vma, &tlb_start, &tlb_end);

	mm = vma->vm_mm;

	tlb_gather_mmu(&tlb, mm, tlb_start, tlb_end);
	__unmap_hugepage_range(&tlb, vma, start, end, ref_page);
	tlb_finish_mmu(&tlb, tlb_start, tlb_end);
}

/*
 * This is called when the original mapper is failing to COW a MAP_PRIVATE
 * mappping it owns the reserve page for. The intention is to unmap the page
 * from other VMAs and let the children be SIGKILLed if they are faulting the
 * same region.
 */
static void unmap_ref_private(struct mm_struct *mm, struct vm_area_struct *vma,
			      struct page *page, unsigned long address)
{
	struct hstate *h = hstate_vma(vma);
	struct vm_area_struct *iter_vma;
	struct address_space *mapping;
	pgoff_t pgoff;

	/*
	 * vm_pgoff is in PAGE_SIZE units, hence the different calculation
	 * from page cache lookup which is in HPAGE_SIZE units.
	 */
	address = address & huge_page_mask(h);
	pgoff = ((address - vma->vm_start) >> PAGE_SHIFT) +
			vma->vm_pgoff;
	mapping = vma->vm_file->f_mapping;

	/*
	 * Take the mapping lock for the duration of the table walk. As
	 * this mapping should be shared between all the VMAs,
	 * __unmap_hugepage_range() is called as the lock is already held
	 */
	i_mmap_lock_write(mapping);
	vma_interval_tree_foreach(iter_vma, &mapping->i_mmap, pgoff, pgoff) {
		/* Do not unmap the current VMA */
		if (iter_vma == vma)
			continue;

		/*
		 * Shared VMAs have their own reserves and do not affect
		 * MAP_PRIVATE accounting but it is possible that a shared
		 * VMA is using the same page so check and skip such VMAs.
		 */
		if (iter_vma->vm_flags & VM_MAYSHARE)
			continue;

		/*
		 * Unmap the page from other VMAs without their own reserves.
		 * They get marked to be SIGKILLed if they fault in these
		 * areas. This is because a future no-page fault on this VMA
		 * could insert a zeroed page instead of the data existing
		 * from the time of fork. This would look like data corruption
		 */
		if (!is_vma_resv_set(iter_vma, HPAGE_RESV_OWNER))
			unmap_hugepage_range(iter_vma, address,
					     address + huge_page_size(h), page);
	}
	i_mmap_unlock_write(mapping);
}

/*
 * Hugetlb_cow() should be called with page lock of the original hugepage held.
 * Called with hugetlb_instantiation_mutex held and pte_page locked so we
 * cannot race with other handlers or page migration.
 * Keep the pte_same checks anyway to make transition from the mutex easier.
 */
static vm_fault_t hugetlb_cow(struct mm_struct *mm, struct vm_area_struct *vma,
		       unsigned long address, pte_t *ptep,
		       struct page *pagecache_page, spinlock_t *ptl)
{
	pte_t pte;
	struct hstate *h = hstate_vma(vma);
	struct page *old_page, *new_page;
	int outside_reserve = 0;
	vm_fault_t ret = 0;
	unsigned long haddr = address & huge_page_mask(h);
	struct mmu_notifier_range range;

	pte = huge_ptep_get(ptep);
	old_page = pte_page(pte);

retry_avoidcopy:
	/* If no-one else is actually using this page, avoid the copy
	 * and just make the page writable */
	if (page_mapcount(old_page) == 1 && PageAnon(old_page)) {
		page_move_anon_rmap(old_page, vma);
		set_huge_ptep_writable(vma, haddr, ptep);
		return 0;
	}

	/*
	 * If the process that created a MAP_PRIVATE mapping is about to
	 * perform a COW due to a shared page count, attempt to satisfy
	 * the allocation without using the existing reserves. The pagecache
	 * page is used to determine if the reserve at this address was
	 * consumed or not. If reserves were used, a partial faulted mapping
	 * at the time of fork() could consume its reserves on COW instead
	 * of the full address range.
	 */
	if (is_vma_resv_set(vma, HPAGE_RESV_OWNER) &&
			old_page != pagecache_page)
		outside_reserve = 1;

	get_page(old_page);

	/*
	 * Drop page table lock as buddy allocator may be called. It will
	 * be acquired again before returning to the caller, as expected.
	 */
	spin_unlock(ptl);
	new_page = alloc_huge_page(vma, haddr, outside_reserve);

	if (IS_ERR(new_page)) {
		/*
		 * If a process owning a MAP_PRIVATE mapping fails to COW,
		 * it is due to references held by a child and an insufficient
		 * huge page pool. To guarantee the original mappers
		 * reliability, unmap the page from child processes. The child
		 * may get SIGKILLed if it later faults.
		 */
		if (outside_reserve) {
			struct address_space *mapping = vma->vm_file->f_mapping;
			pgoff_t idx;
			u32 hash;

			put_page(old_page);
			BUG_ON(huge_pte_none(pte));
			/*
			 * Drop hugetlb_fault_mutex and i_mmap_rwsem before
			 * unmapping.  unmapping needs to hold i_mmap_rwsem
			 * in write mode.  Dropping i_mmap_rwsem in read mode
			 * here is OK as COW mappings do not interact with
			 * PMD sharing.
			 *
			 * Reacquire both after unmap operation.
			 */
			idx = vma_hugecache_offset(h, vma, haddr);
			hash = hugetlb_fault_mutex_hash(mapping, idx);
			mutex_unlock(&hugetlb_fault_mutex_table[hash]);
			i_mmap_unlock_read(mapping);

			unmap_ref_private(mm, vma, old_page, haddr);

			i_mmap_lock_read(mapping);
			mutex_lock(&hugetlb_fault_mutex_table[hash]);
			spin_lock(ptl);
			ptep = huge_pte_offset(mm, haddr, huge_page_size(h));
			if (likely(ptep &&
				   pte_same(huge_ptep_get(ptep), pte)))
				goto retry_avoidcopy;
			/*
			 * race occurs while re-acquiring page table
			 * lock, and our job is done.
			 */
			return 0;
		}

		ret = vmf_error(PTR_ERR(new_page));
		goto out_release_old;
	}

	/*
	 * When the original hugepage is shared one, it does not have
	 * anon_vma prepared.
	 */
	if (unlikely(anon_vma_prepare(vma))) {
		ret = VM_FAULT_OOM;
		goto out_release_all;
	}

	copy_user_huge_page(new_page, old_page, address, vma,
			    pages_per_huge_page(h));
	__SetPageUptodate(new_page);

	mmu_notifier_range_init(&range, MMU_NOTIFY_CLEAR, 0, vma, mm, haddr,
				haddr + huge_page_size(h));
	mmu_notifier_invalidate_range_start(&range);

	/*
	 * Retake the page table lock to check for racing updates
	 * before the page tables are altered
	 */
	spin_lock(ptl);
	ptep = huge_pte_offset(mm, haddr, huge_page_size(h));
	if (likely(ptep && pte_same(huge_ptep_get(ptep), pte))) {
		ClearPagePrivate(new_page);

		/* Break COW */
		huge_ptep_clear_flush(vma, haddr, ptep);
		mmu_notifier_invalidate_range(mm, range.start, range.end);
		set_huge_pte_at(mm, haddr, ptep,
				make_huge_pte(vma, new_page, 1));
		page_remove_rmap(old_page, true);
		hugepage_add_new_anon_rmap(new_page, vma, haddr);
		set_page_huge_active(new_page);
		/* Make the old page be freed below */
		new_page = old_page;
	}
	spin_unlock(ptl);
	mmu_notifier_invalidate_range_end(&range);
out_release_all:
	restore_reserve_on_error(h, vma, haddr, new_page);
	put_page(new_page);
out_release_old:
	put_page(old_page);

	spin_lock(ptl); /* Caller expects lock to be held */
	return ret;
}

/* Return the pagecache page at a given address within a VMA */
static struct page *hugetlbfs_pagecache_page(struct hstate *h,
			struct vm_area_struct *vma, unsigned long address)
{
	struct address_space *mapping;
	pgoff_t idx;

	mapping = vma->vm_file->f_mapping;
	idx = vma_hugecache_offset(h, vma, address);

	return find_lock_page(mapping, idx);
}

/*
 * Return whether there is a pagecache page to back given address within VMA.
 * Caller follow_hugetlb_page() holds page_table_lock so we cannot lock_page.
 */
static bool hugetlbfs_pagecache_present(struct hstate *h,
			struct vm_area_struct *vma, unsigned long address)
{
	struct address_space *mapping;
	pgoff_t idx;
	struct page *page;

	mapping = vma->vm_file->f_mapping;
	idx = vma_hugecache_offset(h, vma, address);

	page = find_get_page(mapping, idx);
	if (page)
		put_page(page);
	return page != NULL;
}

int huge_add_to_page_cache(struct page *page, struct address_space *mapping,
			   pgoff_t idx)
{
	struct inode *inode = mapping->host;
	struct hstate *h = hstate_inode(inode);
	int err = add_to_page_cache(page, mapping, idx, GFP_KERNEL);

	if (err)
		return err;
	ClearPagePrivate(page);

	/*
	 * set page dirty so that it will not be removed from cache/file
	 * by non-hugetlbfs specific code paths.
	 */
	set_page_dirty(page);

	spin_lock(&inode->i_lock);
	inode->i_blocks += blocks_per_huge_page(h);
	spin_unlock(&inode->i_lock);
	return 0;
}

static vm_fault_t hugetlb_no_page(struct mm_struct *mm,
			struct vm_area_struct *vma,
			struct address_space *mapping, pgoff_t idx,
			unsigned long address, pte_t *ptep, unsigned int flags)
{
	struct hstate *h = hstate_vma(vma);
	vm_fault_t ret = VM_FAULT_SIGBUS;
	int anon_rmap = 0;
	unsigned long size;
	struct page *page;
	pte_t new_pte;
	spinlock_t *ptl;
	unsigned long haddr = address & huge_page_mask(h);
	bool new_page = false;

	/*
	 * Currently, we are forced to kill the process in the event the
	 * original mapper has unmapped pages from the child due to a failed
	 * COW. Warn that such a situation has occurred as it may not be obvious
	 */
	if (is_vma_resv_set(vma, HPAGE_RESV_UNMAPPED)) {
		pr_warn_ratelimited("PID %d killed due to inadequate hugepage pool\n",
			   current->pid);
		return ret;
	}

	/*
	 * We can not race with truncation due to holding i_mmap_rwsem.
	 * i_size is modified when holding i_mmap_rwsem, so check here
	 * once for faults beyond end of file.
	 */
	size = i_size_read(mapping->host) >> huge_page_shift(h);
	if (idx >= size)
		goto out;

retry:
	page = find_lock_page(mapping, idx);
	if (!page) {
		/*
		 * Check for page in userfault range
		 */
		if (userfaultfd_missing(vma)) {
			u32 hash;
			struct vm_fault vmf = {
				.vma = vma,
				.address = haddr,
				.flags = flags,
				/*
				 * Hard to debug if it ends up being
				 * used by a callee that assumes
				 * something about the other
				 * uninitialized fields... same as in
				 * memory.c
				 */
			};

			/*
			 * hugetlb_fault_mutex and i_mmap_rwsem must be
			 * dropped before handling userfault.  Reacquire
			 * after handling fault to make calling code simpler.
			 */
			hash = hugetlb_fault_mutex_hash(mapping, idx);
			mutex_unlock(&hugetlb_fault_mutex_table[hash]);
			i_mmap_unlock_read(mapping);
			ret = handle_userfault(&vmf, VM_UFFD_MISSING);
			i_mmap_lock_read(mapping);
			mutex_lock(&hugetlb_fault_mutex_table[hash]);
			goto out;
		}

		page = alloc_huge_page(vma, haddr, 0);
		if (IS_ERR(page)) {
			/*
			 * Returning error will result in faulting task being
			 * sent SIGBUS.  The hugetlb fault mutex prevents two
			 * tasks from racing to fault in the same page which
			 * could result in false unable to allocate errors.
			 * Page migration does not take the fault mutex, but
			 * does a clear then write of pte's under page table
			 * lock.  Page fault code could race with migration,
			 * notice the clear pte and try to allocate a page
			 * here.  Before returning error, get ptl and make
			 * sure there really is no pte entry.
			 */
			ptl = huge_pte_lock(h, mm, ptep);
			if (!huge_pte_none(huge_ptep_get(ptep))) {
				ret = 0;
				spin_unlock(ptl);
				goto out;
			}
			spin_unlock(ptl);
			ret = vmf_error(PTR_ERR(page));
			goto out;
		}
		clear_huge_page(page, address, pages_per_huge_page(h));
		__SetPageUptodate(page);
		new_page = true;

		if (vma->vm_flags & VM_MAYSHARE) {
			int err = huge_add_to_page_cache(page, mapping, idx);
			if (err) {
				put_page(page);
				if (err == -EEXIST)
					goto retry;
				goto out;
			}
		} else {
			lock_page(page);
			if (unlikely(anon_vma_prepare(vma))) {
				ret = VM_FAULT_OOM;
				goto backout_unlocked;
			}
			anon_rmap = 1;
		}
	} else {
		/*
		 * If memory error occurs between mmap() and fault, some process
		 * don't have hwpoisoned swap entry for errored virtual address.
		 * So we need to block hugepage fault by PG_hwpoison bit check.
		 */
		if (unlikely(PageHWPoison(page))) {
			ret = VM_FAULT_HWPOISON_LARGE |
				VM_FAULT_SET_HINDEX(hstate_index(h));
			goto backout_unlocked;
		}
	}

	/*
	 * If we are going to COW a private mapping later, we examine the
	 * pending reservations for this page now. This will ensure that
	 * any allocations necessary to record that reservation occur outside
	 * the spinlock.
	 */
	if ((flags & FAULT_FLAG_WRITE) && !(vma->vm_flags & VM_SHARED)) {
		if (vma_needs_reservation(h, vma, haddr) < 0) {
			ret = VM_FAULT_OOM;
			goto backout_unlocked;
		}
		/* Just decrements count, does not deallocate */
		vma_end_reservation(h, vma, haddr);
	}

	ptl = huge_pte_lock(h, mm, ptep);
	ret = 0;
	if (!huge_pte_none(huge_ptep_get(ptep)))
		goto backout;

	if (anon_rmap) {
		ClearPagePrivate(page);
		hugepage_add_new_anon_rmap(page, vma, haddr);
	} else
		page_dup_rmap(page, true);
	new_pte = make_huge_pte(vma, page, ((vma->vm_flags & VM_WRITE)
				&& (vma->vm_flags & VM_SHARED)));
	set_huge_pte_at(mm, haddr, ptep, new_pte);

	hugetlb_count_add(pages_per_huge_page(h), mm);
	if ((flags & FAULT_FLAG_WRITE) && !(vma->vm_flags & VM_SHARED)) {
		/* Optimization, do the COW without a second fault */
		ret = hugetlb_cow(mm, vma, address, ptep, page, ptl);
	}

	spin_unlock(ptl);

	/*
	 * Only make newly allocated pages active.  Existing pages found
	 * in the pagecache could be !page_huge_active() if they have been
	 * isolated for migration.
	 */
	if (new_page)
		set_page_huge_active(page);

	unlock_page(page);
out:
	return ret;

backout:
	spin_unlock(ptl);
backout_unlocked:
	unlock_page(page);
	restore_reserve_on_error(h, vma, haddr, page);
	put_page(page);
	goto out;
}

#ifdef CONFIG_SMP
u32 hugetlb_fault_mutex_hash(struct address_space *mapping, pgoff_t idx)
{
	unsigned long key[2];
	u32 hash;

	key[0] = (unsigned long) mapping;
	key[1] = idx;

	hash = jhash2((u32 *)&key, sizeof(key)/(sizeof(u32)), 0);

	return hash & (num_fault_mutexes - 1);
}
#else
/*
 * For uniprocesor systems we always use a single mutex, so just
 * return 0 and avoid the hashing overhead.
 */
u32 hugetlb_fault_mutex_hash(struct address_space *mapping, pgoff_t idx)
{
	return 0;
}
#endif

vm_fault_t hugetlb_fault(struct mm_struct *mm, struct vm_area_struct *vma,
			unsigned long address, unsigned int flags)
{
	pte_t *ptep, entry;
	spinlock_t *ptl;
	vm_fault_t ret;
	u32 hash;
	pgoff_t idx;
	struct page *page = NULL;
	struct page *pagecache_page = NULL;
	struct hstate *h = hstate_vma(vma);
	struct address_space *mapping;
	int need_wait_lock = 0;
	unsigned long haddr = address & huge_page_mask(h);

	ptep = huge_pte_offset(mm, haddr, huge_page_size(h));
	if (ptep) {
		/*
		 * Since we hold no locks, ptep could be stale.  That is
		 * OK as we are only making decisions based on content and
		 * not actually modifying content here.
		 */
		entry = huge_ptep_get(ptep);
		if (unlikely(is_hugetlb_entry_migration(entry))) {
			migration_entry_wait_huge(vma, mm, ptep);
			return 0;
		} else if (unlikely(is_hugetlb_entry_hwpoisoned(entry)))
			return VM_FAULT_HWPOISON_LARGE |
				VM_FAULT_SET_HINDEX(hstate_index(h));
	}

	/*
	 * Acquire i_mmap_rwsem before calling huge_pte_alloc and hold
	 * until finished with ptep.  This serves two purposes:
	 * 1) It prevents huge_pmd_unshare from being called elsewhere
	 *    and making the ptep no longer valid.
	 * 2) It synchronizes us with i_size modifications during truncation.
	 *
	 * ptep could have already be assigned via huge_pte_offset.  That
	 * is OK, as huge_pte_alloc will return the same value unless
	 * something has changed.
	 */
	mapping = vma->vm_file->f_mapping;
	i_mmap_lock_read(mapping);
	ptep = huge_pte_alloc(mm, haddr, huge_page_size(h));
	if (!ptep) {
		i_mmap_unlock_read(mapping);
		return VM_FAULT_OOM;
	}

	/*
	 * Serialize hugepage allocation and instantiation, so that we don't
	 * get spurious allocation failures if two CPUs race to instantiate
	 * the same page in the page cache.
	 */
	idx = vma_hugecache_offset(h, vma, haddr);
	hash = hugetlb_fault_mutex_hash(mapping, idx);
	mutex_lock(&hugetlb_fault_mutex_table[hash]);

	entry = huge_ptep_get(ptep);
	if (huge_pte_none(entry)) {
		ret = hugetlb_no_page(mm, vma, mapping, idx, address, ptep, flags);
		goto out_mutex;
	}

	ret = 0;

	/*
	 * entry could be a migration/hwpoison entry at this point, so this
	 * check prevents the kernel from going below assuming that we have
	 * an active hugepage in pagecache. This goto expects the 2nd page
	 * fault, and is_hugetlb_entry_(migration|hwpoisoned) check will
	 * properly handle it.
	 */
	if (!pte_present(entry))
		goto out_mutex;

	/*
	 * If we are going to COW the mapping later, we examine the pending
	 * reservations for this page now. This will ensure that any
	 * allocations necessary to record that reservation occur outside the
	 * spinlock. For private mappings, we also lookup the pagecache
	 * page now as it is used to determine if a reservation has been
	 * consumed.
	 */
	if ((flags & FAULT_FLAG_WRITE) && !huge_pte_write(entry)) {
		if (vma_needs_reservation(h, vma, haddr) < 0) {
			ret = VM_FAULT_OOM;
			goto out_mutex;
		}
		/* Just decrements count, does not deallocate */
		vma_end_reservation(h, vma, haddr);

		if (!(vma->vm_flags & VM_MAYSHARE))
			pagecache_page = hugetlbfs_pagecache_page(h,
								vma, haddr);
	}

	ptl = huge_pte_lock(h, mm, ptep);

	/* Check for a racing update before calling hugetlb_cow */
	if (unlikely(!pte_same(entry, huge_ptep_get(ptep))))
		goto out_ptl;

	/*
	 * hugetlb_cow() requires page locks of pte_page(entry) and
	 * pagecache_page, so here we need take the former one
	 * when page != pagecache_page or !pagecache_page.
	 */
	page = pte_page(entry);
	if (page != pagecache_page)
		if (!trylock_page(page)) {
			need_wait_lock = 1;
			goto out_ptl;
		}

	get_page(page);

	if (flags & FAULT_FLAG_WRITE) {
		if (!huge_pte_write(entry)) {
			ret = hugetlb_cow(mm, vma, address, ptep,
					  pagecache_page, ptl);
			goto out_put_page;
		}
		entry = huge_pte_mkdirty(entry);
	}
	entry = pte_mkyoung(entry);
	if (huge_ptep_set_access_flags(vma, haddr, ptep, entry,
						flags & FAULT_FLAG_WRITE))
		update_mmu_cache(vma, haddr, ptep);
out_put_page:
	if (page != pagecache_page)
		unlock_page(page);
	put_page(page);
out_ptl:
	spin_unlock(ptl);

	if (pagecache_page) {
		unlock_page(pagecache_page);
		put_page(pagecache_page);
	}
out_mutex:
	mutex_unlock(&hugetlb_fault_mutex_table[hash]);
	i_mmap_unlock_read(mapping);
	/*
	 * Generally it's safe to hold refcount during waiting page lock. But
	 * here we just wait to defer the next page fault to avoid busy loop and
	 * the page is not used after unlocked before returning from the current
	 * page fault. So we are safe from accessing freed page, even if we wait
	 * here without taking refcount.
	 */
	if (need_wait_lock)
		wait_on_page_locked(page);
	return ret;
}

/*
 * Used by userfaultfd UFFDIO_COPY.  Based on mcopy_atomic_pte with
 * modifications for huge pages.
 */
int hugetlb_mcopy_atomic_pte(struct mm_struct *dst_mm,
			    pte_t *dst_pte,
			    struct vm_area_struct *dst_vma,
			    unsigned long dst_addr,
			    unsigned long src_addr,
			    struct page **pagep)
{
	struct address_space *mapping;
	pgoff_t idx;
	unsigned long size;
	int vm_shared = dst_vma->vm_flags & VM_SHARED;
	struct hstate *h = hstate_vma(dst_vma);
	pte_t _dst_pte;
	spinlock_t *ptl;
	int ret;
	struct page *page;

	if (!*pagep) {
		ret = -ENOMEM;
		page = alloc_huge_page(dst_vma, dst_addr, 0);
		if (IS_ERR(page))
			goto out;

		ret = copy_huge_page_from_user(page,
						(const void __user *) src_addr,
						pages_per_huge_page(h), false);

		/* fallback to copy_from_user outside mmap_lock */
		if (unlikely(ret)) {
			ret = -ENOENT;
			*pagep = page;
			/* don't free the page */
			goto out;
		}
	} else {
		page = *pagep;
		*pagep = NULL;
	}

	/*
	 * The memory barrier inside __SetPageUptodate makes sure that
	 * preceding stores to the page contents become visible before
	 * the set_pte_at() write.
	 */
	__SetPageUptodate(page);

	mapping = dst_vma->vm_file->f_mapping;
	idx = vma_hugecache_offset(h, dst_vma, dst_addr);

	/*
	 * If shared, add to page cache
	 */
	if (vm_shared) {
		size = i_size_read(mapping->host) >> huge_page_shift(h);
		ret = -EFAULT;
		if (idx >= size)
			goto out_release_nounlock;

		/*
		 * Serialization between remove_inode_hugepages() and
		 * huge_add_to_page_cache() below happens through the
		 * hugetlb_fault_mutex_table that here must be hold by
		 * the caller.
		 */
		ret = huge_add_to_page_cache(page, mapping, idx);
		if (ret)
			goto out_release_nounlock;
	}

	ptl = huge_pte_lockptr(h, dst_mm, dst_pte);
	spin_lock(ptl);

	/*
	 * Recheck the i_size after holding PT lock to make sure not
	 * to leave any page mapped (as page_mapped()) beyond the end
	 * of the i_size (remove_inode_hugepages() is strict about
	 * enforcing that). If we bail out here, we'll also leave a
	 * page in the radix tree in the vm_shared case beyond the end
	 * of the i_size, but remove_inode_hugepages() will take care
	 * of it as soon as we drop the hugetlb_fault_mutex_table.
	 */
	size = i_size_read(mapping->host) >> huge_page_shift(h);
	ret = -EFAULT;
	if (idx >= size)
		goto out_release_unlock;

	ret = -EEXIST;
	if (!huge_pte_none(huge_ptep_get(dst_pte)))
		goto out_release_unlock;

	if (vm_shared) {
		page_dup_rmap(page, true);
	} else {
		ClearPagePrivate(page);
		hugepage_add_new_anon_rmap(page, dst_vma, dst_addr);
	}

	_dst_pte = make_huge_pte(dst_vma, page, dst_vma->vm_flags & VM_WRITE);
	if (dst_vma->vm_flags & VM_WRITE)
		_dst_pte = huge_pte_mkdirty(_dst_pte);
	_dst_pte = pte_mkyoung(_dst_pte);

	set_huge_pte_at(dst_mm, dst_addr, dst_pte, _dst_pte);

	(void)huge_ptep_set_access_flags(dst_vma, dst_addr, dst_pte, _dst_pte,
					dst_vma->vm_flags & VM_WRITE);
	hugetlb_count_add(pages_per_huge_page(h), dst_mm);

	/* No need to invalidate - it was non-present before */
	update_mmu_cache(dst_vma, dst_addr, dst_pte);

	spin_unlock(ptl);
	set_page_huge_active(page);
	if (vm_shared)
		unlock_page(page);
	ret = 0;
out:
	return ret;
out_release_unlock:
	spin_unlock(ptl);
	if (vm_shared)
		unlock_page(page);
out_release_nounlock:
	put_page(page);
	goto out;
}

long follow_hugetlb_page(struct mm_struct *mm, struct vm_area_struct *vma,
			 struct page **pages, struct vm_area_struct **vmas,
			 unsigned long *position, unsigned long *nr_pages,
			 long i, unsigned int flags, int *locked)
{
	unsigned long pfn_offset;
	unsigned long vaddr = *position;
	unsigned long remainder = *nr_pages;
	struct hstate *h = hstate_vma(vma);
	int err = -EFAULT;

	while (vaddr < vma->vm_end && remainder) {
		pte_t *pte;
		spinlock_t *ptl = NULL;
		int absent;
		struct page *page;

		/*
		 * If we have a pending SIGKILL, don't keep faulting pages and
		 * potentially allocating memory.
		 */
		if (fatal_signal_pending(current)) {
			remainder = 0;
			break;
		}

		/*
		 * Some archs (sparc64, sh*) have multiple pte_ts to
		 * each hugepage.  We have to make sure we get the
		 * first, for the page indexing below to work.
		 *
		 * Note that page table lock is not held when pte is null.
		 */
		pte = huge_pte_offset(mm, vaddr & huge_page_mask(h),
				      huge_page_size(h));
		if (pte)
			ptl = huge_pte_lock(h, mm, pte);
		absent = !pte || huge_pte_none(huge_ptep_get(pte));

		/*
		 * When coredumping, it suits get_dump_page if we just return
		 * an error where there's an empty slot with no huge pagecache
		 * to back it.  This way, we avoid allocating a hugepage, and
		 * the sparse dumpfile avoids allocating disk blocks, but its
		 * huge holes still show up with zeroes where they need to be.
		 */
		if (absent && (flags & FOLL_DUMP) &&
		    !hugetlbfs_pagecache_present(h, vma, vaddr)) {
			if (pte)
				spin_unlock(ptl);
			remainder = 0;
			break;
		}

		/*
		 * We need call hugetlb_fault for both hugepages under migration
		 * (in which case hugetlb_fault waits for the migration,) and
		 * hwpoisoned hugepages (in which case we need to prevent the
		 * caller from accessing to them.) In order to do this, we use
		 * here is_swap_pte instead of is_hugetlb_entry_migration and
		 * is_hugetlb_entry_hwpoisoned. This is because it simply covers
		 * both cases, and because we can't follow correct pages
		 * directly from any kind of swap entries.
		 */
		if (absent || is_swap_pte(huge_ptep_get(pte)) ||
		    ((flags & FOLL_WRITE) &&
		      !huge_pte_write(huge_ptep_get(pte)))) {
			vm_fault_t ret;
			unsigned int fault_flags = 0;

			if (pte)
				spin_unlock(ptl);
			if (flags & FOLL_WRITE)
				fault_flags |= FAULT_FLAG_WRITE;
			if (locked)
				fault_flags |= FAULT_FLAG_ALLOW_RETRY |
					FAULT_FLAG_KILLABLE;
			if (flags & FOLL_NOWAIT)
				fault_flags |= FAULT_FLAG_ALLOW_RETRY |
					FAULT_FLAG_RETRY_NOWAIT;
			if (flags & FOLL_TRIED) {
				/*
				 * Note: FAULT_FLAG_ALLOW_RETRY and
				 * FAULT_FLAG_TRIED can co-exist
				 */
				fault_flags |= FAULT_FLAG_TRIED;
			}
			ret = hugetlb_fault(mm, vma, vaddr, fault_flags);
			if (ret & VM_FAULT_ERROR) {
				err = vm_fault_to_errno(ret, flags);
				remainder = 0;
				break;
			}
			if (ret & VM_FAULT_RETRY) {
				if (locked &&
				    !(fault_flags & FAULT_FLAG_RETRY_NOWAIT))
					*locked = 0;
				*nr_pages = 0;
				/*
				 * VM_FAULT_RETRY must not return an
				 * error, it will return zero
				 * instead.
				 *
				 * No need to update "position" as the
				 * caller will not check it after
				 * *nr_pages is set to 0.
				 */
				return i;
			}
			continue;
		}

		pfn_offset = (vaddr & ~huge_page_mask(h)) >> PAGE_SHIFT;
		page = pte_page(huge_ptep_get(pte));

		/*
		 * If subpage information not requested, update counters
		 * and skip the same_page loop below.
		 */
		if (!pages && !vmas && !pfn_offset &&
		    (vaddr + huge_page_size(h) < vma->vm_end) &&
		    (remainder >= pages_per_huge_page(h))) {
			vaddr += huge_page_size(h);
			remainder -= pages_per_huge_page(h);
			i += pages_per_huge_page(h);
			spin_unlock(ptl);
			continue;
		}

same_page:
		if (pages) {
			pages[i] = mem_map_offset(page, pfn_offset);
			/*
			 * try_grab_page() should always succeed here, because:
			 * a) we hold the ptl lock, and b) we've just checked
			 * that the huge page is present in the page tables. If
			 * the huge page is present, then the tail pages must
			 * also be present. The ptl prevents the head page and
			 * tail pages from being rearranged in any way. So this
			 * page must be available at this point, unless the page
			 * refcount overflowed:
			 */
			if (WARN_ON_ONCE(!try_grab_page(pages[i], flags))) {
				spin_unlock(ptl);
				remainder = 0;
				err = -ENOMEM;
				break;
			}
		}

		if (vmas)
			vmas[i] = vma;

		vaddr += PAGE_SIZE;
		++pfn_offset;
		--remainder;
		++i;
		if (vaddr < vma->vm_end && remainder &&
				pfn_offset < pages_per_huge_page(h)) {
			/*
			 * We use pfn_offset to avoid touching the pageframes
			 * of this compound page.
			 */
			goto same_page;
		}
		spin_unlock(ptl);
	}
	*nr_pages = remainder;
	/*
	 * setting position is actually required only if remainder is
	 * not zero but it's faster not to add a "if (remainder)"
	 * branch.
	 */
	*position = vaddr;

	return i ? i : err;
}

#ifndef __HAVE_ARCH_FLUSH_HUGETLB_TLB_RANGE
/*
 * ARCHes with special requirements for evicting HUGETLB backing TLB entries can
 * implement this.
 */
#define flush_hugetlb_tlb_range(vma, addr, end)	flush_tlb_range(vma, addr, end)
#endif

unsigned long hugetlb_change_protection(struct vm_area_struct *vma,
		unsigned long address, unsigned long end, pgprot_t newprot)
{
	struct mm_struct *mm = vma->vm_mm;
	unsigned long start = address;
	pte_t *ptep;
	pte_t pte;
	struct hstate *h = hstate_vma(vma);
	unsigned long pages = 0;
	bool shared_pmd = false;
	struct mmu_notifier_range range;

	/*
	 * In the case of shared PMDs, the area to flush could be beyond
	 * start/end.  Set range.start/range.end to cover the maximum possible
	 * range if PMD sharing is possible.
	 */
	mmu_notifier_range_init(&range, MMU_NOTIFY_PROTECTION_VMA,
				0, vma, mm, start, end);
	adjust_range_if_pmd_sharing_possible(vma, &range.start, &range.end);

	BUG_ON(address >= end);
	flush_cache_range(vma, range.start, range.end);

	mmu_notifier_invalidate_range_start(&range);
	i_mmap_lock_write(vma->vm_file->f_mapping);
	for (; address < end; address += huge_page_size(h)) {
		spinlock_t *ptl;
		ptep = huge_pte_offset(mm, address, huge_page_size(h));
		if (!ptep)
			continue;
		ptl = huge_pte_lock(h, mm, ptep);
		if (huge_pmd_unshare(mm, vma, &address, ptep)) {
			pages++;
			spin_unlock(ptl);
			shared_pmd = true;
			continue;
		}
		pte = huge_ptep_get(ptep);
		if (unlikely(is_hugetlb_entry_hwpoisoned(pte))) {
			spin_unlock(ptl);
			continue;
		}
		if (unlikely(is_hugetlb_entry_migration(pte))) {
			swp_entry_t entry = pte_to_swp_entry(pte);

			if (is_write_migration_entry(entry)) {
				pte_t newpte;

				make_migration_entry_read(&entry);
				newpte = swp_entry_to_pte(entry);
				set_huge_swap_pte_at(mm, address, ptep,
						     newpte, huge_page_size(h));
				pages++;
			}
			spin_unlock(ptl);
			continue;
		}
		if (!huge_pte_none(pte)) {
			pte_t old_pte;

			old_pte = huge_ptep_modify_prot_start(vma, address, ptep);
			pte = pte_mkhuge(huge_pte_modify(old_pte, newprot));
			pte = arch_make_huge_pte(pte, vma, NULL, 0);
			huge_ptep_modify_prot_commit(vma, address, ptep, old_pte, pte);
			pages++;
		}
		spin_unlock(ptl);
	}
	/*
	 * Must flush TLB before releasing i_mmap_rwsem: x86's huge_pmd_unshare
	 * may have cleared our pud entry and done put_page on the page table:
	 * once we release i_mmap_rwsem, another task can do the final put_page
	 * and that page table be reused and filled with junk.  If we actually
	 * did unshare a page of pmds, flush the range corresponding to the pud.
	 */
	if (shared_pmd)
		flush_hugetlb_tlb_range(vma, range.start, range.end);
	else
		flush_hugetlb_tlb_range(vma, start, end);
	/*
	 * No need to call mmu_notifier_invalidate_range() we are downgrading
	 * page table protection not changing it to point to a new page.
	 *
	 * See Documentation/vm/mmu_notifier.rst
	 */
	i_mmap_unlock_write(vma->vm_file->f_mapping);
	mmu_notifier_invalidate_range_end(&range);

	return pages << h->order;
}

int hugetlb_reserve_pages(struct inode *inode,
					long from, long to,
					struct vm_area_struct *vma,
					vm_flags_t vm_flags)
{
	long ret, chg, add = -1;
	struct hstate *h = hstate_inode(inode);
	struct hugepage_subpool *spool = subpool_inode(inode);
	struct resv_map *resv_map;
	struct hugetlb_cgroup *h_cg = NULL;
	long gbl_reserve, regions_needed = 0;

	/* This should never happen */
	if (from > to) {
		VM_WARN(1, "%s called with a negative range\n", __func__);
		return -EINVAL;
	}

	/*
	 * Only apply hugepage reservation if asked. At fault time, an
	 * attempt will be made for VM_NORESERVE to allocate a page
	 * without using reserves
	 */
	if (vm_flags & VM_NORESERVE)
		return 0;

	/*
	 * Shared mappings base their reservation on the number of pages that
	 * are already allocated on behalf of the file. Private mappings need
	 * to reserve the full area even if read-only as mprotect() may be
	 * called to make the mapping read-write. Assume !vma is a shm mapping
	 */
	if (!vma || vma->vm_flags & VM_MAYSHARE) {
		/*
		 * resv_map can not be NULL as hugetlb_reserve_pages is only
		 * called for inodes for which resv_maps were created (see
		 * hugetlbfs_get_inode).
		 */
		resv_map = inode_resv_map(inode);

		chg = region_chg(resv_map, from, to, &regions_needed);

	} else {
		/* Private mapping. */
		resv_map = resv_map_alloc();
		if (!resv_map)
			return -ENOMEM;

		chg = to - from;

		set_vma_resv_map(vma, resv_map);
		set_vma_resv_flags(vma, HPAGE_RESV_OWNER);
	}

	if (chg < 0) {
		ret = chg;
		goto out_err;
	}

	ret = hugetlb_cgroup_charge_cgroup_rsvd(
		hstate_index(h), chg * pages_per_huge_page(h), &h_cg);

	if (ret < 0) {
		ret = -ENOMEM;
		goto out_err;
	}

	if (vma && !(vma->vm_flags & VM_MAYSHARE) && h_cg) {
		/* For private mappings, the hugetlb_cgroup uncharge info hangs
		 * of the resv_map.
		 */
		resv_map_set_hugetlb_cgroup_uncharge_info(resv_map, h_cg, h);
	}

	/*
	 * There must be enough pages in the subpool for the mapping. If
	 * the subpool has a minimum size, there may be some global
	 * reservations already in place (gbl_reserve).
	 */
	gbl_reserve = hugepage_subpool_get_pages(spool, chg);
	if (gbl_reserve < 0) {
		ret = -ENOSPC;
		goto out_uncharge_cgroup;
	}

	/*
	 * Check enough hugepages are available for the reservation.
	 * Hand the pages back to the subpool if there are not
	 */
	ret = hugetlb_acct_memory(h, gbl_reserve);
	if (ret < 0) {
		goto out_put_pages;
	}

	/*
	 * Account for the reservations made. Shared mappings record regions
	 * that have reservations as they are shared by multiple VMAs.
	 * When the last VMA disappears, the region map says how much
	 * the reservation was and the page cache tells how much of
	 * the reservation was consumed. Private mappings are per-VMA and
	 * only the consumed reservations are tracked. When the VMA
	 * disappears, the original reservation is the VMA size and the
	 * consumed reservations are stored in the map. Hence, nothing
	 * else has to be done for private mappings here
	 */
	if (!vma || vma->vm_flags & VM_MAYSHARE) {
		add = region_add(resv_map, from, to, regions_needed, h, h_cg);

		if (unlikely(add < 0)) {
			hugetlb_acct_memory(h, -gbl_reserve);
			ret = add;
			goto out_put_pages;
		} else if (unlikely(chg > add)) {
			/*
			 * pages in this range were added to the reserve
			 * map between region_chg and region_add.  This
			 * indicates a race with alloc_huge_page.  Adjust
			 * the subpool and reserve counts modified above
			 * based on the difference.
			 */
			long rsv_adjust;

			hugetlb_cgroup_uncharge_cgroup_rsvd(
				hstate_index(h),
				(chg - add) * pages_per_huge_page(h), h_cg);

			rsv_adjust = hugepage_subpool_put_pages(spool,
								chg - add);
			hugetlb_acct_memory(h, -rsv_adjust);
		}
	}
	return 0;
out_put_pages:
	/* put back original number of pages, chg */
	(void)hugepage_subpool_put_pages(spool, chg);
out_uncharge_cgroup:
	hugetlb_cgroup_uncharge_cgroup_rsvd(hstate_index(h),
					    chg * pages_per_huge_page(h), h_cg);
out_err:
	if (!vma || vma->vm_flags & VM_MAYSHARE)
		/* Only call region_abort if the region_chg succeeded but the
		 * region_add failed or didn't run.
		 */
		if (chg >= 0 && add < 0)
			region_abort(resv_map, from, to, regions_needed);
	if (vma && is_vma_resv_set(vma, HPAGE_RESV_OWNER))
		kref_put(&resv_map->refs, resv_map_release);
	return ret;
}

long hugetlb_unreserve_pages(struct inode *inode, long start, long end,
								long freed)
{
	struct hstate *h = hstate_inode(inode);
	struct resv_map *resv_map = inode_resv_map(inode);
	long chg = 0;
	struct hugepage_subpool *spool = subpool_inode(inode);
	long gbl_reserve;

	/*
	 * Since this routine can be called in the evict inode path for all
	 * hugetlbfs inodes, resv_map could be NULL.
	 */
	if (resv_map) {
		chg = region_del(resv_map, start, end);
		/*
		 * region_del() can fail in the rare case where a region
		 * must be split and another region descriptor can not be
		 * allocated.  If end == LONG_MAX, it will not fail.
		 */
		if (chg < 0)
			return chg;
	}

	spin_lock(&inode->i_lock);
	inode->i_blocks -= (blocks_per_huge_page(h) * freed);
	spin_unlock(&inode->i_lock);

	/*
	 * If the subpool has a minimum size, the number of global
	 * reservations to be released may be adjusted.
	 */
	gbl_reserve = hugepage_subpool_put_pages(spool, (chg - freed));
	hugetlb_acct_memory(h, -gbl_reserve);

	return 0;
}

#ifdef CONFIG_ARCH_WANT_HUGE_PMD_SHARE
static unsigned long page_table_shareable(struct vm_area_struct *svma,
				struct vm_area_struct *vma,
				unsigned long addr, pgoff_t idx)
{
	unsigned long saddr = ((idx - svma->vm_pgoff) << PAGE_SHIFT) +
				svma->vm_start;
	unsigned long sbase = saddr & PUD_MASK;
	unsigned long s_end = sbase + PUD_SIZE;

	/* Allow segments to share if only one is marked locked */
	unsigned long vm_flags = vma->vm_flags & VM_LOCKED_CLEAR_MASK;
	unsigned long svm_flags = svma->vm_flags & VM_LOCKED_CLEAR_MASK;

	/*
	 * match the virtual addresses, permission and the alignment of the
	 * page table page.
	 */
	if (pmd_index(addr) != pmd_index(saddr) ||
	    vm_flags != svm_flags ||
	    sbase < svma->vm_start || svma->vm_end < s_end)
		return 0;

	return saddr;
}

static bool vma_shareable(struct vm_area_struct *vma, unsigned long addr)
{
	unsigned long base = addr & PUD_MASK;
	unsigned long end = base + PUD_SIZE;

	/*
	 * check on proper vm_flags and page table alignment
	 */
	if (vma->vm_flags & VM_MAYSHARE && range_in_vma(vma, base, end))
		return true;
	return false;
}

/*
 * Determine if start,end range within vma could be mapped by shared pmd.
 * If yes, adjust start and end to cover range associated with possible
 * shared pmd mappings.
 */
void adjust_range_if_pmd_sharing_possible(struct vm_area_struct *vma,
				unsigned long *start, unsigned long *end)
{
<<<<<<< HEAD
	unsigned long a_start, a_end;
=======
	unsigned long v_start = ALIGN(vma->vm_start, PUD_SIZE),
		v_end = ALIGN_DOWN(vma->vm_end, PUD_SIZE);
>>>>>>> 4e026225

	/*
	 * vma need span at least one aligned PUD size and the start,end range
	 * must at least partialy within it.
	 */
	if (!(vma->vm_flags & VM_MAYSHARE) || !(v_end > v_start) ||
		(*end <= v_start) || (*start >= v_end))
		return;

	/* Extend the range to be PUD aligned for a worst case scenario */
<<<<<<< HEAD
	a_start = ALIGN_DOWN(*start, PUD_SIZE);
	a_end = ALIGN(*end, PUD_SIZE);

	/*
	 * Intersect the range with the vma range, since pmd sharing won't be
	 * across vma after all
	 */
	*start = max(vma->vm_start, a_start);
	*end = min(vma->vm_end, a_end);
=======
	if (*start > v_start)
		*start = ALIGN_DOWN(*start, PUD_SIZE);

	if (*end < v_end)
		*end = ALIGN(*end, PUD_SIZE);
>>>>>>> 4e026225
}

/*
 * Search for a shareable pmd page for hugetlb. In any case calls pmd_alloc()
 * and returns the corresponding pte. While this is not necessary for the
 * !shared pmd case because we can allocate the pmd later as well, it makes the
 * code much cleaner.
 *
 * This routine must be called with i_mmap_rwsem held in at least read mode if
 * sharing is possible.  For hugetlbfs, this prevents removal of any page
 * table entries associated with the address space.  This is important as we
 * are setting up sharing based on existing page table entries (mappings).
 *
 * NOTE: This routine is only called from huge_pte_alloc.  Some callers of
 * huge_pte_alloc know that sharing is not possible and do not take
 * i_mmap_rwsem as a performance optimization.  This is handled by the
 * if !vma_shareable check at the beginning of the routine. i_mmap_rwsem is
 * only required for subsequent processing.
 */
pte_t *huge_pmd_share(struct mm_struct *mm, unsigned long addr, pud_t *pud)
{
	struct vm_area_struct *vma = find_vma(mm, addr);
	struct address_space *mapping = vma->vm_file->f_mapping;
	pgoff_t idx = ((addr - vma->vm_start) >> PAGE_SHIFT) +
			vma->vm_pgoff;
	struct vm_area_struct *svma;
	unsigned long saddr;
	pte_t *spte = NULL;
	pte_t *pte;
	spinlock_t *ptl;

	if (!vma_shareable(vma, addr))
		return (pte_t *)pmd_alloc(mm, pud, addr);

	i_mmap_assert_locked(mapping);
	vma_interval_tree_foreach(svma, &mapping->i_mmap, idx, idx) {
		if (svma == vma)
			continue;

		saddr = page_table_shareable(svma, vma, addr, idx);
		if (saddr) {
			spte = huge_pte_offset(svma->vm_mm, saddr,
					       vma_mmu_pagesize(svma));
			if (spte) {
				get_page(virt_to_page(spte));
				break;
			}
		}
	}

	if (!spte)
		goto out;

	ptl = huge_pte_lock(hstate_vma(vma), mm, spte);
	if (pud_none(*pud)) {
		pud_populate(mm, pud,
				(pmd_t *)((unsigned long)spte & PAGE_MASK));
		mm_inc_nr_pmds(mm);
	} else {
		put_page(virt_to_page(spte));
	}
	spin_unlock(ptl);
out:
	pte = (pte_t *)pmd_alloc(mm, pud, addr);
	return pte;
}

/*
 * unmap huge page backed by shared pte.
 *
 * Hugetlb pte page is ref counted at the time of mapping.  If pte is shared
 * indicated by page_count > 1, unmap is achieved by clearing pud and
 * decrementing the ref count. If count == 1, the pte page is not shared.
 *
 * Called with page table lock held and i_mmap_rwsem held in write mode.
 *
 * returns: 1 successfully unmapped a shared pte page
 *	    0 the underlying pte page is not shared, or it is the last user
 */
int huge_pmd_unshare(struct mm_struct *mm, struct vm_area_struct *vma,
					unsigned long *addr, pte_t *ptep)
{
	pgd_t *pgd = pgd_offset(mm, *addr);
	p4d_t *p4d = p4d_offset(pgd, *addr);
	pud_t *pud = pud_offset(p4d, *addr);

	i_mmap_assert_write_locked(vma->vm_file->f_mapping);
	BUG_ON(page_count(virt_to_page(ptep)) == 0);
	if (page_count(virt_to_page(ptep)) == 1)
		return 0;

	pud_clear(pud);
	put_page(virt_to_page(ptep));
	mm_dec_nr_pmds(mm);
	*addr = ALIGN(*addr, HPAGE_SIZE * PTRS_PER_PTE) - HPAGE_SIZE;
	return 1;
}
#define want_pmd_share()	(1)
#else /* !CONFIG_ARCH_WANT_HUGE_PMD_SHARE */
pte_t *huge_pmd_share(struct mm_struct *mm, unsigned long addr, pud_t *pud)
{
	return NULL;
}

int huge_pmd_unshare(struct mm_struct *mm, struct vm_area_struct *vma,
				unsigned long *addr, pte_t *ptep)
{
	return 0;
}

void adjust_range_if_pmd_sharing_possible(struct vm_area_struct *vma,
				unsigned long *start, unsigned long *end)
{
}
#define want_pmd_share()	(0)
#endif /* CONFIG_ARCH_WANT_HUGE_PMD_SHARE */

#ifdef CONFIG_ARCH_WANT_GENERAL_HUGETLB
pte_t *huge_pte_alloc(struct mm_struct *mm,
			unsigned long addr, unsigned long sz)
{
	pgd_t *pgd;
	p4d_t *p4d;
	pud_t *pud;
	pte_t *pte = NULL;

	pgd = pgd_offset(mm, addr);
	p4d = p4d_alloc(mm, pgd, addr);
	if (!p4d)
		return NULL;
	pud = pud_alloc(mm, p4d, addr);
	if (pud) {
		if (sz == PUD_SIZE) {
			pte = (pte_t *)pud;
		} else {
			BUG_ON(sz != PMD_SIZE);
			if (want_pmd_share() && pud_none(*pud))
				pte = huge_pmd_share(mm, addr, pud);
			else
				pte = (pte_t *)pmd_alloc(mm, pud, addr);
		}
	}
	BUG_ON(pte && pte_present(*pte) && !pte_huge(*pte));

	return pte;
}

/*
 * huge_pte_offset() - Walk the page table to resolve the hugepage
 * entry at address @addr
 *
 * Return: Pointer to page table entry (PUD or PMD) for
 * address @addr, or NULL if a !p*d_present() entry is encountered and the
 * size @sz doesn't match the hugepage size at this level of the page
 * table.
 */
pte_t *huge_pte_offset(struct mm_struct *mm,
		       unsigned long addr, unsigned long sz)
{
	pgd_t *pgd;
	p4d_t *p4d;
	pud_t *pud;
	pmd_t *pmd;

	pgd = pgd_offset(mm, addr);
	if (!pgd_present(*pgd))
		return NULL;
	p4d = p4d_offset(pgd, addr);
	if (!p4d_present(*p4d))
		return NULL;

	pud = pud_offset(p4d, addr);
	if (sz == PUD_SIZE)
		/* must be pud huge, non-present or none */
		return (pte_t *)pud;
	if (!pud_present(*pud))
		return NULL;
	/* must have a valid entry and size to go further */

	pmd = pmd_offset(pud, addr);
	/* must be pmd huge, non-present or none */
	return (pte_t *)pmd;
}

#endif /* CONFIG_ARCH_WANT_GENERAL_HUGETLB */

/*
 * These functions are overwritable if your architecture needs its own
 * behavior.
 */
struct page * __weak
follow_huge_addr(struct mm_struct *mm, unsigned long address,
			      int write)
{
	return ERR_PTR(-EINVAL);
}

struct page * __weak
follow_huge_pd(struct vm_area_struct *vma,
	       unsigned long address, hugepd_t hpd, int flags, int pdshift)
{
	WARN(1, "hugepd follow called with no support for hugepage directory format\n");
	return NULL;
}

struct page * __weak
follow_huge_pmd(struct mm_struct *mm, unsigned long address,
		pmd_t *pmd, int flags)
{
	struct page *page = NULL;
	spinlock_t *ptl;
	pte_t pte;

	/* FOLL_GET and FOLL_PIN are mutually exclusive. */
	if (WARN_ON_ONCE((flags & (FOLL_PIN | FOLL_GET)) ==
			 (FOLL_PIN | FOLL_GET)))
		return NULL;

retry:
	ptl = pmd_lockptr(mm, pmd);
	spin_lock(ptl);
	/*
	 * make sure that the address range covered by this pmd is not
	 * unmapped from other threads.
	 */
	if (!pmd_huge(*pmd))
		goto out;
	pte = huge_ptep_get((pte_t *)pmd);
	if (pte_present(pte)) {
		page = pmd_page(*pmd) + ((address & ~PMD_MASK) >> PAGE_SHIFT);
		/*
		 * try_grab_page() should always succeed here, because: a) we
		 * hold the pmd (ptl) lock, and b) we've just checked that the
		 * huge pmd (head) page is present in the page tables. The ptl
		 * prevents the head page and tail pages from being rearranged
		 * in any way. So this page must be available at this point,
		 * unless the page refcount overflowed:
		 */
		if (WARN_ON_ONCE(!try_grab_page(page, flags))) {
			page = NULL;
			goto out;
		}
	} else {
		if (is_hugetlb_entry_migration(pte)) {
			spin_unlock(ptl);
			__migration_entry_wait(mm, (pte_t *)pmd, ptl);
			goto retry;
		}
		/*
		 * hwpoisoned entry is treated as no_page_table in
		 * follow_page_mask().
		 */
	}
out:
	spin_unlock(ptl);
	return page;
}

struct page * __weak
follow_huge_pud(struct mm_struct *mm, unsigned long address,
		pud_t *pud, int flags)
{
	if (flags & (FOLL_GET | FOLL_PIN))
		return NULL;

	return pte_page(*(pte_t *)pud) + ((address & ~PUD_MASK) >> PAGE_SHIFT);
}

struct page * __weak
follow_huge_pgd(struct mm_struct *mm, unsigned long address, pgd_t *pgd, int flags)
{
	if (flags & (FOLL_GET | FOLL_PIN))
		return NULL;

	return pte_page(*(pte_t *)pgd) + ((address & ~PGDIR_MASK) >> PAGE_SHIFT);
}

bool isolate_huge_page(struct page *page, struct list_head *list)
{
	bool ret = true;

	spin_lock(&hugetlb_lock);
	if (!PageHeadHuge(page) || !page_huge_active(page) ||
	    !get_page_unless_zero(page)) {
		ret = false;
		goto unlock;
	}
	clear_page_huge_active(page);
	list_move_tail(&page->lru, list);
unlock:
	spin_unlock(&hugetlb_lock);
	return ret;
}

void putback_active_hugepage(struct page *page)
{
	VM_BUG_ON_PAGE(!PageHead(page), page);
	spin_lock(&hugetlb_lock);
	set_page_huge_active(page);
	list_move_tail(&page->lru, &(page_hstate(page))->hugepage_activelist);
	spin_unlock(&hugetlb_lock);
	put_page(page);
}

void move_hugetlb_state(struct page *oldpage, struct page *newpage, int reason)
{
	struct hstate *h = page_hstate(oldpage);

	hugetlb_cgroup_migrate(oldpage, newpage);
	set_page_owner_migrate_reason(newpage, reason);

	/*
	 * transfer temporary state of the new huge page. This is
	 * reverse to other transitions because the newpage is going to
	 * be final while the old one will be freed so it takes over
	 * the temporary status.
	 *
	 * Also note that we have to transfer the per-node surplus state
	 * here as well otherwise the global surplus count will not match
	 * the per-node's.
	 */
	if (PageHugeTemporary(newpage)) {
		int old_nid = page_to_nid(oldpage);
		int new_nid = page_to_nid(newpage);

		SetPageHugeTemporary(oldpage);
		ClearPageHugeTemporary(newpage);

		spin_lock(&hugetlb_lock);
		if (h->surplus_huge_pages_node[old_nid]) {
			h->surplus_huge_pages_node[old_nid]--;
			h->surplus_huge_pages_node[new_nid]++;
		}
		spin_unlock(&hugetlb_lock);
	}
}

#ifdef CONFIG_CMA
static bool cma_reserve_called __initdata;

static int __init cmdline_parse_hugetlb_cma(char *p)
{
	hugetlb_cma_size = memparse(p, &p);
	return 0;
}

early_param("hugetlb_cma", cmdline_parse_hugetlb_cma);

void __init hugetlb_cma_reserve(int order)
{
	unsigned long size, reserved, per_node;
	int nid;

	cma_reserve_called = true;

	if (!hugetlb_cma_size)
		return;

	if (hugetlb_cma_size < (PAGE_SIZE << order)) {
		pr_warn("hugetlb_cma: cma area should be at least %lu MiB\n",
			(PAGE_SIZE << order) / SZ_1M);
		return;
	}

	/*
	 * If 3 GB area is requested on a machine with 4 numa nodes,
	 * let's allocate 1 GB on first three nodes and ignore the last one.
	 */
	per_node = DIV_ROUND_UP(hugetlb_cma_size, nr_online_nodes);
	pr_info("hugetlb_cma: reserve %lu MiB, up to %lu MiB per node\n",
		hugetlb_cma_size / SZ_1M, per_node / SZ_1M);

	reserved = 0;
	for_each_node_state(nid, N_ONLINE) {
		int res;
		char name[CMA_MAX_NAME];

		size = min(per_node, hugetlb_cma_size - reserved);
		size = round_up(size, PAGE_SIZE << order);

		snprintf(name, sizeof(name), "hugetlb%d", nid);
		res = cma_declare_contiguous_nid(0, size, 0, PAGE_SIZE << order,
						 0, false, name,
						 &hugetlb_cma[nid], nid);
		if (res) {
			pr_warn("hugetlb_cma: reservation failed: err %d, node %d",
				res, nid);
			continue;
		}

		reserved += size;
		pr_info("hugetlb_cma: reserved %lu MiB on node %d\n",
			size / SZ_1M, nid);

		if (reserved >= hugetlb_cma_size)
			break;
	}
}

void __init hugetlb_cma_check(void)
{
	if (!hugetlb_cma_size || cma_reserve_called)
		return;

	pr_warn("hugetlb_cma: the option isn't supported by current arch\n");
}

#endif /* CONFIG_CMA */<|MERGE_RESOLUTION|>--- conflicted
+++ resolved
@@ -1060,10 +1060,7 @@
 
 		list_move(&page->lru, &h->hugepage_activelist);
 		set_page_refcounted(page);
-<<<<<<< HEAD
-=======
 		ClearPageHugeFreed(page);
->>>>>>> 4e026225
 		h->free_huge_pages--;
 		h->free_huge_pages_node[nid]--;
 		return page;
@@ -3306,7 +3303,6 @@
 	return 1;
 }
 __setup("hugepages=", hugepages_setup);
-<<<<<<< HEAD
 
 /*
  * hugepagesz command line processing
@@ -3403,104 +3399,6 @@
 }
 __setup("default_hugepagesz=", default_hugepagesz_setup);
 
-=======
-
-/*
- * hugepagesz command line processing
- * A specific huge page size can only be specified once with hugepagesz.
- * hugepagesz is followed by hugepages on the command line.  The global
- * variable 'parsed_valid_hugepagesz' is used to determine if prior
- * hugepagesz argument was valid.
- */
-static int __init hugepagesz_setup(char *s)
-{
-	unsigned long size;
-	struct hstate *h;
-
-	parsed_valid_hugepagesz = false;
-	size = (unsigned long)memparse(s, NULL);
-
-	if (!arch_hugetlb_valid_size(size)) {
-		pr_err("HugeTLB: unsupported hugepagesz=%s\n", s);
-		return 0;
-	}
-
-	h = size_to_hstate(size);
-	if (h) {
-		/*
-		 * hstate for this size already exists.  This is normally
-		 * an error, but is allowed if the existing hstate is the
-		 * default hstate.  More specifically, it is only allowed if
-		 * the number of huge pages for the default hstate was not
-		 * previously specified.
-		 */
-		if (!parsed_default_hugepagesz ||  h != &default_hstate ||
-		    default_hstate.max_huge_pages) {
-			pr_warn("HugeTLB: hugepagesz=%s specified twice, ignoring\n", s);
-			return 0;
-		}
-
-		/*
-		 * No need to call hugetlb_add_hstate() as hstate already
-		 * exists.  But, do set parsed_hstate so that a following
-		 * hugepages= parameter will be applied to this hstate.
-		 */
-		parsed_hstate = h;
-		parsed_valid_hugepagesz = true;
-		return 1;
-	}
-
-	hugetlb_add_hstate(ilog2(size) - PAGE_SHIFT);
-	parsed_valid_hugepagesz = true;
-	return 1;
-}
-__setup("hugepagesz=", hugepagesz_setup);
-
-/*
- * default_hugepagesz command line input
- * Only one instance of default_hugepagesz allowed on command line.
- */
-static int __init default_hugepagesz_setup(char *s)
-{
-	unsigned long size;
-
-	parsed_valid_hugepagesz = false;
-	if (parsed_default_hugepagesz) {
-		pr_err("HugeTLB: default_hugepagesz previously specified, ignoring %s\n", s);
-		return 0;
-	}
-
-	size = (unsigned long)memparse(s, NULL);
-
-	if (!arch_hugetlb_valid_size(size)) {
-		pr_err("HugeTLB: unsupported default_hugepagesz=%s\n", s);
-		return 0;
-	}
-
-	hugetlb_add_hstate(ilog2(size) - PAGE_SHIFT);
-	parsed_valid_hugepagesz = true;
-	parsed_default_hugepagesz = true;
-	default_hstate_idx = hstate_index(size_to_hstate(size));
-
-	/*
-	 * The number of default huge pages (for this size) could have been
-	 * specified as the first hugetlb parameter: hugepages=X.  If so,
-	 * then default_hstate_max_huge_pages is set.  If the default huge
-	 * page size is gigantic (>= MAX_ORDER), then the pages must be
-	 * allocated here from bootmem allocator.
-	 */
-	if (default_hstate_max_huge_pages) {
-		default_hstate.max_huge_pages = default_hstate_max_huge_pages;
-		if (hstate_is_gigantic(&default_hstate))
-			hugetlb_hstate_alloc_pages(&default_hstate);
-		default_hstate_max_huge_pages = 0;
-	}
-
-	return 1;
-}
-__setup("default_hugepagesz=", default_hugepagesz_setup);
-
->>>>>>> 4e026225
 static unsigned int allowed_mems_nr(struct hstate *h)
 {
 	int node;
@@ -3508,15 +3406,9 @@
 	nodemask_t *mpol_allowed;
 	unsigned int *array = h->free_huge_pages_node;
 	gfp_t gfp_mask = htlb_alloc_mask(h);
-<<<<<<< HEAD
 
 	mpol_allowed = policy_nodemask_current(gfp_mask);
 
-=======
-
-	mpol_allowed = policy_nodemask_current(gfp_mask);
-
->>>>>>> 4e026225
 	for_each_node_mask(node, cpuset_current_mems_allowed) {
 		if (!mpol_allowed ||
 		    (mpol_allowed && node_isset(node, *mpol_allowed)))
@@ -5410,12 +5302,8 @@
 void adjust_range_if_pmd_sharing_possible(struct vm_area_struct *vma,
 				unsigned long *start, unsigned long *end)
 {
-<<<<<<< HEAD
-	unsigned long a_start, a_end;
-=======
 	unsigned long v_start = ALIGN(vma->vm_start, PUD_SIZE),
 		v_end = ALIGN_DOWN(vma->vm_end, PUD_SIZE);
->>>>>>> 4e026225
 
 	/*
 	 * vma need span at least one aligned PUD size and the start,end range
@@ -5426,23 +5314,11 @@
 		return;
 
 	/* Extend the range to be PUD aligned for a worst case scenario */
-<<<<<<< HEAD
-	a_start = ALIGN_DOWN(*start, PUD_SIZE);
-	a_end = ALIGN(*end, PUD_SIZE);
-
-	/*
-	 * Intersect the range with the vma range, since pmd sharing won't be
-	 * across vma after all
-	 */
-	*start = max(vma->vm_start, a_start);
-	*end = min(vma->vm_end, a_end);
-=======
 	if (*start > v_start)
 		*start = ALIGN_DOWN(*start, PUD_SIZE);
 
 	if (*end < v_end)
 		*end = ALIGN(*end, PUD_SIZE);
->>>>>>> 4e026225
 }
 
 /*
