// SPDX-License-Identifier: GPL-2.0-only
/*
 * Generic hugetlb support.
 * (C) Nadia Yvette Chambers, April 2004
 */
#include <linux/list.h>
#include <linux/init.h>
#include <linux/mm.h>
#include <linux/seq_file.h>
#include <linux/sysctl.h>
#include <linux/highmem.h>
#include <linux/mmu_notifier.h>
#include <linux/nodemask.h>
#include <linux/pagemap.h>
#include <linux/mempolicy.h>
#include <linux/compiler.h>
#include <linux/cpuset.h>
#include <linux/mutex.h>
#include <linux/bootmem.h>
#include <linux/sysfs.h>
#include <linux/slab.h>
#include <linux/mmdebug.h>
#include <linux/sched/signal.h>
#include <linux/rmap.h>
#include <linux/string_helpers.h>
#include <linux/swap.h>
#include <linux/swapops.h>
#include <linux/jhash.h>

#include <asm/page.h>
#include <asm/pgtable.h>
#include <asm/tlb.h>

#include <linux/io.h>
#include <linux/hugetlb.h>
#include <linux/hugetlb_cgroup.h>
#include <linux/node.h>
#include <linux/userfaultfd_k.h>
#include <linux/page_owner.h>
#include "internal.h"

int hugetlb_max_hstate __read_mostly;
unsigned int default_hstate_idx;
struct hstate hstates[HUGE_MAX_HSTATE];
/*
 * Minimum page order among possible hugepage sizes, set to a proper value
 * at boot time.
 */
static unsigned int minimum_order __read_mostly = UINT_MAX;

__initdata LIST_HEAD(huge_boot_pages);

/* for command line parsing */
static struct hstate * __initdata parsed_hstate;
static unsigned long __initdata default_hstate_max_huge_pages;
static unsigned long __initdata default_hstate_size;
static bool __initdata parsed_valid_hugepagesz = true;

/*
 * Protects updates to hugepage_freelists, hugepage_activelist, nr_huge_pages,
 * free_huge_pages, and surplus_huge_pages.
 */
DEFINE_SPINLOCK(hugetlb_lock);

/*
 * Serializes faults on the same logical page.  This is used to
 * prevent spurious OOMs when the hugepage pool is fully utilized.
 */
static int num_fault_mutexes;
struct mutex *hugetlb_fault_mutex_table ____cacheline_aligned_in_smp;

/* Forward declaration */
static int hugetlb_acct_memory(struct hstate *h, long delta);

static inline void unlock_or_release_subpool(struct hugepage_subpool *spool)
{
	bool free = (spool->count == 0) && (spool->used_hpages == 0);

	spin_unlock(&spool->lock);

	/* If no pages are used, and no other handles to the subpool
	 * remain, give up any reservations mased on minimum size and
	 * free the subpool */
	if (free) {
		if (spool->min_hpages != -1)
			hugetlb_acct_memory(spool->hstate,
						-spool->min_hpages);
		kfree(spool);
	}
}

struct hugepage_subpool *hugepage_new_subpool(struct hstate *h, long max_hpages,
						long min_hpages)
{
	struct hugepage_subpool *spool;

	spool = kzalloc(sizeof(*spool), GFP_KERNEL);
	if (!spool)
		return NULL;

	spin_lock_init(&spool->lock);
	spool->count = 1;
	spool->max_hpages = max_hpages;
	spool->hstate = h;
	spool->min_hpages = min_hpages;

	if (min_hpages != -1 && hugetlb_acct_memory(h, min_hpages)) {
		kfree(spool);
		return NULL;
	}
	spool->rsv_hpages = min_hpages;

	return spool;
}

void hugepage_put_subpool(struct hugepage_subpool *spool)
{
	spin_lock(&spool->lock);
	BUG_ON(!spool->count);
	spool->count--;
	unlock_or_release_subpool(spool);
}

/*
 * Subpool accounting for allocating and reserving pages.
 * Return -ENOMEM if there are not enough resources to satisfy the
 * the request.  Otherwise, return the number of pages by which the
 * global pools must be adjusted (upward).  The returned value may
 * only be different than the passed value (delta) in the case where
 * a subpool minimum size must be manitained.
 */
static long hugepage_subpool_get_pages(struct hugepage_subpool *spool,
				      long delta)
{
	long ret = delta;

	if (!spool)
		return ret;

	spin_lock(&spool->lock);

	if (spool->max_hpages != -1) {		/* maximum size accounting */
		if ((spool->used_hpages + delta) <= spool->max_hpages)
			spool->used_hpages += delta;
		else {
			ret = -ENOMEM;
			goto unlock_ret;
		}
	}

	/* minimum size accounting */
	if (spool->min_hpages != -1 && spool->rsv_hpages) {
		if (delta > spool->rsv_hpages) {
			/*
			 * Asking for more reserves than those already taken on
			 * behalf of subpool.  Return difference.
			 */
			ret = delta - spool->rsv_hpages;
			spool->rsv_hpages = 0;
		} else {
			ret = 0;	/* reserves already accounted for */
			spool->rsv_hpages -= delta;
		}
	}

unlock_ret:
	spin_unlock(&spool->lock);
	return ret;
}

/*
 * Subpool accounting for freeing and unreserving pages.
 * Return the number of global page reservations that must be dropped.
 * The return value may only be different than the passed value (delta)
 * in the case where a subpool minimum size must be maintained.
 */
static long hugepage_subpool_put_pages(struct hugepage_subpool *spool,
				       long delta)
{
	long ret = delta;

	if (!spool)
		return delta;

	spin_lock(&spool->lock);

	if (spool->max_hpages != -1)		/* maximum size accounting */
		spool->used_hpages -= delta;

	 /* minimum size accounting */
	if (spool->min_hpages != -1 && spool->used_hpages < spool->min_hpages) {
		if (spool->rsv_hpages + delta <= spool->min_hpages)
			ret = 0;
		else
			ret = spool->rsv_hpages + delta - spool->min_hpages;

		spool->rsv_hpages += delta;
		if (spool->rsv_hpages > spool->min_hpages)
			spool->rsv_hpages = spool->min_hpages;
	}

	/*
	 * If hugetlbfs_put_super couldn't free spool due to an outstanding
	 * quota reference, free it now.
	 */
	unlock_or_release_subpool(spool);

	return ret;
}

static inline struct hugepage_subpool *subpool_inode(struct inode *inode)
{
	return HUGETLBFS_SB(inode->i_sb)->spool;
}

static inline struct hugepage_subpool *subpool_vma(struct vm_area_struct *vma)
{
	return subpool_inode(file_inode(vma->vm_file));
}

/*
 * Region tracking -- allows tracking of reservations and instantiated pages
 *                    across the pages in a mapping.
 *
 * The region data structures are embedded into a resv_map and protected
 * by a resv_map's lock.  The set of regions within the resv_map represent
 * reservations for huge pages, or huge pages that have already been
 * instantiated within the map.  The from and to elements are huge page
 * indicies into the associated mapping.  from indicates the starting index
 * of the region.  to represents the first index past the end of  the region.
 *
 * For example, a file region structure with from == 0 and to == 4 represents
 * four huge pages in a mapping.  It is important to note that the to element
 * represents the first element past the end of the region. This is used in
 * arithmetic as 4(to) - 0(from) = 4 huge pages in the region.
 *
 * Interval notation of the form [from, to) will be used to indicate that
 * the endpoint from is inclusive and to is exclusive.
 */
struct file_region {
	struct list_head link;
	long from;
	long to;
};

/*
 * Add the huge page range represented by [f, t) to the reserve
 * map.  In the normal case, existing regions will be expanded
 * to accommodate the specified range.  Sufficient regions should
 * exist for expansion due to the previous call to region_chg
 * with the same range.  However, it is possible that region_del
 * could have been called after region_chg and modifed the map
 * in such a way that no region exists to be expanded.  In this
 * case, pull a region descriptor from the cache associated with
 * the map and use that for the new range.
 *
 * Return the number of new huge pages added to the map.  This
 * number is greater than or equal to zero.
 */
static long region_add(struct resv_map *resv, long f, long t)
{
	struct list_head *head = &resv->regions;
	struct file_region *rg, *nrg, *trg;
	long add = 0;

	spin_lock(&resv->lock);
	/* Locate the region we are either in or before. */
	list_for_each_entry(rg, head, link)
		if (f <= rg->to)
			break;

	/*
	 * If no region exists which can be expanded to include the
	 * specified range, the list must have been modified by an
	 * interleving call to region_del().  Pull a region descriptor
	 * from the cache and use it for this range.
	 */
	if (&rg->link == head || t < rg->from) {
		VM_BUG_ON(resv->region_cache_count <= 0);

		resv->region_cache_count--;
		nrg = list_first_entry(&resv->region_cache, struct file_region,
					link);
		list_del(&nrg->link);

		nrg->from = f;
		nrg->to = t;
		list_add(&nrg->link, rg->link.prev);

		add += t - f;
		goto out_locked;
	}

	/* Round our left edge to the current segment if it encloses us. */
	if (f > rg->from)
		f = rg->from;

	/* Check for and consume any regions we now overlap with. */
	nrg = rg;
	list_for_each_entry_safe(rg, trg, rg->link.prev, link) {
		if (&rg->link == head)
			break;
		if (rg->from > t)
			break;

		/* If this area reaches higher then extend our area to
		 * include it completely.  If this is not the first area
		 * which we intend to reuse, free it. */
		if (rg->to > t)
			t = rg->to;
		if (rg != nrg) {
			/* Decrement return value by the deleted range.
			 * Another range will span this area so that by
			 * end of routine add will be >= zero
			 */
			add -= (rg->to - rg->from);
			list_del(&rg->link);
			kfree(rg);
		}
	}

	add += (nrg->from - f);		/* Added to beginning of region */
	nrg->from = f;
	add += t - nrg->to;		/* Added to end of region */
	nrg->to = t;

out_locked:
	resv->adds_in_progress--;
	spin_unlock(&resv->lock);
	VM_BUG_ON(add < 0);
	return add;
}

/*
 * Examine the existing reserve map and determine how many
 * huge pages in the specified range [f, t) are NOT currently
 * represented.  This routine is called before a subsequent
 * call to region_add that will actually modify the reserve
 * map to add the specified range [f, t).  region_chg does
 * not change the number of huge pages represented by the
 * map.  However, if the existing regions in the map can not
 * be expanded to represent the new range, a new file_region
 * structure is added to the map as a placeholder.  This is
 * so that the subsequent region_add call will have all the
 * regions it needs and will not fail.
 *
 * Upon entry, region_chg will also examine the cache of region descriptors
 * associated with the map.  If there are not enough descriptors cached, one
 * will be allocated for the in progress add operation.
 *
 * Returns the number of huge pages that need to be added to the existing
 * reservation map for the range [f, t).  This number is greater or equal to
 * zero.  -ENOMEM is returned if a new file_region structure or cache entry
 * is needed and can not be allocated.
 */
static long region_chg(struct resv_map *resv, long f, long t)
{
	struct list_head *head = &resv->regions;
	struct file_region *rg, *nrg = NULL;
	long chg = 0;

retry:
	spin_lock(&resv->lock);
retry_locked:
	resv->adds_in_progress++;

	/*
	 * Check for sufficient descriptors in the cache to accommodate
	 * the number of in progress add operations.
	 */
	if (resv->adds_in_progress > resv->region_cache_count) {
		struct file_region *trg;

		VM_BUG_ON(resv->adds_in_progress - resv->region_cache_count > 1);
		/* Must drop lock to allocate a new descriptor. */
		resv->adds_in_progress--;
		spin_unlock(&resv->lock);

		trg = kmalloc(sizeof(*trg), GFP_KERNEL);
		if (!trg) {
			kfree(nrg);
			return -ENOMEM;
		}

		spin_lock(&resv->lock);
		list_add(&trg->link, &resv->region_cache);
		resv->region_cache_count++;
		goto retry_locked;
	}

	/* Locate the region we are before or in. */
	list_for_each_entry(rg, head, link)
		if (f <= rg->to)
			break;

	/* If we are below the current region then a new region is required.
	 * Subtle, allocate a new region at the position but make it zero
	 * size such that we can guarantee to record the reservation. */
	if (&rg->link == head || t < rg->from) {
		if (!nrg) {
			resv->adds_in_progress--;
			spin_unlock(&resv->lock);
			nrg = kmalloc(sizeof(*nrg), GFP_KERNEL);
			if (!nrg)
				return -ENOMEM;

			nrg->from = f;
			nrg->to   = f;
			INIT_LIST_HEAD(&nrg->link);
			goto retry;
		}

		list_add(&nrg->link, rg->link.prev);
		chg = t - f;
		goto out_nrg;
	}

	/* Round our left edge to the current segment if it encloses us. */
	if (f > rg->from)
		f = rg->from;
	chg = t - f;

	/* Check for and consume any regions we now overlap with. */
	list_for_each_entry(rg, rg->link.prev, link) {
		if (&rg->link == head)
			break;
		if (rg->from > t)
			goto out;

		/* We overlap with this area, if it extends further than
		 * us then we must extend ourselves.  Account for its
		 * existing reservation. */
		if (rg->to > t) {
			chg += rg->to - t;
			t = rg->to;
		}
		chg -= rg->to - rg->from;
	}

out:
	spin_unlock(&resv->lock);
	/*  We already know we raced and no longer need the new region */
	kfree(nrg);
	return chg;
out_nrg:
	spin_unlock(&resv->lock);
	return chg;
}

/*
 * Abort the in progress add operation.  The adds_in_progress field
 * of the resv_map keeps track of the operations in progress between
 * calls to region_chg and region_add.  Operations are sometimes
 * aborted after the call to region_chg.  In such cases, region_abort
 * is called to decrement the adds_in_progress counter.
 *
 * NOTE: The range arguments [f, t) are not needed or used in this
 * routine.  They are kept to make reading the calling code easier as
 * arguments will match the associated region_chg call.
 */
static void region_abort(struct resv_map *resv, long f, long t)
{
	spin_lock(&resv->lock);
	VM_BUG_ON(!resv->region_cache_count);
	resv->adds_in_progress--;
	spin_unlock(&resv->lock);
}

/*
 * Delete the specified range [f, t) from the reserve map.  If the
 * t parameter is LONG_MAX, this indicates that ALL regions after f
 * should be deleted.  Locate the regions which intersect [f, t)
 * and either trim, delete or split the existing regions.
 *
 * Returns the number of huge pages deleted from the reserve map.
 * In the normal case, the return value is zero or more.  In the
 * case where a region must be split, a new region descriptor must
 * be allocated.  If the allocation fails, -ENOMEM will be returned.
 * NOTE: If the parameter t == LONG_MAX, then we will never split
 * a region and possibly return -ENOMEM.  Callers specifying
 * t == LONG_MAX do not need to check for -ENOMEM error.
 */
static long region_del(struct resv_map *resv, long f, long t)
{
	struct list_head *head = &resv->regions;
	struct file_region *rg, *trg;
	struct file_region *nrg = NULL;
	long del = 0;

retry:
	spin_lock(&resv->lock);
	list_for_each_entry_safe(rg, trg, head, link) {
		/*
		 * Skip regions before the range to be deleted.  file_region
		 * ranges are normally of the form [from, to).  However, there
		 * may be a "placeholder" entry in the map which is of the form
		 * (from, to) with from == to.  Check for placeholder entries
		 * at the beginning of the range to be deleted.
		 */
		if (rg->to <= f && (rg->to != rg->from || rg->to != f))
			continue;

		if (rg->from >= t)
			break;

		if (f > rg->from && t < rg->to) { /* Must split region */
			/*
			 * Check for an entry in the cache before dropping
			 * lock and attempting allocation.
			 */
			if (!nrg &&
			    resv->region_cache_count > resv->adds_in_progress) {
				nrg = list_first_entry(&resv->region_cache,
							struct file_region,
							link);
				list_del(&nrg->link);
				resv->region_cache_count--;
			}

			if (!nrg) {
				spin_unlock(&resv->lock);
				nrg = kmalloc(sizeof(*nrg), GFP_KERNEL);
				if (!nrg)
					return -ENOMEM;
				goto retry;
			}

			del += t - f;

			/* New entry for end of split region */
			nrg->from = t;
			nrg->to = rg->to;
			INIT_LIST_HEAD(&nrg->link);

			/* Original entry is trimmed */
			rg->to = f;

			list_add(&nrg->link, &rg->link);
			nrg = NULL;
			break;
		}

		if (f <= rg->from && t >= rg->to) { /* Remove entire region */
			del += rg->to - rg->from;
			list_del(&rg->link);
			kfree(rg);
			continue;
		}

		if (f <= rg->from) {	/* Trim beginning of region */
			del += t - rg->from;
			rg->from = t;
		} else {		/* Trim end of region */
			del += rg->to - f;
			rg->to = f;
		}
	}

	spin_unlock(&resv->lock);
	kfree(nrg);
	return del;
}

/*
 * A rare out of memory error was encountered which prevented removal of
 * the reserve map region for a page.  The huge page itself was free'ed
 * and removed from the page cache.  This routine will adjust the subpool
 * usage count, and the global reserve count if needed.  By incrementing
 * these counts, the reserve map entry which could not be deleted will
 * appear as a "reserved" entry instead of simply dangling with incorrect
 * counts.
 */
void hugetlb_fix_reserve_counts(struct inode *inode)
{
	struct hugepage_subpool *spool = subpool_inode(inode);
	long rsv_adjust;

	rsv_adjust = hugepage_subpool_get_pages(spool, 1);
	if (rsv_adjust) {
		struct hstate *h = hstate_inode(inode);

		hugetlb_acct_memory(h, 1);
	}
}

/*
 * Count and return the number of huge pages in the reserve map
 * that intersect with the range [f, t).
 */
static long region_count(struct resv_map *resv, long f, long t)
{
	struct list_head *head = &resv->regions;
	struct file_region *rg;
	long chg = 0;

	spin_lock(&resv->lock);
	/* Locate each segment we overlap with, and count that overlap. */
	list_for_each_entry(rg, head, link) {
		long seg_from;
		long seg_to;

		if (rg->to <= f)
			continue;
		if (rg->from >= t)
			break;

		seg_from = max(rg->from, f);
		seg_to = min(rg->to, t);

		chg += seg_to - seg_from;
	}
	spin_unlock(&resv->lock);

	return chg;
}

/*
 * Convert the address within this vma to the page offset within
 * the mapping, in pagecache page units; huge pages here.
 */
static pgoff_t vma_hugecache_offset(struct hstate *h,
			struct vm_area_struct *vma, unsigned long address)
{
	return ((address - vma->vm_start) >> huge_page_shift(h)) +
			(vma->vm_pgoff >> huge_page_order(h));
}

pgoff_t linear_hugepage_index(struct vm_area_struct *vma,
				     unsigned long address)
{
	return vma_hugecache_offset(hstate_vma(vma), vma, address);
}
EXPORT_SYMBOL_GPL(linear_hugepage_index);

/*
 * Return the size of the pages allocated when backing a VMA. In the majority
 * cases this will be same size as used by the page table entries.
 */
unsigned long vma_kernel_pagesize(struct vm_area_struct *vma)
{
	if (vma->vm_ops && vma->vm_ops->pagesize)
		return vma->vm_ops->pagesize(vma);
	return PAGE_SIZE;
}
EXPORT_SYMBOL_GPL(vma_kernel_pagesize);

/*
 * Return the page size being used by the MMU to back a VMA. In the majority
 * of cases, the page size used by the kernel matches the MMU size. On
 * architectures where it differs, an architecture-specific 'strong'
 * version of this symbol is required.
 */
__weak unsigned long vma_mmu_pagesize(struct vm_area_struct *vma)
{
	return vma_kernel_pagesize(vma);
}

/*
 * Flags for MAP_PRIVATE reservations.  These are stored in the bottom
 * bits of the reservation map pointer, which are always clear due to
 * alignment.
 */
#define HPAGE_RESV_OWNER    (1UL << 0)
#define HPAGE_RESV_UNMAPPED (1UL << 1)
#define HPAGE_RESV_MASK (HPAGE_RESV_OWNER | HPAGE_RESV_UNMAPPED)

/*
 * These helpers are used to track how many pages are reserved for
 * faults in a MAP_PRIVATE mapping. Only the process that called mmap()
 * is guaranteed to have their future faults succeed.
 *
 * With the exception of reset_vma_resv_huge_pages() which is called at fork(),
 * the reserve counters are updated with the hugetlb_lock held. It is safe
 * to reset the VMA at fork() time as it is not in use yet and there is no
 * chance of the global counters getting corrupted as a result of the values.
 *
 * The private mapping reservation is represented in a subtly different
 * manner to a shared mapping.  A shared mapping has a region map associated
 * with the underlying file, this region map represents the backing file
 * pages which have ever had a reservation assigned which this persists even
 * after the page is instantiated.  A private mapping has a region map
 * associated with the original mmap which is attached to all VMAs which
 * reference it, this region map represents those offsets which have consumed
 * reservation ie. where pages have been instantiated.
 */
static unsigned long get_vma_private_data(struct vm_area_struct *vma)
{
	return (unsigned long)vma->vm_private_data;
}

static void set_vma_private_data(struct vm_area_struct *vma,
							unsigned long value)
{
	vma->vm_private_data = (void *)value;
}

struct resv_map *resv_map_alloc(void)
{
	struct resv_map *resv_map = kmalloc(sizeof(*resv_map), GFP_KERNEL);
	struct file_region *rg = kmalloc(sizeof(*rg), GFP_KERNEL);

	if (!resv_map || !rg) {
		kfree(resv_map);
		kfree(rg);
		return NULL;
	}

	kref_init(&resv_map->refs);
	spin_lock_init(&resv_map->lock);
	INIT_LIST_HEAD(&resv_map->regions);

	resv_map->adds_in_progress = 0;

	INIT_LIST_HEAD(&resv_map->region_cache);
	list_add(&rg->link, &resv_map->region_cache);
	resv_map->region_cache_count = 1;

	return resv_map;
}

void resv_map_release(struct kref *ref)
{
	struct resv_map *resv_map = container_of(ref, struct resv_map, refs);
	struct list_head *head = &resv_map->region_cache;
	struct file_region *rg, *trg;

	/* Clear out any active regions before we release the map. */
	region_del(resv_map, 0, LONG_MAX);

	/* ... and any entries left in the cache */
	list_for_each_entry_safe(rg, trg, head, link) {
		list_del(&rg->link);
		kfree(rg);
	}

	VM_BUG_ON(resv_map->adds_in_progress);

	kfree(resv_map);
}

static inline struct resv_map *inode_resv_map(struct inode *inode)
{
	/*
	 * At inode evict time, i_mapping may not point to the original
	 * address space within the inode.  This original address space
	 * contains the pointer to the resv_map.  So, always use the
	 * address space embedded within the inode.
	 * The VERY common case is inode->mapping == &inode->i_data but,
	 * this may not be true for device special inodes.
	 */
	return (struct resv_map *)(&inode->i_data)->private_data;
}

static struct resv_map *vma_resv_map(struct vm_area_struct *vma)
{
	VM_BUG_ON_VMA(!is_vm_hugetlb_page(vma), vma);
	if (vma->vm_flags & VM_MAYSHARE) {
		struct address_space *mapping = vma->vm_file->f_mapping;
		struct inode *inode = mapping->host;

		return inode_resv_map(inode);

	} else {
		return (struct resv_map *)(get_vma_private_data(vma) &
							~HPAGE_RESV_MASK);
	}
}

static void set_vma_resv_map(struct vm_area_struct *vma, struct resv_map *map)
{
	VM_BUG_ON_VMA(!is_vm_hugetlb_page(vma), vma);
	VM_BUG_ON_VMA(vma->vm_flags & VM_MAYSHARE, vma);

	set_vma_private_data(vma, (get_vma_private_data(vma) &
				HPAGE_RESV_MASK) | (unsigned long)map);
}

static void set_vma_resv_flags(struct vm_area_struct *vma, unsigned long flags)
{
	VM_BUG_ON_VMA(!is_vm_hugetlb_page(vma), vma);
	VM_BUG_ON_VMA(vma->vm_flags & VM_MAYSHARE, vma);

	set_vma_private_data(vma, get_vma_private_data(vma) | flags);
}

static int is_vma_resv_set(struct vm_area_struct *vma, unsigned long flag)
{
	VM_BUG_ON_VMA(!is_vm_hugetlb_page(vma), vma);

	return (get_vma_private_data(vma) & flag) != 0;
}

/* Reset counters to 0 and clear all HPAGE_RESV_* flags */
void reset_vma_resv_huge_pages(struct vm_area_struct *vma)
{
	VM_BUG_ON_VMA(!is_vm_hugetlb_page(vma), vma);
	if (!(vma->vm_flags & VM_MAYSHARE))
		vma->vm_private_data = (void *)0;
}

/* Returns true if the VMA has associated reserve pages */
static bool vma_has_reserves(struct vm_area_struct *vma, long chg)
{
	if (vma->vm_flags & VM_NORESERVE) {
		/*
		 * This address is already reserved by other process(chg == 0),
		 * so, we should decrement reserved count. Without decrementing,
		 * reserve count remains after releasing inode, because this
		 * allocated page will go into page cache and is regarded as
		 * coming from reserved pool in releasing step.  Currently, we
		 * don't have any other solution to deal with this situation
		 * properly, so add work-around here.
		 */
		if (vma->vm_flags & VM_MAYSHARE && chg == 0)
			return true;
		else
			return false;
	}

	/* Shared mappings always use reserves */
	if (vma->vm_flags & VM_MAYSHARE) {
		/*
		 * We know VM_NORESERVE is not set.  Therefore, there SHOULD
		 * be a region map for all pages.  The only situation where
		 * there is no region map is if a hole was punched via
		 * fallocate.  In this case, there really are no reverves to
		 * use.  This situation is indicated if chg != 0.
		 */
		if (chg)
			return false;
		else
			return true;
	}

	/*
	 * Only the process that called mmap() has reserves for
	 * private mappings.
	 */
	if (is_vma_resv_set(vma, HPAGE_RESV_OWNER)) {
		/*
		 * Like the shared case above, a hole punch or truncate
		 * could have been performed on the private mapping.
		 * Examine the value of chg to determine if reserves
		 * actually exist or were previously consumed.
		 * Very Subtle - The value of chg comes from a previous
		 * call to vma_needs_reserves().  The reserve map for
		 * private mappings has different (opposite) semantics
		 * than that of shared mappings.  vma_needs_reserves()
		 * has already taken this difference in semantics into
		 * account.  Therefore, the meaning of chg is the same
		 * as in the shared case above.  Code could easily be
		 * combined, but keeping it separate draws attention to
		 * subtle differences.
		 */
		if (chg)
			return false;
		else
			return true;
	}

	return false;
}

static void enqueue_huge_page(struct hstate *h, struct page *page)
{
	int nid = page_to_nid(page);
	list_move(&page->lru, &h->hugepage_freelists[nid]);
	h->free_huge_pages++;
	h->free_huge_pages_node[nid]++;
}

static struct page *dequeue_huge_page_node_exact(struct hstate *h, int nid)
{
	struct page *page;

	list_for_each_entry(page, &h->hugepage_freelists[nid], lru)
		if (!PageHWPoison(page))
			break;
	/*
	 * if 'non-isolated free hugepage' not found on the list,
	 * the allocation fails.
	 */
	if (&h->hugepage_freelists[nid] == &page->lru)
		return NULL;
	list_move(&page->lru, &h->hugepage_activelist);
	set_page_refcounted(page);
	h->free_huge_pages--;
	h->free_huge_pages_node[nid]--;
	return page;
}

static struct page *dequeue_huge_page_nodemask(struct hstate *h, gfp_t gfp_mask, int nid,
		nodemask_t *nmask)
{
	unsigned int cpuset_mems_cookie;
	struct zonelist *zonelist;
	struct zone *zone;
	struct zoneref *z;
	int node = -1;

	zonelist = node_zonelist(nid, gfp_mask);

retry_cpuset:
	cpuset_mems_cookie = read_mems_allowed_begin();
	for_each_zone_zonelist_nodemask(zone, z, zonelist, gfp_zone(gfp_mask), nmask) {
		struct page *page;

		if (!cpuset_zone_allowed(zone, gfp_mask))
			continue;
		/*
		 * no need to ask again on the same node. Pool is node rather than
		 * zone aware
		 */
		if (zone_to_nid(zone) == node)
			continue;
		node = zone_to_nid(zone);

		page = dequeue_huge_page_node_exact(h, node);
		if (page)
			return page;
	}
	if (unlikely(read_mems_allowed_retry(cpuset_mems_cookie)))
		goto retry_cpuset;

	return NULL;
}

/* Movability of hugepages depends on migration support. */
static inline gfp_t htlb_alloc_mask(struct hstate *h)
{
	if (hugepage_migration_supported(h))
		return GFP_HIGHUSER_MOVABLE;
	else
		return GFP_HIGHUSER;
}

static struct page *dequeue_huge_page_vma(struct hstate *h,
				struct vm_area_struct *vma,
				unsigned long address, int avoid_reserve,
				long chg)
{
	struct page *page;
	struct mempolicy *mpol;
	gfp_t gfp_mask;
	nodemask_t *nodemask;
	int nid;

	/*
	 * A child process with MAP_PRIVATE mappings created by their parent
	 * have no page reserves. This check ensures that reservations are
	 * not "stolen". The child may still get SIGKILLed
	 */
	if (!vma_has_reserves(vma, chg) &&
			h->free_huge_pages - h->resv_huge_pages == 0)
		goto err;

	/* If reserves cannot be used, ensure enough pages are in the pool */
	if (avoid_reserve && h->free_huge_pages - h->resv_huge_pages == 0)
		goto err;

	gfp_mask = htlb_alloc_mask(h);
	nid = huge_node(vma, address, gfp_mask, &mpol, &nodemask);
	page = dequeue_huge_page_nodemask(h, gfp_mask, nid, nodemask);
	if (page && !avoid_reserve && vma_has_reserves(vma, chg)) {
		SetPagePrivate(page);
		h->resv_huge_pages--;
	}

	mpol_cond_put(mpol);
	return page;

err:
	return NULL;
}

/*
 * common helper functions for hstate_next_node_to_{alloc|free}.
 * We may have allocated or freed a huge page based on a different
 * nodes_allowed previously, so h->next_node_to_{alloc|free} might
 * be outside of *nodes_allowed.  Ensure that we use an allowed
 * node for alloc or free.
 */
static int next_node_allowed(int nid, nodemask_t *nodes_allowed)
{
	nid = next_node_in(nid, *nodes_allowed);
	VM_BUG_ON(nid >= MAX_NUMNODES);

	return nid;
}

static int get_valid_node_allowed(int nid, nodemask_t *nodes_allowed)
{
	if (!node_isset(nid, *nodes_allowed))
		nid = next_node_allowed(nid, nodes_allowed);
	return nid;
}

/*
 * returns the previously saved node ["this node"] from which to
 * allocate a persistent huge page for the pool and advance the
 * next node from which to allocate, handling wrap at end of node
 * mask.
 */
static int hstate_next_node_to_alloc(struct hstate *h,
					nodemask_t *nodes_allowed)
{
	int nid;

	VM_BUG_ON(!nodes_allowed);

	nid = get_valid_node_allowed(h->next_nid_to_alloc, nodes_allowed);
	h->next_nid_to_alloc = next_node_allowed(nid, nodes_allowed);

	return nid;
}

/*
 * helper for free_pool_huge_page() - return the previously saved
 * node ["this node"] from which to free a huge page.  Advance the
 * next node id whether or not we find a free huge page to free so
 * that the next attempt to free addresses the next node.
 */
static int hstate_next_node_to_free(struct hstate *h, nodemask_t *nodes_allowed)
{
	int nid;

	VM_BUG_ON(!nodes_allowed);

	nid = get_valid_node_allowed(h->next_nid_to_free, nodes_allowed);
	h->next_nid_to_free = next_node_allowed(nid, nodes_allowed);

	return nid;
}

#define for_each_node_mask_to_alloc(hs, nr_nodes, node, mask)		\
	for (nr_nodes = nodes_weight(*mask);				\
		nr_nodes > 0 &&						\
		((node = hstate_next_node_to_alloc(hs, mask)) || 1);	\
		nr_nodes--)

#define for_each_node_mask_to_free(hs, nr_nodes, node, mask)		\
	for (nr_nodes = nodes_weight(*mask);				\
		nr_nodes > 0 &&						\
		((node = hstate_next_node_to_free(hs, mask)) || 1);	\
		nr_nodes--)

#ifdef CONFIG_ARCH_HAS_GIGANTIC_PAGE
static void destroy_compound_gigantic_page(struct page *page,
					unsigned int order)
{
	int i;
	int nr_pages = 1 << order;
	struct page *p = page + 1;

	atomic_set(compound_mapcount_ptr(page), 0);
	for (i = 1; i < nr_pages; i++, p = mem_map_next(p, page, i)) {
		clear_compound_head(p);
		set_page_refcounted(p);
	}

	set_compound_order(page, 0);
	__ClearPageHead(page);
}

static void free_gigantic_page(struct page *page, unsigned int order)
{
	free_contig_range(page_to_pfn(page), 1 << order);
}

#ifdef CONFIG_CONTIG_ALLOC
static int __alloc_gigantic_page(unsigned long start_pfn,
				unsigned long nr_pages, gfp_t gfp_mask)
{
	unsigned long end_pfn = start_pfn + nr_pages;
	return alloc_contig_range(start_pfn, end_pfn, MIGRATE_MOVABLE,
				  gfp_mask);
}

static bool pfn_range_valid_gigantic(struct zone *z,
			unsigned long start_pfn, unsigned long nr_pages)
{
	unsigned long i, end_pfn = start_pfn + nr_pages;
	struct page *page;

	for (i = start_pfn; i < end_pfn; i++) {
		if (!pfn_valid(i))
			return false;

		page = pfn_to_page(i);

		if (page_zone(page) != z)
			return false;

		if (PageReserved(page))
			return false;

		if (page_count(page) > 0)
			return false;

		if (PageHuge(page))
			return false;
	}

	return true;
}

static bool zone_spans_last_pfn(const struct zone *zone,
			unsigned long start_pfn, unsigned long nr_pages)
{
	unsigned long last_pfn = start_pfn + nr_pages - 1;
	return zone_spans_pfn(zone, last_pfn);
}

static struct page *alloc_gigantic_page(struct hstate *h, gfp_t gfp_mask,
		int nid, nodemask_t *nodemask)
{
	unsigned int order = huge_page_order(h);
	unsigned long nr_pages = 1 << order;
	unsigned long ret, pfn, flags;
	struct zonelist *zonelist;
	struct zone *zone;
	struct zoneref *z;

	zonelist = node_zonelist(nid, gfp_mask);
	for_each_zone_zonelist_nodemask(zone, z, zonelist, gfp_zone(gfp_mask), nodemask) {
		spin_lock_irqsave(&zone->lock, flags);

		pfn = ALIGN(zone->zone_start_pfn, nr_pages);
		while (zone_spans_last_pfn(zone, pfn, nr_pages)) {
			if (pfn_range_valid_gigantic(zone, pfn, nr_pages)) {
				/*
				 * We release the zone lock here because
				 * alloc_contig_range() will also lock the zone
				 * at some point. If there's an allocation
				 * spinning on this lock, it may win the race
				 * and cause alloc_contig_range() to fail...
				 */
				spin_unlock_irqrestore(&zone->lock, flags);
				ret = __alloc_gigantic_page(pfn, nr_pages, gfp_mask);
				if (!ret)
					return pfn_to_page(pfn);
				spin_lock_irqsave(&zone->lock, flags);
			}
			pfn += nr_pages;
		}

		spin_unlock_irqrestore(&zone->lock, flags);
	}

	return NULL;
}

static void prep_new_huge_page(struct hstate *h, struct page *page, int nid);
static void prep_compound_gigantic_page(struct page *page, unsigned int order);
#else /* !CONFIG_CONTIG_ALLOC */
static struct page *alloc_gigantic_page(struct hstate *h, gfp_t gfp_mask,
					int nid, nodemask_t *nodemask)
{
	return NULL;
}
#endif /* CONFIG_CONTIG_ALLOC */

#else /* !CONFIG_ARCH_HAS_GIGANTIC_PAGE */
static struct page *alloc_gigantic_page(struct hstate *h, gfp_t gfp_mask,
					int nid, nodemask_t *nodemask)
{
	return NULL;
}
static inline void free_gigantic_page(struct page *page, unsigned int order) { }
static inline void destroy_compound_gigantic_page(struct page *page,
						unsigned int order) { }
#endif

static void update_and_free_page(struct hstate *h, struct page *page)
{
	int i;

	if (hstate_is_gigantic(h) && !gigantic_page_runtime_supported())
		return;

	h->nr_huge_pages--;
	h->nr_huge_pages_node[page_to_nid(page)]--;
	for (i = 0; i < pages_per_huge_page(h); i++) {
		page[i].flags &= ~(1 << PG_locked | 1 << PG_error |
				1 << PG_referenced | 1 << PG_dirty |
				1 << PG_active | 1 << PG_private |
				1 << PG_writeback);
	}
	VM_BUG_ON_PAGE(hugetlb_cgroup_from_page(page), page);
	set_compound_page_dtor(page, NULL_COMPOUND_DTOR);
	set_page_refcounted(page);
	if (hstate_is_gigantic(h)) {
		destroy_compound_gigantic_page(page, huge_page_order(h));
		free_gigantic_page(page, huge_page_order(h));
	} else {
		__free_pages(page, huge_page_order(h));
	}
}

struct hstate *size_to_hstate(unsigned long size)
{
	struct hstate *h;

	for_each_hstate(h) {
		if (huge_page_size(h) == size)
			return h;
	}
	return NULL;
}

/*
 * Test to determine whether the hugepage is "active/in-use" (i.e. being linked
 * to hstate->hugepage_activelist.)
 *
 * This function can be called for tail pages, but never returns true for them.
 */
bool page_huge_active(struct page *page)
{
	VM_BUG_ON_PAGE(!PageHuge(page), page);
	return PageHead(page) && PagePrivate(&page[1]);
}

/* never called for tail page */
static void set_page_huge_active(struct page *page)
{
	VM_BUG_ON_PAGE(!PageHeadHuge(page), page);
	SetPagePrivate(&page[1]);
}

static void clear_page_huge_active(struct page *page)
{
	VM_BUG_ON_PAGE(!PageHeadHuge(page), page);
	ClearPagePrivate(&page[1]);
}

/*
 * Internal hugetlb specific page flag. Do not use outside of the hugetlb
 * code
 */
static inline bool PageHugeTemporary(struct page *page)
{
	if (!PageHuge(page))
		return false;

	return (unsigned long)page[2].mapping == -1U;
}

static inline void SetPageHugeTemporary(struct page *page)
{
	page[2].mapping = (void *)-1U;
}

static inline void ClearPageHugeTemporary(struct page *page)
{
	page[2].mapping = NULL;
}

void free_huge_page(struct page *page)
{
	/*
	 * Can't pass hstate in here because it is called from the
	 * compound page destructor.
	 */
	struct hstate *h = page_hstate(page);
	int nid = page_to_nid(page);
	struct hugepage_subpool *spool =
		(struct hugepage_subpool *)page_private(page);
	bool restore_reserve;

	set_page_private(page, 0);
	page->mapping = NULL;
	VM_BUG_ON_PAGE(page_count(page), page);
	VM_BUG_ON_PAGE(page_mapcount(page), page);
	restore_reserve = PagePrivate(page);
	ClearPagePrivate(page);

	/*
	 * If PagePrivate() was set on page, page allocation consumed a
	 * reservation.  If the page was associated with a subpool, there
	 * would have been a page reserved in the subpool before allocation
	 * via hugepage_subpool_get_pages().  Since we are 'restoring' the
	 * reservtion, do not call hugepage_subpool_put_pages() as this will
	 * remove the reserved page from the subpool.
	 */
	if (!restore_reserve) {
		/*
		 * A return code of zero implies that the subpool will be
		 * under its minimum size if the reservation is not restored
		 * after page is free.  Therefore, force restore_reserve
		 * operation.
		 */
		if (hugepage_subpool_put_pages(spool, 1) == 0)
			restore_reserve = true;
	}

	spin_lock(&hugetlb_lock);
	clear_page_huge_active(page);
	hugetlb_cgroup_uncharge_page(hstate_index(h),
				     pages_per_huge_page(h), page);
	if (restore_reserve)
		h->resv_huge_pages++;

	if (PageHugeTemporary(page)) {
		list_del(&page->lru);
		ClearPageHugeTemporary(page);
		update_and_free_page(h, page);
	} else if (h->surplus_huge_pages_node[nid]) {
		/* remove the page from active list */
		list_del(&page->lru);
		update_and_free_page(h, page);
		h->surplus_huge_pages--;
		h->surplus_huge_pages_node[nid]--;
	} else {
		arch_clear_hugepage_flags(page);
		enqueue_huge_page(h, page);
	}
	spin_unlock(&hugetlb_lock);
}

static void prep_new_huge_page(struct hstate *h, struct page *page, int nid)
{
	INIT_LIST_HEAD(&page->lru);
	set_compound_page_dtor(page, HUGETLB_PAGE_DTOR);
	spin_lock(&hugetlb_lock);
	set_hugetlb_cgroup(page, NULL);
	h->nr_huge_pages++;
	h->nr_huge_pages_node[nid]++;
	spin_unlock(&hugetlb_lock);
}

static void prep_compound_gigantic_page(struct page *page, unsigned int order)
{
	int i;
	int nr_pages = 1 << order;
	struct page *p = page + 1;

	/* we rely on prep_new_huge_page to set the destructor */
	set_compound_order(page, order);
	__ClearPageReserved(page);
	__SetPageHead(page);
	for (i = 1; i < nr_pages; i++, p = mem_map_next(p, page, i)) {
		/*
		 * For gigantic hugepages allocated through bootmem at
		 * boot, it's safer to be consistent with the not-gigantic
		 * hugepages and clear the PG_reserved bit from all tail pages
		 * too.  Otherwse drivers using get_user_pages() to access tail
		 * pages may get the reference counting wrong if they see
		 * PG_reserved set on a tail page (despite the head page not
		 * having PG_reserved set).  Enforcing this consistency between
		 * head and tail pages allows drivers to optimize away a check
		 * on the head page when they need know if put_page() is needed
		 * after get_user_pages().
		 */
		__ClearPageReserved(p);
		set_page_count(p, 0);
		set_compound_head(p, page);
	}
	atomic_set(compound_mapcount_ptr(page), -1);
}

/*
 * PageHuge() only returns true for hugetlbfs pages, but not for normal or
 * transparent huge pages.  See the PageTransHuge() documentation for more
 * details.
 */
int PageHuge(struct page *page)
{
	if (!PageCompound(page))
		return 0;

	page = compound_head(page);
	return page[1].compound_dtor == HUGETLB_PAGE_DTOR;
}
EXPORT_SYMBOL_GPL(PageHuge);

/*
 * PageHeadHuge() only returns true for hugetlbfs head page, but not for
 * normal or transparent huge pages.
 */
int PageHeadHuge(struct page *page_head)
{
	if (!PageHead(page_head))
		return 0;

	return get_compound_page_dtor(page_head) == free_huge_page;
}

pgoff_t __basepage_index(struct page *page)
{
	struct page *page_head = compound_head(page);
	pgoff_t index = page_index(page_head);
	unsigned long compound_idx;

	if (!PageHuge(page_head))
		return page_index(page);

	if (compound_order(page_head) >= MAX_ORDER)
		compound_idx = page_to_pfn(page) - page_to_pfn(page_head);
	else
		compound_idx = page - page_head;

	return (index << compound_order(page_head)) + compound_idx;
}

static struct page *alloc_buddy_huge_page(struct hstate *h,
		gfp_t gfp_mask, int nid, nodemask_t *nmask)
{
	int order = huge_page_order(h);
	struct page *page;

	gfp_mask |= __GFP_COMP|__GFP_RETRY_MAYFAIL|__GFP_NOWARN;
	if (nid == NUMA_NO_NODE)
		nid = numa_mem_id();
	page = __alloc_pages_nodemask(gfp_mask, order, nid, nmask);
	if (page)
		__count_vm_event(HTLB_BUDDY_PGALLOC);
	else
		__count_vm_event(HTLB_BUDDY_PGALLOC_FAIL);

	return page;
}

/*
 * Common helper to allocate a fresh hugetlb page. All specific allocators
 * should use this function to get new hugetlb pages
 */
static struct page *alloc_fresh_huge_page(struct hstate *h,
		gfp_t gfp_mask, int nid, nodemask_t *nmask)
{
	struct page *page;

	if (hstate_is_gigantic(h))
		page = alloc_gigantic_page(h, gfp_mask, nid, nmask);
	else
		page = alloc_buddy_huge_page(h, gfp_mask,
				nid, nmask);
	if (!page)
		return NULL;

	if (hstate_is_gigantic(h))
		prep_compound_gigantic_page(page, huge_page_order(h));
	prep_new_huge_page(h, page, page_to_nid(page));

	return page;
}

/*
 * Allocates a fresh page to the hugetlb allocator pool in the node interleaved
 * manner.
 */
static int alloc_pool_huge_page(struct hstate *h, nodemask_t *nodes_allowed)
{
	struct page *page;
	int nr_nodes, node;
	gfp_t gfp_mask = htlb_alloc_mask(h) | __GFP_THISNODE;

	for_each_node_mask_to_alloc(h, nr_nodes, node, nodes_allowed) {
		page = alloc_fresh_huge_page(h, gfp_mask, node, nodes_allowed);
		if (page)
			break;
	}

	if (!page)
		return 0;

	put_page(page); /* free it into the hugepage allocator */

	return 1;
}

/*
 * Free huge page from pool from next node to free.
 * Attempt to keep persistent huge pages more or less
 * balanced over allowed nodes.
 * Called with hugetlb_lock locked.
 */
static int free_pool_huge_page(struct hstate *h, nodemask_t *nodes_allowed,
							 bool acct_surplus)
{
	int nr_nodes, node;
	int ret = 0;

	for_each_node_mask_to_free(h, nr_nodes, node, nodes_allowed) {
		/*
		 * If we're returning unused surplus pages, only examine
		 * nodes with surplus pages.
		 */
		if ((!acct_surplus || h->surplus_huge_pages_node[node]) &&
		    !list_empty(&h->hugepage_freelists[node])) {
			struct page *page =
				list_entry(h->hugepage_freelists[node].next,
					  struct page, lru);
			list_del(&page->lru);
			h->free_huge_pages--;
			h->free_huge_pages_node[node]--;
			if (acct_surplus) {
				h->surplus_huge_pages--;
				h->surplus_huge_pages_node[node]--;
			}
			update_and_free_page(h, page);
			ret = 1;
			break;
		}
	}

	return ret;
}

/*
 * Dissolve a given free hugepage into free buddy pages. This function does
 * nothing for in-use hugepages and non-hugepages.
 * This function returns values like below:
 *
 *  -EBUSY: failed to dissolved free hugepages or the hugepage is in-use
 *          (allocated or reserved.)
 *       0: successfully dissolved free hugepages or the page is not a
 *          hugepage (considered as already dissolved)
 */
int dissolve_free_huge_page(struct page *page)
{
	int rc = -EBUSY;

	/* Not to disrupt normal path by vainly holding hugetlb_lock */
	if (!PageHuge(page))
		return 0;

	spin_lock(&hugetlb_lock);
	if (!PageHuge(page)) {
		rc = 0;
		goto out;
	}

	if (!page_count(page)) {
		struct page *head = compound_head(page);
		struct hstate *h = page_hstate(head);
		int nid = page_to_nid(head);
		if (h->free_huge_pages - h->resv_huge_pages == 0)
			goto out;
		/*
		 * Move PageHWPoison flag from head page to the raw error page,
		 * which makes any subpages rather than the error page reusable.
		 */
		if (PageHWPoison(head) && page != head) {
			SetPageHWPoison(page);
			ClearPageHWPoison(head);
		}
		list_del(&head->lru);
		h->free_huge_pages--;
		h->free_huge_pages_node[nid]--;
		h->max_huge_pages--;
		update_and_free_page(h, head);
		rc = 0;
	}
out:
	spin_unlock(&hugetlb_lock);
	return rc;
}

/*
 * Dissolve free hugepages in a given pfn range. Used by memory hotplug to
 * make specified memory blocks removable from the system.
 * Note that this will dissolve a free gigantic hugepage completely, if any
 * part of it lies within the given range.
 * Also note that if dissolve_free_huge_page() returns with an error, all
 * free hugepages that were dissolved before that error are lost.
 */
int dissolve_free_huge_pages(unsigned long start_pfn, unsigned long end_pfn)
{
	unsigned long pfn;
	struct page *page;
	int rc = 0;

	if (!hugepages_supported())
		return rc;

	for (pfn = start_pfn; pfn < end_pfn; pfn += 1 << minimum_order) {
		page = pfn_to_page(pfn);
		rc = dissolve_free_huge_page(page);
		if (rc)
			break;
	}

	return rc;
}

/*
 * Allocates a fresh surplus page from the page allocator.
 */
static struct page *alloc_surplus_huge_page(struct hstate *h, gfp_t gfp_mask,
		int nid, nodemask_t *nmask)
{
	struct page *page = NULL;

	if (hstate_is_gigantic(h))
		return NULL;

	spin_lock(&hugetlb_lock);
	if (h->surplus_huge_pages >= h->nr_overcommit_huge_pages)
		goto out_unlock;
	spin_unlock(&hugetlb_lock);

	page = alloc_fresh_huge_page(h, gfp_mask, nid, nmask);
	if (!page)
		return NULL;

	spin_lock(&hugetlb_lock);
	/*
	 * We could have raced with the pool size change.
	 * Double check that and simply deallocate the new page
	 * if we would end up overcommiting the surpluses. Abuse
	 * temporary page to workaround the nasty free_huge_page
	 * codeflow
	 */
	if (h->surplus_huge_pages >= h->nr_overcommit_huge_pages) {
		SetPageHugeTemporary(page);
		spin_unlock(&hugetlb_lock);
		put_page(page);
		return NULL;
	} else {
		h->surplus_huge_pages++;
		h->surplus_huge_pages_node[page_to_nid(page)]++;
	}

out_unlock:
	spin_unlock(&hugetlb_lock);

	return page;
}

static struct page *alloc_migrate_huge_page(struct hstate *h, gfp_t gfp_mask,
		int nid, nodemask_t *nmask)
{
	struct page *page;

	if (hstate_is_gigantic(h))
		return NULL;

	page = alloc_fresh_huge_page(h, gfp_mask, nid, nmask);
	if (!page)
		return NULL;

	/*
	 * We do not account these pages as surplus because they are only
	 * temporary and will be released properly on the last reference
	 */
	SetPageHugeTemporary(page);

	return page;
}

/*
 * Use the VMA's mpolicy to allocate a huge page from the buddy.
 */
static
struct page *alloc_buddy_huge_page_with_mpol(struct hstate *h,
		struct vm_area_struct *vma, unsigned long addr)
{
	struct page *page;
	struct mempolicy *mpol;
	gfp_t gfp_mask = htlb_alloc_mask(h);
	int nid;
	nodemask_t *nodemask;

	nid = huge_node(vma, addr, gfp_mask, &mpol, &nodemask);
	page = alloc_surplus_huge_page(h, gfp_mask, nid, nodemask);
	mpol_cond_put(mpol);

	return page;
}

/* page migration callback function */
struct page *alloc_huge_page_node(struct hstate *h, int nid)
{
	gfp_t gfp_mask = htlb_alloc_mask(h);
	struct page *page = NULL;

	if (nid != NUMA_NO_NODE)
		gfp_mask |= __GFP_THISNODE;

	spin_lock(&hugetlb_lock);
	if (h->free_huge_pages - h->resv_huge_pages > 0)
		page = dequeue_huge_page_nodemask(h, gfp_mask, nid, NULL);
	spin_unlock(&hugetlb_lock);

	if (!page)
		page = alloc_migrate_huge_page(h, gfp_mask, nid, NULL);

	return page;
}

/* page migration callback function */
struct page *alloc_huge_page_nodemask(struct hstate *h, int preferred_nid,
		nodemask_t *nmask)
{
	gfp_t gfp_mask = htlb_alloc_mask(h);

	spin_lock(&hugetlb_lock);
	if (h->free_huge_pages - h->resv_huge_pages > 0) {
		struct page *page;

		page = dequeue_huge_page_nodemask(h, gfp_mask, preferred_nid, nmask);
		if (page) {
			spin_unlock(&hugetlb_lock);
			return page;
		}
	}
	spin_unlock(&hugetlb_lock);

	return alloc_migrate_huge_page(h, gfp_mask, preferred_nid, nmask);
}

/* mempolicy aware migration callback */
struct page *alloc_huge_page_vma(struct hstate *h, struct vm_area_struct *vma,
		unsigned long address)
{
	struct mempolicy *mpol;
	nodemask_t *nodemask;
	struct page *page;
	gfp_t gfp_mask;
	int node;

	gfp_mask = htlb_alloc_mask(h);
	node = huge_node(vma, address, gfp_mask, &mpol, &nodemask);
	page = alloc_huge_page_nodemask(h, node, nodemask);
	mpol_cond_put(mpol);

	return page;
}

/*
 * Increase the hugetlb pool such that it can accommodate a reservation
 * of size 'delta'.
 */
static int gather_surplus_pages(struct hstate *h, int delta)
{
	struct list_head surplus_list;
	struct page *page, *tmp;
	int ret, i;
	int needed, allocated;
	bool alloc_ok = true;

	needed = (h->resv_huge_pages + delta) - h->free_huge_pages;
	if (needed <= 0) {
		h->resv_huge_pages += delta;
		return 0;
	}

	allocated = 0;
	INIT_LIST_HEAD(&surplus_list);

	ret = -ENOMEM;
retry:
	spin_unlock(&hugetlb_lock);
	for (i = 0; i < needed; i++) {
		page = alloc_surplus_huge_page(h, htlb_alloc_mask(h),
				NUMA_NO_NODE, NULL);
		if (!page) {
			alloc_ok = false;
			break;
		}
		list_add(&page->lru, &surplus_list);
		cond_resched();
	}
	allocated += i;

	/*
	 * After retaking hugetlb_lock, we need to recalculate 'needed'
	 * because either resv_huge_pages or free_huge_pages may have changed.
	 */
	spin_lock(&hugetlb_lock);
	needed = (h->resv_huge_pages + delta) -
			(h->free_huge_pages + allocated);
	if (needed > 0) {
		if (alloc_ok)
			goto retry;
		/*
		 * We were not able to allocate enough pages to
		 * satisfy the entire reservation so we free what
		 * we've allocated so far.
		 */
		goto free;
	}
	/*
	 * The surplus_list now contains _at_least_ the number of extra pages
	 * needed to accommodate the reservation.  Add the appropriate number
	 * of pages to the hugetlb pool and free the extras back to the buddy
	 * allocator.  Commit the entire reservation here to prevent another
	 * process from stealing the pages as they are added to the pool but
	 * before they are reserved.
	 */
	needed += allocated;
	h->resv_huge_pages += delta;
	ret = 0;

	/* Free the needed pages to the hugetlb pool */
	list_for_each_entry_safe(page, tmp, &surplus_list, lru) {
		if ((--needed) < 0)
			break;
		/*
		 * This page is now managed by the hugetlb allocator and has
		 * no users -- drop the buddy allocator's reference.
		 */
		put_page_testzero(page);
		VM_BUG_ON_PAGE(page_count(page), page);
		enqueue_huge_page(h, page);
	}
free:
	spin_unlock(&hugetlb_lock);

	/* Free unnecessary surplus pages to the buddy allocator */
	list_for_each_entry_safe(page, tmp, &surplus_list, lru)
		put_page(page);
	spin_lock(&hugetlb_lock);

	return ret;
}

/*
 * This routine has two main purposes:
 * 1) Decrement the reservation count (resv_huge_pages) by the value passed
 *    in unused_resv_pages.  This corresponds to the prior adjustments made
 *    to the associated reservation map.
 * 2) Free any unused surplus pages that may have been allocated to satisfy
 *    the reservation.  As many as unused_resv_pages may be freed.
 *
 * Called with hugetlb_lock held.  However, the lock could be dropped (and
 * reacquired) during calls to cond_resched_lock.  Whenever dropping the lock,
 * we must make sure nobody else can claim pages we are in the process of
 * freeing.  Do this by ensuring resv_huge_page always is greater than the
 * number of huge pages we plan to free when dropping the lock.
 */
static void return_unused_surplus_pages(struct hstate *h,
					unsigned long unused_resv_pages)
{
	unsigned long nr_pages;

	/* Cannot return gigantic pages currently */
	if (hstate_is_gigantic(h))
		goto out;

	/*
	 * Part (or even all) of the reservation could have been backed
	 * by pre-allocated pages. Only free surplus pages.
	 */
	nr_pages = min(unused_resv_pages, h->surplus_huge_pages);

	/*
	 * We want to release as many surplus pages as possible, spread
	 * evenly across all nodes with memory. Iterate across these nodes
	 * until we can no longer free unreserved surplus pages. This occurs
	 * when the nodes with surplus pages have no free pages.
	 * free_pool_huge_page() will balance the the freed pages across the
	 * on-line nodes with memory and will handle the hstate accounting.
	 *
	 * Note that we decrement resv_huge_pages as we free the pages.  If
	 * we drop the lock, resv_huge_pages will still be sufficiently large
	 * to cover subsequent pages we may free.
	 */
	while (nr_pages--) {
		h->resv_huge_pages--;
		unused_resv_pages--;
		if (!free_pool_huge_page(h, &node_states[N_MEMORY], 1))
			goto out;
		cond_resched_lock(&hugetlb_lock);
	}

out:
	/* Fully uncommit the reservation */
	h->resv_huge_pages -= unused_resv_pages;
}


/*
 * vma_needs_reservation, vma_commit_reservation and vma_end_reservation
 * are used by the huge page allocation routines to manage reservations.
 *
 * vma_needs_reservation is called to determine if the huge page at addr
 * within the vma has an associated reservation.  If a reservation is
 * needed, the value 1 is returned.  The caller is then responsible for
 * managing the global reservation and subpool usage counts.  After
 * the huge page has been allocated, vma_commit_reservation is called
 * to add the page to the reservation map.  If the page allocation fails,
 * the reservation must be ended instead of committed.  vma_end_reservation
 * is called in such cases.
 *
 * In the normal case, vma_commit_reservation returns the same value
 * as the preceding vma_needs_reservation call.  The only time this
 * is not the case is if a reserve map was changed between calls.  It
 * is the responsibility of the caller to notice the difference and
 * take appropriate action.
 *
 * vma_add_reservation is used in error paths where a reservation must
 * be restored when a newly allocated huge page must be freed.  It is
 * to be called after calling vma_needs_reservation to determine if a
 * reservation exists.
 */
enum vma_resv_mode {
	VMA_NEEDS_RESV,
	VMA_COMMIT_RESV,
	VMA_END_RESV,
	VMA_ADD_RESV,
};
static long __vma_reservation_common(struct hstate *h,
				struct vm_area_struct *vma, unsigned long addr,
				enum vma_resv_mode mode)
{
	struct resv_map *resv;
	pgoff_t idx;
	long ret;

	resv = vma_resv_map(vma);
	if (!resv)
		return 1;

	idx = vma_hugecache_offset(h, vma, addr);
	switch (mode) {
	case VMA_NEEDS_RESV:
		ret = region_chg(resv, idx, idx + 1);
		break;
	case VMA_COMMIT_RESV:
		ret = region_add(resv, idx, idx + 1);
		break;
	case VMA_END_RESV:
		region_abort(resv, idx, idx + 1);
		ret = 0;
		break;
	case VMA_ADD_RESV:
		if (vma->vm_flags & VM_MAYSHARE)
			ret = region_add(resv, idx, idx + 1);
		else {
			region_abort(resv, idx, idx + 1);
			ret = region_del(resv, idx, idx + 1);
		}
		break;
	default:
		BUG();
	}

	if (vma->vm_flags & VM_MAYSHARE)
		return ret;
	else if (is_vma_resv_set(vma, HPAGE_RESV_OWNER) && ret >= 0) {
		/*
		 * In most cases, reserves always exist for private mappings.
		 * However, a file associated with mapping could have been
		 * hole punched or truncated after reserves were consumed.
		 * As subsequent fault on such a range will not use reserves.
		 * Subtle - The reserve map for private mappings has the
		 * opposite meaning than that of shared mappings.  If NO
		 * entry is in the reserve map, it means a reservation exists.
		 * If an entry exists in the reserve map, it means the
		 * reservation has already been consumed.  As a result, the
		 * return value of this routine is the opposite of the
		 * value returned from reserve map manipulation routines above.
		 */
		if (ret)
			return 0;
		else
			return 1;
	}
	else
		return ret < 0 ? ret : 0;
}

static long vma_needs_reservation(struct hstate *h,
			struct vm_area_struct *vma, unsigned long addr)
{
	return __vma_reservation_common(h, vma, addr, VMA_NEEDS_RESV);
}

static long vma_commit_reservation(struct hstate *h,
			struct vm_area_struct *vma, unsigned long addr)
{
	return __vma_reservation_common(h, vma, addr, VMA_COMMIT_RESV);
}

static void vma_end_reservation(struct hstate *h,
			struct vm_area_struct *vma, unsigned long addr)
{
	(void)__vma_reservation_common(h, vma, addr, VMA_END_RESV);
}

static long vma_add_reservation(struct hstate *h,
			struct vm_area_struct *vma, unsigned long addr)
{
	return __vma_reservation_common(h, vma, addr, VMA_ADD_RESV);
}

/*
 * This routine is called to restore a reservation on error paths.  In the
 * specific error paths, a huge page was allocated (via alloc_huge_page)
 * and is about to be freed.  If a reservation for the page existed,
 * alloc_huge_page would have consumed the reservation and set PagePrivate
 * in the newly allocated page.  When the page is freed via free_huge_page,
 * the global reservation count will be incremented if PagePrivate is set.
 * However, free_huge_page can not adjust the reserve map.  Adjust the
 * reserve map here to be consistent with global reserve count adjustments
 * to be made by free_huge_page.
 */
static void restore_reserve_on_error(struct hstate *h,
			struct vm_area_struct *vma, unsigned long address,
			struct page *page)
{
	if (unlikely(PagePrivate(page))) {
		long rc = vma_needs_reservation(h, vma, address);

		if (unlikely(rc < 0)) {
			/*
			 * Rare out of memory condition in reserve map
			 * manipulation.  Clear PagePrivate so that
			 * global reserve count will not be incremented
			 * by free_huge_page.  This will make it appear
			 * as though the reservation for this page was
			 * consumed.  This may prevent the task from
			 * faulting in the page at a later time.  This
			 * is better than inconsistent global huge page
			 * accounting of reserve counts.
			 */
			ClearPagePrivate(page);
		} else if (rc) {
			rc = vma_add_reservation(h, vma, address);
			if (unlikely(rc < 0))
				/*
				 * See above comment about rare out of
				 * memory condition.
				 */
				ClearPagePrivate(page);
		} else
			vma_end_reservation(h, vma, address);
	}
}

struct page *alloc_huge_page(struct vm_area_struct *vma,
				    unsigned long addr, int avoid_reserve)
{
	struct hugepage_subpool *spool = subpool_vma(vma);
	struct hstate *h = hstate_vma(vma);
	struct page *page;
	long map_chg, map_commit;
	long gbl_chg;
	int ret, idx;
	struct hugetlb_cgroup *h_cg;

	idx = hstate_index(h);
	/*
	 * Examine the region/reserve map to determine if the process
	 * has a reservation for the page to be allocated.  A return
	 * code of zero indicates a reservation exists (no change).
	 */
	map_chg = gbl_chg = vma_needs_reservation(h, vma, addr);
	if (map_chg < 0)
		return ERR_PTR(-ENOMEM);

	/*
	 * Processes that did not create the mapping will have no
	 * reserves as indicated by the region/reserve map. Check
	 * that the allocation will not exceed the subpool limit.
	 * Allocations for MAP_NORESERVE mappings also need to be
	 * checked against any subpool limit.
	 */
	if (map_chg || avoid_reserve) {
		gbl_chg = hugepage_subpool_get_pages(spool, 1);
		if (gbl_chg < 0) {
			vma_end_reservation(h, vma, addr);
			return ERR_PTR(-ENOSPC);
		}

		/*
		 * Even though there was no reservation in the region/reserve
		 * map, there could be reservations associated with the
		 * subpool that can be used.  This would be indicated if the
		 * return value of hugepage_subpool_get_pages() is zero.
		 * However, if avoid_reserve is specified we still avoid even
		 * the subpool reservations.
		 */
		if (avoid_reserve)
			gbl_chg = 1;
	}

	ret = hugetlb_cgroup_charge_cgroup(idx, pages_per_huge_page(h), &h_cg);
	if (ret)
		goto out_subpool_put;

	spin_lock(&hugetlb_lock);
	/*
	 * glb_chg is passed to indicate whether or not a page must be taken
	 * from the global free pool (global change).  gbl_chg == 0 indicates
	 * a reservation exists for the allocation.
	 */
	page = dequeue_huge_page_vma(h, vma, addr, avoid_reserve, gbl_chg);
	if (!page) {
		spin_unlock(&hugetlb_lock);
		page = alloc_buddy_huge_page_with_mpol(h, vma, addr);
		if (!page)
			goto out_uncharge_cgroup;
		if (!avoid_reserve && vma_has_reserves(vma, gbl_chg)) {
			SetPagePrivate(page);
			h->resv_huge_pages--;
		}
		spin_lock(&hugetlb_lock);
		list_move(&page->lru, &h->hugepage_activelist);
		/* Fall through */
	}
	hugetlb_cgroup_commit_charge(idx, pages_per_huge_page(h), h_cg, page);
	spin_unlock(&hugetlb_lock);

	set_page_private(page, (unsigned long)spool);

	map_commit = vma_commit_reservation(h, vma, addr);
	if (unlikely(map_chg > map_commit)) {
		/*
		 * The page was added to the reservation map between
		 * vma_needs_reservation and vma_commit_reservation.
		 * This indicates a race with hugetlb_reserve_pages.
		 * Adjust for the subpool count incremented above AND
		 * in hugetlb_reserve_pages for the same page.  Also,
		 * the reservation count added in hugetlb_reserve_pages
		 * no longer applies.
		 */
		long rsv_adjust;

		rsv_adjust = hugepage_subpool_put_pages(spool, 1);
		hugetlb_acct_memory(h, -rsv_adjust);
	}
	return page;

out_uncharge_cgroup:
	hugetlb_cgroup_uncharge_cgroup(idx, pages_per_huge_page(h), h_cg);
out_subpool_put:
	if (map_chg || avoid_reserve)
		hugepage_subpool_put_pages(spool, 1);
	vma_end_reservation(h, vma, addr);
	return ERR_PTR(-ENOSPC);
}

int alloc_bootmem_huge_page(struct hstate *h)
	__attribute__ ((weak, alias("__alloc_bootmem_huge_page")));
int __alloc_bootmem_huge_page(struct hstate *h)
{
	struct huge_bootmem_page *m;
	int nr_nodes, node;

	for_each_node_mask_to_alloc(h, nr_nodes, node, &node_states[N_MEMORY]) {
		void *addr;

		addr = memblock_virt_alloc_try_nid_raw(
				huge_page_size(h), huge_page_size(h),
				0, BOOTMEM_ALLOC_ACCESSIBLE, node);
		if (addr) {
			/*
			 * Use the beginning of the huge page to store the
			 * huge_bootmem_page struct (until gather_bootmem
			 * puts them into the mem_map).
			 */
			m = addr;
			goto found;
		}
	}
	return 0;

found:
	BUG_ON(!IS_ALIGNED(virt_to_phys(m), huge_page_size(h)));
	/* Put them into a private list first because mem_map is not up yet */
	INIT_LIST_HEAD(&m->list);
	list_add(&m->list, &huge_boot_pages);
	m->hstate = h;
	return 1;
}

static void __init prep_compound_huge_page(struct page *page,
		unsigned int order)
{
	if (unlikely(order > (MAX_ORDER - 1)))
		prep_compound_gigantic_page(page, order);
	else
		prep_compound_page(page, order);
}

/* Put bootmem huge pages into the standard lists after mem_map is up */
static void __init gather_bootmem_prealloc(void)
{
	struct huge_bootmem_page *m;

	list_for_each_entry(m, &huge_boot_pages, list) {
		struct page *page = virt_to_page(m);
		struct hstate *h = m->hstate;

		WARN_ON(page_count(page) != 1);
		prep_compound_huge_page(page, h->order);
		WARN_ON(PageReserved(page));
		prep_new_huge_page(h, page, page_to_nid(page));
		put_page(page); /* free it into the hugepage allocator */

		/*
		 * If we had gigantic hugepages allocated at boot time, we need
		 * to restore the 'stolen' pages to totalram_pages in order to
		 * fix confusing memory reports from free(1) and another
		 * side-effects, like CommitLimit going negative.
		 */
		if (hstate_is_gigantic(h))
			adjust_managed_page_count(page, 1 << h->order);
		cond_resched();
	}
}

static void __init hugetlb_hstate_alloc_pages(struct hstate *h)
{
	unsigned long i;

	for (i = 0; i < h->max_huge_pages; ++i) {
		if (hstate_is_gigantic(h)) {
			if (!alloc_bootmem_huge_page(h))
				break;
		} else if (!alloc_pool_huge_page(h,
					 &node_states[N_MEMORY]))
			break;
		cond_resched();
	}
	if (i < h->max_huge_pages) {
		char buf[32];

		string_get_size(huge_page_size(h), 1, STRING_UNITS_2, buf, 32);
		pr_warn("HugeTLB: allocating %lu of page size %s failed.  Only allocated %lu hugepages.\n",
			h->max_huge_pages, buf, i);
		h->max_huge_pages = i;
	}
}

static void __init hugetlb_init_hstates(void)
{
	struct hstate *h;

	for_each_hstate(h) {
		if (minimum_order > huge_page_order(h))
			minimum_order = huge_page_order(h);

		/* oversize hugepages were init'ed in early boot */
		if (!hstate_is_gigantic(h))
			hugetlb_hstate_alloc_pages(h);
	}
	VM_BUG_ON(minimum_order == UINT_MAX);
}

static void __init report_hugepages(void)
{
	struct hstate *h;

	for_each_hstate(h) {
		char buf[32];

		string_get_size(huge_page_size(h), 1, STRING_UNITS_2, buf, 32);
		pr_info("HugeTLB registered %s page size, pre-allocated %ld pages\n",
			buf, h->free_huge_pages);
	}
}

#ifdef CONFIG_HIGHMEM
static void try_to_free_low(struct hstate *h, unsigned long count,
						nodemask_t *nodes_allowed)
{
	int i;

	if (hstate_is_gigantic(h))
		return;

	for_each_node_mask(i, *nodes_allowed) {
		struct page *page, *next;
		struct list_head *freel = &h->hugepage_freelists[i];
		list_for_each_entry_safe(page, next, freel, lru) {
			if (count >= h->nr_huge_pages)
				return;
			if (PageHighMem(page))
				continue;
			list_del(&page->lru);
			update_and_free_page(h, page);
			h->free_huge_pages--;
			h->free_huge_pages_node[page_to_nid(page)]--;
		}
	}
}
#else
static inline void try_to_free_low(struct hstate *h, unsigned long count,
						nodemask_t *nodes_allowed)
{
}
#endif

/*
 * Increment or decrement surplus_huge_pages.  Keep node-specific counters
 * balanced by operating on them in a round-robin fashion.
 * Returns 1 if an adjustment was made.
 */
static int adjust_pool_surplus(struct hstate *h, nodemask_t *nodes_allowed,
				int delta)
{
	int nr_nodes, node;

	VM_BUG_ON(delta != -1 && delta != 1);

	if (delta < 0) {
		for_each_node_mask_to_alloc(h, nr_nodes, node, nodes_allowed) {
			if (h->surplus_huge_pages_node[node])
				goto found;
		}
	} else {
		for_each_node_mask_to_free(h, nr_nodes, node, nodes_allowed) {
			if (h->surplus_huge_pages_node[node] <
					h->nr_huge_pages_node[node])
				goto found;
		}
	}
	return 0;

found:
	h->surplus_huge_pages += delta;
	h->surplus_huge_pages_node[node] += delta;
	return 1;
}

#define persistent_huge_pages(h) (h->nr_huge_pages - h->surplus_huge_pages)
static int set_max_huge_pages(struct hstate *h, unsigned long count, int nid,
			      nodemask_t *nodes_allowed)
{
	unsigned long min_count, ret;

	spin_lock(&hugetlb_lock);

	/*
	 * Check for a node specific request.
	 * Changing node specific huge page count may require a corresponding
	 * change to the global count.  In any case, the passed node mask
	 * (nodes_allowed) will restrict alloc/free to the specified node.
	 */
	if (nid != NUMA_NO_NODE) {
		unsigned long old_count = count;

		count += h->nr_huge_pages - h->nr_huge_pages_node[nid];
		/*
		 * User may have specified a large count value which caused the
		 * above calculation to overflow.  In this case, they wanted
		 * to allocate as many huge pages as possible.  Set count to
		 * largest possible value to align with their intention.
		 */
		if (count < old_count)
			count = ULONG_MAX;
	}

	/*
	 * Gigantic pages runtime allocation depend on the capability for large
	 * page range allocation.
	 * If the system does not provide this feature, return an error when
	 * the user tries to allocate gigantic pages but let the user free the
	 * boottime allocated gigantic pages.
	 */
	if (hstate_is_gigantic(h) && !IS_ENABLED(CONFIG_CONTIG_ALLOC)) {
		if (count > persistent_huge_pages(h)) {
			spin_unlock(&hugetlb_lock);
			return -EINVAL;
		}
		/* Fall through to decrease pool */
	}

	/*
	 * Increase the pool size
	 * First take pages out of surplus state.  Then make up the
	 * remaining difference by allocating fresh huge pages.
	 *
	 * We might race with alloc_surplus_huge_page() here and be unable
	 * to convert a surplus huge page to a normal huge page. That is
	 * not critical, though, it just means the overall size of the
	 * pool might be one hugepage larger than it needs to be, but
	 * within all the constraints specified by the sysctls.
	 */
	while (h->surplus_huge_pages && count > persistent_huge_pages(h)) {
		if (!adjust_pool_surplus(h, nodes_allowed, -1))
			break;
	}

	while (count > persistent_huge_pages(h)) {
		/*
		 * If this allocation races such that we no longer need the
		 * page, free_huge_page will handle it by freeing the page
		 * and reducing the surplus.
		 */
		spin_unlock(&hugetlb_lock);

		/* yield cpu to avoid soft lockup */
		cond_resched();

		ret = alloc_pool_huge_page(h, nodes_allowed);
		spin_lock(&hugetlb_lock);
		if (!ret)
			goto out;

		/* Bail for signals. Probably ctrl-c from user */
		if (signal_pending(current))
			goto out;
	}

	/*
	 * Decrease the pool size
	 * First return free pages to the buddy allocator (being careful
	 * to keep enough around to satisfy reservations).  Then place
	 * pages into surplus state as needed so the pool will shrink
	 * to the desired size as pages become free.
	 *
	 * By placing pages into the surplus state independent of the
	 * overcommit value, we are allowing the surplus pool size to
	 * exceed overcommit. There are few sane options here. Since
	 * alloc_surplus_huge_page() is checking the global counter,
	 * though, we'll note that we're not allowed to exceed surplus
	 * and won't grow the pool anywhere else. Not until one of the
	 * sysctls are changed, or the surplus pages go out of use.
	 */
	min_count = h->resv_huge_pages + h->nr_huge_pages - h->free_huge_pages;
	min_count = max(count, min_count);
	try_to_free_low(h, min_count, nodes_allowed);
	while (min_count < persistent_huge_pages(h)) {
		if (!free_pool_huge_page(h, nodes_allowed, 0))
			break;
		cond_resched_lock(&hugetlb_lock);
	}
	while (count < persistent_huge_pages(h)) {
		if (!adjust_pool_surplus(h, nodes_allowed, 1))
			break;
	}
out:
	h->max_huge_pages = persistent_huge_pages(h);
	spin_unlock(&hugetlb_lock);

	return 0;
}

#define HSTATE_ATTR_RO(_name) \
	static struct kobj_attribute _name##_attr = __ATTR_RO(_name)

#define HSTATE_ATTR(_name) \
	static struct kobj_attribute _name##_attr = \
		__ATTR(_name, 0644, _name##_show, _name##_store)

static struct kobject *hugepages_kobj;
static struct kobject *hstate_kobjs[HUGE_MAX_HSTATE];

static struct hstate *kobj_to_node_hstate(struct kobject *kobj, int *nidp);

static struct hstate *kobj_to_hstate(struct kobject *kobj, int *nidp)
{
	int i;

	for (i = 0; i < HUGE_MAX_HSTATE; i++)
		if (hstate_kobjs[i] == kobj) {
			if (nidp)
				*nidp = NUMA_NO_NODE;
			return &hstates[i];
		}

	return kobj_to_node_hstate(kobj, nidp);
}

static ssize_t nr_hugepages_show_common(struct kobject *kobj,
					struct kobj_attribute *attr, char *buf)
{
	struct hstate *h;
	unsigned long nr_huge_pages;
	int nid;

	h = kobj_to_hstate(kobj, &nid);
	if (nid == NUMA_NO_NODE)
		nr_huge_pages = h->nr_huge_pages;
	else
		nr_huge_pages = h->nr_huge_pages_node[nid];

	return sprintf(buf, "%lu\n", nr_huge_pages);
}

static ssize_t __nr_hugepages_store_common(bool obey_mempolicy,
					   struct hstate *h, int nid,
					   unsigned long count, size_t len)
{
	int err;
	nodemask_t nodes_allowed, *n_mask;

	if (hstate_is_gigantic(h) && !gigantic_page_runtime_supported())
		return -EINVAL;

	if (nid == NUMA_NO_NODE) {
		/*
		 * global hstate attribute
		 */
		if (!(obey_mempolicy &&
				init_nodemask_of_mempolicy(&nodes_allowed)))
			n_mask = &node_states[N_MEMORY];
		else
			n_mask = &nodes_allowed;
	} else {
		/*
		 * Node specific request.  count adjustment happens in
		 * set_max_huge_pages() after acquiring hugetlb_lock.
		 */
		init_nodemask_of_node(&nodes_allowed, nid);
		n_mask = &nodes_allowed;
	}

	err = set_max_huge_pages(h, count, nid, n_mask);

	return err ? err : len;
}

static ssize_t nr_hugepages_store_common(bool obey_mempolicy,
					 struct kobject *kobj, const char *buf,
					 size_t len)
{
	struct hstate *h;
	unsigned long count;
	int nid;
	int err;

	err = kstrtoul(buf, 10, &count);
	if (err)
		return err;

	h = kobj_to_hstate(kobj, &nid);
	return __nr_hugepages_store_common(obey_mempolicy, h, nid, count, len);
}

static ssize_t nr_hugepages_show(struct kobject *kobj,
				       struct kobj_attribute *attr, char *buf)
{
	return nr_hugepages_show_common(kobj, attr, buf);
}

static ssize_t nr_hugepages_store(struct kobject *kobj,
	       struct kobj_attribute *attr, const char *buf, size_t len)
{
	return nr_hugepages_store_common(false, kobj, buf, len);
}
HSTATE_ATTR(nr_hugepages);

#ifdef CONFIG_NUMA

/*
 * hstate attribute for optionally mempolicy-based constraint on persistent
 * huge page alloc/free.
 */
static ssize_t nr_hugepages_mempolicy_show(struct kobject *kobj,
				       struct kobj_attribute *attr, char *buf)
{
	return nr_hugepages_show_common(kobj, attr, buf);
}

static ssize_t nr_hugepages_mempolicy_store(struct kobject *kobj,
	       struct kobj_attribute *attr, const char *buf, size_t len)
{
	return nr_hugepages_store_common(true, kobj, buf, len);
}
HSTATE_ATTR(nr_hugepages_mempolicy);
#endif


static ssize_t nr_overcommit_hugepages_show(struct kobject *kobj,
					struct kobj_attribute *attr, char *buf)
{
	struct hstate *h = kobj_to_hstate(kobj, NULL);
	return sprintf(buf, "%lu\n", h->nr_overcommit_huge_pages);
}

static ssize_t nr_overcommit_hugepages_store(struct kobject *kobj,
		struct kobj_attribute *attr, const char *buf, size_t count)
{
	int err;
	unsigned long input;
	struct hstate *h = kobj_to_hstate(kobj, NULL);

	if (hstate_is_gigantic(h))
		return -EINVAL;

	err = kstrtoul(buf, 10, &input);
	if (err)
		return err;

	spin_lock(&hugetlb_lock);
	h->nr_overcommit_huge_pages = input;
	spin_unlock(&hugetlb_lock);

	return count;
}
HSTATE_ATTR(nr_overcommit_hugepages);

static ssize_t free_hugepages_show(struct kobject *kobj,
					struct kobj_attribute *attr, char *buf)
{
	struct hstate *h;
	unsigned long free_huge_pages;
	int nid;

	h = kobj_to_hstate(kobj, &nid);
	if (nid == NUMA_NO_NODE)
		free_huge_pages = h->free_huge_pages;
	else
		free_huge_pages = h->free_huge_pages_node[nid];

	return sprintf(buf, "%lu\n", free_huge_pages);
}
HSTATE_ATTR_RO(free_hugepages);

static ssize_t resv_hugepages_show(struct kobject *kobj,
					struct kobj_attribute *attr, char *buf)
{
	struct hstate *h = kobj_to_hstate(kobj, NULL);
	return sprintf(buf, "%lu\n", h->resv_huge_pages);
}
HSTATE_ATTR_RO(resv_hugepages);

static ssize_t surplus_hugepages_show(struct kobject *kobj,
					struct kobj_attribute *attr, char *buf)
{
	struct hstate *h;
	unsigned long surplus_huge_pages;
	int nid;

	h = kobj_to_hstate(kobj, &nid);
	if (nid == NUMA_NO_NODE)
		surplus_huge_pages = h->surplus_huge_pages;
	else
		surplus_huge_pages = h->surplus_huge_pages_node[nid];

	return sprintf(buf, "%lu\n", surplus_huge_pages);
}
HSTATE_ATTR_RO(surplus_hugepages);

static struct attribute *hstate_attrs[] = {
	&nr_hugepages_attr.attr,
	&nr_overcommit_hugepages_attr.attr,
	&free_hugepages_attr.attr,
	&resv_hugepages_attr.attr,
	&surplus_hugepages_attr.attr,
#ifdef CONFIG_NUMA
	&nr_hugepages_mempolicy_attr.attr,
#endif
	NULL,
};

static const struct attribute_group hstate_attr_group = {
	.attrs = hstate_attrs,
};

static int hugetlb_sysfs_add_hstate(struct hstate *h, struct kobject *parent,
				    struct kobject **hstate_kobjs,
				    const struct attribute_group *hstate_attr_group)
{
	int retval;
	int hi = hstate_index(h);

	hstate_kobjs[hi] = kobject_create_and_add(h->name, parent);
	if (!hstate_kobjs[hi])
		return -ENOMEM;

	retval = sysfs_create_group(hstate_kobjs[hi], hstate_attr_group);
	if (retval)
		kobject_put(hstate_kobjs[hi]);

	return retval;
}

static void __init hugetlb_sysfs_init(void)
{
	struct hstate *h;
	int err;

	hugepages_kobj = kobject_create_and_add("hugepages", mm_kobj);
	if (!hugepages_kobj)
		return;

	for_each_hstate(h) {
		err = hugetlb_sysfs_add_hstate(h, hugepages_kobj,
					 hstate_kobjs, &hstate_attr_group);
		if (err)
			pr_err("Hugetlb: Unable to add hstate %s", h->name);
	}
}

#ifdef CONFIG_NUMA

/*
 * node_hstate/s - associate per node hstate attributes, via their kobjects,
 * with node devices in node_devices[] using a parallel array.  The array
 * index of a node device or _hstate == node id.
 * This is here to avoid any static dependency of the node device driver, in
 * the base kernel, on the hugetlb module.
 */
struct node_hstate {
	struct kobject		*hugepages_kobj;
	struct kobject		*hstate_kobjs[HUGE_MAX_HSTATE];
};
static struct node_hstate node_hstates[MAX_NUMNODES];

/*
 * A subset of global hstate attributes for node devices
 */
static struct attribute *per_node_hstate_attrs[] = {
	&nr_hugepages_attr.attr,
	&free_hugepages_attr.attr,
	&surplus_hugepages_attr.attr,
	NULL,
};

static const struct attribute_group per_node_hstate_attr_group = {
	.attrs = per_node_hstate_attrs,
};

/*
 * kobj_to_node_hstate - lookup global hstate for node device hstate attr kobj.
 * Returns node id via non-NULL nidp.
 */
static struct hstate *kobj_to_node_hstate(struct kobject *kobj, int *nidp)
{
	int nid;

	for (nid = 0; nid < nr_node_ids; nid++) {
		struct node_hstate *nhs = &node_hstates[nid];
		int i;
		for (i = 0; i < HUGE_MAX_HSTATE; i++)
			if (nhs->hstate_kobjs[i] == kobj) {
				if (nidp)
					*nidp = nid;
				return &hstates[i];
			}
	}

	BUG();
	return NULL;
}

/*
 * Unregister hstate attributes from a single node device.
 * No-op if no hstate attributes attached.
 */
static void hugetlb_unregister_node(struct node *node)
{
	struct hstate *h;
	struct node_hstate *nhs = &node_hstates[node->dev.id];

	if (!nhs->hugepages_kobj)
		return;		/* no hstate attributes */

	for_each_hstate(h) {
		int idx = hstate_index(h);
		if (nhs->hstate_kobjs[idx]) {
			kobject_put(nhs->hstate_kobjs[idx]);
			nhs->hstate_kobjs[idx] = NULL;
		}
	}

	kobject_put(nhs->hugepages_kobj);
	nhs->hugepages_kobj = NULL;
}


/*
 * Register hstate attributes for a single node device.
 * No-op if attributes already registered.
 */
static void hugetlb_register_node(struct node *node)
{
	struct hstate *h;
	struct node_hstate *nhs = &node_hstates[node->dev.id];
	int err;

	if (nhs->hugepages_kobj)
		return;		/* already allocated */

	nhs->hugepages_kobj = kobject_create_and_add("hugepages",
							&node->dev.kobj);
	if (!nhs->hugepages_kobj)
		return;

	for_each_hstate(h) {
		err = hugetlb_sysfs_add_hstate(h, nhs->hugepages_kobj,
						nhs->hstate_kobjs,
						&per_node_hstate_attr_group);
		if (err) {
			pr_err("Hugetlb: Unable to add hstate %s for node %d\n",
				h->name, node->dev.id);
			hugetlb_unregister_node(node);
			break;
		}
	}
}

/*
 * hugetlb init time:  register hstate attributes for all registered node
 * devices of nodes that have memory.  All on-line nodes should have
 * registered their associated device by this time.
 */
static void __init hugetlb_register_all_nodes(void)
{
	int nid;

	for_each_node_state(nid, N_MEMORY) {
		struct node *node = node_devices[nid];
		if (node->dev.id == nid)
			hugetlb_register_node(node);
	}

	/*
	 * Let the node device driver know we're here so it can
	 * [un]register hstate attributes on node hotplug.
	 */
	register_hugetlbfs_with_node(hugetlb_register_node,
				     hugetlb_unregister_node);
}
#else	/* !CONFIG_NUMA */

static struct hstate *kobj_to_node_hstate(struct kobject *kobj, int *nidp)
{
	BUG();
	if (nidp)
		*nidp = -1;
	return NULL;
}

static void hugetlb_register_all_nodes(void) { }

#endif

static int __init hugetlb_init(void)
{
	int i;

	if (!hugepages_supported())
		return 0;

	if (!size_to_hstate(default_hstate_size)) {
		if (default_hstate_size != 0) {
			pr_err("HugeTLB: unsupported default_hugepagesz %lu. Reverting to %lu\n",
			       default_hstate_size, HPAGE_SIZE);
		}

		default_hstate_size = HPAGE_SIZE;
		if (!size_to_hstate(default_hstate_size))
			hugetlb_add_hstate(HUGETLB_PAGE_ORDER);
	}
	default_hstate_idx = hstate_index(size_to_hstate(default_hstate_size));
	if (default_hstate_max_huge_pages) {
		if (!default_hstate.max_huge_pages)
			default_hstate.max_huge_pages = default_hstate_max_huge_pages;
	}

	hugetlb_init_hstates();
	gather_bootmem_prealloc();
	report_hugepages();

	hugetlb_sysfs_init();
	hugetlb_register_all_nodes();
	hugetlb_cgroup_file_init();

#ifdef CONFIG_SMP
	num_fault_mutexes = roundup_pow_of_two(8 * num_possible_cpus());
#else
	num_fault_mutexes = 1;
#endif
	hugetlb_fault_mutex_table =
		kmalloc_array(num_fault_mutexes, sizeof(struct mutex),
			      GFP_KERNEL);
	BUG_ON(!hugetlb_fault_mutex_table);

	for (i = 0; i < num_fault_mutexes; i++)
		mutex_init(&hugetlb_fault_mutex_table[i]);
	return 0;
}
subsys_initcall(hugetlb_init);

/* Should be called on processing a hugepagesz=... option */
void __init hugetlb_bad_size(void)
{
	parsed_valid_hugepagesz = false;
}

void __init hugetlb_add_hstate(unsigned int order)
{
	struct hstate *h;
	unsigned long i;

	if (size_to_hstate(PAGE_SIZE << order)) {
		pr_warn("hugepagesz= specified twice, ignoring\n");
		return;
	}
	BUG_ON(hugetlb_max_hstate >= HUGE_MAX_HSTATE);
	BUG_ON(order == 0);
	h = &hstates[hugetlb_max_hstate++];
	h->order = order;
	h->mask = ~((1ULL << (order + PAGE_SHIFT)) - 1);
	h->nr_huge_pages = 0;
	h->free_huge_pages = 0;
	for (i = 0; i < MAX_NUMNODES; ++i)
		INIT_LIST_HEAD(&h->hugepage_freelists[i]);
	INIT_LIST_HEAD(&h->hugepage_activelist);
	h->next_nid_to_alloc = first_memory_node;
	h->next_nid_to_free = first_memory_node;
	snprintf(h->name, HSTATE_NAME_LEN, "hugepages-%lukB",
					huge_page_size(h)/1024);

	parsed_hstate = h;
}

static int __init hugetlb_nrpages_setup(char *s)
{
	unsigned long *mhp;
	static unsigned long *last_mhp;

	if (!parsed_valid_hugepagesz) {
		pr_warn("hugepages = %s preceded by "
			"an unsupported hugepagesz, ignoring\n", s);
		parsed_valid_hugepagesz = true;
		return 1;
	}
	/*
	 * !hugetlb_max_hstate means we haven't parsed a hugepagesz= parameter yet,
	 * so this hugepages= parameter goes to the "default hstate".
	 */
	else if (!hugetlb_max_hstate)
		mhp = &default_hstate_max_huge_pages;
	else
		mhp = &parsed_hstate->max_huge_pages;

	if (mhp == last_mhp) {
		pr_warn("hugepages= specified twice without interleaving hugepagesz=, ignoring\n");
		return 1;
	}

	if (sscanf(s, "%lu", mhp) <= 0)
		*mhp = 0;

	/*
	 * Global state is always initialized later in hugetlb_init.
	 * But we need to allocate >= MAX_ORDER hstates here early to still
	 * use the bootmem allocator.
	 */
	if (hugetlb_max_hstate && parsed_hstate->order >= MAX_ORDER)
		hugetlb_hstate_alloc_pages(parsed_hstate);

	last_mhp = mhp;

	return 1;
}
__setup("hugepages=", hugetlb_nrpages_setup);

static int __init hugetlb_default_setup(char *s)
{
	default_hstate_size = memparse(s, &s);
	return 1;
}
__setup("default_hugepagesz=", hugetlb_default_setup);

static unsigned int cpuset_mems_nr(unsigned int *array)
{
	int node;
	unsigned int nr = 0;

	for_each_node_mask(node, cpuset_current_mems_allowed)
		nr += array[node];

	return nr;
}

#ifdef CONFIG_SYSCTL
static int hugetlb_sysctl_handler_common(bool obey_mempolicy,
			 struct ctl_table *table, int write,
			 void __user *buffer, size_t *length, loff_t *ppos)
{
	struct hstate *h = &default_hstate;
	unsigned long tmp = h->max_huge_pages;
	int ret;

	if (!hugepages_supported())
		return -EOPNOTSUPP;

	table->data = &tmp;
	table->maxlen = sizeof(unsigned long);
	ret = proc_doulongvec_minmax(table, write, buffer, length, ppos);
	if (ret)
		goto out;

	if (write)
		ret = __nr_hugepages_store_common(obey_mempolicy, h,
						  NUMA_NO_NODE, tmp, *length);
out:
	return ret;
}

int hugetlb_sysctl_handler(struct ctl_table *table, int write,
			  void __user *buffer, size_t *length, loff_t *ppos)
{

	return hugetlb_sysctl_handler_common(false, table, write,
							buffer, length, ppos);
}

#ifdef CONFIG_NUMA
int hugetlb_mempolicy_sysctl_handler(struct ctl_table *table, int write,
			  void __user *buffer, size_t *length, loff_t *ppos)
{
	return hugetlb_sysctl_handler_common(true, table, write,
							buffer, length, ppos);
}
#endif /* CONFIG_NUMA */

int hugetlb_overcommit_handler(struct ctl_table *table, int write,
			void __user *buffer,
			size_t *length, loff_t *ppos)
{
	struct hstate *h = &default_hstate;
	unsigned long tmp;
	int ret;

	if (!hugepages_supported())
		return -EOPNOTSUPP;

	tmp = h->nr_overcommit_huge_pages;

	if (write && hstate_is_gigantic(h))
		return -EINVAL;

	table->data = &tmp;
	table->maxlen = sizeof(unsigned long);
	ret = proc_doulongvec_minmax(table, write, buffer, length, ppos);
	if (ret)
		goto out;

	if (write) {
		spin_lock(&hugetlb_lock);
		h->nr_overcommit_huge_pages = tmp;
		spin_unlock(&hugetlb_lock);
	}
out:
	return ret;
}

#endif /* CONFIG_SYSCTL */

void hugetlb_report_meminfo(struct seq_file *m)
{
	struct hstate *h;
	unsigned long total = 0;

	if (!hugepages_supported())
		return;

	for_each_hstate(h) {
		unsigned long count = h->nr_huge_pages;

		total += (PAGE_SIZE << huge_page_order(h)) * count;

		if (h == &default_hstate)
			seq_printf(m,
				   "HugePages_Total:   %5lu\n"
				   "HugePages_Free:    %5lu\n"
				   "HugePages_Rsvd:    %5lu\n"
				   "HugePages_Surp:    %5lu\n"
				   "Hugepagesize:   %8lu kB\n",
				   count,
				   h->free_huge_pages,
				   h->resv_huge_pages,
				   h->surplus_huge_pages,
				   (PAGE_SIZE << huge_page_order(h)) / 1024);
	}

	seq_printf(m, "Hugetlb:        %8lu kB\n", total / 1024);
}

int hugetlb_report_node_meminfo(int nid, char *buf)
{
	struct hstate *h = &default_hstate;
	if (!hugepages_supported())
		return 0;
	return sprintf(buf,
		"Node %d HugePages_Total: %5u\n"
		"Node %d HugePages_Free:  %5u\n"
		"Node %d HugePages_Surp:  %5u\n",
		nid, h->nr_huge_pages_node[nid],
		nid, h->free_huge_pages_node[nid],
		nid, h->surplus_huge_pages_node[nid]);
}

void hugetlb_show_meminfo(void)
{
	struct hstate *h;
	int nid;

	if (!hugepages_supported())
		return;

	for_each_node_state(nid, N_MEMORY)
		for_each_hstate(h)
			pr_info("Node %d hugepages_total=%u hugepages_free=%u hugepages_surp=%u hugepages_size=%lukB\n",
				nid,
				h->nr_huge_pages_node[nid],
				h->free_huge_pages_node[nid],
				h->surplus_huge_pages_node[nid],
				1UL << (huge_page_order(h) + PAGE_SHIFT - 10));
}

void hugetlb_report_usage(struct seq_file *m, struct mm_struct *mm)
{
	seq_printf(m, "HugetlbPages:\t%8lu kB\n",
		   atomic_long_read(&mm->hugetlb_usage) << (PAGE_SHIFT - 10));
}

/* Return the number pages of memory we physically have, in PAGE_SIZE units. */
unsigned long hugetlb_total_pages(void)
{
	struct hstate *h;
	unsigned long nr_total_pages = 0;

	for_each_hstate(h)
		nr_total_pages += h->nr_huge_pages * pages_per_huge_page(h);
	return nr_total_pages;
}

static int hugetlb_acct_memory(struct hstate *h, long delta)
{
	int ret = -ENOMEM;

	spin_lock(&hugetlb_lock);
	/*
	 * When cpuset is configured, it breaks the strict hugetlb page
	 * reservation as the accounting is done on a global variable. Such
	 * reservation is completely rubbish in the presence of cpuset because
	 * the reservation is not checked against page availability for the
	 * current cpuset. Application can still potentially OOM'ed by kernel
	 * with lack of free htlb page in cpuset that the task is in.
	 * Attempt to enforce strict accounting with cpuset is almost
	 * impossible (or too ugly) because cpuset is too fluid that
	 * task or memory node can be dynamically moved between cpusets.
	 *
	 * The change of semantics for shared hugetlb mapping with cpuset is
	 * undesirable. However, in order to preserve some of the semantics,
	 * we fall back to check against current free page availability as
	 * a best attempt and hopefully to minimize the impact of changing
	 * semantics that cpuset has.
	 */
	if (delta > 0) {
		if (gather_surplus_pages(h, delta) < 0)
			goto out;

		if (delta > cpuset_mems_nr(h->free_huge_pages_node)) {
			return_unused_surplus_pages(h, delta);
			goto out;
		}
	}

	ret = 0;
	if (delta < 0)
		return_unused_surplus_pages(h, (unsigned long) -delta);

out:
	spin_unlock(&hugetlb_lock);
	return ret;
}

static void hugetlb_vm_op_open(struct vm_area_struct *vma)
{
	struct resv_map *resv = vma_resv_map(vma);

	/*
	 * This new VMA should share its siblings reservation map if present.
	 * The VMA will only ever have a valid reservation map pointer where
	 * it is being copied for another still existing VMA.  As that VMA
	 * has a reference to the reservation map it cannot disappear until
	 * after this open call completes.  It is therefore safe to take a
	 * new reference here without additional locking.
	 */
	if (resv && is_vma_resv_set(vma, HPAGE_RESV_OWNER))
		kref_get(&resv->refs);
}

static void hugetlb_vm_op_close(struct vm_area_struct *vma)
{
	struct hstate *h = hstate_vma(vma);
	struct resv_map *resv = vma_resv_map(vma);
	struct hugepage_subpool *spool = subpool_vma(vma);
	unsigned long reserve, start, end;
	long gbl_reserve;

	if (!resv || !is_vma_resv_set(vma, HPAGE_RESV_OWNER))
		return;

	start = vma_hugecache_offset(h, vma, vma->vm_start);
	end = vma_hugecache_offset(h, vma, vma->vm_end);

	reserve = (end - start) - region_count(resv, start, end);

	kref_put(&resv->refs, resv_map_release);

	if (reserve) {
		/*
		 * Decrement reserve counts.  The global reserve count may be
		 * adjusted if the subpool has a minimum size.
		 */
		gbl_reserve = hugepage_subpool_put_pages(spool, reserve);
		hugetlb_acct_memory(h, -gbl_reserve);
	}
}

static int hugetlb_vm_op_split(struct vm_area_struct *vma, unsigned long addr)
{
	if (addr & ~(huge_page_mask(hstate_vma(vma))))
		return -EINVAL;
	return 0;
}

static unsigned long hugetlb_vm_op_pagesize(struct vm_area_struct *vma)
{
	struct hstate *hstate = hstate_vma(vma);

	return 1UL << huge_page_shift(hstate);
}

/*
 * We cannot handle pagefaults against hugetlb pages at all.  They cause
 * handle_mm_fault() to try to instantiate regular-sized pages in the
 * hugegpage VMA.  do_page_fault() is supposed to trap this, so BUG is we get
 * this far.
 */
static vm_fault_t hugetlb_vm_op_fault(struct vm_fault *vmf)
{
	BUG();
	return 0;
}

/*
 * When a new function is introduced to vm_operations_struct and added
 * to hugetlb_vm_ops, please consider adding the function to shm_vm_ops.
 * This is because under System V memory model, mappings created via
 * shmget/shmat with "huge page" specified are backed by hugetlbfs files,
 * their original vm_ops are overwritten with shm_vm_ops.
 */
const struct vm_operations_struct hugetlb_vm_ops = {
	.fault = hugetlb_vm_op_fault,
	.open = hugetlb_vm_op_open,
	.close = hugetlb_vm_op_close,
	.split = hugetlb_vm_op_split,
	.pagesize = hugetlb_vm_op_pagesize,
};

static pte_t make_huge_pte(struct vm_area_struct *vma, struct page *page,
				int writable)
{
	pte_t entry;

	if (writable) {
		entry = huge_pte_mkwrite(huge_pte_mkdirty(mk_huge_pte(page,
					 vma->vm_page_prot)));
	} else {
		entry = huge_pte_wrprotect(mk_huge_pte(page,
					   vma->vm_page_prot));
	}
	entry = pte_mkyoung(entry);
	entry = pte_mkhuge(entry);
	entry = arch_make_huge_pte(entry, vma, page, writable);

	return entry;
}

static void set_huge_ptep_writable(struct vm_area_struct *vma,
				   unsigned long address, pte_t *ptep)
{
	pte_t entry;

	entry = huge_pte_mkwrite(huge_pte_mkdirty(huge_ptep_get(ptep)));
	if (huge_ptep_set_access_flags(vma, address, ptep, entry, 1))
		update_mmu_cache(vma, address, ptep);
}

bool is_hugetlb_entry_migration(pte_t pte)
{
	swp_entry_t swp;

	if (huge_pte_none(pte) || pte_present(pte))
		return false;
	swp = pte_to_swp_entry(pte);
	if (non_swap_entry(swp) && is_migration_entry(swp))
		return true;
	else
		return false;
}

static int is_hugetlb_entry_hwpoisoned(pte_t pte)
{
	swp_entry_t swp;

	if (huge_pte_none(pte) || pte_present(pte))
		return 0;
	swp = pte_to_swp_entry(pte);
	if (non_swap_entry(swp) && is_hwpoison_entry(swp))
		return 1;
	else
		return 0;
}

int copy_hugetlb_page_range(struct mm_struct *dst, struct mm_struct *src,
			    struct vm_area_struct *vma)
{
	pte_t *src_pte, *dst_pte, entry, dst_entry;
	struct page *ptepage;
	unsigned long addr;
	int cow;
	struct hstate *h = hstate_vma(vma);
	unsigned long sz = huge_page_size(h);
	unsigned long mmun_start;	/* For mmu_notifiers */
	unsigned long mmun_end;		/* For mmu_notifiers */
	int ret = 0;

	cow = (vma->vm_flags & (VM_SHARED | VM_MAYWRITE)) == VM_MAYWRITE;

<<<<<<< HEAD
	mmun_start = vma->vm_start;
	mmun_end = vma->vm_end;
	if (cow)
		mmu_notifier_invalidate_range_start(src, mmun_start, mmun_end);
=======
	if (cow) {
		mmu_notifier_range_init(&range, MMU_NOTIFY_CLEAR, 0, vma, src,
					vma->vm_start,
					vma->vm_end);
		mmu_notifier_invalidate_range_start(&range);
	}
>>>>>>> 407d19ab

	for (addr = vma->vm_start; addr < vma->vm_end; addr += sz) {
		spinlock_t *src_ptl, *dst_ptl;
		src_pte = huge_pte_offset(src, addr, sz);
		if (!src_pte)
			continue;
		dst_pte = huge_pte_alloc(dst, addr, sz);
		if (!dst_pte) {
			ret = -ENOMEM;
			break;
		}

		/*
		 * If the pagetables are shared don't copy or take references.
		 * dst_pte == src_pte is the common case of src/dest sharing.
		 *
		 * However, src could have 'unshared' and dst shares with
		 * another vma.  If dst_pte !none, this implies sharing.
		 * Check here before taking page table lock, and once again
		 * after taking the lock below.
		 */
		dst_entry = huge_ptep_get(dst_pte);
		if ((dst_pte == src_pte) || !huge_pte_none(dst_entry))
			continue;

		dst_ptl = huge_pte_lock(h, dst, dst_pte);
		src_ptl = huge_pte_lockptr(h, src, src_pte);
		spin_lock_nested(src_ptl, SINGLE_DEPTH_NESTING);
		entry = huge_ptep_get(src_pte);
		dst_entry = huge_ptep_get(dst_pte);
		if (huge_pte_none(entry) || !huge_pte_none(dst_entry)) {
			/*
			 * Skip if src entry none.  Also, skip in the
			 * unlikely case dst entry !none as this implies
			 * sharing with another vma.
			 */
			;
		} else if (unlikely(is_hugetlb_entry_migration(entry) ||
				    is_hugetlb_entry_hwpoisoned(entry))) {
			swp_entry_t swp_entry = pte_to_swp_entry(entry);

			if (is_write_migration_entry(swp_entry) && cow) {
				/*
				 * COW mappings require pages in both
				 * parent and child to be set to read.
				 */
				make_migration_entry_read(&swp_entry);
				entry = swp_entry_to_pte(swp_entry);
				set_huge_swap_pte_at(src, addr, src_pte,
						     entry, sz);
			}
			set_huge_swap_pte_at(dst, addr, dst_pte, entry, sz);
		} else {
			if (cow) {
				/*
				 * No need to notify as we are downgrading page
				 * table protection not changing it to point
				 * to a new page.
				 *
				 * See Documentation/vm/mmu_notifier.rst
				 */
				huge_ptep_set_wrprotect(src, addr, src_pte);
			}
			entry = huge_ptep_get(src_pte);
			ptepage = pte_page(entry);
			get_page(ptepage);
			page_dup_rmap(ptepage, true);
			set_huge_pte_at(dst, addr, dst_pte, entry);
			hugetlb_count_add(pages_per_huge_page(h), dst);
		}
		spin_unlock(src_ptl);
		spin_unlock(dst_ptl);
	}

	if (cow)
		mmu_notifier_invalidate_range_end(src, mmun_start, mmun_end);

	return ret;
}

void __unmap_hugepage_range(struct mmu_gather *tlb, struct vm_area_struct *vma,
			    unsigned long start, unsigned long end,
			    struct page *ref_page)
{
	struct mm_struct *mm = vma->vm_mm;
	unsigned long address;
	pte_t *ptep;
	pte_t pte;
	spinlock_t *ptl;
	struct page *page;
	struct hstate *h = hstate_vma(vma);
	unsigned long sz = huge_page_size(h);
	unsigned long mmun_start = start;	/* For mmu_notifiers */
	unsigned long mmun_end   = end;		/* For mmu_notifiers */

	WARN_ON(!is_vm_hugetlb_page(vma));
	BUG_ON(start & ~huge_page_mask(h));
	BUG_ON(end & ~huge_page_mask(h));

	/*
	 * This is a hugetlb vma, all the pte entries should point
	 * to huge page.
	 */
	tlb_change_page_size(tlb, sz);
	tlb_start_vma(tlb, vma);

	/*
	 * If sharing possible, alert mmu notifiers of worst case.
	 */
<<<<<<< HEAD
	adjust_range_if_pmd_sharing_possible(vma, &mmun_start, &mmun_end);
	mmu_notifier_invalidate_range_start(mm, mmun_start, mmun_end);
=======
	mmu_notifier_range_init(&range, MMU_NOTIFY_UNMAP, 0, vma, mm, start,
				end);
	adjust_range_if_pmd_sharing_possible(vma, &range.start, &range.end);
	mmu_notifier_invalidate_range_start(&range);
>>>>>>> 407d19ab
	address = start;
	for (; address < end; address += sz) {
		ptep = huge_pte_offset(mm, address, sz);
		if (!ptep)
			continue;

		ptl = huge_pte_lock(h, mm, ptep);
		if (huge_pmd_unshare(mm, &address, ptep)) {
			spin_unlock(ptl);
			/*
			 * We just unmapped a page of PMDs by clearing a PUD.
			 * The caller's TLB flush range should cover this area.
			 */
			continue;
		}

		pte = huge_ptep_get(ptep);
		if (huge_pte_none(pte)) {
			spin_unlock(ptl);
			continue;
		}

		/*
		 * Migrating hugepage or HWPoisoned hugepage is already
		 * unmapped and its refcount is dropped, so just clear pte here.
		 */
		if (unlikely(!pte_present(pte))) {
			huge_pte_clear(mm, address, ptep, sz);
			spin_unlock(ptl);
			continue;
		}

		page = pte_page(pte);
		/*
		 * If a reference page is supplied, it is because a specific
		 * page is being unmapped, not a range. Ensure the page we
		 * are about to unmap is the actual page of interest.
		 */
		if (ref_page) {
			if (page != ref_page) {
				spin_unlock(ptl);
				continue;
			}
			/*
			 * Mark the VMA as having unmapped its page so that
			 * future faults in this VMA will fail rather than
			 * looking like data was lost
			 */
			set_vma_resv_flags(vma, HPAGE_RESV_UNMAPPED);
		}

		pte = huge_ptep_get_and_clear(mm, address, ptep);
		tlb_remove_huge_tlb_entry(h, tlb, ptep, address);
		if (huge_pte_dirty(pte))
			set_page_dirty(page);

		hugetlb_count_sub(pages_per_huge_page(h), mm);
		page_remove_rmap(page, true);

		spin_unlock(ptl);
		tlb_remove_page_size(tlb, page, huge_page_size(h));
		/*
		 * Bail out after unmapping reference page if supplied
		 */
		if (ref_page)
			break;
	}
	mmu_notifier_invalidate_range_end(mm, mmun_start, mmun_end);
	tlb_end_vma(tlb, vma);
}

void __unmap_hugepage_range_final(struct mmu_gather *tlb,
			  struct vm_area_struct *vma, unsigned long start,
			  unsigned long end, struct page *ref_page)
{
	__unmap_hugepage_range(tlb, vma, start, end, ref_page);

	/*
	 * Clear this flag so that x86's huge_pmd_share page_table_shareable
	 * test will fail on a vma being torn down, and not grab a page table
	 * on its way out.  We're lucky that the flag has such an appropriate
	 * name, and can in fact be safely cleared here. We could clear it
	 * before the __unmap_hugepage_range above, but all that's necessary
	 * is to clear it before releasing the i_mmap_rwsem. This works
	 * because in the context this is called, the VMA is about to be
	 * destroyed and the i_mmap_rwsem is held.
	 */
	vma->vm_flags &= ~VM_MAYSHARE;
}

void unmap_hugepage_range(struct vm_area_struct *vma, unsigned long start,
			  unsigned long end, struct page *ref_page)
{
	struct mm_struct *mm;
	struct mmu_gather tlb;
	unsigned long tlb_start = start;
	unsigned long tlb_end = end;

	/*
	 * If shared PMDs were possibly used within this vma range, adjust
	 * start/end for worst case tlb flushing.
	 * Note that we can not be sure if PMDs are shared until we try to
	 * unmap pages.  However, we want to make sure TLB flushing covers
	 * the largest possible range.
	 */
	adjust_range_if_pmd_sharing_possible(vma, &tlb_start, &tlb_end);

	mm = vma->vm_mm;

	tlb_gather_mmu(&tlb, mm, tlb_start, tlb_end);
	__unmap_hugepage_range(&tlb, vma, start, end, ref_page);
	tlb_finish_mmu(&tlb, tlb_start, tlb_end);
}

/*
 * This is called when the original mapper is failing to COW a MAP_PRIVATE
 * mappping it owns the reserve page for. The intention is to unmap the page
 * from other VMAs and let the children be SIGKILLed if they are faulting the
 * same region.
 */
static void unmap_ref_private(struct mm_struct *mm, struct vm_area_struct *vma,
			      struct page *page, unsigned long address)
{
	struct hstate *h = hstate_vma(vma);
	struct vm_area_struct *iter_vma;
	struct address_space *mapping;
	pgoff_t pgoff;

	/*
	 * vm_pgoff is in PAGE_SIZE units, hence the different calculation
	 * from page cache lookup which is in HPAGE_SIZE units.
	 */
	address = address & huge_page_mask(h);
	pgoff = ((address - vma->vm_start) >> PAGE_SHIFT) +
			vma->vm_pgoff;
	mapping = vma->vm_file->f_mapping;

	/*
	 * Take the mapping lock for the duration of the table walk. As
	 * this mapping should be shared between all the VMAs,
	 * __unmap_hugepage_range() is called as the lock is already held
	 */
	i_mmap_lock_write(mapping);
	vma_interval_tree_foreach(iter_vma, &mapping->i_mmap, pgoff, pgoff) {
		/* Do not unmap the current VMA */
		if (iter_vma == vma)
			continue;

		/*
		 * Shared VMAs have their own reserves and do not affect
		 * MAP_PRIVATE accounting but it is possible that a shared
		 * VMA is using the same page so check and skip such VMAs.
		 */
		if (iter_vma->vm_flags & VM_MAYSHARE)
			continue;

		/*
		 * Unmap the page from other VMAs without their own reserves.
		 * They get marked to be SIGKILLed if they fault in these
		 * areas. This is because a future no-page fault on this VMA
		 * could insert a zeroed page instead of the data existing
		 * from the time of fork. This would look like data corruption
		 */
		if (!is_vma_resv_set(iter_vma, HPAGE_RESV_OWNER))
			unmap_hugepage_range(iter_vma, address,
					     address + huge_page_size(h), page);
	}
	i_mmap_unlock_write(mapping);
}

/*
 * Hugetlb_cow() should be called with page lock of the original hugepage held.
 * Called with hugetlb_instantiation_mutex held and pte_page locked so we
 * cannot race with other handlers or page migration.
 * Keep the pte_same checks anyway to make transition from the mutex easier.
 */
static vm_fault_t hugetlb_cow(struct mm_struct *mm, struct vm_area_struct *vma,
		       unsigned long address, pte_t *ptep,
		       struct page *pagecache_page, spinlock_t *ptl)
{
	pte_t pte;
	struct hstate *h = hstate_vma(vma);
	struct page *old_page, *new_page;
	int outside_reserve = 0;
	vm_fault_t ret = 0;
	unsigned long mmun_start;	/* For mmu_notifiers */
	unsigned long mmun_end;		/* For mmu_notifiers */
	unsigned long haddr = address & huge_page_mask(h);

	pte = huge_ptep_get(ptep);
	old_page = pte_page(pte);

retry_avoidcopy:
	/* If no-one else is actually using this page, avoid the copy
	 * and just make the page writable */
	if (page_mapcount(old_page) == 1 && PageAnon(old_page)) {
		page_move_anon_rmap(old_page, vma);
		set_huge_ptep_writable(vma, haddr, ptep);
		return 0;
	}

	/*
	 * If the process that created a MAP_PRIVATE mapping is about to
	 * perform a COW due to a shared page count, attempt to satisfy
	 * the allocation without using the existing reserves. The pagecache
	 * page is used to determine if the reserve at this address was
	 * consumed or not. If reserves were used, a partial faulted mapping
	 * at the time of fork() could consume its reserves on COW instead
	 * of the full address range.
	 */
	if (is_vma_resv_set(vma, HPAGE_RESV_OWNER) &&
			old_page != pagecache_page)
		outside_reserve = 1;

	get_page(old_page);

	/*
	 * Drop page table lock as buddy allocator may be called. It will
	 * be acquired again before returning to the caller, as expected.
	 */
	spin_unlock(ptl);
	new_page = alloc_huge_page(vma, haddr, outside_reserve);

	if (IS_ERR(new_page)) {
		/*
		 * If a process owning a MAP_PRIVATE mapping fails to COW,
		 * it is due to references held by a child and an insufficient
		 * huge page pool. To guarantee the original mappers
		 * reliability, unmap the page from child processes. The child
		 * may get SIGKILLed if it later faults.
		 */
		if (outside_reserve) {
			put_page(old_page);
			BUG_ON(huge_pte_none(pte));
			unmap_ref_private(mm, vma, old_page, haddr);
			BUG_ON(huge_pte_none(pte));
			spin_lock(ptl);
			ptep = huge_pte_offset(mm, haddr, huge_page_size(h));
			if (likely(ptep &&
				   pte_same(huge_ptep_get(ptep), pte)))
				goto retry_avoidcopy;
			/*
			 * race occurs while re-acquiring page table
			 * lock, and our job is done.
			 */
			return 0;
		}

		ret = vmf_error(PTR_ERR(new_page));
		goto out_release_old;
	}

	/*
	 * When the original hugepage is shared one, it does not have
	 * anon_vma prepared.
	 */
	if (unlikely(anon_vma_prepare(vma))) {
		ret = VM_FAULT_OOM;
		goto out_release_all;
	}

	copy_user_huge_page(new_page, old_page, address, vma,
			    pages_per_huge_page(h));
	__SetPageUptodate(new_page);

<<<<<<< HEAD
	mmun_start = haddr;
	mmun_end = mmun_start + huge_page_size(h);
	mmu_notifier_invalidate_range_start(mm, mmun_start, mmun_end);
=======
	mmu_notifier_range_init(&range, MMU_NOTIFY_CLEAR, 0, vma, mm, haddr,
				haddr + huge_page_size(h));
	mmu_notifier_invalidate_range_start(&range);
>>>>>>> 407d19ab

	/*
	 * Retake the page table lock to check for racing updates
	 * before the page tables are altered
	 */
	spin_lock(ptl);
	ptep = huge_pte_offset(mm, haddr, huge_page_size(h));
	if (likely(ptep && pte_same(huge_ptep_get(ptep), pte))) {
		ClearPagePrivate(new_page);

		/* Break COW */
		huge_ptep_clear_flush(vma, haddr, ptep);
		mmu_notifier_invalidate_range(mm, mmun_start, mmun_end);
		set_huge_pte_at(mm, haddr, ptep,
				make_huge_pte(vma, new_page, 1));
		page_remove_rmap(old_page, true);
		hugepage_add_new_anon_rmap(new_page, vma, haddr);
		set_page_huge_active(new_page);
		/* Make the old page be freed below */
		new_page = old_page;
	}
	spin_unlock(ptl);
	mmu_notifier_invalidate_range_end(mm, mmun_start, mmun_end);
out_release_all:
	restore_reserve_on_error(h, vma, haddr, new_page);
	put_page(new_page);
out_release_old:
	put_page(old_page);

	spin_lock(ptl); /* Caller expects lock to be held */
	return ret;
}

/* Return the pagecache page at a given address within a VMA */
static struct page *hugetlbfs_pagecache_page(struct hstate *h,
			struct vm_area_struct *vma, unsigned long address)
{
	struct address_space *mapping;
	pgoff_t idx;

	mapping = vma->vm_file->f_mapping;
	idx = vma_hugecache_offset(h, vma, address);

	return find_lock_page(mapping, idx);
}

/*
 * Return whether there is a pagecache page to back given address within VMA.
 * Caller follow_hugetlb_page() holds page_table_lock so we cannot lock_page.
 */
static bool hugetlbfs_pagecache_present(struct hstate *h,
			struct vm_area_struct *vma, unsigned long address)
{
	struct address_space *mapping;
	pgoff_t idx;
	struct page *page;

	mapping = vma->vm_file->f_mapping;
	idx = vma_hugecache_offset(h, vma, address);

	page = find_get_page(mapping, idx);
	if (page)
		put_page(page);
	return page != NULL;
}

int huge_add_to_page_cache(struct page *page, struct address_space *mapping,
			   pgoff_t idx)
{
	struct inode *inode = mapping->host;
	struct hstate *h = hstate_inode(inode);
	int err = add_to_page_cache(page, mapping, idx, GFP_KERNEL);

	if (err)
		return err;
	ClearPagePrivate(page);

	/*
	 * set page dirty so that it will not be removed from cache/file
	 * by non-hugetlbfs specific code paths.
	 */
	set_page_dirty(page);

	spin_lock(&inode->i_lock);
	inode->i_blocks += blocks_per_huge_page(h);
	spin_unlock(&inode->i_lock);
	return 0;
}

static vm_fault_t hugetlb_no_page(struct mm_struct *mm,
			struct vm_area_struct *vma,
			struct address_space *mapping, pgoff_t idx,
			unsigned long address, pte_t *ptep, unsigned int flags)
{
	struct hstate *h = hstate_vma(vma);
	vm_fault_t ret = VM_FAULT_SIGBUS;
	int anon_rmap = 0;
	unsigned long size;
	struct page *page;
	pte_t new_pte;
	spinlock_t *ptl;
	unsigned long haddr = address & huge_page_mask(h);
	bool new_page = false;

	/*
	 * Currently, we are forced to kill the process in the event the
	 * original mapper has unmapped pages from the child due to a failed
	 * COW. Warn that such a situation has occurred as it may not be obvious
	 */
	if (is_vma_resv_set(vma, HPAGE_RESV_UNMAPPED)) {
		pr_warn_ratelimited("PID %d killed due to inadequate hugepage pool\n",
			   current->pid);
		return ret;
	}

	/*
	 * Use page lock to guard against racing truncation
	 * before we get page_table_lock.
	 */
retry:
	page = find_lock_page(mapping, idx);
	if (!page) {
		size = i_size_read(mapping->host) >> huge_page_shift(h);
		if (idx >= size)
			goto out;

		/*
		 * Check for page in userfault range
		 */
		if (userfaultfd_missing(vma)) {
			u32 hash;
			struct vm_fault vmf = {
				.vma = vma,
				.address = haddr,
				.flags = flags,
				/*
				 * Hard to debug if it ends up being
				 * used by a callee that assumes
				 * something about the other
				 * uninitialized fields... same as in
				 * memory.c
				 */
			};

			/*
			 * hugetlb_fault_mutex must be dropped before
			 * handling userfault.  Reacquire after handling
			 * fault to make calling code simpler.
			 */
			hash = hugetlb_fault_mutex_hash(h, mapping, idx, haddr);
			mutex_unlock(&hugetlb_fault_mutex_table[hash]);
			ret = handle_userfault(&vmf, VM_UFFD_MISSING);
			mutex_lock(&hugetlb_fault_mutex_table[hash]);
			goto out;
		}

		page = alloc_huge_page(vma, haddr, 0);
		if (IS_ERR(page)) {
			ret = vmf_error(PTR_ERR(page));
			goto out;
		}
		clear_huge_page(page, address, pages_per_huge_page(h));
		__SetPageUptodate(page);
		new_page = true;

		if (vma->vm_flags & VM_MAYSHARE) {
			int err = huge_add_to_page_cache(page, mapping, idx);
			if (err) {
				put_page(page);
				if (err == -EEXIST)
					goto retry;
				goto out;
			}
		} else {
			lock_page(page);
			if (unlikely(anon_vma_prepare(vma))) {
				ret = VM_FAULT_OOM;
				goto backout_unlocked;
			}
			anon_rmap = 1;
		}
	} else {
		/*
		 * If memory error occurs between mmap() and fault, some process
		 * don't have hwpoisoned swap entry for errored virtual address.
		 * So we need to block hugepage fault by PG_hwpoison bit check.
		 */
		if (unlikely(PageHWPoison(page))) {
			ret = VM_FAULT_HWPOISON |
				VM_FAULT_SET_HINDEX(hstate_index(h));
			goto backout_unlocked;
		}
	}

	/*
	 * If we are going to COW a private mapping later, we examine the
	 * pending reservations for this page now. This will ensure that
	 * any allocations necessary to record that reservation occur outside
	 * the spinlock.
	 */
	if ((flags & FAULT_FLAG_WRITE) && !(vma->vm_flags & VM_SHARED)) {
		if (vma_needs_reservation(h, vma, haddr) < 0) {
			ret = VM_FAULT_OOM;
			goto backout_unlocked;
		}
		/* Just decrements count, does not deallocate */
		vma_end_reservation(h, vma, haddr);
	}

	ptl = huge_pte_lock(h, mm, ptep);
	size = i_size_read(mapping->host) >> huge_page_shift(h);
	if (idx >= size)
		goto backout;

	ret = 0;
	if (!huge_pte_none(huge_ptep_get(ptep)))
		goto backout;

	if (anon_rmap) {
		ClearPagePrivate(page);
		hugepage_add_new_anon_rmap(page, vma, haddr);
	} else
		page_dup_rmap(page, true);
	new_pte = make_huge_pte(vma, page, ((vma->vm_flags & VM_WRITE)
				&& (vma->vm_flags & VM_SHARED)));
	set_huge_pte_at(mm, haddr, ptep, new_pte);

	hugetlb_count_add(pages_per_huge_page(h), mm);
	if ((flags & FAULT_FLAG_WRITE) && !(vma->vm_flags & VM_SHARED)) {
		/* Optimization, do the COW without a second fault */
		ret = hugetlb_cow(mm, vma, address, ptep, page, ptl);
	}

	spin_unlock(ptl);

	/*
	 * Only make newly allocated pages active.  Existing pages found
	 * in the pagecache could be !page_huge_active() if they have been
	 * isolated for migration.
	 */
	if (new_page)
		set_page_huge_active(page);

	unlock_page(page);
out:
	return ret;

backout:
	spin_unlock(ptl);
backout_unlocked:
	unlock_page(page);
	restore_reserve_on_error(h, vma, haddr, page);
	put_page(page);
	goto out;
}

#ifdef CONFIG_SMP
u32 hugetlb_fault_mutex_hash(struct hstate *h, struct address_space *mapping,
			    pgoff_t idx, unsigned long address)
{
	unsigned long key[2];
	u32 hash;

	key[0] = (unsigned long) mapping;
	key[1] = idx;

	hash = jhash2((u32 *)&key, sizeof(key)/sizeof(u32), 0);

	return hash & (num_fault_mutexes - 1);
}
#else
/*
 * For uniprocesor systems we always use a single mutex, so just
 * return 0 and avoid the hashing overhead.
 */
u32 hugetlb_fault_mutex_hash(struct hstate *h, struct address_space *mapping,
			    pgoff_t idx, unsigned long address)
{
	return 0;
}
#endif

vm_fault_t hugetlb_fault(struct mm_struct *mm, struct vm_area_struct *vma,
			unsigned long address, unsigned int flags)
{
	pte_t *ptep, entry;
	spinlock_t *ptl;
	vm_fault_t ret;
	u32 hash;
	pgoff_t idx;
	struct page *page = NULL;
	struct page *pagecache_page = NULL;
	struct hstate *h = hstate_vma(vma);
	struct address_space *mapping;
	int need_wait_lock = 0;
	unsigned long haddr = address & huge_page_mask(h);

	ptep = huge_pte_offset(mm, haddr, huge_page_size(h));
	if (ptep) {
		entry = huge_ptep_get(ptep);
		if (unlikely(is_hugetlb_entry_migration(entry))) {
			migration_entry_wait_huge(vma, mm, ptep);
			return 0;
		} else if (unlikely(is_hugetlb_entry_hwpoisoned(entry)))
			return VM_FAULT_HWPOISON_LARGE |
				VM_FAULT_SET_HINDEX(hstate_index(h));
	} else {
		ptep = huge_pte_alloc(mm, haddr, huge_page_size(h));
		if (!ptep)
			return VM_FAULT_OOM;
	}

	mapping = vma->vm_file->f_mapping;
	idx = vma_hugecache_offset(h, vma, haddr);

	/*
	 * Serialize hugepage allocation and instantiation, so that we don't
	 * get spurious allocation failures if two CPUs race to instantiate
	 * the same page in the page cache.
	 */
	hash = hugetlb_fault_mutex_hash(h, mapping, idx, haddr);
	mutex_lock(&hugetlb_fault_mutex_table[hash]);

	entry = huge_ptep_get(ptep);
	if (huge_pte_none(entry)) {
		ret = hugetlb_no_page(mm, vma, mapping, idx, address, ptep, flags);
		goto out_mutex;
	}

	ret = 0;

	/*
	 * entry could be a migration/hwpoison entry at this point, so this
	 * check prevents the kernel from going below assuming that we have
	 * a active hugepage in pagecache. This goto expects the 2nd page fault,
	 * and is_hugetlb_entry_(migration|hwpoisoned) check will properly
	 * handle it.
	 */
	if (!pte_present(entry))
		goto out_mutex;

	/*
	 * If we are going to COW the mapping later, we examine the pending
	 * reservations for this page now. This will ensure that any
	 * allocations necessary to record that reservation occur outside the
	 * spinlock. For private mappings, we also lookup the pagecache
	 * page now as it is used to determine if a reservation has been
	 * consumed.
	 */
	if ((flags & FAULT_FLAG_WRITE) && !huge_pte_write(entry)) {
		if (vma_needs_reservation(h, vma, haddr) < 0) {
			ret = VM_FAULT_OOM;
			goto out_mutex;
		}
		/* Just decrements count, does not deallocate */
		vma_end_reservation(h, vma, haddr);

		if (!(vma->vm_flags & VM_MAYSHARE))
			pagecache_page = hugetlbfs_pagecache_page(h,
								vma, haddr);
	}

	ptl = huge_pte_lock(h, mm, ptep);

	/* Check for a racing update before calling hugetlb_cow */
	if (unlikely(!pte_same(entry, huge_ptep_get(ptep))))
		goto out_ptl;

	/*
	 * hugetlb_cow() requires page locks of pte_page(entry) and
	 * pagecache_page, so here we need take the former one
	 * when page != pagecache_page or !pagecache_page.
	 */
	page = pte_page(entry);
	if (page != pagecache_page)
		if (!trylock_page(page)) {
			need_wait_lock = 1;
			goto out_ptl;
		}

	get_page(page);

	if (flags & FAULT_FLAG_WRITE) {
		if (!huge_pte_write(entry)) {
			ret = hugetlb_cow(mm, vma, address, ptep,
					  pagecache_page, ptl);
			goto out_put_page;
		}
		entry = huge_pte_mkdirty(entry);
	}
	entry = pte_mkyoung(entry);
	if (huge_ptep_set_access_flags(vma, haddr, ptep, entry,
						flags & FAULT_FLAG_WRITE))
		update_mmu_cache(vma, haddr, ptep);
out_put_page:
	if (page != pagecache_page)
		unlock_page(page);
	put_page(page);
out_ptl:
	spin_unlock(ptl);

	if (pagecache_page) {
		unlock_page(pagecache_page);
		put_page(pagecache_page);
	}
out_mutex:
	mutex_unlock(&hugetlb_fault_mutex_table[hash]);
	/*
	 * Generally it's safe to hold refcount during waiting page lock. But
	 * here we just wait to defer the next page fault to avoid busy loop and
	 * the page is not used after unlocked before returning from the current
	 * page fault. So we are safe from accessing freed page, even if we wait
	 * here without taking refcount.
	 */
	if (need_wait_lock)
		wait_on_page_locked(page);
	return ret;
}

/*
 * Used by userfaultfd UFFDIO_COPY.  Based on mcopy_atomic_pte with
 * modifications for huge pages.
 */
int hugetlb_mcopy_atomic_pte(struct mm_struct *dst_mm,
			    pte_t *dst_pte,
			    struct vm_area_struct *dst_vma,
			    unsigned long dst_addr,
			    unsigned long src_addr,
			    struct page **pagep)
{
	struct address_space *mapping;
	pgoff_t idx;
	unsigned long size;
	int vm_shared = dst_vma->vm_flags & VM_SHARED;
	struct hstate *h = hstate_vma(dst_vma);
	pte_t _dst_pte;
	spinlock_t *ptl;
	int ret;
	struct page *page;

	if (!*pagep) {
		ret = -ENOMEM;
		page = alloc_huge_page(dst_vma, dst_addr, 0);
		if (IS_ERR(page))
			goto out;

		ret = copy_huge_page_from_user(page,
						(const void __user *) src_addr,
						pages_per_huge_page(h), false);

		/* fallback to copy_from_user outside mmap_sem */
		if (unlikely(ret)) {
			ret = -ENOENT;
			*pagep = page;
			/* don't free the page */
			goto out;
		}
	} else {
		page = *pagep;
		*pagep = NULL;
	}

	/*
	 * The memory barrier inside __SetPageUptodate makes sure that
	 * preceding stores to the page contents become visible before
	 * the set_pte_at() write.
	 */
	__SetPageUptodate(page);

	mapping = dst_vma->vm_file->f_mapping;
	idx = vma_hugecache_offset(h, dst_vma, dst_addr);

	/*
	 * If shared, add to page cache
	 */
	if (vm_shared) {
		size = i_size_read(mapping->host) >> huge_page_shift(h);
		ret = -EFAULT;
		if (idx >= size)
			goto out_release_nounlock;

		/*
		 * Serialization between remove_inode_hugepages() and
		 * huge_add_to_page_cache() below happens through the
		 * hugetlb_fault_mutex_table that here must be hold by
		 * the caller.
		 */
		ret = huge_add_to_page_cache(page, mapping, idx);
		if (ret)
			goto out_release_nounlock;
	}

	ptl = huge_pte_lockptr(h, dst_mm, dst_pte);
	spin_lock(ptl);

	/*
	 * Recheck the i_size after holding PT lock to make sure not
	 * to leave any page mapped (as page_mapped()) beyond the end
	 * of the i_size (remove_inode_hugepages() is strict about
	 * enforcing that). If we bail out here, we'll also leave a
	 * page in the radix tree in the vm_shared case beyond the end
	 * of the i_size, but remove_inode_hugepages() will take care
	 * of it as soon as we drop the hugetlb_fault_mutex_table.
	 */
	size = i_size_read(mapping->host) >> huge_page_shift(h);
	ret = -EFAULT;
	if (idx >= size)
		goto out_release_unlock;

	ret = -EEXIST;
	if (!huge_pte_none(huge_ptep_get(dst_pte)))
		goto out_release_unlock;

	if (vm_shared) {
		page_dup_rmap(page, true);
	} else {
		ClearPagePrivate(page);
		hugepage_add_new_anon_rmap(page, dst_vma, dst_addr);
	}

	_dst_pte = make_huge_pte(dst_vma, page, dst_vma->vm_flags & VM_WRITE);
	if (dst_vma->vm_flags & VM_WRITE)
		_dst_pte = huge_pte_mkdirty(_dst_pte);
	_dst_pte = pte_mkyoung(_dst_pte);

	set_huge_pte_at(dst_mm, dst_addr, dst_pte, _dst_pte);

	(void)huge_ptep_set_access_flags(dst_vma, dst_addr, dst_pte, _dst_pte,
					dst_vma->vm_flags & VM_WRITE);
	hugetlb_count_add(pages_per_huge_page(h), dst_mm);

	/* No need to invalidate - it was non-present before */
	update_mmu_cache(dst_vma, dst_addr, dst_pte);

	spin_unlock(ptl);
	set_page_huge_active(page);
	if (vm_shared)
		unlock_page(page);
	ret = 0;
out:
	return ret;
out_release_unlock:
	spin_unlock(ptl);
	if (vm_shared)
		unlock_page(page);
out_release_nounlock:
	put_page(page);
	goto out;
}

long follow_hugetlb_page(struct mm_struct *mm, struct vm_area_struct *vma,
			 struct page **pages, struct vm_area_struct **vmas,
			 unsigned long *position, unsigned long *nr_pages,
			 long i, unsigned int flags, int *nonblocking)
{
	unsigned long pfn_offset;
	unsigned long vaddr = *position;
	unsigned long remainder = *nr_pages;
	struct hstate *h = hstate_vma(vma);
	int err = -EFAULT;

	while (vaddr < vma->vm_end && remainder) {
		pte_t *pte;
		spinlock_t *ptl = NULL;
		int absent;
		struct page *page;

		/*
		 * If we have a pending SIGKILL, don't keep faulting pages and
		 * potentially allocating memory.
		 */
		if (unlikely(fatal_signal_pending(current))) {
			remainder = 0;
			break;
		}

		/*
		 * Some archs (sparc64, sh*) have multiple pte_ts to
		 * each hugepage.  We have to make sure we get the
		 * first, for the page indexing below to work.
		 *
		 * Note that page table lock is not held when pte is null.
		 */
		pte = huge_pte_offset(mm, vaddr & huge_page_mask(h),
				      huge_page_size(h));
		if (pte)
			ptl = huge_pte_lock(h, mm, pte);
		absent = !pte || huge_pte_none(huge_ptep_get(pte));

		/*
		 * When coredumping, it suits get_dump_page if we just return
		 * an error where there's an empty slot with no huge pagecache
		 * to back it.  This way, we avoid allocating a hugepage, and
		 * the sparse dumpfile avoids allocating disk blocks, but its
		 * huge holes still show up with zeroes where they need to be.
		 */
		if (absent && (flags & FOLL_DUMP) &&
		    !hugetlbfs_pagecache_present(h, vma, vaddr)) {
			if (pte)
				spin_unlock(ptl);
			remainder = 0;
			break;
		}

		/*
		 * We need call hugetlb_fault for both hugepages under migration
		 * (in which case hugetlb_fault waits for the migration,) and
		 * hwpoisoned hugepages (in which case we need to prevent the
		 * caller from accessing to them.) In order to do this, we use
		 * here is_swap_pte instead of is_hugetlb_entry_migration and
		 * is_hugetlb_entry_hwpoisoned. This is because it simply covers
		 * both cases, and because we can't follow correct pages
		 * directly from any kind of swap entries.
		 */
		if (absent || is_swap_pte(huge_ptep_get(pte)) ||
		    ((flags & FOLL_WRITE) &&
		      !huge_pte_write(huge_ptep_get(pte)))) {
			vm_fault_t ret;
			unsigned int fault_flags = 0;

			if (pte)
				spin_unlock(ptl);
			if (flags & FOLL_WRITE)
				fault_flags |= FAULT_FLAG_WRITE;
			if (nonblocking)
				fault_flags |= FAULT_FLAG_ALLOW_RETRY;
			if (flags & FOLL_NOWAIT)
				fault_flags |= FAULT_FLAG_ALLOW_RETRY |
					FAULT_FLAG_RETRY_NOWAIT;
			if (flags & FOLL_TRIED) {
				VM_WARN_ON_ONCE(fault_flags &
						FAULT_FLAG_ALLOW_RETRY);
				fault_flags |= FAULT_FLAG_TRIED;
			}
			ret = hugetlb_fault(mm, vma, vaddr, fault_flags);
			if (ret & VM_FAULT_ERROR) {
				err = vm_fault_to_errno(ret, flags);
				remainder = 0;
				break;
			}
			if (ret & VM_FAULT_RETRY) {
				if (nonblocking &&
				    !(fault_flags & FAULT_FLAG_RETRY_NOWAIT))
					*nonblocking = 0;
				*nr_pages = 0;
				/*
				 * VM_FAULT_RETRY must not return an
				 * error, it will return zero
				 * instead.
				 *
				 * No need to update "position" as the
				 * caller will not check it after
				 * *nr_pages is set to 0.
				 */
				return i;
			}
			continue;
		}

		pfn_offset = (vaddr & ~huge_page_mask(h)) >> PAGE_SHIFT;
		page = pte_page(huge_ptep_get(pte));
same_page:
		if (pages) {
			pages[i] = mem_map_offset(page, pfn_offset);
			get_page(pages[i]);
		}

		if (vmas)
			vmas[i] = vma;

		vaddr += PAGE_SIZE;
		++pfn_offset;
		--remainder;
		++i;
		if (vaddr < vma->vm_end && remainder &&
				pfn_offset < pages_per_huge_page(h)) {
			/*
			 * We use pfn_offset to avoid touching the pageframes
			 * of this compound page.
			 */
			goto same_page;
		}
		spin_unlock(ptl);
	}
	*nr_pages = remainder;
	/*
	 * setting position is actually required only if remainder is
	 * not zero but it's faster not to add a "if (remainder)"
	 * branch.
	 */
	*position = vaddr;

	return i ? i : err;
}

#ifndef __HAVE_ARCH_FLUSH_HUGETLB_TLB_RANGE
/*
 * ARCHes with special requirements for evicting HUGETLB backing TLB entries can
 * implement this.
 */
#define flush_hugetlb_tlb_range(vma, addr, end)	flush_tlb_range(vma, addr, end)
#endif

unsigned long hugetlb_change_protection(struct vm_area_struct *vma,
		unsigned long address, unsigned long end, pgprot_t newprot)
{
	struct mm_struct *mm = vma->vm_mm;
	unsigned long start = address;
	pte_t *ptep;
	pte_t pte;
	struct hstate *h = hstate_vma(vma);
	unsigned long pages = 0;
	unsigned long f_start = start;
	unsigned long f_end = end;
	bool shared_pmd = false;

	/*
	 * In the case of shared PMDs, the area to flush could be beyond
	 * start/end.  Set f_start/f_end to cover the maximum possible
	 * range if PMD sharing is possible.
	 */
<<<<<<< HEAD
	adjust_range_if_pmd_sharing_possible(vma, &f_start, &f_end);
=======
	mmu_notifier_range_init(&range, MMU_NOTIFY_PROTECTION_VMA,
				0, vma, mm, start, end);
	adjust_range_if_pmd_sharing_possible(vma, &range.start, &range.end);
>>>>>>> 407d19ab

	BUG_ON(address >= end);
	flush_cache_range(vma, f_start, f_end);

	mmu_notifier_invalidate_range_start(mm, f_start, f_end);
	i_mmap_lock_write(vma->vm_file->f_mapping);
	for (; address < end; address += huge_page_size(h)) {
		spinlock_t *ptl;
		ptep = huge_pte_offset(mm, address, huge_page_size(h));
		if (!ptep)
			continue;
		ptl = huge_pte_lock(h, mm, ptep);
		if (huge_pmd_unshare(mm, &address, ptep)) {
			pages++;
			spin_unlock(ptl);
			shared_pmd = true;
			continue;
		}
		pte = huge_ptep_get(ptep);
		if (unlikely(is_hugetlb_entry_hwpoisoned(pte))) {
			spin_unlock(ptl);
			continue;
		}
		if (unlikely(is_hugetlb_entry_migration(pte))) {
			swp_entry_t entry = pte_to_swp_entry(pte);

			if (is_write_migration_entry(entry)) {
				pte_t newpte;

				make_migration_entry_read(&entry);
				newpte = swp_entry_to_pte(entry);
				set_huge_swap_pte_at(mm, address, ptep,
						     newpte, huge_page_size(h));
				pages++;
			}
			spin_unlock(ptl);
			continue;
		}
		if (!huge_pte_none(pte)) {
			pte = huge_ptep_get_and_clear(mm, address, ptep);
			pte = pte_mkhuge(huge_pte_modify(pte, newprot));
			pte = arch_make_huge_pte(pte, vma, NULL, 0);
			set_huge_pte_at(mm, address, ptep, pte);
			pages++;
		}
		spin_unlock(ptl);
	}
	/*
	 * Must flush TLB before releasing i_mmap_rwsem: x86's huge_pmd_unshare
	 * may have cleared our pud entry and done put_page on the page table:
	 * once we release i_mmap_rwsem, another task can do the final put_page
	 * and that page table be reused and filled with junk.  If we actually
	 * did unshare a page of pmds, flush the range corresponding to the pud.
	 */
	if (shared_pmd)
		flush_hugetlb_tlb_range(vma, f_start, f_end);
	else
		flush_hugetlb_tlb_range(vma, start, end);
	/*
	 * No need to call mmu_notifier_invalidate_range() we are downgrading
	 * page table protection not changing it to point to a new page.
	 *
	 * See Documentation/vm/mmu_notifier.rst
	 */
	i_mmap_unlock_write(vma->vm_file->f_mapping);
	mmu_notifier_invalidate_range_end(mm, f_start, f_end);

	return pages << h->order;
}

int hugetlb_reserve_pages(struct inode *inode,
					long from, long to,
					struct vm_area_struct *vma,
					vm_flags_t vm_flags)
{
	long ret, chg;
	struct hstate *h = hstate_inode(inode);
	struct hugepage_subpool *spool = subpool_inode(inode);
	struct resv_map *resv_map;
	long gbl_reserve;

	/* This should never happen */
	if (from > to) {
		VM_WARN(1, "%s called with a negative range\n", __func__);
		return -EINVAL;
	}

	/*
	 * Only apply hugepage reservation if asked. At fault time, an
	 * attempt will be made for VM_NORESERVE to allocate a page
	 * without using reserves
	 */
	if (vm_flags & VM_NORESERVE)
		return 0;

	/*
	 * Shared mappings base their reservation on the number of pages that
	 * are already allocated on behalf of the file. Private mappings need
	 * to reserve the full area even if read-only as mprotect() may be
	 * called to make the mapping read-write. Assume !vma is a shm mapping
	 */
	if (!vma || vma->vm_flags & VM_MAYSHARE) {
		/*
		 * resv_map can not be NULL as hugetlb_reserve_pages is only
		 * called for inodes for which resv_maps were created (see
		 * hugetlbfs_get_inode).
		 */
		resv_map = inode_resv_map(inode);

		chg = region_chg(resv_map, from, to);

	} else {
		resv_map = resv_map_alloc();
		if (!resv_map)
			return -ENOMEM;

		chg = to - from;

		set_vma_resv_map(vma, resv_map);
		set_vma_resv_flags(vma, HPAGE_RESV_OWNER);
	}

	if (chg < 0) {
		ret = chg;
		goto out_err;
	}

	/*
	 * There must be enough pages in the subpool for the mapping. If
	 * the subpool has a minimum size, there may be some global
	 * reservations already in place (gbl_reserve).
	 */
	gbl_reserve = hugepage_subpool_get_pages(spool, chg);
	if (gbl_reserve < 0) {
		ret = -ENOSPC;
		goto out_err;
	}

	/*
	 * Check enough hugepages are available for the reservation.
	 * Hand the pages back to the subpool if there are not
	 */
	ret = hugetlb_acct_memory(h, gbl_reserve);
	if (ret < 0) {
		/* put back original number of pages, chg */
		(void)hugepage_subpool_put_pages(spool, chg);
		goto out_err;
	}

	/*
	 * Account for the reservations made. Shared mappings record regions
	 * that have reservations as they are shared by multiple VMAs.
	 * When the last VMA disappears, the region map says how much
	 * the reservation was and the page cache tells how much of
	 * the reservation was consumed. Private mappings are per-VMA and
	 * only the consumed reservations are tracked. When the VMA
	 * disappears, the original reservation is the VMA size and the
	 * consumed reservations are stored in the map. Hence, nothing
	 * else has to be done for private mappings here
	 */
	if (!vma || vma->vm_flags & VM_MAYSHARE) {
		long add = region_add(resv_map, from, to);

		if (unlikely(chg > add)) {
			/*
			 * pages in this range were added to the reserve
			 * map between region_chg and region_add.  This
			 * indicates a race with alloc_huge_page.  Adjust
			 * the subpool and reserve counts modified above
			 * based on the difference.
			 */
			long rsv_adjust;

			rsv_adjust = hugepage_subpool_put_pages(spool,
								chg - add);
			hugetlb_acct_memory(h, -rsv_adjust);
		}
	}
	return 0;
out_err:
	if (!vma || vma->vm_flags & VM_MAYSHARE)
		/* Don't call region_abort if region_chg failed */
		if (chg >= 0)
			region_abort(resv_map, from, to);
	if (vma && is_vma_resv_set(vma, HPAGE_RESV_OWNER))
		kref_put(&resv_map->refs, resv_map_release);
	return ret;
}

long hugetlb_unreserve_pages(struct inode *inode, long start, long end,
								long freed)
{
	struct hstate *h = hstate_inode(inode);
	struct resv_map *resv_map = inode_resv_map(inode);
	long chg = 0;
	struct hugepage_subpool *spool = subpool_inode(inode);
	long gbl_reserve;

	/*
	 * Since this routine can be called in the evict inode path for all
	 * hugetlbfs inodes, resv_map could be NULL.
	 */
	if (resv_map) {
		chg = region_del(resv_map, start, end);
		/*
		 * region_del() can fail in the rare case where a region
		 * must be split and another region descriptor can not be
		 * allocated.  If end == LONG_MAX, it will not fail.
		 */
		if (chg < 0)
			return chg;
	}

	spin_lock(&inode->i_lock);
	inode->i_blocks -= (blocks_per_huge_page(h) * freed);
	spin_unlock(&inode->i_lock);

	/*
	 * If the subpool has a minimum size, the number of global
	 * reservations to be released may be adjusted.
	 */
	gbl_reserve = hugepage_subpool_put_pages(spool, (chg - freed));
	hugetlb_acct_memory(h, -gbl_reserve);

	return 0;
}

#ifdef CONFIG_ARCH_WANT_HUGE_PMD_SHARE
static unsigned long page_table_shareable(struct vm_area_struct *svma,
				struct vm_area_struct *vma,
				unsigned long addr, pgoff_t idx)
{
	unsigned long saddr = ((idx - svma->vm_pgoff) << PAGE_SHIFT) +
				svma->vm_start;
	unsigned long sbase = saddr & PUD_MASK;
	unsigned long s_end = sbase + PUD_SIZE;

	/* Allow segments to share if only one is marked locked */
	unsigned long vm_flags = vma->vm_flags & VM_LOCKED_CLEAR_MASK;
	unsigned long svm_flags = svma->vm_flags & VM_LOCKED_CLEAR_MASK;

	/*
	 * match the virtual addresses, permission and the alignment of the
	 * page table page.
	 */
	if (pmd_index(addr) != pmd_index(saddr) ||
	    vm_flags != svm_flags ||
	    sbase < svma->vm_start || svma->vm_end < s_end)
		return 0;

	return saddr;
}

static bool vma_shareable(struct vm_area_struct *vma, unsigned long addr)
{
	unsigned long base = addr & PUD_MASK;
	unsigned long end = base + PUD_SIZE;

	/*
	 * check on proper vm_flags and page table alignment
	 */
	if (vma->vm_flags & VM_MAYSHARE && range_in_vma(vma, base, end))
		return true;
	return false;
}

/*
 * Determine if start,end range within vma could be mapped by shared pmd.
 * If yes, adjust start and end to cover range associated with possible
 * shared pmd mappings.
 */
void adjust_range_if_pmd_sharing_possible(struct vm_area_struct *vma,
				unsigned long *start, unsigned long *end)
{
	unsigned long check_addr = *start;

	if (!(vma->vm_flags & VM_MAYSHARE))
		return;

	for (check_addr = *start; check_addr < *end; check_addr += PUD_SIZE) {
		unsigned long a_start = check_addr & PUD_MASK;
		unsigned long a_end = a_start + PUD_SIZE;

		/*
		 * If sharing is possible, adjust start/end if necessary.
		 */
		if (range_in_vma(vma, a_start, a_end)) {
			if (a_start < *start)
				*start = a_start;
			if (a_end > *end)
				*end = a_end;
		}
	}
}

/*
 * Search for a shareable pmd page for hugetlb. In any case calls pmd_alloc()
 * and returns the corresponding pte. While this is not necessary for the
 * !shared pmd case because we can allocate the pmd later as well, it makes the
 * code much cleaner. pmd allocation is essential for the shared case because
 * pud has to be populated inside the same i_mmap_rwsem section - otherwise
 * racing tasks could either miss the sharing (see huge_pte_offset) or select a
 * bad pmd for sharing.
 */
pte_t *huge_pmd_share(struct mm_struct *mm, unsigned long addr, pud_t *pud)
{
	struct vm_area_struct *vma = find_vma(mm, addr);
	struct address_space *mapping = vma->vm_file->f_mapping;
	pgoff_t idx = ((addr - vma->vm_start) >> PAGE_SHIFT) +
			vma->vm_pgoff;
	struct vm_area_struct *svma;
	unsigned long saddr;
	pte_t *spte = NULL;
	pte_t *pte;
	spinlock_t *ptl;

	if (!vma_shareable(vma, addr))
		return (pte_t *)pmd_alloc(mm, pud, addr);

	i_mmap_lock_write(mapping);
	vma_interval_tree_foreach(svma, &mapping->i_mmap, idx, idx) {
		if (svma == vma)
			continue;

		saddr = page_table_shareable(svma, vma, addr, idx);
		if (saddr) {
			spte = huge_pte_offset(svma->vm_mm, saddr,
					       vma_mmu_pagesize(svma));
			if (spte) {
				get_page(virt_to_page(spte));
				break;
			}
		}
	}

	if (!spte)
		goto out;

	ptl = huge_pte_lock(hstate_vma(vma), mm, spte);
	if (pud_none(*pud)) {
		pud_populate(mm, pud,
				(pmd_t *)((unsigned long)spte & PAGE_MASK));
		mm_inc_nr_pmds(mm);
	} else {
		put_page(virt_to_page(spte));
	}
	spin_unlock(ptl);
out:
	pte = (pte_t *)pmd_alloc(mm, pud, addr);
	i_mmap_unlock_write(mapping);
	return pte;
}

/*
 * unmap huge page backed by shared pte.
 *
 * Hugetlb pte page is ref counted at the time of mapping.  If pte is shared
 * indicated by page_count > 1, unmap is achieved by clearing pud and
 * decrementing the ref count. If count == 1, the pte page is not shared.
 *
 * called with page table lock held.
 *
 * returns: 1 successfully unmapped a shared pte page
 *	    0 the underlying pte page is not shared, or it is the last user
 */
int huge_pmd_unshare(struct mm_struct *mm, unsigned long *addr, pte_t *ptep)
{
	pgd_t *pgd = pgd_offset(mm, *addr);
	p4d_t *p4d = p4d_offset(pgd, *addr);
	pud_t *pud = pud_offset(p4d, *addr);

	BUG_ON(page_count(virt_to_page(ptep)) == 0);
	if (page_count(virt_to_page(ptep)) == 1)
		return 0;

	pud_clear(pud);
	put_page(virt_to_page(ptep));
	mm_dec_nr_pmds(mm);
	*addr = ALIGN(*addr, HPAGE_SIZE * PTRS_PER_PTE) - HPAGE_SIZE;
	return 1;
}
#define want_pmd_share()	(1)
#else /* !CONFIG_ARCH_WANT_HUGE_PMD_SHARE */
pte_t *huge_pmd_share(struct mm_struct *mm, unsigned long addr, pud_t *pud)
{
	return NULL;
}

int huge_pmd_unshare(struct mm_struct *mm, unsigned long *addr, pte_t *ptep)
{
	return 0;
}

void adjust_range_if_pmd_sharing_possible(struct vm_area_struct *vma,
				unsigned long *start, unsigned long *end)
{
}
#define want_pmd_share()	(0)
#endif /* CONFIG_ARCH_WANT_HUGE_PMD_SHARE */

#ifdef CONFIG_ARCH_WANT_GENERAL_HUGETLB
pte_t *huge_pte_alloc(struct mm_struct *mm,
			unsigned long addr, unsigned long sz)
{
	pgd_t *pgd;
	p4d_t *p4d;
	pud_t *pud;
	pte_t *pte = NULL;

	pgd = pgd_offset(mm, addr);
	p4d = p4d_alloc(mm, pgd, addr);
	if (!p4d)
		return NULL;
	pud = pud_alloc(mm, p4d, addr);
	if (pud) {
		if (sz == PUD_SIZE) {
			pte = (pte_t *)pud;
		} else {
			BUG_ON(sz != PMD_SIZE);
			if (want_pmd_share() && pud_none(*pud))
				pte = huge_pmd_share(mm, addr, pud);
			else
				pte = (pte_t *)pmd_alloc(mm, pud, addr);
		}
	}
	BUG_ON(pte && pte_present(*pte) && !pte_huge(*pte));

	return pte;
}

/*
 * huge_pte_offset() - Walk the page table to resolve the hugepage
 * entry at address @addr
 *
 * Return: Pointer to page table or swap entry (PUD or PMD) for
 * address @addr, or NULL if a p*d_none() entry is encountered and the
 * size @sz doesn't match the hugepage size at this level of the page
 * table.
 */
pte_t *huge_pte_offset(struct mm_struct *mm,
		       unsigned long addr, unsigned long sz)
{
	pgd_t *pgd;
	p4d_t *p4d;
	pud_t *pud;
	pmd_t *pmd;

	pgd = pgd_offset(mm, addr);
	if (!pgd_present(*pgd))
		return NULL;
	p4d = p4d_offset(pgd, addr);
	if (!p4d_present(*p4d))
		return NULL;

	pud = pud_offset(p4d, addr);
	if (sz != PUD_SIZE && pud_none(*pud))
		return NULL;
	/* hugepage or swap? */
	if (pud_huge(*pud) || !pud_present(*pud))
		return (pte_t *)pud;

	pmd = pmd_offset(pud, addr);
	if (sz != PMD_SIZE && pmd_none(*pmd))
		return NULL;
	/* hugepage or swap? */
	if (pmd_huge(*pmd) || !pmd_present(*pmd))
		return (pte_t *)pmd;

	return NULL;
}

#endif /* CONFIG_ARCH_WANT_GENERAL_HUGETLB */

/*
 * These functions are overwritable if your architecture needs its own
 * behavior.
 */
struct page * __weak
follow_huge_addr(struct mm_struct *mm, unsigned long address,
			      int write)
{
	return ERR_PTR(-EINVAL);
}

struct page * __weak
follow_huge_pd(struct vm_area_struct *vma,
	       unsigned long address, hugepd_t hpd, int flags, int pdshift)
{
	WARN(1, "hugepd follow called with no support for hugepage directory format\n");
	return NULL;
}

struct page * __weak
follow_huge_pmd(struct mm_struct *mm, unsigned long address,
		pmd_t *pmd, int flags)
{
	struct page *page = NULL;
	spinlock_t *ptl;
	pte_t pte;
retry:
	ptl = pmd_lockptr(mm, pmd);
	spin_lock(ptl);
	/*
	 * make sure that the address range covered by this pmd is not
	 * unmapped from other threads.
	 */
	if (!pmd_huge(*pmd))
		goto out;
	pte = huge_ptep_get((pte_t *)pmd);
	if (pte_present(pte)) {
		page = pmd_page(*pmd) + ((address & ~PMD_MASK) >> PAGE_SHIFT);
		if (flags & FOLL_GET)
			get_page(page);
	} else {
		if (is_hugetlb_entry_migration(pte)) {
			spin_unlock(ptl);
			__migration_entry_wait(mm, (pte_t *)pmd, ptl);
			goto retry;
		}
		/*
		 * hwpoisoned entry is treated as no_page_table in
		 * follow_page_mask().
		 */
	}
out:
	spin_unlock(ptl);
	return page;
}

struct page * __weak
follow_huge_pud(struct mm_struct *mm, unsigned long address,
		pud_t *pud, int flags)
{
	if (flags & FOLL_GET)
		return NULL;

	return pte_page(*(pte_t *)pud) + ((address & ~PUD_MASK) >> PAGE_SHIFT);
}

struct page * __weak
follow_huge_pgd(struct mm_struct *mm, unsigned long address, pgd_t *pgd, int flags)
{
	if (flags & FOLL_GET)
		return NULL;

	return pte_page(*(pte_t *)pgd) + ((address & ~PGDIR_MASK) >> PAGE_SHIFT);
}

bool isolate_huge_page(struct page *page, struct list_head *list)
{
	bool ret = true;

	VM_BUG_ON_PAGE(!PageHead(page), page);
	spin_lock(&hugetlb_lock);
	if (!page_huge_active(page) || !get_page_unless_zero(page)) {
		ret = false;
		goto unlock;
	}
	clear_page_huge_active(page);
	list_move_tail(&page->lru, list);
unlock:
	spin_unlock(&hugetlb_lock);
	return ret;
}

void putback_active_hugepage(struct page *page)
{
	VM_BUG_ON_PAGE(!PageHead(page), page);
	spin_lock(&hugetlb_lock);
	set_page_huge_active(page);
	list_move_tail(&page->lru, &(page_hstate(page))->hugepage_activelist);
	spin_unlock(&hugetlb_lock);
	put_page(page);
}

void move_hugetlb_state(struct page *oldpage, struct page *newpage, int reason)
{
	struct hstate *h = page_hstate(oldpage);

	hugetlb_cgroup_migrate(oldpage, newpage);
	set_page_owner_migrate_reason(newpage, reason);

	/*
	 * transfer temporary state of the new huge page. This is
	 * reverse to other transitions because the newpage is going to
	 * be final while the old one will be freed so it takes over
	 * the temporary status.
	 *
	 * Also note that we have to transfer the per-node surplus state
	 * here as well otherwise the global surplus count will not match
	 * the per-node's.
	 */
	if (PageHugeTemporary(newpage)) {
		int old_nid = page_to_nid(oldpage);
		int new_nid = page_to_nid(newpage);

		SetPageHugeTemporary(oldpage);
		ClearPageHugeTemporary(newpage);

		spin_lock(&hugetlb_lock);
		if (h->surplus_huge_pages_node[old_nid]) {
			h->surplus_huge_pages_node[old_nid]--;
			h->surplus_huge_pages_node[new_nid]++;
		}
		spin_unlock(&hugetlb_lock);
	}
}<|MERGE_RESOLUTION|>--- conflicted
+++ resolved
@@ -16,7 +16,7 @@
 #include <linux/compiler.h>
 #include <linux/cpuset.h>
 #include <linux/mutex.h>
-#include <linux/bootmem.h>
+#include <linux/memblock.h>
 #include <linux/sysfs.h>
 #include <linux/slab.h>
 #include <linux/mmdebug.h>
@@ -26,6 +26,7 @@
 #include <linux/swap.h>
 #include <linux/swapops.h>
 #include <linux/jhash.h>
+#include <linux/numa.h>
 
 #include <asm/page.h>
 #include <asm/pgtable.h>
@@ -896,7 +897,7 @@
 	struct zonelist *zonelist;
 	struct zone *zone;
 	struct zoneref *z;
-	int node = -1;
+	int node = NUMA_NO_NODE;
 
 	zonelist = node_zonelist(nid, gfp_mask);
 
@@ -928,7 +929,7 @@
 /* Movability of hugepages depends on migration support. */
 static inline gfp_t htlb_alloc_mask(struct hstate *h)
 {
-	if (hugepage_migration_supported(h))
+	if (hugepage_movable_supported(h))
 		return GFP_HIGHUSER_MOVABLE;
 	else
 		return GFP_HIGHUSER;
@@ -1267,10 +1268,11 @@
 		(struct hugepage_subpool *)page_private(page);
 	bool restore_reserve;
 
+	VM_BUG_ON_PAGE(page_count(page), page);
+	VM_BUG_ON_PAGE(page_mapcount(page), page);
+
 	set_page_private(page, 0);
 	page->mapping = NULL;
-	VM_BUG_ON_PAGE(page_count(page), page);
-	VM_BUG_ON_PAGE(page_mapcount(page), page);
 	restore_reserve = PagePrivate(page);
 	ClearPagePrivate(page);
 
@@ -1627,8 +1629,8 @@
 	return page;
 }
 
-static struct page *alloc_migrate_huge_page(struct hstate *h, gfp_t gfp_mask,
-		int nid, nodemask_t *nmask)
+struct page *alloc_migrate_huge_page(struct hstate *h, gfp_t gfp_mask,
+				     int nid, nodemask_t *nmask)
 {
 	struct page *page;
 
@@ -2142,9 +2144,9 @@
 	for_each_node_mask_to_alloc(h, nr_nodes, node, &node_states[N_MEMORY]) {
 		void *addr;
 
-		addr = memblock_virt_alloc_try_nid_raw(
+		addr = memblock_alloc_try_nid_raw(
 				huge_page_size(h), huge_page_size(h),
-				0, BOOTMEM_ALLOC_ACCESSIBLE, node);
+				0, MEMBLOCK_ALLOC_ACCESSIBLE, node);
 		if (addr) {
 			/*
 			 * Use the beginning of the huge page to store the
@@ -3306,25 +3308,17 @@
 	int cow;
 	struct hstate *h = hstate_vma(vma);
 	unsigned long sz = huge_page_size(h);
-	unsigned long mmun_start;	/* For mmu_notifiers */
-	unsigned long mmun_end;		/* For mmu_notifiers */
+	struct mmu_notifier_range range;
 	int ret = 0;
 
 	cow = (vma->vm_flags & (VM_SHARED | VM_MAYWRITE)) == VM_MAYWRITE;
 
-<<<<<<< HEAD
-	mmun_start = vma->vm_start;
-	mmun_end = vma->vm_end;
-	if (cow)
-		mmu_notifier_invalidate_range_start(src, mmun_start, mmun_end);
-=======
 	if (cow) {
 		mmu_notifier_range_init(&range, MMU_NOTIFY_CLEAR, 0, vma, src,
 					vma->vm_start,
 					vma->vm_end);
 		mmu_notifier_invalidate_range_start(&range);
 	}
->>>>>>> 407d19ab
 
 	for (addr = vma->vm_start; addr < vma->vm_end; addr += sz) {
 		spinlock_t *src_ptl, *dst_ptl;
@@ -3400,7 +3394,7 @@
 	}
 
 	if (cow)
-		mmu_notifier_invalidate_range_end(src, mmun_start, mmun_end);
+		mmu_notifier_invalidate_range_end(&range);
 
 	return ret;
 }
@@ -3417,8 +3411,7 @@
 	struct page *page;
 	struct hstate *h = hstate_vma(vma);
 	unsigned long sz = huge_page_size(h);
-	unsigned long mmun_start = start;	/* For mmu_notifiers */
-	unsigned long mmun_end   = end;		/* For mmu_notifiers */
+	struct mmu_notifier_range range;
 
 	WARN_ON(!is_vm_hugetlb_page(vma));
 	BUG_ON(start & ~huge_page_mask(h));
@@ -3434,15 +3427,10 @@
 	/*
 	 * If sharing possible, alert mmu notifiers of worst case.
 	 */
-<<<<<<< HEAD
-	adjust_range_if_pmd_sharing_possible(vma, &mmun_start, &mmun_end);
-	mmu_notifier_invalidate_range_start(mm, mmun_start, mmun_end);
-=======
 	mmu_notifier_range_init(&range, MMU_NOTIFY_UNMAP, 0, vma, mm, start,
 				end);
 	adjust_range_if_pmd_sharing_possible(vma, &range.start, &range.end);
 	mmu_notifier_invalidate_range_start(&range);
->>>>>>> 407d19ab
 	address = start;
 	for (; address < end; address += sz) {
 		ptep = huge_pte_offset(mm, address, sz);
@@ -3510,7 +3498,7 @@
 		if (ref_page)
 			break;
 	}
-	mmu_notifier_invalidate_range_end(mm, mmun_start, mmun_end);
+	mmu_notifier_invalidate_range_end(&range);
 	tlb_end_vma(tlb, vma);
 }
 
@@ -3628,9 +3616,8 @@
 	struct page *old_page, *new_page;
 	int outside_reserve = 0;
 	vm_fault_t ret = 0;
-	unsigned long mmun_start;	/* For mmu_notifiers */
-	unsigned long mmun_end;		/* For mmu_notifiers */
 	unsigned long haddr = address & huge_page_mask(h);
+	struct mmu_notifier_range range;
 
 	pte = huge_ptep_get(ptep);
 	old_page = pte_page(pte);
@@ -3708,15 +3695,9 @@
 			    pages_per_huge_page(h));
 	__SetPageUptodate(new_page);
 
-<<<<<<< HEAD
-	mmun_start = haddr;
-	mmun_end = mmun_start + huge_page_size(h);
-	mmu_notifier_invalidate_range_start(mm, mmun_start, mmun_end);
-=======
 	mmu_notifier_range_init(&range, MMU_NOTIFY_CLEAR, 0, vma, mm, haddr,
 				haddr + huge_page_size(h));
 	mmu_notifier_invalidate_range_start(&range);
->>>>>>> 407d19ab
 
 	/*
 	 * Retake the page table lock to check for racing updates
@@ -3729,7 +3710,7 @@
 
 		/* Break COW */
 		huge_ptep_clear_flush(vma, haddr, ptep);
-		mmu_notifier_invalidate_range(mm, mmun_start, mmun_end);
+		mmu_notifier_invalidate_range(mm, range.start, range.end);
 		set_huge_pte_at(mm, haddr, ptep,
 				make_huge_pte(vma, new_page, 1));
 		page_remove_rmap(old_page, true);
@@ -3739,7 +3720,7 @@
 		new_page = old_page;
 	}
 	spin_unlock(ptl);
-	mmu_notifier_invalidate_range_end(mm, mmun_start, mmun_end);
+	mmu_notifier_invalidate_range_end(&range);
 out_release_all:
 	restore_reserve_on_error(h, vma, haddr, new_page);
 	put_page(new_page);
@@ -4288,7 +4269,7 @@
 		 * If we have a pending SIGKILL, don't keep faulting pages and
 		 * potentially allocating memory.
 		 */
-		if (unlikely(fatal_signal_pending(current))) {
+		if (fatal_signal_pending(current)) {
 			remainder = 0;
 			break;
 		}
@@ -4378,6 +4359,19 @@
 
 		pfn_offset = (vaddr & ~huge_page_mask(h)) >> PAGE_SHIFT;
 		page = pte_page(huge_ptep_get(pte));
+
+		/*
+		 * Instead of doing 'try_get_page()' below in the same_page
+		 * loop, just check the count once here.
+		 */
+		if (unlikely(page_count(page) <= 0)) {
+			if (pages) {
+				spin_unlock(ptl);
+				remainder = 0;
+				err = -ENOMEM;
+				break;
+			}
+		}
 same_page:
 		if (pages) {
 			pages[i] = mem_map_offset(page, pfn_offset);
@@ -4429,27 +4423,22 @@
 	pte_t pte;
 	struct hstate *h = hstate_vma(vma);
 	unsigned long pages = 0;
-	unsigned long f_start = start;
-	unsigned long f_end = end;
 	bool shared_pmd = false;
+	struct mmu_notifier_range range;
 
 	/*
 	 * In the case of shared PMDs, the area to flush could be beyond
-	 * start/end.  Set f_start/f_end to cover the maximum possible
+	 * start/end.  Set range.start/range.end to cover the maximum possible
 	 * range if PMD sharing is possible.
 	 */
-<<<<<<< HEAD
-	adjust_range_if_pmd_sharing_possible(vma, &f_start, &f_end);
-=======
 	mmu_notifier_range_init(&range, MMU_NOTIFY_PROTECTION_VMA,
 				0, vma, mm, start, end);
 	adjust_range_if_pmd_sharing_possible(vma, &range.start, &range.end);
->>>>>>> 407d19ab
 
 	BUG_ON(address >= end);
-	flush_cache_range(vma, f_start, f_end);
-
-	mmu_notifier_invalidate_range_start(mm, f_start, f_end);
+	flush_cache_range(vma, range.start, range.end);
+
+	mmu_notifier_invalidate_range_start(&range);
 	i_mmap_lock_write(vma->vm_file->f_mapping);
 	for (; address < end; address += huge_page_size(h)) {
 		spinlock_t *ptl;
@@ -4484,10 +4473,12 @@
 			continue;
 		}
 		if (!huge_pte_none(pte)) {
-			pte = huge_ptep_get_and_clear(mm, address, ptep);
-			pte = pte_mkhuge(huge_pte_modify(pte, newprot));
+			pte_t old_pte;
+
+			old_pte = huge_ptep_modify_prot_start(vma, address, ptep);
+			pte = pte_mkhuge(huge_pte_modify(old_pte, newprot));
 			pte = arch_make_huge_pte(pte, vma, NULL, 0);
-			set_huge_pte_at(mm, address, ptep, pte);
+			huge_ptep_modify_prot_commit(vma, address, ptep, old_pte, pte);
 			pages++;
 		}
 		spin_unlock(ptl);
@@ -4500,7 +4491,7 @@
 	 * did unshare a page of pmds, flush the range corresponding to the pud.
 	 */
 	if (shared_pmd)
-		flush_hugetlb_tlb_range(vma, f_start, f_end);
+		flush_hugetlb_tlb_range(vma, range.start, range.end);
 	else
 		flush_hugetlb_tlb_range(vma, start, end);
 	/*
@@ -4510,7 +4501,7 @@
 	 * See Documentation/vm/mmu_notifier.rst
 	 */
 	i_mmap_unlock_write(vma->vm_file->f_mapping);
-	mmu_notifier_invalidate_range_end(mm, f_start, f_end);
+	mmu_notifier_invalidate_range_end(&range);
 
 	return pages << h->order;
 }
