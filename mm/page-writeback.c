--- conflicted
+++ resolved
@@ -271,7 +271,7 @@
  * node_dirtyable_memory - number of dirtyable pages in a node
  * @pgdat: the node
  *
- * Returns the node's number of pages potentially available for dirty
+ * Return: the node's number of pages potentially available for dirty
  * page cache.  This is the base value for the per-node dirty limits.
  */
 static unsigned long node_dirtyable_memory(struct pglist_data *pgdat)
@@ -356,7 +356,7 @@
 /**
  * global_dirtyable_memory - number of globally dirtyable pages
  *
- * Returns the global number of pages potentially available for dirty
+ * Return: the global number of pages potentially available for dirty
  * page cache.  This is the base value for the global dirty limits.
  */
 static unsigned long global_dirtyable_memory(void)
@@ -471,7 +471,7 @@
  * node_dirty_limit - maximum number of dirty pages allowed in a node
  * @pgdat: the node
  *
- * Returns the maximum number of dirty pages allowed in a node, based
+ * Return: the maximum number of dirty pages allowed in a node, based
  * on the node's dirtyable memory.
  */
 static unsigned long node_dirty_limit(struct pglist_data *pgdat)
@@ -496,7 +496,7 @@
  * node_dirty_ok - tells whether a node is within its dirty limits
  * @pgdat: the node to check
  *
- * Returns %true when the dirty pages in @pgdat are within the node's
+ * Return: %true when the dirty pages in @pgdat are within the node's
  * dirty limit, %false if the limit is exceeded.
  */
 bool node_dirty_ok(struct pglist_data *pgdat)
@@ -744,9 +744,6 @@
  * __wb_calc_thresh - @wb's share of dirty throttling threshold
  * @dtc: dirty_throttle_context of interest
  *
- * Returns @wb's dirty limit in pages. The term "dirty" in the context of
- * dirty balancing includes all PG_dirty, PG_writeback and NFS unstable pages.
- *
  * Note that balance_dirty_pages() will only seriously take it as a hard limit
  * when sleeping max_pause per page is not enough to keep the dirty pages under
  * control. For example, when the device is completely stalled due to some error
@@ -760,6 +757,9 @@
  *
  * The wb's share of dirty limit will be adapting to its throughput and
  * bounded by the bdi->min_ratio and/or bdi->max_ratio parameters, if set.
+ *
+ * Return: @wb's dirty limit in pages. The term "dirty" in the context of
+ * dirty balancing includes all PG_dirty, PG_writeback and NFS unstable pages.
  */
 static unsigned long __wb_calc_thresh(struct dirty_throttle_control *dtc)
 {
@@ -1919,7 +1919,9 @@
  * @wb: bdi_writeback of interest
  *
  * Determines whether background writeback should keep writing @wb or it's
- * clean enough.  Returns %true if writeback should continue.
+ * clean enough.
+ *
+ * Return: %true if writeback should continue.
  */
 bool wb_over_bg_thresh(struct bdi_writeback *wb)
 {
@@ -2098,34 +2100,25 @@
  * dirty pages in the file (thus it is important for this function to be quick
  * so that it can tag pages faster than a dirtying process can create them).
  */
-/*
- * We tag pages in batches of WRITEBACK_TAG_BATCH to reduce the i_pages lock
- * latency.
- */
 void tag_pages_for_writeback(struct address_space *mapping,
 			     pgoff_t start, pgoff_t end)
 {
-#define WRITEBACK_TAG_BATCH 4096
-	unsigned long tagged = 0;
-	struct radix_tree_iter iter;
-	void **slot;
-
-	xa_lock_irq(&mapping->i_pages);
-	radix_tree_for_each_tagged(slot, &mapping->i_pages, &iter, start,
-							PAGECACHE_TAG_DIRTY) {
-		if (iter.index > end)
-			break;
-		radix_tree_iter_tag_set(&mapping->i_pages, &iter,
-							PAGECACHE_TAG_TOWRITE);
-		tagged++;
-		if ((tagged % WRITEBACK_TAG_BATCH) != 0)
+	XA_STATE(xas, &mapping->i_pages, start);
+	unsigned int tagged = 0;
+	void *page;
+
+	xas_lock_irq(&xas);
+	xas_for_each_marked(&xas, page, end, PAGECACHE_TAG_DIRTY) {
+		xas_set_mark(&xas, PAGECACHE_TAG_TOWRITE);
+		if (++tagged % XA_CHECK_SCHED)
 			continue;
-		slot = radix_tree_iter_resume(slot, &iter);
-		xa_unlock_irq(&mapping->i_pages);
+
+		xas_pause(&xas);
+		xas_unlock_irq(&xas);
 		cond_resched();
-		xa_lock_irq(&mapping->i_pages);
-	}
-	xa_unlock_irq(&mapping->i_pages);
+		xas_lock_irq(&xas);
+	}
+	xas_unlock_irq(&xas);
 }
 EXPORT_SYMBOL(tag_pages_for_writeback);
 
@@ -2150,6 +2143,15 @@
  * not miss some pages (e.g., because some other process has cleared TOWRITE
  * tag we set). The rule we follow is that TOWRITE tag can be cleared only
  * by the process clearing the DIRTY tag (and submitting the page for IO).
+ *
+ * To avoid deadlocks between range_cyclic writeback and callers that hold
+ * pages in PageWriteback to aggregate IO until write_cache_pages() returns,
+ * we do not loop back to the start of the file. Doing so causes a page
+ * lock/page writeback access order inversion - we should only ever lock
+ * multiple pages in ascending page->index order, and looping back to the start
+ * of the file violates that rule and causes deadlocks.
+ *
+ * Return: %0 on success, negative error code otherwise
  */
 int write_cache_pages(struct address_space *mapping,
 		      struct writeback_control *wbc, writepage_t writepage,
@@ -2164,31 +2166,24 @@
 	pgoff_t index;
 	pgoff_t end;		/* Inclusive */
 	pgoff_t done_index;
-	int cycled;
 	int range_whole = 0;
-	int tag;
+	xa_mark_t tag;
 
 	pagevec_init(&pvec);
 	if (wbc->range_cyclic) {
 		writeback_index = mapping->writeback_index; /* prev offset */
 		index = writeback_index;
-		if (index == 0)
-			cycled = 1;
-		else
-			cycled = 0;
 		end = -1;
 	} else {
 		index = wbc->range_start >> PAGE_SHIFT;
 		end = wbc->range_end >> PAGE_SHIFT;
 		if (wbc->range_start == 0 && wbc->range_end == LLONG_MAX)
 			range_whole = 1;
-		cycled = 1; /* ignore range_cyclic tests */
 	}
 	if (wbc->sync_mode == WB_SYNC_ALL || wbc->tagged_writepages)
 		tag = PAGECACHE_TAG_TOWRITE;
 	else
 		tag = PAGECACHE_TAG_DIRTY;
-retry:
 	if (wbc->sync_mode == WB_SYNC_ALL || wbc->tagged_writepages)
 		tag_pages_for_writeback(mapping, index, end);
 	done_index = index;
@@ -2280,17 +2275,14 @@
 		pagevec_release(&pvec);
 		cond_resched();
 	}
-	if (!cycled && !done) {
-		/*
-		 * range_cyclic:
-		 * We hit the last page and there is more work to be done: wrap
-		 * back to the start of the file
-		 */
-		cycled = 1;
-		index = 0;
-		end = writeback_index - 1;
-		goto retry;
-	}
+
+	/*
+	 * If we hit the last page and there is more work to be done: wrap
+	 * back the index back to the start of the file for the next
+	 * time we are called.
+	 */
+	if (wbc->range_cyclic && !done)
+		done_index = 0;
 	if (wbc->range_cyclic || (range_whole && wbc->nr_to_write > 0))
 		mapping->writeback_index = done_index;
 
@@ -2318,6 +2310,8 @@
  *
  * This is a library function, which implements the writepages()
  * address_space_operation.
+ *
+ * Return: %0 on success, negative error code otherwise
  */
 int generic_writepages(struct address_space *mapping,
 		       struct writeback_control *wbc)
@@ -2364,6 +2358,8 @@
  *
  * Note that the mapping's AS_EIO/AS_ENOSPC flags will be cleared when this
  * function returns.
+ *
+ * Return: %0 on success, negative error code otherwise
  */
 int write_one_page(struct page *page)
 {
@@ -2453,7 +2449,7 @@
 
 /*
  * For address_spaces which do not use buffers.  Just tag the page as dirty in
- * its radix tree.
+ * the xarray.
  *
  * This is also used when a single buffer is being dirtied: we want to set the
  * page dirty in that case, but not all the buffers.  This is a "bottom-up"
@@ -2479,7 +2475,7 @@
 		BUG_ON(page_mapping(page) != mapping);
 		WARN_ON_ONCE(!PagePrivate(page) && !PageUptodate(page));
 		account_page_dirtied(page, mapping);
-		radix_tree_tag_set(&mapping->i_pages, page_index(page),
+		__xa_set_mark(&mapping->i_pages, page_index(page),
 				   PAGECACHE_TAG_DIRTY);
 		xa_unlock_irqrestore(&mapping->i_pages, flags);
 		unlock_page_memcg(page);
@@ -2642,13 +2638,13 @@
  * Returns true if the page was previously dirty.
  *
  * This is for preparing to put the page under writeout.  We leave the page
- * tagged as dirty in the radix tree so that a concurrent write-for-sync
+ * tagged as dirty in the xarray so that a concurrent write-for-sync
  * can discover it via a PAGECACHE_TAG_DIRTY walk.  The ->writepage
  * implementation will run either set_page_writeback() or set_page_dirty(),
- * at which stage we bring the page's dirty flag and radix-tree dirty tag
+ * at which stage we bring the page's dirty flag and xarray dirty tag
  * back into sync.
  *
- * This incoherency between the page's dirty flag and radix-tree tag is
+ * This incoherency between the page's dirty flag and xarray tag is
  * unfortunate, but it only exists while the page is locked.
  */
 int clear_page_dirty_for_io(struct page *page)
@@ -2729,7 +2725,7 @@
 		xa_lock_irqsave(&mapping->i_pages, flags);
 		ret = TestClearPageWriteback(page);
 		if (ret) {
-			radix_tree_tag_clear(&mapping->i_pages, page_index(page),
+			__xa_clear_mark(&mapping->i_pages, page_index(page),
 						PAGECACHE_TAG_WRITEBACK);
 			if (bdi_cap_account_writeback(bdi)) {
 				struct bdi_writeback *wb = inode_to_wb(inode);
@@ -2769,11 +2765,13 @@
 
 	lock_page_memcg(page);
 	if (mapping && mapping_use_writeback_tags(mapping)) {
+		XA_STATE(xas, &mapping->i_pages, page_index(page));
 		struct inode *inode = mapping->host;
 		struct backing_dev_info *bdi = inode_to_bdi(inode);
 		unsigned long flags;
 
-		xa_lock_irqsave(&mapping->i_pages, flags);
+		xas_lock_irqsave(&xas, flags);
+		xas_load(&xas);
 		ret = TestSetPageWriteback(page);
 		if (!ret) {
 			bool on_wblist;
@@ -2781,8 +2779,7 @@
 			on_wblist = mapping_tagged(mapping,
 						   PAGECACHE_TAG_WRITEBACK);
 
-			radix_tree_tag_set(&mapping->i_pages, page_index(page),
-						PAGECACHE_TAG_WRITEBACK);
+			xas_set_mark(&xas, PAGECACHE_TAG_WRITEBACK);
 			if (bdi_cap_account_writeback(bdi))
 				inc_wb_stat(inode_to_wb(inode), WB_WRITEBACK);
 
@@ -2795,12 +2792,10 @@
 				sb_mark_inode_writeback(mapping->host);
 		}
 		if (!PageDirty(page))
-			radix_tree_tag_clear(&mapping->i_pages, page_index(page),
-						PAGECACHE_TAG_DIRTY);
+			xas_clear_mark(&xas, PAGECACHE_TAG_DIRTY);
 		if (!keep_write)
-			radix_tree_tag_clear(&mapping->i_pages, page_index(page),
-						PAGECACHE_TAG_TOWRITE);
-		xa_unlock_irqrestore(&mapping->i_pages, flags);
+			xas_clear_mark(&xas, PAGECACHE_TAG_TOWRITE);
+		xas_unlock_irqrestore(&xas, flags);
 	} else {
 		ret = TestSetPageWriteback(page);
 	}
@@ -2815,16 +2810,6 @@
 EXPORT_SYMBOL(__test_set_page_writeback);
 
 /*
-<<<<<<< HEAD
- * Return true if any of the pages in the mapping are marked with the
- * passed tag.
- */
-int mapping_tagged(struct address_space *mapping, int tag)
-{
-	return radix_tree_tagged(&mapping->i_pages, tag);
-}
-EXPORT_SYMBOL(mapping_tagged);
-=======
  * Wait for a page to complete writeback
  */
 void wait_on_page_writeback(struct page *page)
@@ -2835,7 +2820,6 @@
 	}
 }
 EXPORT_SYMBOL_GPL(wait_on_page_writeback);
->>>>>>> 407d19ab
 
 /**
  * wait_for_stable_page() - wait for writeback to finish, if necessary.
