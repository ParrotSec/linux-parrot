--- conflicted
+++ resolved
@@ -246,11 +246,11 @@
 	return points > 0 ? points : 1;
 }
 
-enum oom_constraint {
-	CONSTRAINT_NONE,
-	CONSTRAINT_CPUSET,
-	CONSTRAINT_MEMORY_POLICY,
-	CONSTRAINT_MEMCG,
+static const char * const oom_constraint_text[] = {
+	[CONSTRAINT_NONE] = "CONSTRAINT_NONE",
+	[CONSTRAINT_CPUSET] = "CONSTRAINT_CPUSET",
+	[CONSTRAINT_MEMORY_POLICY] = "CONSTRAINT_MEMORY_POLICY",
+	[CONSTRAINT_MEMCG] = "CONSTRAINT_MEMCG",
 };
 
 /*
@@ -270,7 +270,7 @@
 	}
 
 	/* Default to all available memory */
-	oc->totalpages = totalram_pages + total_swap_pages;
+	oc->totalpages = totalram_pages() + total_swap_pages;
 
 	if (!IS_ENABLED(CONFIG_NUMA))
 		return CONSTRAINT_NONE;
@@ -429,19 +429,29 @@
 	rcu_read_unlock();
 }
 
+static void dump_oom_summary(struct oom_control *oc, struct task_struct *victim)
+{
+	/* one line summary of the oom killer context. */
+	pr_info("oom-kill:constraint=%s,nodemask=%*pbl",
+			oom_constraint_text[oc->constraint],
+			nodemask_pr_args(oc->nodemask));
+	cpuset_print_current_mems_allowed();
+	mem_cgroup_print_oom_context(oc->memcg, victim);
+	pr_cont(",task=%s,pid=%d,uid=%d\n", victim->comm, victim->pid,
+		from_kuid(&init_user_ns, task_uid(victim)));
+}
+
 static void dump_header(struct oom_control *oc, struct task_struct *p)
 {
-	pr_warn("%s invoked oom-killer: gfp_mask=%#x(%pGg), nodemask=%*pbl, order=%d, oom_score_adj=%hd\n",
-		current->comm, oc->gfp_mask, &oc->gfp_mask,
-		nodemask_pr_args(oc->nodemask), oc->order,
+	pr_warn("%s invoked oom-killer: gfp_mask=%#x(%pGg), order=%d, oom_score_adj=%hd\n",
+		current->comm, oc->gfp_mask, &oc->gfp_mask, oc->order,
 			current->signal->oom_score_adj);
 	if (!IS_ENABLED(CONFIG_COMPACTION) && oc->order)
 		pr_warn("COMPACTION is disabled!!!\n");
 
-	cpuset_print_current_mems_allowed();
 	dump_stack();
 	if (is_memcg_oom(oc))
-		mem_cgroup_print_oom_info(oc->memcg, p);
+		mem_cgroup_print_oom_meminfo(oc->memcg);
 	else {
 		show_mem(SHOW_MEM_FILTER_NODES, oc->nodemask);
 		if (is_dump_unreclaim_slabs())
@@ -449,6 +459,8 @@
 	}
 	if (sysctl_oom_dump_tasks)
 		dump_tasks(oc->memcg, oc->nodemask);
+	if (p)
+		dump_oom_summary(oc, p);
 }
 
 /*
@@ -517,28 +529,21 @@
 		 * count elevated without a good reason.
 		 */
 		if (vma_is_anonymous(vma) || !(vma->vm_flags & VM_SHARED)) {
-			const unsigned long start = vma->vm_start;
-			const unsigned long end = vma->vm_end;
+			struct mmu_notifier_range range;
 			struct mmu_gather tlb;
 
-<<<<<<< HEAD
-			tlb_gather_mmu(&tlb, mm, start, end);
-			if (mmu_notifier_invalidate_range_start_nonblock(mm, start, end)) {
-				tlb_finish_mmu(&tlb, start, end);
-=======
 			mmu_notifier_range_init(&range, MMU_NOTIFY_UNMAP, 0,
 						vma, mm, vma->vm_start,
 						vma->vm_end);
 			tlb_gather_mmu(&tlb, mm, range.start, range.end);
 			if (mmu_notifier_invalidate_range_start_nonblock(&range)) {
 				tlb_finish_mmu(&tlb, range.start, range.end);
->>>>>>> 407d19ab
 				ret = false;
 				continue;
 			}
-			unmap_page_range(&tlb, vma, start, end, NULL);
-			mmu_notifier_invalidate_range_end(mm, start, end);
-			tlb_finish_mmu(&tlb, start, end);
+			unmap_page_range(&tlb, vma, range.start, range.end, NULL);
+			mmu_notifier_invalidate_range_end(&range);
+			tlb_finish_mmu(&tlb, range.start, range.end);
 		}
 	}
 
@@ -840,7 +845,7 @@
 	return ret;
 }
 
-static void __oom_kill_process(struct task_struct *victim)
+static void __oom_kill_process(struct task_struct *victim, const char *message)
 {
 	struct task_struct *p;
 	struct mm_struct *mm;
@@ -869,10 +874,11 @@
 	 * in order to prevent the OOM victim from depleting the memory
 	 * reserves from the user space under its control.
 	 */
-	do_send_sig_info(SIGKILL, SEND_SIG_FORCED, victim, PIDTYPE_TGID);
+	do_send_sig_info(SIGKILL, SEND_SIG_PRIV, victim, PIDTYPE_TGID);
 	mark_oom_victim(victim);
-	pr_err("Killed process %d (%s) total-vm:%lukB, anon-rss:%lukB, file-rss:%lukB, shmem-rss:%lukB\n",
-		task_pid_nr(victim), victim->comm, K(victim->mm->total_vm),
+	pr_err("%s: Killed process %d (%s) total-vm:%lukB, anon-rss:%lukB, file-rss:%lukB, shmem-rss:%lukB\n",
+		message, task_pid_nr(victim), victim->comm,
+		K(victim->mm->total_vm),
 		K(get_mm_counter(victim->mm, MM_ANONPAGES)),
 		K(get_mm_counter(victim->mm, MM_FILEPAGES)),
 		K(get_mm_counter(victim->mm, MM_SHMEMPAGES)));
@@ -907,7 +913,7 @@
 		 */
 		if (unlikely(p->flags & PF_KTHREAD))
 			continue;
-		do_send_sig_info(SIGKILL, SEND_SIG_FORCED, p, PIDTYPE_TGID);
+		do_send_sig_info(SIGKILL, SEND_SIG_PRIV, p, PIDTYPE_TGID);
 	}
 	rcu_read_unlock();
 
@@ -923,25 +929,20 @@
  * Kill provided task unless it's secured by setting
  * oom_score_adj to OOM_SCORE_ADJ_MIN.
  */
-static int oom_kill_memcg_member(struct task_struct *task, void *unused)
+static int oom_kill_memcg_member(struct task_struct *task, void *message)
 {
 	if (task->signal->oom_score_adj != OOM_SCORE_ADJ_MIN &&
 	    !is_global_init(task)) {
 		get_task_struct(task);
-		__oom_kill_process(task);
+		__oom_kill_process(task, message);
 	}
 	return 0;
 }
 
 static void oom_kill_process(struct oom_control *oc, const char *message)
 {
-	struct task_struct *p = oc->chosen;
-	unsigned int points = oc->chosen_points;
-	struct task_struct *victim = p;
-	struct task_struct *child;
-	struct task_struct *t;
+	struct task_struct *victim = oc->chosen;
 	struct mem_cgroup *oom_group;
-	unsigned int victim_points = 0;
 	static DEFINE_RATELIMIT_STATE(oom_rs, DEFAULT_RATELIMIT_INTERVAL,
 					      DEFAULT_RATELIMIT_BURST);
 
@@ -950,57 +951,18 @@
 	 * its children or threads, just give it access to memory reserves
 	 * so it can die quickly
 	 */
-	task_lock(p);
-	if (task_will_free_mem(p)) {
-		mark_oom_victim(p);
-		wake_oom_reaper(p);
-		task_unlock(p);
-		put_task_struct(p);
+	task_lock(victim);
+	if (task_will_free_mem(victim)) {
+		mark_oom_victim(victim);
+		wake_oom_reaper(victim);
+		task_unlock(victim);
+		put_task_struct(victim);
 		return;
 	}
-	task_unlock(p);
+	task_unlock(victim);
 
 	if (__ratelimit(&oom_rs))
-		dump_header(oc, p);
-
-	pr_err("%s: Kill process %d (%s) score %u or sacrifice child\n",
-		message, task_pid_nr(p), p->comm, points);
-
-	/*
-	 * If any of p's children has a different mm and is eligible for kill,
-	 * the one with the highest oom_badness() score is sacrificed for its
-	 * parent.  This attempts to lose the minimal amount of work done while
-	 * still freeing memory.
-	 */
-	read_lock(&tasklist_lock);
-
-	/*
-	 * The task 'p' might have already exited before reaching here. The
-	 * put_task_struct() will free task_struct 'p' while the loop still try
-	 * to access the field of 'p', so, get an extra reference.
-	 */
-	get_task_struct(p);
-	for_each_thread(p, t) {
-		list_for_each_entry(child, &t->children, sibling) {
-			unsigned int child_points;
-
-			if (process_shares_mm(child, p->mm))
-				continue;
-			/*
-			 * oom_badness() returns 0 if the thread is unkillable
-			 */
-			child_points = oom_badness(child,
-				oc->memcg, oc->nodemask, oc->totalpages);
-			if (child_points > victim_points) {
-				put_task_struct(victim);
-				victim = child;
-				victim_points = child_points;
-				get_task_struct(victim);
-			}
-		}
-	}
-	put_task_struct(p);
-	read_unlock(&tasklist_lock);
+		dump_header(oc, victim);
 
 	/*
 	 * Do we need to kill the entire memory cgroup?
@@ -1009,14 +971,15 @@
 	 */
 	oom_group = mem_cgroup_get_oom_group(victim, oc->memcg);
 
-	__oom_kill_process(victim);
+	__oom_kill_process(victim, message);
 
 	/*
 	 * If necessary, kill all tasks in the selected memory cgroup.
 	 */
 	if (oom_group) {
 		mem_cgroup_print_oom_group(oom_group);
-		mem_cgroup_scan_tasks(oom_group, oom_kill_memcg_member, NULL);
+		mem_cgroup_scan_tasks(oom_group, oom_kill_memcg_member,
+				      (void*)message);
 		mem_cgroup_put(oom_group);
 	}
 }
