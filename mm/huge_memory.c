--- conflicted
+++ resolved
@@ -2157,7 +2157,6 @@
 		    !TestSetPageDoubleMap(page)) {
 			for (i = 0; i < HPAGE_PMD_NR; i++)
 				atomic_inc(&page[i]._mapcount);
-<<<<<<< HEAD
 		}
 
 		lock_page_memcg(page);
@@ -2170,20 +2169,6 @@
 					atomic_dec(&page[i]._mapcount);
 			}
 		}
-=======
-		}
-
-		lock_page_memcg(page);
-		if (atomic_add_negative(-1, compound_mapcount_ptr(page))) {
-			/* Last compound_mapcount is gone. */
-			__dec_lruvec_page_state(page, NR_ANON_THPS);
-			if (TestClearPageDoubleMap(page)) {
-				/* No need in mapcount reference anymore */
-				for (i = 0; i < HPAGE_PMD_NR; i++)
-					atomic_dec(&page[i]._mapcount);
-			}
-		}
->>>>>>> 4e026225
 		unlock_page_memcg(page);
 	}
 
