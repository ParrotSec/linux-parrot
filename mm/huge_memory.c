// SPDX-License-Identifier: GPL-2.0-only
/*
 *  Copyright (C) 2009  Red Hat, Inc.
 */

#define pr_fmt(fmt) KBUILD_MODNAME ": " fmt

#include <linux/mm.h>
#include <linux/sched.h>
#include <linux/sched/coredump.h>
#include <linux/sched/numa_balancing.h>
#include <linux/highmem.h>
#include <linux/hugetlb.h>
#include <linux/mmu_notifier.h>
#include <linux/rmap.h>
#include <linux/swap.h>
#include <linux/shrinker.h>
#include <linux/mm_inline.h>
#include <linux/swapops.h>
#include <linux/dax.h>
#include <linux/khugepaged.h>
#include <linux/freezer.h>
#include <linux/pfn_t.h>
#include <linux/mman.h>
#include <linux/memremap.h>
#include <linux/pagemap.h>
#include <linux/debugfs.h>
#include <linux/migrate.h>
#include <linux/hashtable.h>
#include <linux/userfaultfd_k.h>
#include <linux/page_idle.h>
#include <linux/shmem_fs.h>
#include <linux/oom.h>

#include <asm/tlb.h>
#include <asm/pgalloc.h>
#include "internal.h"

/*
 * By default, transparent hugepage support is disabled in order to avoid
 * risking an increased memory footprint for applications that are not
 * guaranteed to benefit from it. When transparent hugepage support is
 * enabled, it is for all mappings, and khugepaged scans all mappings.
 * Defrag is invoked by khugepaged hugepage allocations and by page faults
 * for all hugepage allocations.
 */
unsigned long transparent_hugepage_flags __read_mostly =
#ifdef CONFIG_TRANSPARENT_HUGEPAGE_ALWAYS
	(1<<TRANSPARENT_HUGEPAGE_FLAG)|
#endif
#ifdef CONFIG_TRANSPARENT_HUGEPAGE_MADVISE
	(1<<TRANSPARENT_HUGEPAGE_REQ_MADV_FLAG)|
#endif
	(1<<TRANSPARENT_HUGEPAGE_DEFRAG_REQ_MADV_FLAG)|
	(1<<TRANSPARENT_HUGEPAGE_DEFRAG_KHUGEPAGED_FLAG)|
	(1<<TRANSPARENT_HUGEPAGE_USE_ZERO_PAGE_FLAG);

static struct shrinker deferred_split_shrinker;

static atomic_t huge_zero_refcount;
struct page *huge_zero_page __read_mostly;

static struct page *get_huge_zero_page(void)
{
	struct page *zero_page;
retry:
	if (likely(atomic_inc_not_zero(&huge_zero_refcount)))
		return READ_ONCE(huge_zero_page);

	zero_page = alloc_pages((GFP_TRANSHUGE | __GFP_ZERO) & ~__GFP_MOVABLE,
			HPAGE_PMD_ORDER);
	if (!zero_page) {
		count_vm_event(THP_ZERO_PAGE_ALLOC_FAILED);
		return NULL;
	}
	count_vm_event(THP_ZERO_PAGE_ALLOC);
	preempt_disable();
	if (cmpxchg(&huge_zero_page, NULL, zero_page)) {
		preempt_enable();
		__free_pages(zero_page, compound_order(zero_page));
		goto retry;
	}

	/* We take additional reference here. It will be put back by shrinker */
	atomic_set(&huge_zero_refcount, 2);
	preempt_enable();
	return READ_ONCE(huge_zero_page);
}

static void put_huge_zero_page(void)
{
	/*
	 * Counter should never go to zero here. Only shrinker can put
	 * last reference.
	 */
	BUG_ON(atomic_dec_and_test(&huge_zero_refcount));
}

struct page *mm_get_huge_zero_page(struct mm_struct *mm)
{
	if (test_bit(MMF_HUGE_ZERO_PAGE, &mm->flags))
		return READ_ONCE(huge_zero_page);

	if (!get_huge_zero_page())
		return NULL;

	if (test_and_set_bit(MMF_HUGE_ZERO_PAGE, &mm->flags))
		put_huge_zero_page();

	return READ_ONCE(huge_zero_page);
}

void mm_put_huge_zero_page(struct mm_struct *mm)
{
	if (test_bit(MMF_HUGE_ZERO_PAGE, &mm->flags))
		put_huge_zero_page();
}

static unsigned long shrink_huge_zero_page_count(struct shrinker *shrink,
					struct shrink_control *sc)
{
	/* we can free zero page only if last reference remains */
	return atomic_read(&huge_zero_refcount) == 1 ? HPAGE_PMD_NR : 0;
}

static unsigned long shrink_huge_zero_page_scan(struct shrinker *shrink,
				       struct shrink_control *sc)
{
	if (atomic_cmpxchg(&huge_zero_refcount, 1, 0) == 1) {
		struct page *zero_page = xchg(&huge_zero_page, NULL);
		BUG_ON(zero_page == NULL);
		__free_pages(zero_page, compound_order(zero_page));
		return HPAGE_PMD_NR;
	}

	return 0;
}

static struct shrinker huge_zero_page_shrinker = {
	.count_objects = shrink_huge_zero_page_count,
	.scan_objects = shrink_huge_zero_page_scan,
	.seeks = DEFAULT_SEEKS,
};

#ifdef CONFIG_SYSFS
static ssize_t enabled_show(struct kobject *kobj,
			    struct kobj_attribute *attr, char *buf)
{
	if (test_bit(TRANSPARENT_HUGEPAGE_FLAG, &transparent_hugepage_flags))
		return sprintf(buf, "[always] madvise never\n");
	else if (test_bit(TRANSPARENT_HUGEPAGE_REQ_MADV_FLAG, &transparent_hugepage_flags))
		return sprintf(buf, "always [madvise] never\n");
	else
		return sprintf(buf, "always madvise [never]\n");
}

static ssize_t enabled_store(struct kobject *kobj,
			     struct kobj_attribute *attr,
			     const char *buf, size_t count)
{
	ssize_t ret = count;

	if (!memcmp("always", buf,
		    min(sizeof("always")-1, count))) {
		clear_bit(TRANSPARENT_HUGEPAGE_REQ_MADV_FLAG, &transparent_hugepage_flags);
		set_bit(TRANSPARENT_HUGEPAGE_FLAG, &transparent_hugepage_flags);
	} else if (!memcmp("madvise", buf,
			   min(sizeof("madvise")-1, count))) {
		clear_bit(TRANSPARENT_HUGEPAGE_FLAG, &transparent_hugepage_flags);
		set_bit(TRANSPARENT_HUGEPAGE_REQ_MADV_FLAG, &transparent_hugepage_flags);
	} else if (!memcmp("never", buf,
			   min(sizeof("never")-1, count))) {
		clear_bit(TRANSPARENT_HUGEPAGE_FLAG, &transparent_hugepage_flags);
		clear_bit(TRANSPARENT_HUGEPAGE_REQ_MADV_FLAG, &transparent_hugepage_flags);
	} else
		ret = -EINVAL;

	if (ret > 0) {
		int err = start_stop_khugepaged();
		if (err)
			ret = err;
	}
	return ret;
}
static struct kobj_attribute enabled_attr =
	__ATTR(enabled, 0644, enabled_show, enabled_store);

ssize_t single_hugepage_flag_show(struct kobject *kobj,
				struct kobj_attribute *attr, char *buf,
				enum transparent_hugepage_flag flag)
{
	return sprintf(buf, "%d\n",
		       !!test_bit(flag, &transparent_hugepage_flags));
}

ssize_t single_hugepage_flag_store(struct kobject *kobj,
				 struct kobj_attribute *attr,
				 const char *buf, size_t count,
				 enum transparent_hugepage_flag flag)
{
	unsigned long value;
	int ret;

	ret = kstrtoul(buf, 10, &value);
	if (ret < 0)
		return ret;
	if (value > 1)
		return -EINVAL;

	if (value)
		set_bit(flag, &transparent_hugepage_flags);
	else
		clear_bit(flag, &transparent_hugepage_flags);

	return count;
}

static ssize_t defrag_show(struct kobject *kobj,
			   struct kobj_attribute *attr, char *buf)
{
	if (test_bit(TRANSPARENT_HUGEPAGE_DEFRAG_DIRECT_FLAG, &transparent_hugepage_flags))
		return sprintf(buf, "[always] defer defer+madvise madvise never\n");
	if (test_bit(TRANSPARENT_HUGEPAGE_DEFRAG_KSWAPD_FLAG, &transparent_hugepage_flags))
		return sprintf(buf, "always [defer] defer+madvise madvise never\n");
	if (test_bit(TRANSPARENT_HUGEPAGE_DEFRAG_KSWAPD_OR_MADV_FLAG, &transparent_hugepage_flags))
		return sprintf(buf, "always defer [defer+madvise] madvise never\n");
	if (test_bit(TRANSPARENT_HUGEPAGE_DEFRAG_REQ_MADV_FLAG, &transparent_hugepage_flags))
		return sprintf(buf, "always defer defer+madvise [madvise] never\n");
	return sprintf(buf, "always defer defer+madvise madvise [never]\n");
}

static ssize_t defrag_store(struct kobject *kobj,
			    struct kobj_attribute *attr,
			    const char *buf, size_t count)
{
	if (!memcmp("always", buf,
		    min(sizeof("always")-1, count))) {
		clear_bit(TRANSPARENT_HUGEPAGE_DEFRAG_KSWAPD_FLAG, &transparent_hugepage_flags);
		clear_bit(TRANSPARENT_HUGEPAGE_DEFRAG_KSWAPD_OR_MADV_FLAG, &transparent_hugepage_flags);
		clear_bit(TRANSPARENT_HUGEPAGE_DEFRAG_REQ_MADV_FLAG, &transparent_hugepage_flags);
		set_bit(TRANSPARENT_HUGEPAGE_DEFRAG_DIRECT_FLAG, &transparent_hugepage_flags);
	} else if (!memcmp("defer+madvise", buf,
		    min(sizeof("defer+madvise")-1, count))) {
		clear_bit(TRANSPARENT_HUGEPAGE_DEFRAG_DIRECT_FLAG, &transparent_hugepage_flags);
		clear_bit(TRANSPARENT_HUGEPAGE_DEFRAG_KSWAPD_FLAG, &transparent_hugepage_flags);
		clear_bit(TRANSPARENT_HUGEPAGE_DEFRAG_REQ_MADV_FLAG, &transparent_hugepage_flags);
		set_bit(TRANSPARENT_HUGEPAGE_DEFRAG_KSWAPD_OR_MADV_FLAG, &transparent_hugepage_flags);
	} else if (!memcmp("defer", buf,
		    min(sizeof("defer")-1, count))) {
		clear_bit(TRANSPARENT_HUGEPAGE_DEFRAG_DIRECT_FLAG, &transparent_hugepage_flags);
		clear_bit(TRANSPARENT_HUGEPAGE_DEFRAG_KSWAPD_OR_MADV_FLAG, &transparent_hugepage_flags);
		clear_bit(TRANSPARENT_HUGEPAGE_DEFRAG_REQ_MADV_FLAG, &transparent_hugepage_flags);
		set_bit(TRANSPARENT_HUGEPAGE_DEFRAG_KSWAPD_FLAG, &transparent_hugepage_flags);
	} else if (!memcmp("madvise", buf,
			   min(sizeof("madvise")-1, count))) {
		clear_bit(TRANSPARENT_HUGEPAGE_DEFRAG_DIRECT_FLAG, &transparent_hugepage_flags);
		clear_bit(TRANSPARENT_HUGEPAGE_DEFRAG_KSWAPD_FLAG, &transparent_hugepage_flags);
		clear_bit(TRANSPARENT_HUGEPAGE_DEFRAG_KSWAPD_OR_MADV_FLAG, &transparent_hugepage_flags);
		set_bit(TRANSPARENT_HUGEPAGE_DEFRAG_REQ_MADV_FLAG, &transparent_hugepage_flags);
	} else if (!memcmp("never", buf,
			   min(sizeof("never")-1, count))) {
		clear_bit(TRANSPARENT_HUGEPAGE_DEFRAG_DIRECT_FLAG, &transparent_hugepage_flags);
		clear_bit(TRANSPARENT_HUGEPAGE_DEFRAG_KSWAPD_FLAG, &transparent_hugepage_flags);
		clear_bit(TRANSPARENT_HUGEPAGE_DEFRAG_KSWAPD_OR_MADV_FLAG, &transparent_hugepage_flags);
		clear_bit(TRANSPARENT_HUGEPAGE_DEFRAG_REQ_MADV_FLAG, &transparent_hugepage_flags);
	} else
		return -EINVAL;

	return count;
}
static struct kobj_attribute defrag_attr =
	__ATTR(defrag, 0644, defrag_show, defrag_store);

static ssize_t use_zero_page_show(struct kobject *kobj,
		struct kobj_attribute *attr, char *buf)
{
	return single_hugepage_flag_show(kobj, attr, buf,
				TRANSPARENT_HUGEPAGE_USE_ZERO_PAGE_FLAG);
}
static ssize_t use_zero_page_store(struct kobject *kobj,
		struct kobj_attribute *attr, const char *buf, size_t count)
{
	return single_hugepage_flag_store(kobj, attr, buf, count,
				 TRANSPARENT_HUGEPAGE_USE_ZERO_PAGE_FLAG);
}
static struct kobj_attribute use_zero_page_attr =
	__ATTR(use_zero_page, 0644, use_zero_page_show, use_zero_page_store);

static ssize_t hpage_pmd_size_show(struct kobject *kobj,
		struct kobj_attribute *attr, char *buf)
{
	return sprintf(buf, "%lu\n", HPAGE_PMD_SIZE);
}
static struct kobj_attribute hpage_pmd_size_attr =
	__ATTR_RO(hpage_pmd_size);

#ifdef CONFIG_DEBUG_VM
static ssize_t debug_cow_show(struct kobject *kobj,
				struct kobj_attribute *attr, char *buf)
{
	return single_hugepage_flag_show(kobj, attr, buf,
				TRANSPARENT_HUGEPAGE_DEBUG_COW_FLAG);
}
static ssize_t debug_cow_store(struct kobject *kobj,
			       struct kobj_attribute *attr,
			       const char *buf, size_t count)
{
	return single_hugepage_flag_store(kobj, attr, buf, count,
				 TRANSPARENT_HUGEPAGE_DEBUG_COW_FLAG);
}
static struct kobj_attribute debug_cow_attr =
	__ATTR(debug_cow, 0644, debug_cow_show, debug_cow_store);
#endif /* CONFIG_DEBUG_VM */

static struct attribute *hugepage_attr[] = {
	&enabled_attr.attr,
	&defrag_attr.attr,
	&use_zero_page_attr.attr,
	&hpage_pmd_size_attr.attr,
#if defined(CONFIG_SHMEM) && defined(CONFIG_TRANSPARENT_HUGE_PAGECACHE)
	&shmem_enabled_attr.attr,
#endif
#ifdef CONFIG_DEBUG_VM
	&debug_cow_attr.attr,
#endif
	NULL,
};

static const struct attribute_group hugepage_attr_group = {
	.attrs = hugepage_attr,
};

static int __init hugepage_init_sysfs(struct kobject **hugepage_kobj)
{
	int err;

	*hugepage_kobj = kobject_create_and_add("transparent_hugepage", mm_kobj);
	if (unlikely(!*hugepage_kobj)) {
		pr_err("failed to create transparent hugepage kobject\n");
		return -ENOMEM;
	}

	err = sysfs_create_group(*hugepage_kobj, &hugepage_attr_group);
	if (err) {
		pr_err("failed to register transparent hugepage group\n");
		goto delete_obj;
	}

	err = sysfs_create_group(*hugepage_kobj, &khugepaged_attr_group);
	if (err) {
		pr_err("failed to register transparent hugepage group\n");
		goto remove_hp_group;
	}

	return 0;

remove_hp_group:
	sysfs_remove_group(*hugepage_kobj, &hugepage_attr_group);
delete_obj:
	kobject_put(*hugepage_kobj);
	return err;
}

static void __init hugepage_exit_sysfs(struct kobject *hugepage_kobj)
{
	sysfs_remove_group(hugepage_kobj, &khugepaged_attr_group);
	sysfs_remove_group(hugepage_kobj, &hugepage_attr_group);
	kobject_put(hugepage_kobj);
}
#else
static inline int hugepage_init_sysfs(struct kobject **hugepage_kobj)
{
	return 0;
}

static inline void hugepage_exit_sysfs(struct kobject *hugepage_kobj)
{
}
#endif /* CONFIG_SYSFS */

static int __init hugepage_init(void)
{
	int err;
	struct kobject *hugepage_kobj;

	if (!has_transparent_hugepage()) {
		transparent_hugepage_flags = 0;
		return -EINVAL;
	}

	/*
	 * hugepages can't be allocated by the buddy allocator
	 */
	MAYBE_BUILD_BUG_ON(HPAGE_PMD_ORDER >= MAX_ORDER);
	/*
	 * we use page->mapping and page->index in second tail page
	 * as list_head: assuming THP order >= 2
	 */
	MAYBE_BUILD_BUG_ON(HPAGE_PMD_ORDER < 2);

	err = hugepage_init_sysfs(&hugepage_kobj);
	if (err)
		goto err_sysfs;

	err = khugepaged_init();
	if (err)
		goto err_slab;

	err = register_shrinker(&huge_zero_page_shrinker);
	if (err)
		goto err_hzp_shrinker;
	err = register_shrinker(&deferred_split_shrinker);
	if (err)
		goto err_split_shrinker;

	/*
	 * By default disable transparent hugepages on smaller systems,
	 * where the extra memory used could hurt more than TLB overhead
	 * is likely to save.  The admin can still enable it through /sys.
	 */
	if (totalram_pages < (512 << (20 - PAGE_SHIFT))) {
		transparent_hugepage_flags = 0;
		return 0;
	}

	err = start_stop_khugepaged();
	if (err)
		goto err_khugepaged;

	return 0;
err_khugepaged:
	unregister_shrinker(&deferred_split_shrinker);
err_split_shrinker:
	unregister_shrinker(&huge_zero_page_shrinker);
err_hzp_shrinker:
	khugepaged_destroy();
err_slab:
	hugepage_exit_sysfs(hugepage_kobj);
err_sysfs:
	return err;
}
subsys_initcall(hugepage_init);

static int __init setup_transparent_hugepage(char *str)
{
	int ret = 0;
	if (!str)
		goto out;
	if (!strcmp(str, "always")) {
		set_bit(TRANSPARENT_HUGEPAGE_FLAG,
			&transparent_hugepage_flags);
		clear_bit(TRANSPARENT_HUGEPAGE_REQ_MADV_FLAG,
			  &transparent_hugepage_flags);
		ret = 1;
	} else if (!strcmp(str, "madvise")) {
		clear_bit(TRANSPARENT_HUGEPAGE_FLAG,
			  &transparent_hugepage_flags);
		set_bit(TRANSPARENT_HUGEPAGE_REQ_MADV_FLAG,
			&transparent_hugepage_flags);
		ret = 1;
	} else if (!strcmp(str, "never")) {
		clear_bit(TRANSPARENT_HUGEPAGE_FLAG,
			  &transparent_hugepage_flags);
		clear_bit(TRANSPARENT_HUGEPAGE_REQ_MADV_FLAG,
			  &transparent_hugepage_flags);
		ret = 1;
	}
out:
	if (!ret)
		pr_warn("transparent_hugepage= cannot parse, ignored\n");
	return ret;
}
__setup("transparent_hugepage=", setup_transparent_hugepage);

pmd_t maybe_pmd_mkwrite(pmd_t pmd, struct vm_area_struct *vma)
{
	if (likely(vma->vm_flags & VM_WRITE))
		pmd = pmd_mkwrite(pmd);
	return pmd;
}

static inline struct list_head *page_deferred_list(struct page *page)
{
	/* ->lru in the tail pages is occupied by compound_head. */
	return &page[2].deferred_list;
}

void prep_transhuge_page(struct page *page)
{
	/*
	 * we use page->mapping and page->indexlru in second tail page
	 * as list_head: assuming THP order >= 2
	 */

	INIT_LIST_HEAD(page_deferred_list(page));
	set_compound_page_dtor(page, TRANSHUGE_PAGE_DTOR);
}

static unsigned long __thp_get_unmapped_area(struct file *filp, unsigned long len,
		loff_t off, unsigned long flags, unsigned long size)
{
	unsigned long addr;
	loff_t off_end = off + len;
	loff_t off_align = round_up(off, size);
	unsigned long len_pad;

	if (off_end <= off_align || (off_end - off_align) < size)
		return 0;

	len_pad = len + size;
	if (len_pad < len || (off + len_pad) < off)
		return 0;

	addr = current->mm->get_unmapped_area(filp, 0, len_pad,
					      off >> PAGE_SHIFT, flags);
	if (IS_ERR_VALUE(addr))
		return 0;

	addr += (off - addr) & (size - 1);
	return addr;
}

unsigned long thp_get_unmapped_area(struct file *filp, unsigned long addr,
		unsigned long len, unsigned long pgoff, unsigned long flags)
{
	loff_t off = (loff_t)pgoff << PAGE_SHIFT;

	if (addr)
		goto out;
	if (!IS_DAX(filp->f_mapping->host) || !IS_ENABLED(CONFIG_FS_DAX_PMD))
		goto out;

	addr = __thp_get_unmapped_area(filp, len, off, flags, PMD_SIZE);
	if (addr)
		return addr;

 out:
	return current->mm->get_unmapped_area(filp, addr, len, pgoff, flags);
}
EXPORT_SYMBOL_GPL(thp_get_unmapped_area);

static vm_fault_t __do_huge_pmd_anonymous_page(struct vm_fault *vmf,
			struct page *page, gfp_t gfp)
{
	struct vm_area_struct *vma = vmf->vma;
	struct mem_cgroup *memcg;
	pgtable_t pgtable;
	unsigned long haddr = vmf->address & HPAGE_PMD_MASK;
	vm_fault_t ret = 0;

	VM_BUG_ON_PAGE(!PageCompound(page), page);

	if (mem_cgroup_try_charge_delay(page, vma->vm_mm, gfp, &memcg, true)) {
		put_page(page);
		count_vm_event(THP_FAULT_FALLBACK);
		return VM_FAULT_FALLBACK;
	}

	pgtable = pte_alloc_one(vma->vm_mm, haddr);
	if (unlikely(!pgtable)) {
		ret = VM_FAULT_OOM;
		goto release;
	}

	clear_huge_page(page, vmf->address, HPAGE_PMD_NR);
	/*
	 * The memory barrier inside __SetPageUptodate makes sure that
	 * clear_huge_page writes become visible before the set_pmd_at()
	 * write.
	 */
	__SetPageUptodate(page);

	vmf->ptl = pmd_lock(vma->vm_mm, vmf->pmd);
	if (unlikely(!pmd_none(*vmf->pmd))) {
		goto unlock_release;
	} else {
		pmd_t entry;

		ret = check_stable_address_space(vma->vm_mm);
		if (ret)
			goto unlock_release;

		/* Deliver the page fault to userland */
		if (userfaultfd_missing(vma)) {
			vm_fault_t ret2;

			spin_unlock(vmf->ptl);
			mem_cgroup_cancel_charge(page, memcg, true);
			put_page(page);
			pte_free(vma->vm_mm, pgtable);
			ret2 = handle_userfault(vmf, VM_UFFD_MISSING);
			VM_BUG_ON(ret2 & VM_FAULT_FALLBACK);
			return ret2;
		}

		entry = mk_huge_pmd(page, vma->vm_page_prot);
		entry = maybe_pmd_mkwrite(pmd_mkdirty(entry), vma);
		page_add_new_anon_rmap(page, vma, haddr, true);
		mem_cgroup_commit_charge(page, memcg, false, true);
		lru_cache_add_active_or_unevictable(page, vma);
		pgtable_trans_huge_deposit(vma->vm_mm, vmf->pmd, pgtable);
		set_pmd_at(vma->vm_mm, haddr, vmf->pmd, entry);
		add_mm_counter(vma->vm_mm, MM_ANONPAGES, HPAGE_PMD_NR);
		mm_inc_nr_ptes(vma->vm_mm);
		spin_unlock(vmf->ptl);
		count_vm_event(THP_FAULT_ALLOC);
	}

	return 0;
unlock_release:
	spin_unlock(vmf->ptl);
release:
	if (pgtable)
		pte_free(vma->vm_mm, pgtable);
	mem_cgroup_cancel_charge(page, memcg, true);
	put_page(page);
	return ret;

}

/*
 * always: directly stall for all thp allocations
 * defer: wake kswapd and fail if not immediately available
 * defer+madvise: wake kswapd and directly stall for MADV_HUGEPAGE, otherwise
 *		  fail if not immediately available
 * madvise: directly stall for MADV_HUGEPAGE, otherwise fail if not immediately
 *	    available
 * never: never stall for any thp allocation
 */
static inline gfp_t alloc_hugepage_direct_gfpmask(struct vm_area_struct *vma)
{
	const bool vma_madvised = !!(vma->vm_flags & VM_HUGEPAGE);

	if (test_bit(TRANSPARENT_HUGEPAGE_DEFRAG_DIRECT_FLAG, &transparent_hugepage_flags))
		return GFP_TRANSHUGE | (vma_madvised ? 0 : __GFP_NORETRY);
	if (test_bit(TRANSPARENT_HUGEPAGE_DEFRAG_KSWAPD_FLAG, &transparent_hugepage_flags))
		return GFP_TRANSHUGE_LIGHT | __GFP_KSWAPD_RECLAIM;
	if (test_bit(TRANSPARENT_HUGEPAGE_DEFRAG_KSWAPD_OR_MADV_FLAG, &transparent_hugepage_flags))
		return GFP_TRANSHUGE_LIGHT | (vma_madvised ? __GFP_DIRECT_RECLAIM :
							     __GFP_KSWAPD_RECLAIM);
	if (test_bit(TRANSPARENT_HUGEPAGE_DEFRAG_REQ_MADV_FLAG, &transparent_hugepage_flags))
		return GFP_TRANSHUGE_LIGHT | (vma_madvised ? __GFP_DIRECT_RECLAIM :
							     0);
	return GFP_TRANSHUGE_LIGHT;
}

/* Caller must hold page table lock. */
static bool set_huge_zero_page(pgtable_t pgtable, struct mm_struct *mm,
		struct vm_area_struct *vma, unsigned long haddr, pmd_t *pmd,
		struct page *zero_page)
{
	pmd_t entry;
	if (!pmd_none(*pmd))
		return false;
	entry = mk_pmd(zero_page, vma->vm_page_prot);
	entry = pmd_mkhuge(entry);
	if (pgtable)
		pgtable_trans_huge_deposit(mm, pmd, pgtable);
	set_pmd_at(mm, haddr, pmd, entry);
	mm_inc_nr_ptes(mm);
	return true;
}

vm_fault_t do_huge_pmd_anonymous_page(struct vm_fault *vmf)
{
	struct vm_area_struct *vma = vmf->vma;
	gfp_t gfp;
	struct page *page;
	unsigned long haddr = vmf->address & HPAGE_PMD_MASK;

	if (haddr < vma->vm_start || haddr + HPAGE_PMD_SIZE > vma->vm_end)
		return VM_FAULT_FALLBACK;
	if (unlikely(anon_vma_prepare(vma)))
		return VM_FAULT_OOM;
	if (unlikely(khugepaged_enter(vma, vma->vm_flags)))
		return VM_FAULT_OOM;
	if (!(vmf->flags & FAULT_FLAG_WRITE) &&
			!mm_forbids_zeropage(vma->vm_mm) &&
			transparent_hugepage_use_zero_page()) {
		pgtable_t pgtable;
		struct page *zero_page;
		bool set;
		vm_fault_t ret;
		pgtable = pte_alloc_one(vma->vm_mm, haddr);
		if (unlikely(!pgtable))
			return VM_FAULT_OOM;
		zero_page = mm_get_huge_zero_page(vma->vm_mm);
		if (unlikely(!zero_page)) {
			pte_free(vma->vm_mm, pgtable);
			count_vm_event(THP_FAULT_FALLBACK);
			return VM_FAULT_FALLBACK;
		}
		vmf->ptl = pmd_lock(vma->vm_mm, vmf->pmd);
		ret = 0;
		set = false;
		if (pmd_none(*vmf->pmd)) {
			ret = check_stable_address_space(vma->vm_mm);
			if (ret) {
				spin_unlock(vmf->ptl);
			} else if (userfaultfd_missing(vma)) {
				spin_unlock(vmf->ptl);
				ret = handle_userfault(vmf, VM_UFFD_MISSING);
				VM_BUG_ON(ret & VM_FAULT_FALLBACK);
			} else {
				set_huge_zero_page(pgtable, vma->vm_mm, vma,
						   haddr, vmf->pmd, zero_page);
				spin_unlock(vmf->ptl);
				set = true;
			}
		} else
			spin_unlock(vmf->ptl);
		if (!set)
			pte_free(vma->vm_mm, pgtable);
		return ret;
	}
	gfp = alloc_hugepage_direct_gfpmask(vma);
	page = alloc_hugepage_vma(gfp, vma, haddr, HPAGE_PMD_ORDER);
	if (unlikely(!page)) {
		count_vm_event(THP_FAULT_FALLBACK);
		return VM_FAULT_FALLBACK;
	}
	prep_transhuge_page(page);
	return __do_huge_pmd_anonymous_page(vmf, page, gfp);
}

static void insert_pfn_pmd(struct vm_area_struct *vma, unsigned long addr,
		pmd_t *pmd, pfn_t pfn, pgprot_t prot, bool write,
		pgtable_t pgtable)
{
	struct mm_struct *mm = vma->vm_mm;
	pmd_t entry;
	spinlock_t *ptl;

	ptl = pmd_lock(mm, pmd);
	if (!pmd_none(*pmd)) {
		if (write) {
			if (pmd_pfn(*pmd) != pfn_t_to_pfn(pfn)) {
				WARN_ON_ONCE(!is_huge_zero_pmd(*pmd));
				goto out_unlock;
			}
			entry = pmd_mkyoung(*pmd);
			entry = maybe_pmd_mkwrite(pmd_mkdirty(entry), vma);
			if (pmdp_set_access_flags(vma, addr, pmd, entry, 1))
				update_mmu_cache_pmd(vma, addr, pmd);
		}

		goto out_unlock;
	}

	entry = pmd_mkhuge(pfn_t_pmd(pfn, prot));
	if (pfn_t_devmap(pfn))
		entry = pmd_mkdevmap(entry);
	if (write) {
		entry = pmd_mkyoung(pmd_mkdirty(entry));
		entry = maybe_pmd_mkwrite(entry, vma);
	}

	if (pgtable) {
		pgtable_trans_huge_deposit(mm, pmd, pgtable);
		mm_inc_nr_ptes(mm);
		pgtable = NULL;
	}

	set_pmd_at(mm, addr, pmd, entry);
	update_mmu_cache_pmd(vma, addr, pmd);

out_unlock:
	spin_unlock(ptl);
	if (pgtable)
		pte_free(mm, pgtable);
}

vm_fault_t vmf_insert_pfn_pmd(struct vm_fault *vmf, pfn_t pfn, bool write)
{
	unsigned long addr = vmf->address & PMD_MASK;
	struct vm_area_struct *vma = vmf->vma;
	pgprot_t pgprot = vma->vm_page_prot;
	pgtable_t pgtable = NULL;

	/*
	 * If we had pmd_special, we could avoid all these restrictions,
	 * but we need to be consistent with PTEs and architectures that
	 * can't support a 'special' bit.
	 */
	BUG_ON(!(vma->vm_flags & (VM_PFNMAP|VM_MIXEDMAP)) &&
			!pfn_t_devmap(pfn));
	BUG_ON((vma->vm_flags & (VM_PFNMAP|VM_MIXEDMAP)) ==
						(VM_PFNMAP|VM_MIXEDMAP));
	BUG_ON((vma->vm_flags & VM_PFNMAP) && is_cow_mapping(vma->vm_flags));

	if (addr < vma->vm_start || addr >= vma->vm_end)
		return VM_FAULT_SIGBUS;

	if (arch_needs_pgtable_deposit()) {
		pgtable = pte_alloc_one(vma->vm_mm, addr);
		if (!pgtable)
			return VM_FAULT_OOM;
	}

	track_pfn_insert(vma, &pgprot, pfn);

	insert_pfn_pmd(vma, addr, vmf->pmd, pfn, pgprot, write, pgtable);
	return VM_FAULT_NOPAGE;
}
EXPORT_SYMBOL_GPL(vmf_insert_pfn_pmd);

#ifdef CONFIG_HAVE_ARCH_TRANSPARENT_HUGEPAGE_PUD
static pud_t maybe_pud_mkwrite(pud_t pud, struct vm_area_struct *vma)
{
	if (likely(vma->vm_flags & VM_WRITE))
		pud = pud_mkwrite(pud);
	return pud;
}

static void insert_pfn_pud(struct vm_area_struct *vma, unsigned long addr,
		pud_t *pud, pfn_t pfn, pgprot_t prot, bool write)
{
	struct mm_struct *mm = vma->vm_mm;
	pud_t entry;
	spinlock_t *ptl;

	ptl = pud_lock(mm, pud);
	if (!pud_none(*pud)) {
		if (write) {
			if (pud_pfn(*pud) != pfn_t_to_pfn(pfn)) {
				WARN_ON_ONCE(!is_huge_zero_pud(*pud));
				goto out_unlock;
			}
			entry = pud_mkyoung(*pud);
			entry = maybe_pud_mkwrite(pud_mkdirty(entry), vma);
			if (pudp_set_access_flags(vma, addr, pud, entry, 1))
				update_mmu_cache_pud(vma, addr, pud);
		}
		goto out_unlock;
	}

	entry = pud_mkhuge(pfn_t_pud(pfn, prot));
	if (pfn_t_devmap(pfn))
		entry = pud_mkdevmap(entry);
	if (write) {
		entry = pud_mkyoung(pud_mkdirty(entry));
		entry = maybe_pud_mkwrite(entry, vma);
	}
	set_pud_at(mm, addr, pud, entry);
	update_mmu_cache_pud(vma, addr, pud);

out_unlock:
	spin_unlock(ptl);
}

vm_fault_t vmf_insert_pfn_pud(struct vm_fault *vmf, pfn_t pfn, bool write)
{
	unsigned long addr = vmf->address & PUD_MASK;
	struct vm_area_struct *vma = vmf->vma;
	pgprot_t pgprot = vma->vm_page_prot;

	/*
	 * If we had pud_special, we could avoid all these restrictions,
	 * but we need to be consistent with PTEs and architectures that
	 * can't support a 'special' bit.
	 */
	BUG_ON(!(vma->vm_flags & (VM_PFNMAP|VM_MIXEDMAP)) &&
			!pfn_t_devmap(pfn));
	BUG_ON((vma->vm_flags & (VM_PFNMAP|VM_MIXEDMAP)) ==
						(VM_PFNMAP|VM_MIXEDMAP));
	BUG_ON((vma->vm_flags & VM_PFNMAP) && is_cow_mapping(vma->vm_flags));

	if (addr < vma->vm_start || addr >= vma->vm_end)
		return VM_FAULT_SIGBUS;

	track_pfn_insert(vma, &pgprot, pfn);

	insert_pfn_pud(vma, addr, vmf->pud, pfn, pgprot, write);
	return VM_FAULT_NOPAGE;
}
EXPORT_SYMBOL_GPL(vmf_insert_pfn_pud);
#endif /* CONFIG_HAVE_ARCH_TRANSPARENT_HUGEPAGE_PUD */

static void touch_pmd(struct vm_area_struct *vma, unsigned long addr,
		pmd_t *pmd, int flags)
{
	pmd_t _pmd;

	_pmd = pmd_mkyoung(*pmd);
	if (flags & FOLL_WRITE)
		_pmd = pmd_mkdirty(_pmd);
	if (pmdp_set_access_flags(vma, addr & HPAGE_PMD_MASK,
				pmd, _pmd, flags & FOLL_WRITE))
		update_mmu_cache_pmd(vma, addr, pmd);
}

struct page *follow_devmap_pmd(struct vm_area_struct *vma, unsigned long addr,
		pmd_t *pmd, int flags)
{
	unsigned long pfn = pmd_pfn(*pmd);
	struct mm_struct *mm = vma->vm_mm;
	struct dev_pagemap *pgmap;
	struct page *page;

	assert_spin_locked(pmd_lockptr(mm, pmd));

	/*
	 * When we COW a devmap PMD entry, we split it into PTEs, so we should
	 * not be in this function with `flags & FOLL_COW` set.
	 */
	WARN_ONCE(flags & FOLL_COW, "mm: In follow_devmap_pmd with FOLL_COW set");

	if (flags & FOLL_WRITE && !pmd_write(*pmd))
		return NULL;

	if (pmd_present(*pmd) && pmd_devmap(*pmd))
		/* pass */;
	else
		return NULL;

	if (flags & FOLL_TOUCH)
		touch_pmd(vma, addr, pmd, flags);

	/*
	 * device mapped pages can only be returned if the
	 * caller will manage the page reference count.
	 */
	if (!(flags & FOLL_GET))
		return ERR_PTR(-EEXIST);

	pfn += (addr & ~PMD_MASK) >> PAGE_SHIFT;
	pgmap = get_dev_pagemap(pfn, NULL);
	if (!pgmap)
		return ERR_PTR(-EFAULT);
	page = pfn_to_page(pfn);
	get_page(page);
	put_dev_pagemap(pgmap);

	return page;
}

int copy_huge_pmd(struct mm_struct *dst_mm, struct mm_struct *src_mm,
		  pmd_t *dst_pmd, pmd_t *src_pmd, unsigned long addr,
		  struct vm_area_struct *vma)
{
	spinlock_t *dst_ptl, *src_ptl;
	struct page *src_page;
	pmd_t pmd;
	pgtable_t pgtable = NULL;
	int ret = -ENOMEM;

	/* Skip if can be re-fill on fault */
	if (!vma_is_anonymous(vma))
		return 0;

	pgtable = pte_alloc_one(dst_mm, addr);
	if (unlikely(!pgtable))
		goto out;

	dst_ptl = pmd_lock(dst_mm, dst_pmd);
	src_ptl = pmd_lockptr(src_mm, src_pmd);
	spin_lock_nested(src_ptl, SINGLE_DEPTH_NESTING);

	ret = -EAGAIN;
	pmd = *src_pmd;

#ifdef CONFIG_ARCH_ENABLE_THP_MIGRATION
	if (unlikely(is_swap_pmd(pmd))) {
		swp_entry_t entry = pmd_to_swp_entry(pmd);

		VM_BUG_ON(!is_pmd_migration_entry(pmd));
		if (is_write_migration_entry(entry)) {
			make_migration_entry_read(&entry);
			pmd = swp_entry_to_pmd(entry);
			if (pmd_swp_soft_dirty(*src_pmd))
				pmd = pmd_swp_mksoft_dirty(pmd);
			set_pmd_at(src_mm, addr, src_pmd, pmd);
		}
		add_mm_counter(dst_mm, MM_ANONPAGES, HPAGE_PMD_NR);
		mm_inc_nr_ptes(dst_mm);
		pgtable_trans_huge_deposit(dst_mm, dst_pmd, pgtable);
		set_pmd_at(dst_mm, addr, dst_pmd, pmd);
		ret = 0;
		goto out_unlock;
	}
#endif

	if (unlikely(!pmd_trans_huge(pmd))) {
		pte_free(dst_mm, pgtable);
		goto out_unlock;
	}
	/*
	 * When page table lock is held, the huge zero pmd should not be
	 * under splitting since we don't split the page itself, only pmd to
	 * a page table.
	 */
	if (is_huge_zero_pmd(pmd)) {
		struct page *zero_page;
		/*
		 * get_huge_zero_page() will never allocate a new page here,
		 * since we already have a zero page to copy. It just takes a
		 * reference.
		 */
		zero_page = mm_get_huge_zero_page(dst_mm);
		set_huge_zero_page(pgtable, dst_mm, vma, addr, dst_pmd,
				zero_page);
		ret = 0;
		goto out_unlock;
	}

	src_page = pmd_page(pmd);
	VM_BUG_ON_PAGE(!PageHead(src_page), src_page);
	get_page(src_page);
	page_dup_rmap(src_page, true);
	add_mm_counter(dst_mm, MM_ANONPAGES, HPAGE_PMD_NR);
	mm_inc_nr_ptes(dst_mm);
	pgtable_trans_huge_deposit(dst_mm, dst_pmd, pgtable);

	pmdp_set_wrprotect(src_mm, addr, src_pmd);
	pmd = pmd_mkold(pmd_wrprotect(pmd));
	set_pmd_at(dst_mm, addr, dst_pmd, pmd);

	ret = 0;
out_unlock:
	spin_unlock(src_ptl);
	spin_unlock(dst_ptl);
out:
	return ret;
}

#ifdef CONFIG_HAVE_ARCH_TRANSPARENT_HUGEPAGE_PUD
static void touch_pud(struct vm_area_struct *vma, unsigned long addr,
		pud_t *pud, int flags)
{
	pud_t _pud;

	_pud = pud_mkyoung(*pud);
	if (flags & FOLL_WRITE)
		_pud = pud_mkdirty(_pud);
	if (pudp_set_access_flags(vma, addr & HPAGE_PUD_MASK,
				pud, _pud, flags & FOLL_WRITE))
		update_mmu_cache_pud(vma, addr, pud);
}

struct page *follow_devmap_pud(struct vm_area_struct *vma, unsigned long addr,
		pud_t *pud, int flags)
{
	unsigned long pfn = pud_pfn(*pud);
	struct mm_struct *mm = vma->vm_mm;
	struct dev_pagemap *pgmap;
	struct page *page;

	assert_spin_locked(pud_lockptr(mm, pud));

	if (flags & FOLL_WRITE && !pud_write(*pud))
		return NULL;

	if (pud_present(*pud) && pud_devmap(*pud))
		/* pass */;
	else
		return NULL;

	if (flags & FOLL_TOUCH)
		touch_pud(vma, addr, pud, flags);

	/*
	 * device mapped pages can only be returned if the
	 * caller will manage the page reference count.
	 */
	if (!(flags & FOLL_GET))
		return ERR_PTR(-EEXIST);

	pfn += (addr & ~PUD_MASK) >> PAGE_SHIFT;
	pgmap = get_dev_pagemap(pfn, NULL);
	if (!pgmap)
		return ERR_PTR(-EFAULT);
	page = pfn_to_page(pfn);
	get_page(page);
	put_dev_pagemap(pgmap);

	return page;
}

int copy_huge_pud(struct mm_struct *dst_mm, struct mm_struct *src_mm,
		  pud_t *dst_pud, pud_t *src_pud, unsigned long addr,
		  struct vm_area_struct *vma)
{
	spinlock_t *dst_ptl, *src_ptl;
	pud_t pud;
	int ret;

	dst_ptl = pud_lock(dst_mm, dst_pud);
	src_ptl = pud_lockptr(src_mm, src_pud);
	spin_lock_nested(src_ptl, SINGLE_DEPTH_NESTING);

	ret = -EAGAIN;
	pud = *src_pud;
	if (unlikely(!pud_trans_huge(pud) && !pud_devmap(pud)))
		goto out_unlock;

	/*
	 * When page table lock is held, the huge zero pud should not be
	 * under splitting since we don't split the page itself, only pud to
	 * a page table.
	 */
	if (is_huge_zero_pud(pud)) {
		/* No huge zero pud yet */
	}

	pudp_set_wrprotect(src_mm, addr, src_pud);
	pud = pud_mkold(pud_wrprotect(pud));
	set_pud_at(dst_mm, addr, dst_pud, pud);

	ret = 0;
out_unlock:
	spin_unlock(src_ptl);
	spin_unlock(dst_ptl);
	return ret;
}

void huge_pud_set_accessed(struct vm_fault *vmf, pud_t orig_pud)
{
	pud_t entry;
	unsigned long haddr;
	bool write = vmf->flags & FAULT_FLAG_WRITE;

	vmf->ptl = pud_lock(vmf->vma->vm_mm, vmf->pud);
	if (unlikely(!pud_same(*vmf->pud, orig_pud)))
		goto unlock;

	entry = pud_mkyoung(orig_pud);
	if (write)
		entry = pud_mkdirty(entry);
	haddr = vmf->address & HPAGE_PUD_MASK;
	if (pudp_set_access_flags(vmf->vma, haddr, vmf->pud, entry, write))
		update_mmu_cache_pud(vmf->vma, vmf->address, vmf->pud);

unlock:
	spin_unlock(vmf->ptl);
}
#endif /* CONFIG_HAVE_ARCH_TRANSPARENT_HUGEPAGE_PUD */

void huge_pmd_set_accessed(struct vm_fault *vmf, pmd_t orig_pmd)
{
	pmd_t entry;
	unsigned long haddr;
	bool write = vmf->flags & FAULT_FLAG_WRITE;

	vmf->ptl = pmd_lock(vmf->vma->vm_mm, vmf->pmd);
	if (unlikely(!pmd_same(*vmf->pmd, orig_pmd)))
		goto unlock;

	entry = pmd_mkyoung(orig_pmd);
	if (write)
		entry = pmd_mkdirty(entry);
	haddr = vmf->address & HPAGE_PMD_MASK;
	if (pmdp_set_access_flags(vmf->vma, haddr, vmf->pmd, entry, write))
		update_mmu_cache_pmd(vmf->vma, vmf->address, vmf->pmd);

unlock:
	spin_unlock(vmf->ptl);
}

static vm_fault_t do_huge_pmd_wp_page_fallback(struct vm_fault *vmf,
			pmd_t orig_pmd, struct page *page)
{
	struct vm_area_struct *vma = vmf->vma;
	unsigned long haddr = vmf->address & HPAGE_PMD_MASK;
	struct mem_cgroup *memcg;
	pgtable_t pgtable;
	pmd_t _pmd;
	int i;
	vm_fault_t ret = 0;
	struct page **pages;
	unsigned long mmun_start;	/* For mmu_notifiers */
	unsigned long mmun_end;		/* For mmu_notifiers */

	pages = kmalloc_array(HPAGE_PMD_NR, sizeof(struct page *),
			      GFP_KERNEL);
	if (unlikely(!pages)) {
		ret |= VM_FAULT_OOM;
		goto out;
	}

	for (i = 0; i < HPAGE_PMD_NR; i++) {
		pages[i] = alloc_page_vma_node(GFP_HIGHUSER_MOVABLE, vma,
					       vmf->address, page_to_nid(page));
		if (unlikely(!pages[i] ||
			     mem_cgroup_try_charge_delay(pages[i], vma->vm_mm,
				     GFP_KERNEL, &memcg, false))) {
			if (pages[i])
				put_page(pages[i]);
			while (--i >= 0) {
				memcg = (void *)page_private(pages[i]);
				set_page_private(pages[i], 0);
				mem_cgroup_cancel_charge(pages[i], memcg,
						false);
				put_page(pages[i]);
			}
			kfree(pages);
			ret |= VM_FAULT_OOM;
			goto out;
		}
		set_page_private(pages[i], (unsigned long)memcg);
	}

	for (i = 0; i < HPAGE_PMD_NR; i++) {
		copy_user_highpage(pages[i], page + i,
				   haddr + PAGE_SIZE * i, vma);
		__SetPageUptodate(pages[i]);
		cond_resched();
	}

<<<<<<< HEAD
	mmun_start = haddr;
	mmun_end   = haddr + HPAGE_PMD_SIZE;
	mmu_notifier_invalidate_range_start(vma->vm_mm, mmun_start, mmun_end);
=======
	mmu_notifier_range_init(&range, MMU_NOTIFY_CLEAR, 0, vma, vma->vm_mm,
				haddr, haddr + HPAGE_PMD_SIZE);
	mmu_notifier_invalidate_range_start(&range);
>>>>>>> 407d19ab

	vmf->ptl = pmd_lock(vma->vm_mm, vmf->pmd);
	if (unlikely(!pmd_same(*vmf->pmd, orig_pmd)))
		goto out_free_pages;
	VM_BUG_ON_PAGE(!PageHead(page), page);

	/*
	 * Leave pmd empty until pte is filled note we must notify here as
	 * concurrent CPU thread might write to new page before the call to
	 * mmu_notifier_invalidate_range_end() happens which can lead to a
	 * device seeing memory write in different order than CPU.
	 *
	 * See Documentation/vm/mmu_notifier.rst
	 */
	pmdp_huge_clear_flush_notify(vma, haddr, vmf->pmd);

	pgtable = pgtable_trans_huge_withdraw(vma->vm_mm, vmf->pmd);
	pmd_populate(vma->vm_mm, &_pmd, pgtable);

	for (i = 0; i < HPAGE_PMD_NR; i++, haddr += PAGE_SIZE) {
		pte_t entry;
		entry = mk_pte(pages[i], vma->vm_page_prot);
		entry = maybe_mkwrite(pte_mkdirty(entry), vma);
		memcg = (void *)page_private(pages[i]);
		set_page_private(pages[i], 0);
		page_add_new_anon_rmap(pages[i], vmf->vma, haddr, false);
		mem_cgroup_commit_charge(pages[i], memcg, false, false);
		lru_cache_add_active_or_unevictable(pages[i], vma);
		vmf->pte = pte_offset_map(&_pmd, haddr);
		VM_BUG_ON(!pte_none(*vmf->pte));
		set_pte_at(vma->vm_mm, haddr, vmf->pte, entry);
		pte_unmap(vmf->pte);
	}
	kfree(pages);

	smp_wmb(); /* make pte visible before pmd */
	pmd_populate(vma->vm_mm, vmf->pmd, pgtable);
	page_remove_rmap(page, true);
	spin_unlock(vmf->ptl);

	/*
	 * No need to double call mmu_notifier->invalidate_range() callback as
	 * the above pmdp_huge_clear_flush_notify() did already call it.
	 */
	mmu_notifier_invalidate_range_only_end(vma->vm_mm, mmun_start,
						mmun_end);

	ret |= VM_FAULT_WRITE;
	put_page(page);

out:
	return ret;

out_free_pages:
	spin_unlock(vmf->ptl);
	mmu_notifier_invalidate_range_end(vma->vm_mm, mmun_start, mmun_end);
	for (i = 0; i < HPAGE_PMD_NR; i++) {
		memcg = (void *)page_private(pages[i]);
		set_page_private(pages[i], 0);
		mem_cgroup_cancel_charge(pages[i], memcg, false);
		put_page(pages[i]);
	}
	kfree(pages);
	goto out;
}

vm_fault_t do_huge_pmd_wp_page(struct vm_fault *vmf, pmd_t orig_pmd)
{
	struct vm_area_struct *vma = vmf->vma;
	struct page *page = NULL, *new_page;
	struct mem_cgroup *memcg;
	unsigned long haddr = vmf->address & HPAGE_PMD_MASK;
	unsigned long mmun_start;	/* For mmu_notifiers */
	unsigned long mmun_end;		/* For mmu_notifiers */
	gfp_t huge_gfp;			/* for allocation and charge */
	vm_fault_t ret = 0;

	vmf->ptl = pmd_lockptr(vma->vm_mm, vmf->pmd);
	VM_BUG_ON_VMA(!vma->anon_vma, vma);
	if (is_huge_zero_pmd(orig_pmd))
		goto alloc;
	spin_lock(vmf->ptl);
	if (unlikely(!pmd_same(*vmf->pmd, orig_pmd)))
		goto out_unlock;

	page = pmd_page(orig_pmd);
	VM_BUG_ON_PAGE(!PageCompound(page) || !PageHead(page), page);
	/*
	 * We can only reuse the page if nobody else maps the huge page or it's
	 * part.
	 */
	if (!trylock_page(page)) {
		get_page(page);
		spin_unlock(vmf->ptl);
		lock_page(page);
		spin_lock(vmf->ptl);
		if (unlikely(!pmd_same(*vmf->pmd, orig_pmd))) {
			unlock_page(page);
			put_page(page);
			goto out_unlock;
		}
		put_page(page);
	}
	if (reuse_swap_page(page, NULL)) {
		pmd_t entry;
		entry = pmd_mkyoung(orig_pmd);
		entry = maybe_pmd_mkwrite(pmd_mkdirty(entry), vma);
		if (pmdp_set_access_flags(vma, haddr, vmf->pmd, entry,  1))
			update_mmu_cache_pmd(vma, vmf->address, vmf->pmd);
		ret |= VM_FAULT_WRITE;
		unlock_page(page);
		goto out_unlock;
	}
	unlock_page(page);
	get_page(page);
	spin_unlock(vmf->ptl);
alloc:
	if (transparent_hugepage_enabled(vma) &&
	    !transparent_hugepage_debug_cow()) {
		huge_gfp = alloc_hugepage_direct_gfpmask(vma);
		new_page = alloc_hugepage_vma(huge_gfp, vma, haddr, HPAGE_PMD_ORDER);
	} else
		new_page = NULL;

	if (likely(new_page)) {
		prep_transhuge_page(new_page);
	} else {
		if (!page) {
			split_huge_pmd(vma, vmf->pmd, vmf->address);
			ret |= VM_FAULT_FALLBACK;
		} else {
			ret = do_huge_pmd_wp_page_fallback(vmf, orig_pmd, page);
			if (ret & VM_FAULT_OOM) {
				split_huge_pmd(vma, vmf->pmd, vmf->address);
				ret |= VM_FAULT_FALLBACK;
			}
			put_page(page);
		}
		count_vm_event(THP_FAULT_FALLBACK);
		goto out;
	}

	if (unlikely(mem_cgroup_try_charge_delay(new_page, vma->vm_mm,
					huge_gfp, &memcg, true))) {
		put_page(new_page);
		split_huge_pmd(vma, vmf->pmd, vmf->address);
		if (page)
			put_page(page);
		ret |= VM_FAULT_FALLBACK;
		count_vm_event(THP_FAULT_FALLBACK);
		goto out;
	}

	count_vm_event(THP_FAULT_ALLOC);

	if (!page)
		clear_huge_page(new_page, vmf->address, HPAGE_PMD_NR);
	else
		copy_user_huge_page(new_page, page, vmf->address,
				    vma, HPAGE_PMD_NR);
	__SetPageUptodate(new_page);

<<<<<<< HEAD
	mmun_start = haddr;
	mmun_end   = haddr + HPAGE_PMD_SIZE;
	mmu_notifier_invalidate_range_start(vma->vm_mm, mmun_start, mmun_end);
=======
	mmu_notifier_range_init(&range, MMU_NOTIFY_CLEAR, 0, vma, vma->vm_mm,
				haddr, haddr + HPAGE_PMD_SIZE);
	mmu_notifier_invalidate_range_start(&range);
>>>>>>> 407d19ab

	spin_lock(vmf->ptl);
	if (page)
		put_page(page);
	if (unlikely(!pmd_same(*vmf->pmd, orig_pmd))) {
		spin_unlock(vmf->ptl);
		mem_cgroup_cancel_charge(new_page, memcg, true);
		put_page(new_page);
		goto out_mn;
	} else {
		pmd_t entry;
		entry = mk_huge_pmd(new_page, vma->vm_page_prot);
		entry = maybe_pmd_mkwrite(pmd_mkdirty(entry), vma);
		pmdp_huge_clear_flush_notify(vma, haddr, vmf->pmd);
		page_add_new_anon_rmap(new_page, vma, haddr, true);
		mem_cgroup_commit_charge(new_page, memcg, false, true);
		lru_cache_add_active_or_unevictable(new_page, vma);
		set_pmd_at(vma->vm_mm, haddr, vmf->pmd, entry);
		update_mmu_cache_pmd(vma, vmf->address, vmf->pmd);
		if (!page) {
			add_mm_counter(vma->vm_mm, MM_ANONPAGES, HPAGE_PMD_NR);
		} else {
			VM_BUG_ON_PAGE(!PageHead(page), page);
			page_remove_rmap(page, true);
			put_page(page);
		}
		ret |= VM_FAULT_WRITE;
	}
	spin_unlock(vmf->ptl);
out_mn:
	/*
	 * No need to double call mmu_notifier->invalidate_range() callback as
	 * the above pmdp_huge_clear_flush_notify() did already call it.
	 */
	mmu_notifier_invalidate_range_only_end(vma->vm_mm, mmun_start,
					       mmun_end);
out:
	return ret;
out_unlock:
	spin_unlock(vmf->ptl);
	return ret;
}

/*
 * FOLL_FORCE can write to even unwritable pmd's, but only
 * after we've gone through a COW cycle and they are dirty.
 */
static inline bool can_follow_write_pmd(pmd_t pmd, unsigned int flags)
{
	return pmd_write(pmd) ||
	       ((flags & FOLL_FORCE) && (flags & FOLL_COW) && pmd_dirty(pmd));
}

struct page *follow_trans_huge_pmd(struct vm_area_struct *vma,
				   unsigned long addr,
				   pmd_t *pmd,
				   unsigned int flags)
{
	struct mm_struct *mm = vma->vm_mm;
	struct page *page = NULL;

	assert_spin_locked(pmd_lockptr(mm, pmd));

	if (flags & FOLL_WRITE && !can_follow_write_pmd(*pmd, flags))
		goto out;

	/* Avoid dumping huge zero page */
	if ((flags & FOLL_DUMP) && is_huge_zero_pmd(*pmd))
		return ERR_PTR(-EFAULT);

	/* Full NUMA hinting faults to serialise migration in fault paths */
	if ((flags & FOLL_NUMA) && pmd_protnone(*pmd))
		goto out;

	page = pmd_page(*pmd);
	VM_BUG_ON_PAGE(!PageHead(page) && !is_zone_device_page(page), page);
	if (flags & FOLL_TOUCH)
		touch_pmd(vma, addr, pmd, flags);
	if ((flags & FOLL_MLOCK) && (vma->vm_flags & VM_LOCKED)) {
		/*
		 * We don't mlock() pte-mapped THPs. This way we can avoid
		 * leaking mlocked pages into non-VM_LOCKED VMAs.
		 *
		 * For anon THP:
		 *
		 * In most cases the pmd is the only mapping of the page as we
		 * break COW for the mlock() -- see gup_flags |= FOLL_WRITE for
		 * writable private mappings in populate_vma_page_range().
		 *
		 * The only scenario when we have the page shared here is if we
		 * mlocking read-only mapping shared over fork(). We skip
		 * mlocking such pages.
		 *
		 * For file THP:
		 *
		 * We can expect PageDoubleMap() to be stable under page lock:
		 * for file pages we set it in page_add_file_rmap(), which
		 * requires page to be locked.
		 */

		if (PageAnon(page) && compound_mapcount(page) != 1)
			goto skip_mlock;
		if (PageDoubleMap(page) || !page->mapping)
			goto skip_mlock;
		if (!trylock_page(page))
			goto skip_mlock;
		lru_add_drain();
		if (page->mapping && !PageDoubleMap(page))
			mlock_vma_page(page);
		unlock_page(page);
	}
skip_mlock:
	page += (addr & ~HPAGE_PMD_MASK) >> PAGE_SHIFT;
	VM_BUG_ON_PAGE(!PageCompound(page) && !is_zone_device_page(page), page);
	if (flags & FOLL_GET)
		get_page(page);

out:
	return page;
}

/* NUMA hinting page fault entry point for trans huge pmds */
vm_fault_t do_huge_pmd_numa_page(struct vm_fault *vmf, pmd_t pmd)
{
	struct vm_area_struct *vma = vmf->vma;
	struct anon_vma *anon_vma = NULL;
	struct page *page;
	unsigned long haddr = vmf->address & HPAGE_PMD_MASK;
	int page_nid = -1, this_nid = numa_node_id();
	int target_nid, last_cpupid = -1;
	bool page_locked;
	bool migrated = false;
	bool was_writable;
	int flags = 0;

	vmf->ptl = pmd_lock(vma->vm_mm, vmf->pmd);
	if (unlikely(!pmd_same(pmd, *vmf->pmd)))
		goto out_unlock;

	/*
	 * If there are potential migrations, wait for completion and retry
	 * without disrupting NUMA hinting information. Do not relock and
	 * check_same as the page may no longer be mapped.
	 */
	if (unlikely(pmd_trans_migrating(*vmf->pmd))) {
		page = pmd_page(*vmf->pmd);
		if (!get_page_unless_zero(page))
			goto out_unlock;
		spin_unlock(vmf->ptl);
		wait_on_page_locked(page);
		put_page(page);
		goto out;
	}

	page = pmd_page(pmd);
	BUG_ON(is_huge_zero_page(page));
	page_nid = page_to_nid(page);
	last_cpupid = page_cpupid_last(page);
	count_vm_numa_event(NUMA_HINT_FAULTS);
	if (page_nid == this_nid) {
		count_vm_numa_event(NUMA_HINT_FAULTS_LOCAL);
		flags |= TNF_FAULT_LOCAL;
	}

	/* See similar comment in do_numa_page for explanation */
	if (!pmd_savedwrite(pmd))
		flags |= TNF_NO_GROUP;

	/*
	 * Acquire the page lock to serialise THP migrations but avoid dropping
	 * page_table_lock if at all possible
	 */
	page_locked = trylock_page(page);
	target_nid = mpol_misplaced(page, vma, haddr);
	if (target_nid == -1) {
		/* If the page was locked, there are no parallel migrations */
		if (page_locked)
			goto clear_pmdnuma;
	}

	/* Migration could have started since the pmd_trans_migrating check */
	if (!page_locked) {
		page_nid = -1;
		if (!get_page_unless_zero(page))
			goto out_unlock;
		spin_unlock(vmf->ptl);
		wait_on_page_locked(page);
		put_page(page);
		goto out;
	}

	/*
	 * Page is misplaced. Page lock serialises migrations. Acquire anon_vma
	 * to serialises splits
	 */
	get_page(page);
	spin_unlock(vmf->ptl);
	anon_vma = page_lock_anon_vma_read(page);

	/* Confirm the PMD did not change while page_table_lock was released */
	spin_lock(vmf->ptl);
	if (unlikely(!pmd_same(pmd, *vmf->pmd))) {
		unlock_page(page);
		put_page(page);
		page_nid = -1;
		goto out_unlock;
	}

	/* Bail if we fail to protect against THP splits for any reason */
	if (unlikely(!anon_vma)) {
		put_page(page);
		page_nid = -1;
		goto clear_pmdnuma;
	}

	/*
	 * Since we took the NUMA fault, we must have observed the !accessible
	 * bit. Make sure all other CPUs agree with that, to avoid them
	 * modifying the page we're about to migrate.
	 *
	 * Must be done under PTL such that we'll observe the relevant
	 * inc_tlb_flush_pending().
	 *
	 * We are not sure a pending tlb flush here is for a huge page
	 * mapping or not. Hence use the tlb range variant
	 */
	if (mm_tlb_flush_pending(vma->vm_mm))
		flush_tlb_range(vma, haddr, haddr + HPAGE_PMD_SIZE);

	/*
	 * Migrate the THP to the requested node, returns with page unlocked
	 * and access rights restored.
	 */
	spin_unlock(vmf->ptl);

	migrated = migrate_misplaced_transhuge_page(vma->vm_mm, vma,
				vmf->pmd, pmd, vmf->address, page, target_nid);
	if (migrated) {
		flags |= TNF_MIGRATED;
		page_nid = target_nid;
	} else
		flags |= TNF_MIGRATE_FAIL;

	goto out;
clear_pmdnuma:
	BUG_ON(!PageLocked(page));
	was_writable = pmd_savedwrite(pmd);
	pmd = pmd_modify(pmd, vma->vm_page_prot);
	pmd = pmd_mkyoung(pmd);
	if (was_writable)
		pmd = pmd_mkwrite(pmd);
	set_pmd_at(vma->vm_mm, haddr, vmf->pmd, pmd);
	update_mmu_cache_pmd(vma, vmf->address, vmf->pmd);
	unlock_page(page);
out_unlock:
	spin_unlock(vmf->ptl);

out:
	if (anon_vma)
		page_unlock_anon_vma_read(anon_vma);

	if (page_nid != -1)
		task_numa_fault(last_cpupid, page_nid, HPAGE_PMD_NR,
				flags);

	return 0;
}

/*
 * Return true if we do MADV_FREE successfully on entire pmd page.
 * Otherwise, return false.
 */
bool madvise_free_huge_pmd(struct mmu_gather *tlb, struct vm_area_struct *vma,
		pmd_t *pmd, unsigned long addr, unsigned long next)
{
	spinlock_t *ptl;
	pmd_t orig_pmd;
	struct page *page;
	struct mm_struct *mm = tlb->mm;
	bool ret = false;

	tlb_change_page_size(tlb, HPAGE_PMD_SIZE);

	ptl = pmd_trans_huge_lock(pmd, vma);
	if (!ptl)
		goto out_unlocked;

	orig_pmd = *pmd;
	if (is_huge_zero_pmd(orig_pmd))
		goto out;

	if (unlikely(!pmd_present(orig_pmd))) {
		VM_BUG_ON(thp_migration_supported() &&
				  !is_pmd_migration_entry(orig_pmd));
		goto out;
	}

	page = pmd_page(orig_pmd);
	/*
	 * If other processes are mapping this page, we couldn't discard
	 * the page unless they all do MADV_FREE so let's skip the page.
	 */
	if (page_mapcount(page) != 1)
		goto out;

	if (!trylock_page(page))
		goto out;

	/*
	 * If user want to discard part-pages of THP, split it so MADV_FREE
	 * will deactivate only them.
	 */
	if (next - addr != HPAGE_PMD_SIZE) {
		get_page(page);
		spin_unlock(ptl);
		split_huge_page(page);
		unlock_page(page);
		put_page(page);
		goto out_unlocked;
	}

	if (PageDirty(page))
		ClearPageDirty(page);
	unlock_page(page);

	if (pmd_young(orig_pmd) || pmd_dirty(orig_pmd)) {
		pmdp_invalidate(vma, addr, pmd);
		orig_pmd = pmd_mkold(orig_pmd);
		orig_pmd = pmd_mkclean(orig_pmd);

		set_pmd_at(mm, addr, pmd, orig_pmd);
		tlb_remove_pmd_tlb_entry(tlb, pmd, addr);
	}

	mark_page_lazyfree(page);
	ret = true;
out:
	spin_unlock(ptl);
out_unlocked:
	return ret;
}

static inline void zap_deposited_table(struct mm_struct *mm, pmd_t *pmd)
{
	pgtable_t pgtable;

	pgtable = pgtable_trans_huge_withdraw(mm, pmd);
	pte_free(mm, pgtable);
	mm_dec_nr_ptes(mm);
}

int zap_huge_pmd(struct mmu_gather *tlb, struct vm_area_struct *vma,
		 pmd_t *pmd, unsigned long addr)
{
	pmd_t orig_pmd;
	spinlock_t *ptl;

	tlb_change_page_size(tlb, HPAGE_PMD_SIZE);

	ptl = __pmd_trans_huge_lock(pmd, vma);
	if (!ptl)
		return 0;
	/*
	 * For architectures like ppc64 we look at deposited pgtable
	 * when calling pmdp_huge_get_and_clear. So do the
	 * pgtable_trans_huge_withdraw after finishing pmdp related
	 * operations.
	 */
	orig_pmd = pmdp_huge_get_and_clear_full(tlb->mm, addr, pmd,
			tlb->fullmm);
	tlb_remove_pmd_tlb_entry(tlb, pmd, addr);
	if (vma_is_dax(vma)) {
		if (arch_needs_pgtable_deposit())
			zap_deposited_table(tlb->mm, pmd);
		spin_unlock(ptl);
		if (is_huge_zero_pmd(orig_pmd))
			tlb_remove_page_size(tlb, pmd_page(orig_pmd), HPAGE_PMD_SIZE);
	} else if (is_huge_zero_pmd(orig_pmd)) {
		zap_deposited_table(tlb->mm, pmd);
		spin_unlock(ptl);
		tlb_remove_page_size(tlb, pmd_page(orig_pmd), HPAGE_PMD_SIZE);
	} else {
		struct page *page = NULL;
		int flush_needed = 1;

		if (pmd_present(orig_pmd)) {
			page = pmd_page(orig_pmd);
			page_remove_rmap(page, true);
			VM_BUG_ON_PAGE(page_mapcount(page) < 0, page);
			VM_BUG_ON_PAGE(!PageHead(page), page);
		} else if (thp_migration_supported()) {
			swp_entry_t entry;

			VM_BUG_ON(!is_pmd_migration_entry(orig_pmd));
			entry = pmd_to_swp_entry(orig_pmd);
			page = pfn_to_page(swp_offset(entry));
			flush_needed = 0;
		} else
			WARN_ONCE(1, "Non present huge pmd without pmd migration enabled!");

		if (PageAnon(page)) {
			zap_deposited_table(tlb->mm, pmd);
			add_mm_counter(tlb->mm, MM_ANONPAGES, -HPAGE_PMD_NR);
		} else {
			if (arch_needs_pgtable_deposit())
				zap_deposited_table(tlb->mm, pmd);
			add_mm_counter(tlb->mm, mm_counter_file(page), -HPAGE_PMD_NR);
		}

		spin_unlock(ptl);
		if (flush_needed)
			tlb_remove_page_size(tlb, page, HPAGE_PMD_SIZE);
	}
	return 1;
}

#ifndef pmd_move_must_withdraw
static inline int pmd_move_must_withdraw(spinlock_t *new_pmd_ptl,
					 spinlock_t *old_pmd_ptl,
					 struct vm_area_struct *vma)
{
	/*
	 * With split pmd lock we also need to move preallocated
	 * PTE page table if new_pmd is on different PMD page table.
	 *
	 * We also don't deposit and withdraw tables for file pages.
	 */
	return (new_pmd_ptl != old_pmd_ptl) && vma_is_anonymous(vma);
}
#endif

static pmd_t move_soft_dirty_pmd(pmd_t pmd)
{
#ifdef CONFIG_MEM_SOFT_DIRTY
	if (unlikely(is_pmd_migration_entry(pmd)))
		pmd = pmd_swp_mksoft_dirty(pmd);
	else if (pmd_present(pmd))
		pmd = pmd_mksoft_dirty(pmd);
#endif
	return pmd;
}

bool move_huge_pmd(struct vm_area_struct *vma, unsigned long old_addr,
		  unsigned long new_addr, unsigned long old_end,
		  pmd_t *old_pmd, pmd_t *new_pmd)
{
	spinlock_t *old_ptl, *new_ptl;
	pmd_t pmd;
	struct mm_struct *mm = vma->vm_mm;
	bool force_flush = false;

	if ((old_addr & ~HPAGE_PMD_MASK) ||
	    (new_addr & ~HPAGE_PMD_MASK) ||
	    old_end - old_addr < HPAGE_PMD_SIZE)
		return false;

	/*
	 * The destination pmd shouldn't be established, free_pgtables()
	 * should have release it.
	 */
	if (WARN_ON(!pmd_none(*new_pmd))) {
		VM_BUG_ON(pmd_trans_huge(*new_pmd));
		return false;
	}

	/*
	 * We don't have to worry about the ordering of src and dst
	 * ptlocks because exclusive mmap_sem prevents deadlock.
	 */
	old_ptl = __pmd_trans_huge_lock(old_pmd, vma);
	if (old_ptl) {
		new_ptl = pmd_lockptr(mm, new_pmd);
		if (new_ptl != old_ptl)
			spin_lock_nested(new_ptl, SINGLE_DEPTH_NESTING);
		pmd = pmdp_huge_get_and_clear(mm, old_addr, old_pmd);
		if (pmd_present(pmd))
			force_flush = true;
		VM_BUG_ON(!pmd_none(*new_pmd));

		if (pmd_move_must_withdraw(new_ptl, old_ptl, vma)) {
			pgtable_t pgtable;
			pgtable = pgtable_trans_huge_withdraw(mm, old_pmd);
			pgtable_trans_huge_deposit(mm, new_pmd, pgtable);
		}
		pmd = move_soft_dirty_pmd(pmd);
		set_pmd_at(mm, new_addr, new_pmd, pmd);
		if (force_flush)
			flush_tlb_range(vma, old_addr, old_addr + PMD_SIZE);
		if (new_ptl != old_ptl)
			spin_unlock(new_ptl);
		spin_unlock(old_ptl);
		return true;
	}
	return false;
}

/*
 * Returns
 *  - 0 if PMD could not be locked
 *  - 1 if PMD was locked but protections unchange and TLB flush unnecessary
 *  - HPAGE_PMD_NR is protections changed and TLB flush necessary
 */
int change_huge_pmd(struct vm_area_struct *vma, pmd_t *pmd,
		unsigned long addr, pgprot_t newprot, int prot_numa)
{
	struct mm_struct *mm = vma->vm_mm;
	spinlock_t *ptl;
	pmd_t entry;
	bool preserve_write;
	int ret;

	ptl = __pmd_trans_huge_lock(pmd, vma);
	if (!ptl)
		return 0;

	preserve_write = prot_numa && pmd_write(*pmd);
	ret = 1;

#ifdef CONFIG_ARCH_ENABLE_THP_MIGRATION
	if (is_swap_pmd(*pmd)) {
		swp_entry_t entry = pmd_to_swp_entry(*pmd);

		VM_BUG_ON(!is_pmd_migration_entry(*pmd));
		if (is_write_migration_entry(entry)) {
			pmd_t newpmd;
			/*
			 * A protection check is difficult so
			 * just be safe and disable write
			 */
			make_migration_entry_read(&entry);
			newpmd = swp_entry_to_pmd(entry);
			if (pmd_swp_soft_dirty(*pmd))
				newpmd = pmd_swp_mksoft_dirty(newpmd);
			set_pmd_at(mm, addr, pmd, newpmd);
		}
		goto unlock;
	}
#endif

	/*
	 * Avoid trapping faults against the zero page. The read-only
	 * data is likely to be read-cached on the local CPU and
	 * local/remote hits to the zero page are not interesting.
	 */
	if (prot_numa && is_huge_zero_pmd(*pmd))
		goto unlock;

	if (prot_numa && pmd_protnone(*pmd))
		goto unlock;

	/*
	 * In case prot_numa, we are under down_read(mmap_sem). It's critical
	 * to not clear pmd intermittently to avoid race with MADV_DONTNEED
	 * which is also under down_read(mmap_sem):
	 *
	 *	CPU0:				CPU1:
	 *				change_huge_pmd(prot_numa=1)
	 *				 pmdp_huge_get_and_clear_notify()
	 * madvise_dontneed()
	 *  zap_pmd_range()
	 *   pmd_trans_huge(*pmd) == 0 (without ptl)
	 *   // skip the pmd
	 *				 set_pmd_at();
	 *				 // pmd is re-established
	 *
	 * The race makes MADV_DONTNEED miss the huge pmd and don't clear it
	 * which may break userspace.
	 *
	 * pmdp_invalidate() is required to make sure we don't miss
	 * dirty/young flags set by hardware.
	 */
	entry = pmdp_invalidate(vma, addr, pmd);

	entry = pmd_modify(entry, newprot);
	if (preserve_write)
		entry = pmd_mk_savedwrite(entry);
	ret = HPAGE_PMD_NR;
	set_pmd_at(mm, addr, pmd, entry);
	BUG_ON(vma_is_anonymous(vma) && !preserve_write && pmd_write(entry));
unlock:
	spin_unlock(ptl);
	return ret;
}

/*
 * Returns page table lock pointer if a given pmd maps a thp, NULL otherwise.
 *
 * Note that if it returns page table lock pointer, this routine returns without
 * unlocking page table lock. So callers must unlock it.
 */
spinlock_t *__pmd_trans_huge_lock(pmd_t *pmd, struct vm_area_struct *vma)
{
	spinlock_t *ptl;
	ptl = pmd_lock(vma->vm_mm, pmd);
	if (likely(is_swap_pmd(*pmd) || pmd_trans_huge(*pmd) ||
			pmd_devmap(*pmd)))
		return ptl;
	spin_unlock(ptl);
	return NULL;
}

/*
 * Returns true if a given pud maps a thp, false otherwise.
 *
 * Note that if it returns true, this routine returns without unlocking page
 * table lock. So callers must unlock it.
 */
spinlock_t *__pud_trans_huge_lock(pud_t *pud, struct vm_area_struct *vma)
{
	spinlock_t *ptl;

	ptl = pud_lock(vma->vm_mm, pud);
	if (likely(pud_trans_huge(*pud) || pud_devmap(*pud)))
		return ptl;
	spin_unlock(ptl);
	return NULL;
}

#ifdef CONFIG_HAVE_ARCH_TRANSPARENT_HUGEPAGE_PUD
int zap_huge_pud(struct mmu_gather *tlb, struct vm_area_struct *vma,
		 pud_t *pud, unsigned long addr)
{
	pud_t orig_pud;
	spinlock_t *ptl;

	ptl = __pud_trans_huge_lock(pud, vma);
	if (!ptl)
		return 0;
	/*
	 * For architectures like ppc64 we look at deposited pgtable
	 * when calling pudp_huge_get_and_clear. So do the
	 * pgtable_trans_huge_withdraw after finishing pudp related
	 * operations.
	 */
	orig_pud = pudp_huge_get_and_clear_full(tlb->mm, addr, pud,
			tlb->fullmm);
	tlb_remove_pud_tlb_entry(tlb, pud, addr);
	if (vma_is_dax(vma)) {
		spin_unlock(ptl);
		/* No zero page support yet */
	} else {
		/* No support for anonymous PUD pages yet */
		BUG();
	}
	return 1;
}

static void __split_huge_pud_locked(struct vm_area_struct *vma, pud_t *pud,
		unsigned long haddr)
{
	VM_BUG_ON(haddr & ~HPAGE_PUD_MASK);
	VM_BUG_ON_VMA(vma->vm_start > haddr, vma);
	VM_BUG_ON_VMA(vma->vm_end < haddr + HPAGE_PUD_SIZE, vma);
	VM_BUG_ON(!pud_trans_huge(*pud) && !pud_devmap(*pud));

	count_vm_event(THP_SPLIT_PUD);

	pudp_huge_clear_flush_notify(vma, haddr, pud);
}

void __split_huge_pud(struct vm_area_struct *vma, pud_t *pud,
		unsigned long address)
{
	spinlock_t *ptl;
	struct mm_struct *mm = vma->vm_mm;
	unsigned long haddr = address & HPAGE_PUD_MASK;

<<<<<<< HEAD
	mmu_notifier_invalidate_range_start(mm, haddr, haddr + HPAGE_PUD_SIZE);
	ptl = pud_lock(mm, pud);
=======
	mmu_notifier_range_init(&range, MMU_NOTIFY_CLEAR, 0, vma, vma->vm_mm,
				address & HPAGE_PUD_MASK,
				(address & HPAGE_PUD_MASK) + HPAGE_PUD_SIZE);
	mmu_notifier_invalidate_range_start(&range);
	ptl = pud_lock(vma->vm_mm, pud);
>>>>>>> 407d19ab
	if (unlikely(!pud_trans_huge(*pud) && !pud_devmap(*pud)))
		goto out;
	__split_huge_pud_locked(vma, pud, haddr);

out:
	spin_unlock(ptl);
	/*
	 * No need to double call mmu_notifier->invalidate_range() callback as
	 * the above pudp_huge_clear_flush_notify() did already call it.
	 */
	mmu_notifier_invalidate_range_only_end(mm, haddr, haddr +
					       HPAGE_PUD_SIZE);
}
#endif /* CONFIG_HAVE_ARCH_TRANSPARENT_HUGEPAGE_PUD */

static void __split_huge_zero_page_pmd(struct vm_area_struct *vma,
		unsigned long haddr, pmd_t *pmd)
{
	struct mm_struct *mm = vma->vm_mm;
	pgtable_t pgtable;
	pmd_t _pmd;
	int i;

	/*
	 * Leave pmd empty until pte is filled note that it is fine to delay
	 * notification until mmu_notifier_invalidate_range_end() as we are
	 * replacing a zero pmd write protected page with a zero pte write
	 * protected page.
	 *
	 * See Documentation/vm/mmu_notifier.rst
	 */
	pmdp_huge_clear_flush(vma, haddr, pmd);

	pgtable = pgtable_trans_huge_withdraw(mm, pmd);
	pmd_populate(mm, &_pmd, pgtable);

	for (i = 0; i < HPAGE_PMD_NR; i++, haddr += PAGE_SIZE) {
		pte_t *pte, entry;
		entry = pfn_pte(my_zero_pfn(haddr), vma->vm_page_prot);
		entry = pte_mkspecial(entry);
		pte = pte_offset_map(&_pmd, haddr);
		VM_BUG_ON(!pte_none(*pte));
		set_pte_at(mm, haddr, pte, entry);
		pte_unmap(pte);
	}
	smp_wmb(); /* make pte visible before pmd */
	pmd_populate(mm, pmd, pgtable);
}

static void __split_huge_pmd_locked(struct vm_area_struct *vma, pmd_t *pmd,
		unsigned long haddr, bool freeze)
{
	struct mm_struct *mm = vma->vm_mm;
	struct page *page;
	pgtable_t pgtable;
	pmd_t old_pmd, _pmd;
	bool young, write, soft_dirty, pmd_migration = false;
	unsigned long addr;
	int i;

	VM_BUG_ON(haddr & ~HPAGE_PMD_MASK);
	VM_BUG_ON_VMA(vma->vm_start > haddr, vma);
	VM_BUG_ON_VMA(vma->vm_end < haddr + HPAGE_PMD_SIZE, vma);
	VM_BUG_ON(!is_pmd_migration_entry(*pmd) && !pmd_trans_huge(*pmd)
				&& !pmd_devmap(*pmd));

	count_vm_event(THP_SPLIT_PMD);

	if (!vma_is_anonymous(vma)) {
		_pmd = pmdp_huge_clear_flush_notify(vma, haddr, pmd);
		/*
		 * We are going to unmap this huge page. So
		 * just go ahead and zap it
		 */
		if (arch_needs_pgtable_deposit())
			zap_deposited_table(mm, pmd);
		if (vma_is_dax(vma))
			return;
		page = pmd_page(_pmd);
		if (!PageDirty(page) && pmd_dirty(_pmd))
			set_page_dirty(page);
		if (!PageReferenced(page) && pmd_young(_pmd))
			SetPageReferenced(page);
		page_remove_rmap(page, true);
		put_page(page);
		add_mm_counter(mm, mm_counter_file(page), -HPAGE_PMD_NR);
		return;
	} else if (is_huge_zero_pmd(*pmd)) {
		/*
		 * FIXME: Do we want to invalidate secondary mmu by calling
		 * mmu_notifier_invalidate_range() see comments below inside
		 * __split_huge_pmd() ?
		 *
		 * We are going from a zero huge page write protected to zero
		 * small page also write protected so it does not seems useful
		 * to invalidate secondary mmu at this time.
		 */
		return __split_huge_zero_page_pmd(vma, haddr, pmd);
	}

	/*
	 * Up to this point the pmd is present and huge and userland has the
	 * whole access to the hugepage during the split (which happens in
	 * place). If we overwrite the pmd with the not-huge version pointing
	 * to the pte here (which of course we could if all CPUs were bug
	 * free), userland could trigger a small page size TLB miss on the
	 * small sized TLB while the hugepage TLB entry is still established in
	 * the huge TLB. Some CPU doesn't like that.
	 * See http://support.amd.com/us/Processor_TechDocs/41322.pdf, Erratum
	 * 383 on page 93. Intel should be safe but is also warns that it's
	 * only safe if the permission and cache attributes of the two entries
	 * loaded in the two TLB is identical (which should be the case here).
	 * But it is generally safer to never allow small and huge TLB entries
	 * for the same virtual address to be loaded simultaneously. So instead
	 * of doing "pmd_populate(); flush_pmd_tlb_range();" we first mark the
	 * current pmd notpresent (atomically because here the pmd_trans_huge
	 * must remain set at all times on the pmd until the split is complete
	 * for this pmd), then we flush the SMP TLB and finally we write the
	 * non-huge version of the pmd entry with pmd_populate.
	 */
	old_pmd = pmdp_invalidate(vma, haddr, pmd);

	pmd_migration = is_pmd_migration_entry(old_pmd);
	if (unlikely(pmd_migration)) {
		swp_entry_t entry;

		entry = pmd_to_swp_entry(old_pmd);
		page = pfn_to_page(swp_offset(entry));
		write = is_write_migration_entry(entry);
		young = false;
		soft_dirty = pmd_swp_soft_dirty(old_pmd);
	} else {
		page = pmd_page(old_pmd);
		if (pmd_dirty(old_pmd))
			SetPageDirty(page);
		write = pmd_write(old_pmd);
		young = pmd_young(old_pmd);
		soft_dirty = pmd_soft_dirty(old_pmd);
	}
	VM_BUG_ON_PAGE(!page_count(page), page);
	page_ref_add(page, HPAGE_PMD_NR - 1);

	/*
	 * Withdraw the table only after we mark the pmd entry invalid.
	 * This's critical for some architectures (Power).
	 */
	pgtable = pgtable_trans_huge_withdraw(mm, pmd);
	pmd_populate(mm, &_pmd, pgtable);

	for (i = 0, addr = haddr; i < HPAGE_PMD_NR; i++, addr += PAGE_SIZE) {
		pte_t entry, *pte;
		/*
		 * Note that NUMA hinting access restrictions are not
		 * transferred to avoid any possibility of altering
		 * permissions across VMAs.
		 */
		if (freeze || pmd_migration) {
			swp_entry_t swp_entry;
			swp_entry = make_migration_entry(page + i, write);
			entry = swp_entry_to_pte(swp_entry);
			if (soft_dirty)
				entry = pte_swp_mksoft_dirty(entry);
		} else {
			entry = mk_pte(page + i, READ_ONCE(vma->vm_page_prot));
			entry = maybe_mkwrite(entry, vma);
			if (!write)
				entry = pte_wrprotect(entry);
			if (!young)
				entry = pte_mkold(entry);
			if (soft_dirty)
				entry = pte_mksoft_dirty(entry);
		}
		pte = pte_offset_map(&_pmd, addr);
		BUG_ON(!pte_none(*pte));
		set_pte_at(mm, addr, pte, entry);
		atomic_inc(&page[i]._mapcount);
		pte_unmap(pte);
	}

	/*
	 * Set PG_double_map before dropping compound_mapcount to avoid
	 * false-negative page_mapped().
	 */
	if (compound_mapcount(page) > 1 && !TestSetPageDoubleMap(page)) {
		for (i = 0; i < HPAGE_PMD_NR; i++)
			atomic_inc(&page[i]._mapcount);
	}

	if (atomic_add_negative(-1, compound_mapcount_ptr(page))) {
		/* Last compound_mapcount is gone. */
		__dec_node_page_state(page, NR_ANON_THPS);
		if (TestClearPageDoubleMap(page)) {
			/* No need in mapcount reference anymore */
			for (i = 0; i < HPAGE_PMD_NR; i++)
				atomic_dec(&page[i]._mapcount);
		}
	}

	smp_wmb(); /* make pte visible before pmd */
	pmd_populate(mm, pmd, pgtable);

	if (freeze) {
		for (i = 0; i < HPAGE_PMD_NR; i++) {
			page_remove_rmap(page + i, false);
			put_page(page + i);
		}
	}
}

void __split_huge_pmd(struct vm_area_struct *vma, pmd_t *pmd,
		unsigned long address, bool freeze, struct page *page)
{
	spinlock_t *ptl;
	struct mm_struct *mm = vma->vm_mm;
	unsigned long haddr = address & HPAGE_PMD_MASK;

<<<<<<< HEAD
	mmu_notifier_invalidate_range_start(mm, haddr, haddr + HPAGE_PMD_SIZE);
	ptl = pmd_lock(mm, pmd);
=======
	mmu_notifier_range_init(&range, MMU_NOTIFY_CLEAR, 0, vma, vma->vm_mm,
				address & HPAGE_PMD_MASK,
				(address & HPAGE_PMD_MASK) + HPAGE_PMD_SIZE);
	mmu_notifier_invalidate_range_start(&range);
	ptl = pmd_lock(vma->vm_mm, pmd);
>>>>>>> 407d19ab

	/*
	 * If caller asks to setup a migration entries, we need a page to check
	 * pmd against. Otherwise we can end up replacing wrong page.
	 */
	VM_BUG_ON(freeze && !page);
	if (page && page != pmd_page(*pmd))
	        goto out;

	if (pmd_trans_huge(*pmd)) {
		page = pmd_page(*pmd);
		if (PageMlocked(page))
			clear_page_mlock(page);
	} else if (!(pmd_devmap(*pmd) || is_pmd_migration_entry(*pmd)))
		goto out;
	__split_huge_pmd_locked(vma, pmd, haddr, freeze);
out:
	spin_unlock(ptl);
	/*
	 * No need to double call mmu_notifier->invalidate_range() callback.
	 * They are 3 cases to consider inside __split_huge_pmd_locked():
	 *  1) pmdp_huge_clear_flush_notify() call invalidate_range() obvious
	 *  2) __split_huge_zero_page_pmd() read only zero page and any write
	 *    fault will trigger a flush_notify before pointing to a new page
	 *    (it is fine if the secondary mmu keeps pointing to the old zero
	 *    page in the meantime)
	 *  3) Split a huge pmd into pte pointing to the same page. No need
	 *     to invalidate secondary tlb entry they are all still valid.
	 *     any further changes to individual pte will notify. So no need
	 *     to call mmu_notifier->invalidate_range()
	 */
	mmu_notifier_invalidate_range_only_end(mm, haddr, haddr +
					       HPAGE_PMD_SIZE);
}

void split_huge_pmd_address(struct vm_area_struct *vma, unsigned long address,
		bool freeze, struct page *page)
{
	pgd_t *pgd;
	p4d_t *p4d;
	pud_t *pud;
	pmd_t *pmd;

	pgd = pgd_offset(vma->vm_mm, address);
	if (!pgd_present(*pgd))
		return;

	p4d = p4d_offset(pgd, address);
	if (!p4d_present(*p4d))
		return;

	pud = pud_offset(p4d, address);
	if (!pud_present(*pud))
		return;

	pmd = pmd_offset(pud, address);

	__split_huge_pmd(vma, pmd, address, freeze, page);
}

void vma_adjust_trans_huge(struct vm_area_struct *vma,
			     unsigned long start,
			     unsigned long end,
			     long adjust_next)
{
	/*
	 * If the new start address isn't hpage aligned and it could
	 * previously contain an hugepage: check if we need to split
	 * an huge pmd.
	 */
	if (start & ~HPAGE_PMD_MASK &&
	    (start & HPAGE_PMD_MASK) >= vma->vm_start &&
	    (start & HPAGE_PMD_MASK) + HPAGE_PMD_SIZE <= vma->vm_end)
		split_huge_pmd_address(vma, start, false, NULL);

	/*
	 * If the new end address isn't hpage aligned and it could
	 * previously contain an hugepage: check if we need to split
	 * an huge pmd.
	 */
	if (end & ~HPAGE_PMD_MASK &&
	    (end & HPAGE_PMD_MASK) >= vma->vm_start &&
	    (end & HPAGE_PMD_MASK) + HPAGE_PMD_SIZE <= vma->vm_end)
		split_huge_pmd_address(vma, end, false, NULL);

	/*
	 * If we're also updating the vma->vm_next->vm_start, if the new
	 * vm_next->vm_start isn't page aligned and it could previously
	 * contain an hugepage: check if we need to split an huge pmd.
	 */
	if (adjust_next > 0) {
		struct vm_area_struct *next = vma->vm_next;
		unsigned long nstart = next->vm_start;
		nstart += adjust_next << PAGE_SHIFT;
		if (nstart & ~HPAGE_PMD_MASK &&
		    (nstart & HPAGE_PMD_MASK) >= next->vm_start &&
		    (nstart & HPAGE_PMD_MASK) + HPAGE_PMD_SIZE <= next->vm_end)
			split_huge_pmd_address(next, nstart, false, NULL);
	}
}

static void unmap_page(struct page *page)
{
	enum ttu_flags ttu_flags = TTU_IGNORE_MLOCK | TTU_IGNORE_ACCESS |
		TTU_RMAP_LOCKED | TTU_SPLIT_HUGE_PMD;
	bool unmap_success;

	VM_BUG_ON_PAGE(!PageHead(page), page);

	if (PageAnon(page))
		ttu_flags |= TTU_SPLIT_FREEZE;

	unmap_success = try_to_unmap(page, ttu_flags);
	VM_BUG_ON_PAGE(!unmap_success, page);
}

static void remap_page(struct page *page)
{
	int i;
	if (PageTransHuge(page)) {
		remove_migration_ptes(page, page, true);
	} else {
		for (i = 0; i < HPAGE_PMD_NR; i++)
			remove_migration_ptes(page + i, page + i, true);
	}
}

static void __split_huge_page_tail(struct page *head, int tail,
		struct lruvec *lruvec, struct list_head *list)
{
	struct page *page_tail = head + tail;

	VM_BUG_ON_PAGE(atomic_read(&page_tail->_mapcount) != -1, page_tail);

	/*
	 * Clone page flags before unfreezing refcount.
	 *
	 * After successful get_page_unless_zero() might follow flags change,
	 * for exmaple lock_page() which set PG_waiters.
	 */
	page_tail->flags &= ~PAGE_FLAGS_CHECK_AT_PREP;
	page_tail->flags |= (head->flags &
			((1L << PG_referenced) |
			 (1L << PG_swapbacked) |
			 (1L << PG_swapcache) |
			 (1L << PG_mlocked) |
			 (1L << PG_uptodate) |
			 (1L << PG_active) |
			 (1L << PG_locked) |
			 (1L << PG_unevictable) |
			 (1L << PG_dirty)));

	/* ->mapping in first tail page is compound_mapcount */
	VM_BUG_ON_PAGE(tail > 2 && page_tail->mapping != TAIL_MAPPING,
			page_tail);
	page_tail->mapping = head->mapping;
	page_tail->index = head->index + tail;

	/* Page flags must be visible before we make the page non-compound. */
	smp_wmb();

	/*
	 * Clear PageTail before unfreezing page refcount.
	 *
	 * After successful get_page_unless_zero() might follow put_page()
	 * which needs correct compound_head().
	 */
	clear_compound_head(page_tail);

	/* Finally unfreeze refcount. Additional reference from page cache. */
	page_ref_unfreeze(page_tail, 1 + (!PageAnon(head) ||
					  PageSwapCache(head)));

	if (page_is_young(head))
		set_page_young(page_tail);
	if (page_is_idle(head))
		set_page_idle(page_tail);

	page_cpupid_xchg_last(page_tail, page_cpupid_last(head));

	/*
	 * always add to the tail because some iterators expect new
	 * pages to show after the currently processed elements - e.g.
	 * migrate_pages
	 */
	lru_add_page_tail(head, page_tail, lruvec, list);
}

static void __split_huge_page(struct page *page, struct list_head *list,
		pgoff_t end, unsigned long flags)
{
	struct page *head = compound_head(page);
	struct zone *zone = page_zone(head);
	struct lruvec *lruvec;
	int i;

	lruvec = mem_cgroup_page_lruvec(head, zone->zone_pgdat);

	/* complete memcg works before add pages to LRU */
	mem_cgroup_split_huge_fixup(head);

	for (i = HPAGE_PMD_NR - 1; i >= 1; i--) {
		__split_huge_page_tail(head, i, lruvec, list);
		/* Some pages can be beyond i_size: drop them from page cache */
		if (head[i].index >= end) {
			ClearPageDirty(head + i);
			__delete_from_page_cache(head + i, NULL);
			if (IS_ENABLED(CONFIG_SHMEM) && PageSwapBacked(head))
				shmem_uncharge(head->mapping->host, 1);
			put_page(head + i);
		}
	}

	ClearPageCompound(head);
	/* See comment in __split_huge_page_tail() */
	if (PageAnon(head)) {
		/* Additional pin to radix tree of swap cache */
		if (PageSwapCache(head))
			page_ref_add(head, 2);
		else
			page_ref_inc(head);
	} else {
		/* Additional pin to radix tree */
		page_ref_add(head, 2);
		xa_unlock(&head->mapping->i_pages);
	}

	spin_unlock_irqrestore(zone_lru_lock(page_zone(head)), flags);

	remap_page(head);

	for (i = 0; i < HPAGE_PMD_NR; i++) {
		struct page *subpage = head + i;
		if (subpage == page)
			continue;
		unlock_page(subpage);

		/*
		 * Subpages may be freed if there wasn't any mapping
		 * like if add_to_swap() is running on a lru page that
		 * had its mapping zapped. And freeing these pages
		 * requires taking the lru_lock so we do the put_page
		 * of the tail pages after the split is complete.
		 */
		put_page(subpage);
	}
}

int total_mapcount(struct page *page)
{
	int i, compound, ret;

	VM_BUG_ON_PAGE(PageTail(page), page);

	if (likely(!PageCompound(page)))
		return atomic_read(&page->_mapcount) + 1;

	compound = compound_mapcount(page);
	if (PageHuge(page))
		return compound;
	ret = compound;
	for (i = 0; i < HPAGE_PMD_NR; i++)
		ret += atomic_read(&page[i]._mapcount) + 1;
	/* File pages has compound_mapcount included in _mapcount */
	if (!PageAnon(page))
		return ret - compound * HPAGE_PMD_NR;
	if (PageDoubleMap(page))
		ret -= HPAGE_PMD_NR;
	return ret;
}

/*
 * This calculates accurately how many mappings a transparent hugepage
 * has (unlike page_mapcount() which isn't fully accurate). This full
 * accuracy is primarily needed to know if copy-on-write faults can
 * reuse the page and change the mapping to read-write instead of
 * copying them. At the same time this returns the total_mapcount too.
 *
 * The function returns the highest mapcount any one of the subpages
 * has. If the return value is one, even if different processes are
 * mapping different subpages of the transparent hugepage, they can
 * all reuse it, because each process is reusing a different subpage.
 *
 * The total_mapcount is instead counting all virtual mappings of the
 * subpages. If the total_mapcount is equal to "one", it tells the
 * caller all mappings belong to the same "mm" and in turn the
 * anon_vma of the transparent hugepage can become the vma->anon_vma
 * local one as no other process may be mapping any of the subpages.
 *
 * It would be more accurate to replace page_mapcount() with
 * page_trans_huge_mapcount(), however we only use
 * page_trans_huge_mapcount() in the copy-on-write faults where we
 * need full accuracy to avoid breaking page pinning, because
 * page_trans_huge_mapcount() is slower than page_mapcount().
 */
int page_trans_huge_mapcount(struct page *page, int *total_mapcount)
{
	int i, ret, _total_mapcount, mapcount;

	/* hugetlbfs shouldn't call it */
	VM_BUG_ON_PAGE(PageHuge(page), page);

	if (likely(!PageTransCompound(page))) {
		mapcount = atomic_read(&page->_mapcount) + 1;
		if (total_mapcount)
			*total_mapcount = mapcount;
		return mapcount;
	}

	page = compound_head(page);

	_total_mapcount = ret = 0;
	for (i = 0; i < HPAGE_PMD_NR; i++) {
		mapcount = atomic_read(&page[i]._mapcount) + 1;
		ret = max(ret, mapcount);
		_total_mapcount += mapcount;
	}
	if (PageDoubleMap(page)) {
		ret -= 1;
		_total_mapcount -= HPAGE_PMD_NR;
	}
	mapcount = compound_mapcount(page);
	ret += mapcount;
	_total_mapcount += mapcount;
	if (total_mapcount)
		*total_mapcount = _total_mapcount;
	return ret;
}

/* Racy check whether the huge page can be split */
bool can_split_huge_page(struct page *page, int *pextra_pins)
{
	int extra_pins;

	/* Additional pins from radix tree */
	if (PageAnon(page))
		extra_pins = PageSwapCache(page) ? HPAGE_PMD_NR : 0;
	else
		extra_pins = HPAGE_PMD_NR;
	if (pextra_pins)
		*pextra_pins = extra_pins;
	return total_mapcount(page) == page_count(page) - extra_pins - 1;
}

/*
 * This function splits huge page into normal pages. @page can point to any
 * subpage of huge page to split. Split doesn't change the position of @page.
 *
 * Only caller must hold pin on the @page, otherwise split fails with -EBUSY.
 * The huge page must be locked.
 *
 * If @list is null, tail pages will be added to LRU list, otherwise, to @list.
 *
 * Both head page and tail pages will inherit mapping, flags, and so on from
 * the hugepage.
 *
 * GUP pin and PG_locked transferred to @page. Rest subpages can be freed if
 * they are not mapped.
 *
 * Returns 0 if the hugepage is split successfully.
 * Returns -EBUSY if the page is pinned or if anon_vma disappeared from under
 * us.
 */
int split_huge_page_to_list(struct page *page, struct list_head *list)
{
	struct page *head = compound_head(page);
	struct pglist_data *pgdata = NODE_DATA(page_to_nid(head));
	struct anon_vma *anon_vma = NULL;
	struct address_space *mapping = NULL;
	int count, mapcount, extra_pins, ret;
	bool mlocked;
	unsigned long flags;
	pgoff_t end;

	VM_BUG_ON_PAGE(is_huge_zero_page(page), page);
	VM_BUG_ON_PAGE(!PageLocked(page), page);
	VM_BUG_ON_PAGE(!PageCompound(page), page);

	if (PageWriteback(page))
		return -EBUSY;

	if (PageAnon(head)) {
		/*
		 * The caller does not necessarily hold an mmap_sem that would
		 * prevent the anon_vma disappearing so we first we take a
		 * reference to it and then lock the anon_vma for write. This
		 * is similar to page_lock_anon_vma_read except the write lock
		 * is taken to serialise against parallel split or collapse
		 * operations.
		 */
		anon_vma = page_get_anon_vma(head);
		if (!anon_vma) {
			ret = -EBUSY;
			goto out;
		}
		end = -1;
		mapping = NULL;
		anon_vma_lock_write(anon_vma);
	} else {
		mapping = head->mapping;

		/* Truncated ? */
		if (!mapping) {
			ret = -EBUSY;
			goto out;
		}

		anon_vma = NULL;
		i_mmap_lock_read(mapping);

		/*
		 *__split_huge_page() may need to trim off pages beyond EOF:
		 * but on 32-bit, i_size_read() takes an irq-unsafe seqlock,
		 * which cannot be nested inside the page tree lock. So note
		 * end now: i_size itself may be changed at any moment, but
		 * head page lock is good enough to serialize the trimming.
		 */
		end = DIV_ROUND_UP(i_size_read(mapping->host), PAGE_SIZE);
	}

	/*
	 * Racy check if we can split the page, before unmap_page() will
	 * split PMDs
	 */
	if (!can_split_huge_page(head, &extra_pins)) {
		ret = -EBUSY;
		goto out_unlock;
	}

	mlocked = PageMlocked(page);
	unmap_page(head);
	VM_BUG_ON_PAGE(compound_mapcount(head), head);

	/* Make sure the page is not on per-CPU pagevec as it takes pin */
	if (mlocked)
		lru_add_drain();

	/* prevent PageLRU to go away from under us, and freeze lru stats */
	spin_lock_irqsave(zone_lru_lock(page_zone(head)), flags);

	if (mapping) {
		void **pslot;

		xa_lock(&mapping->i_pages);
		pslot = radix_tree_lookup_slot(&mapping->i_pages,
				page_index(head));
		/*
		 * Check if the head page is present in radix tree.
		 * We assume all tail are present too, if head is there.
		 */
		if (radix_tree_deref_slot_protected(pslot,
					&mapping->i_pages.xa_lock) != head)
			goto fail;
	}

	/* Prevent deferred_split_scan() touching ->_refcount */
	spin_lock(&pgdata->split_queue_lock);
	count = page_count(head);
	mapcount = total_mapcount(head);
	if (!mapcount && page_ref_freeze(head, 1 + extra_pins)) {
		if (!list_empty(page_deferred_list(head))) {
			pgdata->split_queue_len--;
			list_del(page_deferred_list(head));
		}
		if (mapping)
			__dec_node_page_state(page, NR_SHMEM_THPS);
		spin_unlock(&pgdata->split_queue_lock);
		__split_huge_page(page, list, end, flags);
		if (PageSwapCache(head)) {
			swp_entry_t entry = { .val = page_private(head) };

			ret = split_swap_cluster(entry);
		} else
			ret = 0;
	} else {
		if (IS_ENABLED(CONFIG_DEBUG_VM) && mapcount) {
			pr_alert("total_mapcount: %u, page_count(): %u\n",
					mapcount, count);
			if (PageTail(page))
				dump_page(head, NULL);
			dump_page(page, "total_mapcount(head) > 0");
			BUG();
		}
		spin_unlock(&pgdata->split_queue_lock);
fail:		if (mapping)
			xa_unlock(&mapping->i_pages);
		spin_unlock_irqrestore(zone_lru_lock(page_zone(head)), flags);
		remap_page(head);
		ret = -EBUSY;
	}

out_unlock:
	if (anon_vma) {
		anon_vma_unlock_write(anon_vma);
		put_anon_vma(anon_vma);
	}
	if (mapping)
		i_mmap_unlock_read(mapping);
out:
	count_vm_event(!ret ? THP_SPLIT_PAGE : THP_SPLIT_PAGE_FAILED);
	return ret;
}

void free_transhuge_page(struct page *page)
{
	struct pglist_data *pgdata = NODE_DATA(page_to_nid(page));
	unsigned long flags;

	spin_lock_irqsave(&pgdata->split_queue_lock, flags);
	if (!list_empty(page_deferred_list(page))) {
		pgdata->split_queue_len--;
		list_del(page_deferred_list(page));
	}
	spin_unlock_irqrestore(&pgdata->split_queue_lock, flags);
	free_compound_page(page);
}

void deferred_split_huge_page(struct page *page)
{
	struct pglist_data *pgdata = NODE_DATA(page_to_nid(page));
	unsigned long flags;

	VM_BUG_ON_PAGE(!PageTransHuge(page), page);

	spin_lock_irqsave(&pgdata->split_queue_lock, flags);
	if (list_empty(page_deferred_list(page))) {
		count_vm_event(THP_DEFERRED_SPLIT_PAGE);
		list_add_tail(page_deferred_list(page), &pgdata->split_queue);
		pgdata->split_queue_len++;
	}
	spin_unlock_irqrestore(&pgdata->split_queue_lock, flags);
}

static unsigned long deferred_split_count(struct shrinker *shrink,
		struct shrink_control *sc)
{
	struct pglist_data *pgdata = NODE_DATA(sc->nid);
	return READ_ONCE(pgdata->split_queue_len);
}

static unsigned long deferred_split_scan(struct shrinker *shrink,
		struct shrink_control *sc)
{
	struct pglist_data *pgdata = NODE_DATA(sc->nid);
	unsigned long flags;
	LIST_HEAD(list), *pos, *next;
	struct page *page;
	int split = 0;

	spin_lock_irqsave(&pgdata->split_queue_lock, flags);
	/* Take pin on all head pages to avoid freeing them under us */
	list_for_each_safe(pos, next, &pgdata->split_queue) {
		page = list_entry((void *)pos, struct page, mapping);
		page = compound_head(page);
		if (get_page_unless_zero(page)) {
			list_move(page_deferred_list(page), &list);
		} else {
			/* We lost race with put_compound_page() */
			list_del_init(page_deferred_list(page));
			pgdata->split_queue_len--;
		}
		if (!--sc->nr_to_scan)
			break;
	}
	spin_unlock_irqrestore(&pgdata->split_queue_lock, flags);

	list_for_each_safe(pos, next, &list) {
		page = list_entry((void *)pos, struct page, mapping);
		if (!trylock_page(page))
			goto next;
		/* split_huge_page() removes page from list on success */
		if (!split_huge_page(page))
			split++;
		unlock_page(page);
next:
		put_page(page);
	}

	spin_lock_irqsave(&pgdata->split_queue_lock, flags);
	list_splice_tail(&list, &pgdata->split_queue);
	spin_unlock_irqrestore(&pgdata->split_queue_lock, flags);

	/*
	 * Stop shrinker if we didn't split any page, but the queue is empty.
	 * This can happen if pages were freed under us.
	 */
	if (!split && list_empty(&pgdata->split_queue))
		return SHRINK_STOP;
	return split;
}

static struct shrinker deferred_split_shrinker = {
	.count_objects = deferred_split_count,
	.scan_objects = deferred_split_scan,
	.seeks = DEFAULT_SEEKS,
	.flags = SHRINKER_NUMA_AWARE,
};

#ifdef CONFIG_DEBUG_FS
static int split_huge_pages_set(void *data, u64 val)
{
	struct zone *zone;
	struct page *page;
	unsigned long pfn, max_zone_pfn;
	unsigned long total = 0, split = 0;

	if (val != 1)
		return -EINVAL;

	for_each_populated_zone(zone) {
		max_zone_pfn = zone_end_pfn(zone);
		for (pfn = zone->zone_start_pfn; pfn < max_zone_pfn; pfn++) {
			if (!pfn_valid(pfn))
				continue;

			page = pfn_to_page(pfn);
			if (!get_page_unless_zero(page))
				continue;

			if (zone != page_zone(page))
				goto next;

			if (!PageHead(page) || PageHuge(page) || !PageLRU(page))
				goto next;

			total++;
			lock_page(page);
			if (!split_huge_page(page))
				split++;
			unlock_page(page);
next:
			put_page(page);
		}
	}

	pr_info("%lu of %lu THP split\n", split, total);

	return 0;
}
DEFINE_SIMPLE_ATTRIBUTE(split_huge_pages_fops, NULL, split_huge_pages_set,
		"%llu\n");

static int __init split_huge_pages_debugfs(void)
{
	void *ret;

	ret = debugfs_create_file("split_huge_pages", 0200, NULL, NULL,
			&split_huge_pages_fops);
	if (!ret)
		pr_warn("Failed to create split_huge_pages in debugfs");
	return 0;
}
late_initcall(split_huge_pages_debugfs);
#endif

#ifdef CONFIG_ARCH_ENABLE_THP_MIGRATION
void set_pmd_migration_entry(struct page_vma_mapped_walk *pvmw,
		struct page *page)
{
	struct vm_area_struct *vma = pvmw->vma;
	struct mm_struct *mm = vma->vm_mm;
	unsigned long address = pvmw->address;
	pmd_t pmdval;
	swp_entry_t entry;
	pmd_t pmdswp;

	if (!(pvmw->pmd && !pvmw->pte))
		return;

	flush_cache_range(vma, address, address + HPAGE_PMD_SIZE);
	pmdval = *pvmw->pmd;
	pmdp_invalidate(vma, address, pvmw->pmd);
	if (pmd_dirty(pmdval))
		set_page_dirty(page);
	entry = make_migration_entry(page, pmd_write(pmdval));
	pmdswp = swp_entry_to_pmd(entry);
	if (pmd_soft_dirty(pmdval))
		pmdswp = pmd_swp_mksoft_dirty(pmdswp);
	set_pmd_at(mm, address, pvmw->pmd, pmdswp);
	page_remove_rmap(page, true);
	put_page(page);
}

void remove_migration_pmd(struct page_vma_mapped_walk *pvmw, struct page *new)
{
	struct vm_area_struct *vma = pvmw->vma;
	struct mm_struct *mm = vma->vm_mm;
	unsigned long address = pvmw->address;
	unsigned long mmun_start = address & HPAGE_PMD_MASK;
	pmd_t pmde;
	swp_entry_t entry;

	if (!(pvmw->pmd && !pvmw->pte))
		return;

	entry = pmd_to_swp_entry(*pvmw->pmd);
	get_page(new);
	pmde = pmd_mkold(mk_huge_pmd(new, vma->vm_page_prot));
	if (pmd_swp_soft_dirty(*pvmw->pmd))
		pmde = pmd_mksoft_dirty(pmde);
	if (is_write_migration_entry(entry))
		pmde = maybe_pmd_mkwrite(pmde, vma);

	flush_cache_range(vma, mmun_start, mmun_start + HPAGE_PMD_SIZE);
	if (PageAnon(new))
		page_add_anon_rmap(new, vma, mmun_start, true);
	else
		page_add_file_rmap(new, true);
	set_pmd_at(mm, mmun_start, pvmw->pmd, pmde);
	if ((vma->vm_flags & VM_LOCKED) && !PageDoubleMap(new))
		mlock_vma_page(new);
	update_mmu_cache_pmd(vma, address, pvmw->pmd);
}
#endif<|MERGE_RESOLUTION|>--- conflicted
+++ resolved
@@ -31,6 +31,7 @@
 #include <linux/page_idle.h>
 #include <linux/shmem_fs.h>
 #include <linux/oom.h>
+#include <linux/numa.h>
 
 #include <asm/tlb.h>
 #include <asm/pgalloc.h>
@@ -59,6 +60,16 @@
 
 static atomic_t huge_zero_refcount;
 struct page *huge_zero_page __read_mostly;
+
+bool transparent_hugepage_enabled(struct vm_area_struct *vma)
+{
+	if (vma_is_anonymous(vma))
+		return __transparent_hugepage_enabled(vma);
+	if (vma_is_shmem(vma) && shmem_huge_enabled(vma))
+		return __transparent_hugepage_enabled(vma);
+
+	return false;
+}
 
 static struct page *get_huge_zero_page(void)
 {
@@ -418,7 +429,7 @@
 	 * where the extra memory used could hurt more than TLB overhead
 	 * is likely to save.  The admin can still enable it through /sys.
 	 */
-	if (totalram_pages < (512 << (20 - PAGE_SHIFT))) {
+	if (totalram_pages() < (512 << (20 - PAGE_SHIFT))) {
 		transparent_hugepage_flags = 0;
 		return 0;
 	}
@@ -556,7 +567,7 @@
 		return VM_FAULT_FALLBACK;
 	}
 
-	pgtable = pte_alloc_one(vma->vm_mm, haddr);
+	pgtable = pte_alloc_one(vma->vm_mm);
 	if (unlikely(!pgtable)) {
 		ret = VM_FAULT_OOM;
 		goto release;
@@ -604,6 +615,7 @@
 		mm_inc_nr_ptes(vma->vm_mm);
 		spin_unlock(vmf->ptl);
 		count_vm_event(THP_FAULT_ALLOC);
+		count_memcg_events(memcg, THP_FAULT_ALLOC, 1);
 	}
 
 	return 0;
@@ -631,16 +643,25 @@
 {
 	const bool vma_madvised = !!(vma->vm_flags & VM_HUGEPAGE);
 
+	/* Always do synchronous compaction */
 	if (test_bit(TRANSPARENT_HUGEPAGE_DEFRAG_DIRECT_FLAG, &transparent_hugepage_flags))
 		return GFP_TRANSHUGE | (vma_madvised ? 0 : __GFP_NORETRY);
+
+	/* Kick kcompactd and fail quickly */
 	if (test_bit(TRANSPARENT_HUGEPAGE_DEFRAG_KSWAPD_FLAG, &transparent_hugepage_flags))
 		return GFP_TRANSHUGE_LIGHT | __GFP_KSWAPD_RECLAIM;
+
+	/* Synchronous compaction if madvised, otherwise kick kcompactd */
 	if (test_bit(TRANSPARENT_HUGEPAGE_DEFRAG_KSWAPD_OR_MADV_FLAG, &transparent_hugepage_flags))
-		return GFP_TRANSHUGE_LIGHT | (vma_madvised ? __GFP_DIRECT_RECLAIM :
-							     __GFP_KSWAPD_RECLAIM);
+		return GFP_TRANSHUGE_LIGHT |
+			(vma_madvised ? __GFP_DIRECT_RECLAIM :
+					__GFP_KSWAPD_RECLAIM);
+
+	/* Only do synchronous compaction if madvised */
 	if (test_bit(TRANSPARENT_HUGEPAGE_DEFRAG_REQ_MADV_FLAG, &transparent_hugepage_flags))
-		return GFP_TRANSHUGE_LIGHT | (vma_madvised ? __GFP_DIRECT_RECLAIM :
-							     0);
+		return GFP_TRANSHUGE_LIGHT |
+		       (vma_madvised ? __GFP_DIRECT_RECLAIM : 0);
+
 	return GFP_TRANSHUGE_LIGHT;
 }
 
@@ -681,7 +702,7 @@
 		struct page *zero_page;
 		bool set;
 		vm_fault_t ret;
-		pgtable = pte_alloc_one(vma->vm_mm, haddr);
+		pgtable = pte_alloc_one(vma->vm_mm);
 		if (unlikely(!pgtable))
 			return VM_FAULT_OOM;
 		zero_page = mm_get_huge_zero_page(vma->vm_mm);
@@ -792,7 +813,7 @@
 		return VM_FAULT_SIGBUS;
 
 	if (arch_needs_pgtable_deposit()) {
-		pgtable = pte_alloc_one(vma->vm_mm, addr);
+		pgtable = pte_alloc_one(vma->vm_mm);
 		if (!pgtable)
 			return VM_FAULT_OOM;
 	}
@@ -890,11 +911,10 @@
 }
 
 struct page *follow_devmap_pmd(struct vm_area_struct *vma, unsigned long addr,
-		pmd_t *pmd, int flags)
+		pmd_t *pmd, int flags, struct dev_pagemap **pgmap)
 {
 	unsigned long pfn = pmd_pfn(*pmd);
 	struct mm_struct *mm = vma->vm_mm;
-	struct dev_pagemap *pgmap;
 	struct page *page;
 
 	assert_spin_locked(pmd_lockptr(mm, pmd));
@@ -924,12 +944,11 @@
 		return ERR_PTR(-EEXIST);
 
 	pfn += (addr & ~PMD_MASK) >> PAGE_SHIFT;
-	pgmap = get_dev_pagemap(pfn, NULL);
-	if (!pgmap)
+	*pgmap = get_dev_pagemap(pfn, *pgmap);
+	if (!*pgmap)
 		return ERR_PTR(-EFAULT);
 	page = pfn_to_page(pfn);
 	get_page(page);
-	put_dev_pagemap(pgmap);
 
 	return page;
 }
@@ -948,7 +967,7 @@
 	if (!vma_is_anonymous(vma))
 		return 0;
 
-	pgtable = pte_alloc_one(dst_mm, addr);
+	pgtable = pte_alloc_one(dst_mm);
 	if (unlikely(!pgtable))
 		goto out;
 
@@ -1038,11 +1057,10 @@
 }
 
 struct page *follow_devmap_pud(struct vm_area_struct *vma, unsigned long addr,
-		pud_t *pud, int flags)
+		pud_t *pud, int flags, struct dev_pagemap **pgmap)
 {
 	unsigned long pfn = pud_pfn(*pud);
 	struct mm_struct *mm = vma->vm_mm;
-	struct dev_pagemap *pgmap;
 	struct page *page;
 
 	assert_spin_locked(pud_lockptr(mm, pud));
@@ -1066,12 +1084,11 @@
 		return ERR_PTR(-EEXIST);
 
 	pfn += (addr & ~PUD_MASK) >> PAGE_SHIFT;
-	pgmap = get_dev_pagemap(pfn, NULL);
-	if (!pgmap)
+	*pgmap = get_dev_pagemap(pfn, *pgmap);
+	if (!*pgmap)
 		return ERR_PTR(-EFAULT);
 	page = pfn_to_page(pfn);
 	get_page(page);
-	put_dev_pagemap(pgmap);
 
 	return page;
 }
@@ -1167,8 +1184,7 @@
 	int i;
 	vm_fault_t ret = 0;
 	struct page **pages;
-	unsigned long mmun_start;	/* For mmu_notifiers */
-	unsigned long mmun_end;		/* For mmu_notifiers */
+	struct mmu_notifier_range range;
 
 	pages = kmalloc_array(HPAGE_PMD_NR, sizeof(struct page *),
 			      GFP_KERNEL);
@@ -1206,15 +1222,9 @@
 		cond_resched();
 	}
 
-<<<<<<< HEAD
-	mmun_start = haddr;
-	mmun_end   = haddr + HPAGE_PMD_SIZE;
-	mmu_notifier_invalidate_range_start(vma->vm_mm, mmun_start, mmun_end);
-=======
 	mmu_notifier_range_init(&range, MMU_NOTIFY_CLEAR, 0, vma, vma->vm_mm,
 				haddr, haddr + HPAGE_PMD_SIZE);
 	mmu_notifier_invalidate_range_start(&range);
->>>>>>> 407d19ab
 
 	vmf->ptl = pmd_lock(vma->vm_mm, vmf->pmd);
 	if (unlikely(!pmd_same(*vmf->pmd, orig_pmd)))
@@ -1259,8 +1269,7 @@
 	 * No need to double call mmu_notifier->invalidate_range() callback as
 	 * the above pmdp_huge_clear_flush_notify() did already call it.
 	 */
-	mmu_notifier_invalidate_range_only_end(vma->vm_mm, mmun_start,
-						mmun_end);
+	mmu_notifier_invalidate_range_only_end(&range);
 
 	ret |= VM_FAULT_WRITE;
 	put_page(page);
@@ -1270,7 +1279,7 @@
 
 out_free_pages:
 	spin_unlock(vmf->ptl);
-	mmu_notifier_invalidate_range_end(vma->vm_mm, mmun_start, mmun_end);
+	mmu_notifier_invalidate_range_end(&range);
 	for (i = 0; i < HPAGE_PMD_NR; i++) {
 		memcg = (void *)page_private(pages[i]);
 		set_page_private(pages[i], 0);
@@ -1287,8 +1296,7 @@
 	struct page *page = NULL, *new_page;
 	struct mem_cgroup *memcg;
 	unsigned long haddr = vmf->address & HPAGE_PMD_MASK;
-	unsigned long mmun_start;	/* For mmu_notifiers */
-	unsigned long mmun_end;		/* For mmu_notifiers */
+	struct mmu_notifier_range range;
 	gfp_t huge_gfp;			/* for allocation and charge */
 	vm_fault_t ret = 0;
 
@@ -1332,7 +1340,7 @@
 	get_page(page);
 	spin_unlock(vmf->ptl);
 alloc:
-	if (transparent_hugepage_enabled(vma) &&
+	if (__transparent_hugepage_enabled(vma) &&
 	    !transparent_hugepage_debug_cow()) {
 		huge_gfp = alloc_hugepage_direct_gfpmask(vma);
 		new_page = alloc_hugepage_vma(huge_gfp, vma, haddr, HPAGE_PMD_ORDER);
@@ -1369,6 +1377,7 @@
 	}
 
 	count_vm_event(THP_FAULT_ALLOC);
+	count_memcg_events(memcg, THP_FAULT_ALLOC, 1);
 
 	if (!page)
 		clear_huge_page(new_page, vmf->address, HPAGE_PMD_NR);
@@ -1377,15 +1386,9 @@
 				    vma, HPAGE_PMD_NR);
 	__SetPageUptodate(new_page);
 
-<<<<<<< HEAD
-	mmun_start = haddr;
-	mmun_end   = haddr + HPAGE_PMD_SIZE;
-	mmu_notifier_invalidate_range_start(vma->vm_mm, mmun_start, mmun_end);
-=======
 	mmu_notifier_range_init(&range, MMU_NOTIFY_CLEAR, 0, vma, vma->vm_mm,
 				haddr, haddr + HPAGE_PMD_SIZE);
 	mmu_notifier_invalidate_range_start(&range);
->>>>>>> 407d19ab
 
 	spin_lock(vmf->ptl);
 	if (page)
@@ -1420,8 +1423,7 @@
 	 * No need to double call mmu_notifier->invalidate_range() callback as
 	 * the above pmdp_huge_clear_flush_notify() did already call it.
 	 */
-	mmu_notifier_invalidate_range_only_end(vma->vm_mm, mmun_start,
-					       mmun_end);
+	mmu_notifier_invalidate_range_only_end(&range);
 out:
 	return ret;
 out_unlock:
@@ -1514,7 +1516,7 @@
 	struct anon_vma *anon_vma = NULL;
 	struct page *page;
 	unsigned long haddr = vmf->address & HPAGE_PMD_MASK;
-	int page_nid = -1, this_nid = numa_node_id();
+	int page_nid = NUMA_NO_NODE, this_nid = numa_node_id();
 	int target_nid, last_cpupid = -1;
 	bool page_locked;
 	bool migrated = false;
@@ -1535,8 +1537,7 @@
 		if (!get_page_unless_zero(page))
 			goto out_unlock;
 		spin_unlock(vmf->ptl);
-		wait_on_page_locked(page);
-		put_page(page);
+		put_and_wait_on_page_locked(page);
 		goto out;
 	}
 
@@ -1560,7 +1561,7 @@
 	 */
 	page_locked = trylock_page(page);
 	target_nid = mpol_misplaced(page, vma, haddr);
-	if (target_nid == -1) {
+	if (target_nid == NUMA_NO_NODE) {
 		/* If the page was locked, there are no parallel migrations */
 		if (page_locked)
 			goto clear_pmdnuma;
@@ -1568,12 +1569,11 @@
 
 	/* Migration could have started since the pmd_trans_migrating check */
 	if (!page_locked) {
-		page_nid = -1;
+		page_nid = NUMA_NO_NODE;
 		if (!get_page_unless_zero(page))
 			goto out_unlock;
 		spin_unlock(vmf->ptl);
-		wait_on_page_locked(page);
-		put_page(page);
+		put_and_wait_on_page_locked(page);
 		goto out;
 	}
 
@@ -1590,14 +1590,14 @@
 	if (unlikely(!pmd_same(pmd, *vmf->pmd))) {
 		unlock_page(page);
 		put_page(page);
-		page_nid = -1;
+		page_nid = NUMA_NO_NODE;
 		goto out_unlock;
 	}
 
 	/* Bail if we fail to protect against THP splits for any reason */
 	if (unlikely(!anon_vma)) {
 		put_page(page);
-		page_nid = -1;
+		page_nid = NUMA_NO_NODE;
 		goto clear_pmdnuma;
 	}
 
@@ -1612,8 +1612,20 @@
 	 * We are not sure a pending tlb flush here is for a huge page
 	 * mapping or not. Hence use the tlb range variant
 	 */
-	if (mm_tlb_flush_pending(vma->vm_mm))
+	if (mm_tlb_flush_pending(vma->vm_mm)) {
 		flush_tlb_range(vma, haddr, haddr + HPAGE_PMD_SIZE);
+		/*
+		 * change_huge_pmd() released the pmd lock before
+		 * invalidating the secondary MMUs sharing the primary
+		 * MMU pagetables (with ->invalidate_range()). The
+		 * mmu_notifier_invalidate_range_end() (which
+		 * internally calls ->invalidate_range()) in
+		 * change_pmd_range() will run after us, so we can't
+		 * rely on it here and we need an explicit invalidate.
+		 */
+		mmu_notifier_invalidate_range(vma->vm_mm, haddr,
+					      haddr + HPAGE_PMD_SIZE);
+	}
 
 	/*
 	 * Migrate the THP to the requested node, returns with page unlocked
@@ -1647,7 +1659,7 @@
 	if (anon_vma)
 		page_unlock_anon_vma_read(anon_vma);
 
-	if (page_nid != -1)
+	if (page_nid != NUMA_NO_NODE)
 		task_numa_fault(last_cpupid, page_nid, HPAGE_PMD_NR,
 				flags);
 
@@ -2008,7 +2020,6 @@
 int zap_huge_pud(struct mmu_gather *tlb, struct vm_area_struct *vma,
 		 pud_t *pud, unsigned long addr)
 {
-	pud_t orig_pud;
 	spinlock_t *ptl;
 
 	ptl = __pud_trans_huge_lock(pud, vma);
@@ -2020,8 +2031,7 @@
 	 * pgtable_trans_huge_withdraw after finishing pudp related
 	 * operations.
 	 */
-	orig_pud = pudp_huge_get_and_clear_full(tlb->mm, addr, pud,
-			tlb->fullmm);
+	pudp_huge_get_and_clear_full(tlb->mm, addr, pud, tlb->fullmm);
 	tlb_remove_pud_tlb_entry(tlb, pud, addr);
 	if (vma_is_dax(vma)) {
 		spin_unlock(ptl);
@@ -2050,22 +2060,16 @@
 		unsigned long address)
 {
 	spinlock_t *ptl;
-	struct mm_struct *mm = vma->vm_mm;
-	unsigned long haddr = address & HPAGE_PUD_MASK;
-
-<<<<<<< HEAD
-	mmu_notifier_invalidate_range_start(mm, haddr, haddr + HPAGE_PUD_SIZE);
-	ptl = pud_lock(mm, pud);
-=======
+	struct mmu_notifier_range range;
+
 	mmu_notifier_range_init(&range, MMU_NOTIFY_CLEAR, 0, vma, vma->vm_mm,
 				address & HPAGE_PUD_MASK,
 				(address & HPAGE_PUD_MASK) + HPAGE_PUD_SIZE);
 	mmu_notifier_invalidate_range_start(&range);
 	ptl = pud_lock(vma->vm_mm, pud);
->>>>>>> 407d19ab
 	if (unlikely(!pud_trans_huge(*pud) && !pud_devmap(*pud)))
 		goto out;
-	__split_huge_pud_locked(vma, pud, haddr);
+	__split_huge_pud_locked(vma, pud, range.start);
 
 out:
 	spin_unlock(ptl);
@@ -2073,8 +2077,7 @@
 	 * No need to double call mmu_notifier->invalidate_range() callback as
 	 * the above pudp_huge_clear_flush_notify() did already call it.
 	 */
-	mmu_notifier_invalidate_range_only_end(mm, haddr, haddr +
-					       HPAGE_PUD_SIZE);
+	mmu_notifier_invalidate_range_only_end(&range);
 }
 #endif /* CONFIG_HAVE_ARCH_TRANSPARENT_HUGEPAGE_PUD */
 
@@ -2276,19 +2279,13 @@
 		unsigned long address, bool freeze, struct page *page)
 {
 	spinlock_t *ptl;
-	struct mm_struct *mm = vma->vm_mm;
-	unsigned long haddr = address & HPAGE_PMD_MASK;
-
-<<<<<<< HEAD
-	mmu_notifier_invalidate_range_start(mm, haddr, haddr + HPAGE_PMD_SIZE);
-	ptl = pmd_lock(mm, pmd);
-=======
+	struct mmu_notifier_range range;
+
 	mmu_notifier_range_init(&range, MMU_NOTIFY_CLEAR, 0, vma, vma->vm_mm,
 				address & HPAGE_PMD_MASK,
 				(address & HPAGE_PMD_MASK) + HPAGE_PMD_SIZE);
 	mmu_notifier_invalidate_range_start(&range);
 	ptl = pmd_lock(vma->vm_mm, pmd);
->>>>>>> 407d19ab
 
 	/*
 	 * If caller asks to setup a migration entries, we need a page to check
@@ -2304,7 +2301,7 @@
 			clear_page_mlock(page);
 	} else if (!(pmd_devmap(*pmd) || is_pmd_migration_entry(*pmd)))
 		goto out;
-	__split_huge_pmd_locked(vma, pmd, haddr, freeze);
+	__split_huge_pmd_locked(vma, pmd, range.start, freeze);
 out:
 	spin_unlock(ptl);
 	/*
@@ -2320,8 +2317,7 @@
 	 *     any further changes to individual pte will notify. So no need
 	 *     to call mmu_notifier->invalidate_range()
 	 */
-	mmu_notifier_invalidate_range_only_end(mm, haddr, haddr +
-					       HPAGE_PMD_SIZE);
+	mmu_notifier_invalidate_range_only_end(&range);
 }
 
 void split_huge_pmd_address(struct vm_area_struct *vma, unsigned long address,
@@ -2437,6 +2433,7 @@
 			 (1L << PG_mlocked) |
 			 (1L << PG_uptodate) |
 			 (1L << PG_active) |
+			 (1L << PG_workingset) |
 			 (1L << PG_locked) |
 			 (1L << PG_unevictable) |
 			 (1L << PG_dirty)));
@@ -2481,11 +2478,11 @@
 		pgoff_t end, unsigned long flags)
 {
 	struct page *head = compound_head(page);
-	struct zone *zone = page_zone(head);
+	pg_data_t *pgdat = page_pgdat(head);
 	struct lruvec *lruvec;
 	int i;
 
-	lruvec = mem_cgroup_page_lruvec(head, zone->zone_pgdat);
+	lruvec = mem_cgroup_page_lruvec(head, pgdat);
 
 	/* complete memcg works before add pages to LRU */
 	mem_cgroup_split_huge_fixup(head);
@@ -2505,18 +2502,18 @@
 	ClearPageCompound(head);
 	/* See comment in __split_huge_page_tail() */
 	if (PageAnon(head)) {
-		/* Additional pin to radix tree of swap cache */
+		/* Additional pin to swap cache */
 		if (PageSwapCache(head))
 			page_ref_add(head, 2);
 		else
 			page_ref_inc(head);
 	} else {
-		/* Additional pin to radix tree */
+		/* Additional pin to page cache */
 		page_ref_add(head, 2);
 		xa_unlock(&head->mapping->i_pages);
 	}
 
-	spin_unlock_irqrestore(zone_lru_lock(page_zone(head)), flags);
+	spin_unlock_irqrestore(&pgdat->lru_lock, flags);
 
 	remap_page(head);
 
@@ -2623,7 +2620,7 @@
 {
 	int extra_pins;
 
-	/* Additional pins from radix tree */
+	/* Additional pins from page cache */
 	if (PageAnon(page))
 		extra_pins = PageSwapCache(page) ? HPAGE_PMD_NR : 0;
 	else
@@ -2727,20 +2724,17 @@
 		lru_add_drain();
 
 	/* prevent PageLRU to go away from under us, and freeze lru stats */
-	spin_lock_irqsave(zone_lru_lock(page_zone(head)), flags);
+	spin_lock_irqsave(&pgdata->lru_lock, flags);
 
 	if (mapping) {
-		void **pslot;
-
-		xa_lock(&mapping->i_pages);
-		pslot = radix_tree_lookup_slot(&mapping->i_pages,
-				page_index(head));
+		XA_STATE(xas, &mapping->i_pages, page_index(head));
+
 		/*
-		 * Check if the head page is present in radix tree.
+		 * Check if the head page is present in page cache.
 		 * We assume all tail are present too, if head is there.
 		 */
-		if (radix_tree_deref_slot_protected(pslot,
-					&mapping->i_pages.xa_lock) != head)
+		xa_lock(&mapping->i_pages);
+		if (xas_load(&xas) != head)
 			goto fail;
 	}
 
@@ -2775,7 +2769,7 @@
 		spin_unlock(&pgdata->split_queue_lock);
 fail:		if (mapping)
 			xa_unlock(&mapping->i_pages);
-		spin_unlock_irqrestore(zone_lru_lock(page_zone(head)), flags);
+		spin_unlock_irqrestore(&pgdata->lru_lock, flags);
 		remap_page(head);
 		ret = -EBUSY;
 	}
@@ -2933,12 +2927,8 @@
 
 static int __init split_huge_pages_debugfs(void)
 {
-	void *ret;
-
-	ret = debugfs_create_file("split_huge_pages", 0200, NULL, NULL,
-			&split_huge_pages_fops);
-	if (!ret)
-		pr_warn("Failed to create split_huge_pages in debugfs");
+	debugfs_create_file("split_huge_pages", 0200, NULL, NULL,
+			    &split_huge_pages_fops);
 	return 0;
 }
 late_initcall(split_huge_pages_debugfs);
