--- conflicted
+++ resolved
@@ -8336,17 +8336,12 @@
 			struct page *head = compound_head(page);
 			unsigned int skip_pages;
 
-<<<<<<< HEAD
-			if (!hugepage_migration_supported(page_hstate(head)))
-				return page;
-=======
 			if (PageHuge(page)) {
 				if (!hugepage_migration_supported(page_hstate(head)))
 					return page;
 			} else if (!PageLRU(head) && !__PageMovable(head)) {
 				return page;
 			}
->>>>>>> 675a03b4
 
 			skip_pages = compound_nr(head) - (page - head);
 			iter += skip_pages - 1;
@@ -8795,11 +8790,7 @@
 		BUG_ON(!PageBuddy(page));
 		order = page_order(page);
 		offlined_pages += 1 << order;
-<<<<<<< HEAD
-		del_page_from_free_area(page, &zone->free_area[order]);
-=======
 		del_page_from_free_list(page, zone, order);
->>>>>>> 675a03b4
 		pfn += (1 << order);
 	}
 	spin_unlock_irqrestore(&zone->lock, flags);
