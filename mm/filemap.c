// SPDX-License-Identifier: GPL-2.0-only
/*
 *	linux/mm/filemap.c
 *
 * Copyright (C) 1994-1999  Linus Torvalds
 */

/*
 * This file handles the generic file mmap semantics used by
 * most "normal" filesystems (but you don't /have/ to use this:
 * the NFS filesystem used to do this differently, for example)
 */
#include <linux/export.h>
#include <linux/compiler.h>
#include <linux/dax.h>
#include <linux/fs.h>
#include <linux/sched/signal.h>
#include <linux/uaccess.h>
#include <linux/capability.h>
#include <linux/kernel_stat.h>
#include <linux/gfp.h>
#include <linux/mm.h>
#include <linux/swap.h>
#include <linux/mman.h>
#include <linux/pagemap.h>
#include <linux/file.h>
#include <linux/uio.h>
#include <linux/error-injection.h>
#include <linux/hash.h>
#include <linux/writeback.h>
#include <linux/backing-dev.h>
#include <linux/pagevec.h>
#include <linux/blkdev.h>
#include <linux/security.h>
#include <linux/cpuset.h>
#include <linux/hugetlb.h>
#include <linux/memcontrol.h>
#include <linux/cleancache.h>
#include <linux/shmem_fs.h>
#include <linux/rmap.h>
#include <linux/delayacct.h>
#include <linux/psi.h>
#include <linux/ramfs.h>
#include <linux/page_idle.h>
#include "internal.h"

#define CREATE_TRACE_POINTS
#include <trace/events/filemap.h>

/*
 * FIXME: remove all knowledge of the buffer layer from the core VM
 */
#include <linux/buffer_head.h> /* for try_to_free_buffers */

#include <asm/mman.h>

/*
 * Shared mappings implemented 30.11.1994. It's not fully working yet,
 * though.
 *
 * Shared mappings now work. 15.8.1995  Bruno.
 *
 * finished 'unifying' the page and buffer cache and SMP-threaded the
 * page-cache, 21.05.1999, Ingo Molnar <mingo@redhat.com>
 *
 * SMP-threaded pagemap-LRU 1999, Andrea Arcangeli <andrea@suse.de>
 */

/*
 * Lock ordering:
 *
 *  ->i_mmap_rwsem		(truncate_pagecache)
 *    ->private_lock		(__free_pte->__set_page_dirty_buffers)
 *      ->swap_lock		(exclusive_swap_page, others)
 *        ->i_pages lock
 *
 *  ->i_mutex
 *    ->i_mmap_rwsem		(truncate->unmap_mapping_range)
 *
 *  ->mmap_lock
 *    ->i_mmap_rwsem
 *      ->page_table_lock or pte_lock	(various, mainly in memory.c)
 *        ->i_pages lock	(arch-dependent flush_dcache_mmap_lock)
 *
 *  ->mmap_lock
 *    ->lock_page		(access_process_vm)
 *
 *  ->i_mutex			(generic_perform_write)
 *    ->mmap_lock		(fault_in_pages_readable->do_page_fault)
 *
 *  bdi->wb.list_lock
 *    sb_lock			(fs/fs-writeback.c)
 *    ->i_pages lock		(__sync_single_inode)
 *
 *  ->i_mmap_rwsem
 *    ->anon_vma.lock		(vma_adjust)
 *
 *  ->anon_vma.lock
 *    ->page_table_lock or pte_lock	(anon_vma_prepare and various)
 *
 *  ->page_table_lock or pte_lock
 *    ->swap_lock		(try_to_unmap_one)
 *    ->private_lock		(try_to_unmap_one)
 *    ->i_pages lock		(try_to_unmap_one)
 *    ->pgdat->lru_lock		(follow_page->mark_page_accessed)
 *    ->pgdat->lru_lock		(check_pte_range->isolate_lru_page)
 *    ->private_lock		(page_remove_rmap->set_page_dirty)
 *    ->i_pages lock		(page_remove_rmap->set_page_dirty)
 *    bdi.wb->list_lock		(page_remove_rmap->set_page_dirty)
 *    ->inode->i_lock		(page_remove_rmap->set_page_dirty)
 *    ->memcg->move_lock	(page_remove_rmap->lock_page_memcg)
 *    bdi.wb->list_lock		(zap_pte_range->set_page_dirty)
 *    ->inode->i_lock		(zap_pte_range->set_page_dirty)
 *    ->private_lock		(zap_pte_range->__set_page_dirty_buffers)
 *
 * ->i_mmap_rwsem
 *   ->tasklist_lock            (memory_failure, collect_procs_ao)
 */

static void page_cache_delete(struct address_space *mapping,
				   struct page *page, void *shadow)
{
	XA_STATE(xas, &mapping->i_pages, page->index);
	unsigned int nr = 1;

	mapping_set_update(&xas, mapping);

	/* hugetlb pages are represented by a single entry in the xarray */
	if (!PageHuge(page)) {
		xas_set_order(&xas, page->index, compound_order(page));
		nr = compound_nr(page);
	}

	VM_BUG_ON_PAGE(!PageLocked(page), page);
	VM_BUG_ON_PAGE(PageTail(page), page);
	VM_BUG_ON_PAGE(nr != 1 && shadow, page);

	xas_store(&xas, shadow);
	xas_init_marks(&xas);

	page->mapping = NULL;
	/* Leave page->index set: truncation lookup relies upon it */

	if (shadow) {
		mapping->nrexceptional += nr;
		/*
		 * Make sure the nrexceptional update is committed before
		 * the nrpages update so that final truncate racing
		 * with reclaim does not see both counters 0 at the
		 * same time and miss a shadow entry.
		 */
		smp_wmb();
	}
	mapping->nrpages -= nr;
}

static void unaccount_page_cache_page(struct address_space *mapping,
				      struct page *page)
{
	int nr;

	/*
	 * if we're uptodate, flush out into the cleancache, otherwise
	 * invalidate any existing cleancache entries.  We can't leave
	 * stale data around in the cleancache once our page is gone
	 */
	if (PageUptodate(page) && PageMappedToDisk(page))
		cleancache_put_page(page);
	else
		cleancache_invalidate_page(mapping, page);

	VM_BUG_ON_PAGE(PageTail(page), page);
	VM_BUG_ON_PAGE(page_mapped(page), page);
	if (!IS_ENABLED(CONFIG_DEBUG_VM) && unlikely(page_mapped(page))) {
		int mapcount;

		pr_alert("BUG: Bad page cache in process %s  pfn:%05lx\n",
			 current->comm, page_to_pfn(page));
		dump_page(page, "still mapped when deleted");
		dump_stack();
		add_taint(TAINT_BAD_PAGE, LOCKDEP_NOW_UNRELIABLE);

		mapcount = page_mapcount(page);
		if (mapping_exiting(mapping) &&
		    page_count(page) >= mapcount + 2) {
			/*
			 * All vmas have already been torn down, so it's
			 * a good bet that actually the page is unmapped,
			 * and we'd prefer not to leak it: if we're wrong,
			 * some other bad page check should catch it later.
			 */
			page_mapcount_reset(page);
			page_ref_sub(page, mapcount);
		}
	}

	/* hugetlb pages do not participate in page cache accounting. */
	if (PageHuge(page))
		return;

	nr = thp_nr_pages(page);

	__mod_lruvec_page_state(page, NR_FILE_PAGES, -nr);
	if (PageSwapBacked(page)) {
		__mod_lruvec_page_state(page, NR_SHMEM, -nr);
		if (PageTransHuge(page))
			__dec_node_page_state(page, NR_SHMEM_THPS);
	} else if (PageTransHuge(page)) {
		__dec_node_page_state(page, NR_FILE_THPS);
		filemap_nr_thps_dec(mapping);
	}

	/*
	 * At this point page must be either written or cleaned by
	 * truncate.  Dirty page here signals a bug and loss of
	 * unwritten data.
	 *
	 * This fixes dirty accounting after removing the page entirely
	 * but leaves PageDirty set: it has no effect for truncated
	 * page and anyway will be cleared before returning page into
	 * buddy allocator.
	 */
	if (WARN_ON_ONCE(PageDirty(page)))
		account_page_cleaned(page, mapping, inode_to_wb(mapping->host));
}

/*
 * Delete a page from the page cache and free it. Caller has to make
 * sure the page is locked and that nobody else uses it - or that usage
 * is safe.  The caller must hold the i_pages lock.
 */
void __delete_from_page_cache(struct page *page, void *shadow)
{
	struct address_space *mapping = page->mapping;

	trace_mm_filemap_delete_from_page_cache(page);

	unaccount_page_cache_page(mapping, page);
	page_cache_delete(mapping, page, shadow);
}

static void page_cache_free_page(struct address_space *mapping,
				struct page *page)
{
	void (*freepage)(struct page *);

	freepage = mapping->a_ops->freepage;
	if (freepage)
		freepage(page);

	if (PageTransHuge(page) && !PageHuge(page)) {
		page_ref_sub(page, thp_nr_pages(page));
		VM_BUG_ON_PAGE(page_count(page) <= 0, page);
	} else {
		put_page(page);
	}
}

/**
 * delete_from_page_cache - delete page from page cache
 * @page: the page which the kernel is trying to remove from page cache
 *
 * This must be called only on pages that have been verified to be in the page
 * cache and locked.  It will never put the page into the free list, the caller
 * has a reference on the page.
 */
void delete_from_page_cache(struct page *page)
{
	struct address_space *mapping = page_mapping(page);
	unsigned long flags;

	BUG_ON(!PageLocked(page));
	xa_lock_irqsave(&mapping->i_pages, flags);
	__delete_from_page_cache(page, NULL);
	xa_unlock_irqrestore(&mapping->i_pages, flags);

	page_cache_free_page(mapping, page);
}
EXPORT_SYMBOL(delete_from_page_cache);

/*
 * page_cache_delete_batch - delete several pages from page cache
 * @mapping: the mapping to which pages belong
 * @pvec: pagevec with pages to delete
 *
 * The function walks over mapping->i_pages and removes pages passed in @pvec
 * from the mapping. The function expects @pvec to be sorted by page index
 * and is optimised for it to be dense.
 * It tolerates holes in @pvec (mapping entries at those indices are not
 * modified). The function expects only THP head pages to be present in the
 * @pvec.
 *
 * The function expects the i_pages lock to be held.
 */
static void page_cache_delete_batch(struct address_space *mapping,
			     struct pagevec *pvec)
{
	XA_STATE(xas, &mapping->i_pages, pvec->pages[0]->index);
	int total_pages = 0;
	int i = 0;
	struct page *page;

	mapping_set_update(&xas, mapping);
	xas_for_each(&xas, page, ULONG_MAX) {
		if (i >= pagevec_count(pvec))
			break;

		/* A swap/dax/shadow entry got inserted? Skip it. */
		if (xa_is_value(page))
			continue;
		/*
		 * A page got inserted in our range? Skip it. We have our
		 * pages locked so they are protected from being removed.
		 * If we see a page whose index is higher than ours, it
		 * means our page has been removed, which shouldn't be
		 * possible because we're holding the PageLock.
		 */
		if (page != pvec->pages[i]) {
			VM_BUG_ON_PAGE(page->index > pvec->pages[i]->index,
					page);
			continue;
		}

		WARN_ON_ONCE(!PageLocked(page));

		if (page->index == xas.xa_index)
			page->mapping = NULL;
		/* Leave page->index set: truncation lookup relies on it */

		/*
		 * Move to the next page in the vector if this is a regular
		 * page or the index is of the last sub-page of this compound
		 * page.
		 */
		if (page->index + compound_nr(page) - 1 == xas.xa_index)
			i++;
		xas_store(&xas, NULL);
		total_pages++;
	}
	mapping->nrpages -= total_pages;
}

void delete_from_page_cache_batch(struct address_space *mapping,
				  struct pagevec *pvec)
{
	int i;
	unsigned long flags;

	if (!pagevec_count(pvec))
		return;

	xa_lock_irqsave(&mapping->i_pages, flags);
	for (i = 0; i < pagevec_count(pvec); i++) {
		trace_mm_filemap_delete_from_page_cache(pvec->pages[i]);

		unaccount_page_cache_page(mapping, pvec->pages[i]);
	}
	page_cache_delete_batch(mapping, pvec);
	xa_unlock_irqrestore(&mapping->i_pages, flags);

	for (i = 0; i < pagevec_count(pvec); i++)
		page_cache_free_page(mapping, pvec->pages[i]);
}

int filemap_check_errors(struct address_space *mapping)
{
	int ret = 0;
	/* Check for outstanding write errors */
	if (test_bit(AS_ENOSPC, &mapping->flags) &&
	    test_and_clear_bit(AS_ENOSPC, &mapping->flags))
		ret = -ENOSPC;
	if (test_bit(AS_EIO, &mapping->flags) &&
	    test_and_clear_bit(AS_EIO, &mapping->flags))
		ret = -EIO;
	return ret;
}
EXPORT_SYMBOL(filemap_check_errors);

static int filemap_check_and_keep_errors(struct address_space *mapping)
{
	/* Check for outstanding write errors */
	if (test_bit(AS_EIO, &mapping->flags))
		return -EIO;
	if (test_bit(AS_ENOSPC, &mapping->flags))
		return -ENOSPC;
	return 0;
}

/**
 * __filemap_fdatawrite_range - start writeback on mapping dirty pages in range
 * @mapping:	address space structure to write
 * @start:	offset in bytes where the range starts
 * @end:	offset in bytes where the range ends (inclusive)
 * @sync_mode:	enable synchronous operation
 *
 * Start writeback against all of a mapping's dirty pages that lie
 * within the byte offsets <start, end> inclusive.
 *
 * If sync_mode is WB_SYNC_ALL then this is a "data integrity" operation, as
 * opposed to a regular memory cleansing writeback.  The difference between
 * these two operations is that if a dirty page/buffer is encountered, it must
 * be waited upon, and not just skipped over.
 *
 * Return: %0 on success, negative error code otherwise.
 */
int __filemap_fdatawrite_range(struct address_space *mapping, loff_t start,
				loff_t end, int sync_mode)
{
	int ret;
	struct writeback_control wbc = {
		.sync_mode = sync_mode,
		.nr_to_write = LONG_MAX,
		.range_start = start,
		.range_end = end,
	};

	if (!mapping_can_writeback(mapping) ||
	    !mapping_tagged(mapping, PAGECACHE_TAG_DIRTY))
		return 0;

	wbc_attach_fdatawrite_inode(&wbc, mapping->host);
	ret = do_writepages(mapping, &wbc);
	wbc_detach_inode(&wbc);
	return ret;
}

static inline int __filemap_fdatawrite(struct address_space *mapping,
	int sync_mode)
{
	return __filemap_fdatawrite_range(mapping, 0, LLONG_MAX, sync_mode);
}

int filemap_fdatawrite(struct address_space *mapping)
{
	return __filemap_fdatawrite(mapping, WB_SYNC_ALL);
}
EXPORT_SYMBOL(filemap_fdatawrite);

int filemap_fdatawrite_range(struct address_space *mapping, loff_t start,
				loff_t end)
{
	return __filemap_fdatawrite_range(mapping, start, end, WB_SYNC_ALL);
}
EXPORT_SYMBOL(filemap_fdatawrite_range);

/**
 * filemap_flush - mostly a non-blocking flush
 * @mapping:	target address_space
 *
 * This is a mostly non-blocking flush.  Not suitable for data-integrity
 * purposes - I/O may not be started against all dirty pages.
 *
 * Return: %0 on success, negative error code otherwise.
 */
int filemap_flush(struct address_space *mapping)
{
	return __filemap_fdatawrite(mapping, WB_SYNC_NONE);
}
EXPORT_SYMBOL(filemap_flush);

/**
 * filemap_range_has_page - check if a page exists in range.
 * @mapping:           address space within which to check
 * @start_byte:        offset in bytes where the range starts
 * @end_byte:          offset in bytes where the range ends (inclusive)
 *
 * Find at least one page in the range supplied, usually used to check if
 * direct writing in this range will trigger a writeback.
 *
 * Return: %true if at least one page exists in the specified range,
 * %false otherwise.
 */
bool filemap_range_has_page(struct address_space *mapping,
			   loff_t start_byte, loff_t end_byte)
{
	struct page *page;
	XA_STATE(xas, &mapping->i_pages, start_byte >> PAGE_SHIFT);
	pgoff_t max = end_byte >> PAGE_SHIFT;

	if (end_byte < start_byte)
		return false;

	rcu_read_lock();
	for (;;) {
		page = xas_find(&xas, max);
		if (xas_retry(&xas, page))
			continue;
		/* Shadow entries don't count */
		if (xa_is_value(page))
			continue;
		/*
		 * We don't need to try to pin this page; we're about to
		 * release the RCU lock anyway.  It is enough to know that
		 * there was a page here recently.
		 */
		break;
	}
	rcu_read_unlock();

	return page != NULL;
}
EXPORT_SYMBOL(filemap_range_has_page);

static void __filemap_fdatawait_range(struct address_space *mapping,
				     loff_t start_byte, loff_t end_byte)
{
	pgoff_t index = start_byte >> PAGE_SHIFT;
	pgoff_t end = end_byte >> PAGE_SHIFT;
	struct pagevec pvec;
	int nr_pages;

	if (end_byte < start_byte)
		return;

	pagevec_init(&pvec);
	while (index <= end) {
		unsigned i;

		nr_pages = pagevec_lookup_range_tag(&pvec, mapping, &index,
				end, PAGECACHE_TAG_WRITEBACK);
		if (!nr_pages)
			break;

		for (i = 0; i < nr_pages; i++) {
			struct page *page = pvec.pages[i];

			wait_on_page_writeback(page);
			ClearPageError(page);
		}
		pagevec_release(&pvec);
		cond_resched();
	}
}

/**
 * filemap_fdatawait_range - wait for writeback to complete
 * @mapping:		address space structure to wait for
 * @start_byte:		offset in bytes where the range starts
 * @end_byte:		offset in bytes where the range ends (inclusive)
 *
 * Walk the list of under-writeback pages of the given address space
 * in the given range and wait for all of them.  Check error status of
 * the address space and return it.
 *
 * Since the error status of the address space is cleared by this function,
 * callers are responsible for checking the return value and handling and/or
 * reporting the error.
 *
 * Return: error status of the address space.
 */
int filemap_fdatawait_range(struct address_space *mapping, loff_t start_byte,
			    loff_t end_byte)
{
	__filemap_fdatawait_range(mapping, start_byte, end_byte);
	return filemap_check_errors(mapping);
}
EXPORT_SYMBOL(filemap_fdatawait_range);

/**
 * filemap_fdatawait_range_keep_errors - wait for writeback to complete
 * @mapping:		address space structure to wait for
 * @start_byte:		offset in bytes where the range starts
 * @end_byte:		offset in bytes where the range ends (inclusive)
 *
 * Walk the list of under-writeback pages of the given address space in the
 * given range and wait for all of them.  Unlike filemap_fdatawait_range(),
 * this function does not clear error status of the address space.
 *
 * Use this function if callers don't handle errors themselves.  Expected
 * call sites are system-wide / filesystem-wide data flushers: e.g. sync(2),
 * fsfreeze(8)
 */
int filemap_fdatawait_range_keep_errors(struct address_space *mapping,
		loff_t start_byte, loff_t end_byte)
{
	__filemap_fdatawait_range(mapping, start_byte, end_byte);
	return filemap_check_and_keep_errors(mapping);
}
EXPORT_SYMBOL(filemap_fdatawait_range_keep_errors);

/**
 * file_fdatawait_range - wait for writeback to complete
 * @file:		file pointing to address space structure to wait for
 * @start_byte:		offset in bytes where the range starts
 * @end_byte:		offset in bytes where the range ends (inclusive)
 *
 * Walk the list of under-writeback pages of the address space that file
 * refers to, in the given range and wait for all of them.  Check error
 * status of the address space vs. the file->f_wb_err cursor and return it.
 *
 * Since the error status of the file is advanced by this function,
 * callers are responsible for checking the return value and handling and/or
 * reporting the error.
 *
 * Return: error status of the address space vs. the file->f_wb_err cursor.
 */
int file_fdatawait_range(struct file *file, loff_t start_byte, loff_t end_byte)
{
	struct address_space *mapping = file->f_mapping;

	__filemap_fdatawait_range(mapping, start_byte, end_byte);
	return file_check_and_advance_wb_err(file);
}
EXPORT_SYMBOL(file_fdatawait_range);

/**
 * filemap_fdatawait_keep_errors - wait for writeback without clearing errors
 * @mapping: address space structure to wait for
 *
 * Walk the list of under-writeback pages of the given address space
 * and wait for all of them.  Unlike filemap_fdatawait(), this function
 * does not clear error status of the address space.
 *
 * Use this function if callers don't handle errors themselves.  Expected
 * call sites are system-wide / filesystem-wide data flushers: e.g. sync(2),
 * fsfreeze(8)
 *
 * Return: error status of the address space.
 */
int filemap_fdatawait_keep_errors(struct address_space *mapping)
{
	__filemap_fdatawait_range(mapping, 0, LLONG_MAX);
	return filemap_check_and_keep_errors(mapping);
}
EXPORT_SYMBOL(filemap_fdatawait_keep_errors);

/* Returns true if writeback might be needed or already in progress. */
static bool mapping_needs_writeback(struct address_space *mapping)
{
	if (dax_mapping(mapping))
		return mapping->nrexceptional;

	return mapping->nrpages;
}

/**
 * filemap_write_and_wait_range - write out & wait on a file range
 * @mapping:	the address_space for the pages
 * @lstart:	offset in bytes where the range starts
 * @lend:	offset in bytes where the range ends (inclusive)
 *
 * Write out and wait upon file offsets lstart->lend, inclusive.
 *
 * Note that @lend is inclusive (describes the last byte to be written) so
 * that this function can be used to write to the very end-of-file (end = -1).
 *
 * Return: error status of the address space.
 */
int filemap_write_and_wait_range(struct address_space *mapping,
				 loff_t lstart, loff_t lend)
{
	int err = 0;

	if (mapping_needs_writeback(mapping)) {
		err = __filemap_fdatawrite_range(mapping, lstart, lend,
						 WB_SYNC_ALL);
		/*
		 * Even if the above returned error, the pages may be
		 * written partially (e.g. -ENOSPC), so we wait for it.
		 * But the -EIO is special case, it may indicate the worst
		 * thing (e.g. bug) happened, so we avoid waiting for it.
		 */
		if (err != -EIO) {
			int err2 = filemap_fdatawait_range(mapping,
						lstart, lend);
			if (!err)
				err = err2;
		} else {
			/* Clear any previously stored errors */
			filemap_check_errors(mapping);
		}
	} else {
		err = filemap_check_errors(mapping);
	}
	return err;
}
EXPORT_SYMBOL(filemap_write_and_wait_range);

void __filemap_set_wb_err(struct address_space *mapping, int err)
{
	errseq_t eseq = errseq_set(&mapping->wb_err, err);

	trace_filemap_set_wb_err(mapping, eseq);
}
EXPORT_SYMBOL(__filemap_set_wb_err);

/**
 * file_check_and_advance_wb_err - report wb error (if any) that was previously
 * 				   and advance wb_err to current one
 * @file: struct file on which the error is being reported
 *
 * When userland calls fsync (or something like nfsd does the equivalent), we
 * want to report any writeback errors that occurred since the last fsync (or
 * since the file was opened if there haven't been any).
 *
 * Grab the wb_err from the mapping. If it matches what we have in the file,
 * then just quickly return 0. The file is all caught up.
 *
 * If it doesn't match, then take the mapping value, set the "seen" flag in
 * it and try to swap it into place. If it works, or another task beat us
 * to it with the new value, then update the f_wb_err and return the error
 * portion. The error at this point must be reported via proper channels
 * (a'la fsync, or NFS COMMIT operation, etc.).
 *
 * While we handle mapping->wb_err with atomic operations, the f_wb_err
 * value is protected by the f_lock since we must ensure that it reflects
 * the latest value swapped in for this file descriptor.
 *
 * Return: %0 on success, negative error code otherwise.
 */
int file_check_and_advance_wb_err(struct file *file)
{
	int err = 0;
	errseq_t old = READ_ONCE(file->f_wb_err);
	struct address_space *mapping = file->f_mapping;

	/* Locklessly handle the common case where nothing has changed */
	if (errseq_check(&mapping->wb_err, old)) {
		/* Something changed, must use slow path */
		spin_lock(&file->f_lock);
		old = file->f_wb_err;
		err = errseq_check_and_advance(&mapping->wb_err,
						&file->f_wb_err);
		trace_file_check_and_advance_wb_err(file, old);
		spin_unlock(&file->f_lock);
	}

	/*
	 * We're mostly using this function as a drop in replacement for
	 * filemap_check_errors. Clear AS_EIO/AS_ENOSPC to emulate the effect
	 * that the legacy code would have had on these flags.
	 */
	clear_bit(AS_EIO, &mapping->flags);
	clear_bit(AS_ENOSPC, &mapping->flags);
	return err;
}
EXPORT_SYMBOL(file_check_and_advance_wb_err);

/**
 * file_write_and_wait_range - write out & wait on a file range
 * @file:	file pointing to address_space with pages
 * @lstart:	offset in bytes where the range starts
 * @lend:	offset in bytes where the range ends (inclusive)
 *
 * Write out and wait upon file offsets lstart->lend, inclusive.
 *
 * Note that @lend is inclusive (describes the last byte to be written) so
 * that this function can be used to write to the very end-of-file (end = -1).
 *
 * After writing out and waiting on the data, we check and advance the
 * f_wb_err cursor to the latest value, and return any errors detected there.
 *
 * Return: %0 on success, negative error code otherwise.
 */
int file_write_and_wait_range(struct file *file, loff_t lstart, loff_t lend)
{
	int err = 0, err2;
	struct address_space *mapping = file->f_mapping;

	if (mapping_needs_writeback(mapping)) {
		err = __filemap_fdatawrite_range(mapping, lstart, lend,
						 WB_SYNC_ALL);
		/* See comment of filemap_write_and_wait() */
		if (err != -EIO)
			__filemap_fdatawait_range(mapping, lstart, lend);
	}
	err2 = file_check_and_advance_wb_err(file);
	if (!err)
		err = err2;
	return err;
}
EXPORT_SYMBOL(file_write_and_wait_range);

/**
 * replace_page_cache_page - replace a pagecache page with a new one
 * @old:	page to be replaced
 * @new:	page to replace with
 * @gfp_mask:	allocation mode
 *
 * This function replaces a page in the pagecache with a new one.  On
 * success it acquires the pagecache reference for the new page and
 * drops it for the old page.  Both the old and new pages must be
 * locked.  This function does not add the new page to the LRU, the
 * caller must do that.
 *
 * The remove + add is atomic.  This function cannot fail.
 *
 * Return: %0
 */
int replace_page_cache_page(struct page *old, struct page *new, gfp_t gfp_mask)
{
	struct address_space *mapping = old->mapping;
	void (*freepage)(struct page *) = mapping->a_ops->freepage;
	pgoff_t offset = old->index;
	XA_STATE(xas, &mapping->i_pages, offset);
	unsigned long flags;

	VM_BUG_ON_PAGE(!PageLocked(old), old);
	VM_BUG_ON_PAGE(!PageLocked(new), new);
	VM_BUG_ON_PAGE(new->mapping, new);

	get_page(new);
	new->mapping = mapping;
	new->index = offset;

	mem_cgroup_migrate(old, new);

	xas_lock_irqsave(&xas, flags);
	xas_store(&xas, new);

	old->mapping = NULL;
	/* hugetlb pages do not participate in page cache accounting. */
	if (!PageHuge(old))
		__dec_lruvec_page_state(old, NR_FILE_PAGES);
	if (!PageHuge(new))
		__inc_lruvec_page_state(new, NR_FILE_PAGES);
	if (PageSwapBacked(old))
		__dec_lruvec_page_state(old, NR_SHMEM);
	if (PageSwapBacked(new))
		__inc_lruvec_page_state(new, NR_SHMEM);
	xas_unlock_irqrestore(&xas, flags);
	if (freepage)
		freepage(old);
	put_page(old);

	return 0;
}
EXPORT_SYMBOL_GPL(replace_page_cache_page);

noinline int __add_to_page_cache_locked(struct page *page,
					struct address_space *mapping,
					pgoff_t offset, gfp_t gfp,
					void **shadowp)
{
	XA_STATE(xas, &mapping->i_pages, offset);
	int huge = PageHuge(page);
	int error;
<<<<<<< HEAD
=======
	bool charged = false;
>>>>>>> 4e026225

	VM_BUG_ON_PAGE(!PageLocked(page), page);
	VM_BUG_ON_PAGE(PageSwapBacked(page), page);
	mapping_set_update(&xas, mapping);

	get_page(page);
	page->mapping = mapping;
	page->index = offset;

	if (!huge) {
		error = mem_cgroup_charge(page, current->mm, gfp);
		if (error)
			goto error;
<<<<<<< HEAD
=======
		charged = true;
>>>>>>> 4e026225
	}

	gfp &= GFP_RECLAIM_MASK;

	do {
		unsigned int order = xa_get_order(xas.xa, xas.xa_index);
		void *entry, *old = NULL;

		if (order > thp_order(page))
			xas_split_alloc(&xas, xa_load(xas.xa, xas.xa_index),
					order, gfp);
		xas_lock_irq(&xas);
		xas_for_each_conflict(&xas, entry) {
			old = entry;
			if (!xa_is_value(entry)) {
				xas_set_err(&xas, -EEXIST);
				goto unlock;
			}
		}

		if (old) {
			if (shadowp)
				*shadowp = old;
			/* entry may have been split before we acquired lock */
			order = xa_get_order(xas.xa, xas.xa_index);
			if (order > thp_order(page)) {
				xas_split(&xas, old, order);
				xas_reset(&xas);
			}
		}

		xas_store(&xas, page);
		if (xas_error(&xas))
			goto unlock;

		if (old)
			mapping->nrexceptional--;
		mapping->nrpages++;

		/* hugetlb pages do not participate in page cache accounting */
		if (!huge)
			__inc_lruvec_page_state(page, NR_FILE_PAGES);
unlock:
		xas_unlock_irq(&xas);
	} while (xas_nomem(&xas, gfp));

	if (xas_error(&xas)) {
		error = xas_error(&xas);
<<<<<<< HEAD
=======
		if (charged)
			mem_cgroup_uncharge(page);
>>>>>>> 4e026225
		goto error;
	}

	trace_mm_filemap_add_to_page_cache(page);
	return 0;
error:
	page->mapping = NULL;
	/* Leave page->index set: truncation relies upon it */
	put_page(page);
	return error;
}
ALLOW_ERROR_INJECTION(__add_to_page_cache_locked, ERRNO);

/**
 * add_to_page_cache_locked - add a locked page to the pagecache
 * @page:	page to add
 * @mapping:	the page's address_space
 * @offset:	page index
 * @gfp_mask:	page allocation mode
 *
 * This function is used to add a page to the pagecache. It must be locked.
 * This function does not add the page to the LRU.  The caller must do that.
 *
 * Return: %0 on success, negative error code otherwise.
 */
int add_to_page_cache_locked(struct page *page, struct address_space *mapping,
		pgoff_t offset, gfp_t gfp_mask)
{
	return __add_to_page_cache_locked(page, mapping, offset,
					  gfp_mask, NULL);
}
EXPORT_SYMBOL(add_to_page_cache_locked);

int add_to_page_cache_lru(struct page *page, struct address_space *mapping,
				pgoff_t offset, gfp_t gfp_mask)
{
	void *shadow = NULL;
	int ret;

	__SetPageLocked(page);
	ret = __add_to_page_cache_locked(page, mapping, offset,
					 gfp_mask, &shadow);
	if (unlikely(ret))
		__ClearPageLocked(page);
	else {
		/*
		 * The page might have been evicted from cache only
		 * recently, in which case it should be activated like
		 * any other repeatedly accessed page.
		 * The exception is pages getting rewritten; evicting other
		 * data from the working set, only to cache data that will
		 * get overwritten with something else, is a waste of memory.
		 */
		WARN_ON_ONCE(PageActive(page));
		if (!(gfp_mask & __GFP_WRITE) && shadow)
			workingset_refault(page, shadow);
		lru_cache_add(page);
	}
	return ret;
}
EXPORT_SYMBOL_GPL(add_to_page_cache_lru);

#ifdef CONFIG_NUMA
struct page *__page_cache_alloc(gfp_t gfp)
{
	int n;
	struct page *page;

	if (cpuset_do_page_mem_spread()) {
		unsigned int cpuset_mems_cookie;
		do {
			cpuset_mems_cookie = read_mems_allowed_begin();
			n = cpuset_mem_spread_node();
			page = __alloc_pages_node(n, gfp, 0);
		} while (!page && read_mems_allowed_retry(cpuset_mems_cookie));

		return page;
	}
	return alloc_pages(gfp, 0);
}
EXPORT_SYMBOL(__page_cache_alloc);
#endif

/*
 * In order to wait for pages to become available there must be
 * waitqueues associated with pages. By using a hash table of
 * waitqueues where the bucket discipline is to maintain all
 * waiters on the same queue and wake all when any of the pages
 * become available, and for the woken contexts to check to be
 * sure the appropriate page became available, this saves space
 * at a cost of "thundering herd" phenomena during rare hash
 * collisions.
 */
#define PAGE_WAIT_TABLE_BITS 8
#define PAGE_WAIT_TABLE_SIZE (1 << PAGE_WAIT_TABLE_BITS)
static wait_queue_head_t page_wait_table[PAGE_WAIT_TABLE_SIZE] __cacheline_aligned;

static wait_queue_head_t *page_waitqueue(struct page *page)
{
	return &page_wait_table[hash_ptr(page, PAGE_WAIT_TABLE_BITS)];
}

void __init pagecache_init(void)
{
	int i;

	for (i = 0; i < PAGE_WAIT_TABLE_SIZE; i++)
		init_waitqueue_head(&page_wait_table[i]);

	page_writeback_init();
}

/*
 * The page wait code treats the "wait->flags" somewhat unusually, because
 * we have multiple different kinds of waits, not just the usual "exclusive"
 * one.
 *
 * We have:
 *
 *  (a) no special bits set:
 *
 *	We're just waiting for the bit to be released, and when a waker
 *	calls the wakeup function, we set WQ_FLAG_WOKEN and wake it up,
 *	and remove it from the wait queue.
 *
 *	Simple and straightforward.
 *
 *  (b) WQ_FLAG_EXCLUSIVE:
 *
 *	The waiter is waiting to get the lock, and only one waiter should
 *	be woken up to avoid any thundering herd behavior. We'll set the
 *	WQ_FLAG_WOKEN bit, wake it up, and remove it from the wait queue.
 *
 *	This is the traditional exclusive wait.
 *
 *  (c) WQ_FLAG_EXCLUSIVE | WQ_FLAG_CUSTOM:
 *
 *	The waiter is waiting to get the bit, and additionally wants the
 *	lock to be transferred to it for fair lock behavior. If the lock
 *	cannot be taken, we stop walking the wait queue without waking
 *	the waiter.
 *
 *	This is the "fair lock handoff" case, and in addition to setting
 *	WQ_FLAG_WOKEN, we set WQ_FLAG_DONE to let the waiter easily see
 *	that it now has the lock.
 */
static int wake_page_function(wait_queue_entry_t *wait, unsigned mode, int sync, void *arg)
{
	unsigned int flags;
	struct wait_page_key *key = arg;
	struct wait_page_queue *wait_page
		= container_of(wait, struct wait_page_queue, wait);

	if (!wake_page_match(wait_page, key))
		return 0;

	/*
	 * If it's a lock handoff wait, we get the bit for it, and
	 * stop walking (and do not wake it up) if we can't.
	 */
	flags = wait->flags;
	if (flags & WQ_FLAG_EXCLUSIVE) {
		if (test_bit(key->bit_nr, &key->page->flags))
			return -1;
		if (flags & WQ_FLAG_CUSTOM) {
			if (test_and_set_bit(key->bit_nr, &key->page->flags))
				return -1;
			flags |= WQ_FLAG_DONE;
		}
	}

	/*
	 * We are holding the wait-queue lock, but the waiter that
	 * is waiting for this will be checking the flags without
	 * any locking.
	 *
	 * So update the flags atomically, and wake up the waiter
	 * afterwards to avoid any races. This store-release pairs
	 * with the load-acquire in wait_on_page_bit_common().
	 */
	smp_store_release(&wait->flags, flags | WQ_FLAG_WOKEN);
	wake_up_state(wait->private, mode);

	/*
	 * Ok, we have successfully done what we're waiting for,
	 * and we can unconditionally remove the wait entry.
	 *
	 * Note that this pairs with the "finish_wait()" in the
	 * waiter, and has to be the absolute last thing we do.
	 * After this list_del_init(&wait->entry) the wait entry
	 * might be de-allocated and the process might even have
	 * exited.
	 */
	list_del_init_careful(&wait->entry);
	return (flags & WQ_FLAG_EXCLUSIVE) != 0;
}

static void wake_up_page_bit(struct page *page, int bit_nr)
{
	wait_queue_head_t *q = page_waitqueue(page);
	struct wait_page_key key;
	unsigned long flags;
	wait_queue_entry_t bookmark;

	key.page = page;
	key.bit_nr = bit_nr;
	key.page_match = 0;

	bookmark.flags = 0;
	bookmark.private = NULL;
	bookmark.func = NULL;
	INIT_LIST_HEAD(&bookmark.entry);

	spin_lock_irqsave(&q->lock, flags);
	__wake_up_locked_key_bookmark(q, TASK_NORMAL, &key, &bookmark);

	while (bookmark.flags & WQ_FLAG_BOOKMARK) {
		/*
		 * Take a breather from holding the lock,
		 * allow pages that finish wake up asynchronously
		 * to acquire the lock and remove themselves
		 * from wait queue
		 */
		spin_unlock_irqrestore(&q->lock, flags);
		cpu_relax();
		spin_lock_irqsave(&q->lock, flags);
		__wake_up_locked_key_bookmark(q, TASK_NORMAL, &key, &bookmark);
	}

	/*
	 * It is possible for other pages to have collided on the waitqueue
	 * hash, so in that case check for a page match. That prevents a long-
	 * term waiter
	 *
	 * It is still possible to miss a case here, when we woke page waiters
	 * and removed them from the waitqueue, but there are still other
	 * page waiters.
	 */
	if (!waitqueue_active(q) || !key.page_match) {
		ClearPageWaiters(page);
		/*
		 * It's possible to miss clearing Waiters here, when we woke
		 * our page waiters, but the hashed waitqueue has waiters for
		 * other pages on it.
		 *
		 * That's okay, it's a rare case. The next waker will clear it.
		 */
	}
	spin_unlock_irqrestore(&q->lock, flags);
}

static void wake_up_page(struct page *page, int bit)
{
	if (!PageWaiters(page))
		return;
	wake_up_page_bit(page, bit);
}

/*
 * A choice of three behaviors for wait_on_page_bit_common():
 */
enum behavior {
	EXCLUSIVE,	/* Hold ref to page and take the bit when woken, like
			 * __lock_page() waiting on then setting PG_locked.
			 */
	SHARED,		/* Hold ref to page and check the bit when woken, like
			 * wait_on_page_writeback() waiting on PG_writeback.
			 */
	DROP,		/* Drop ref to page before wait, no check when woken,
			 * like put_and_wait_on_page_locked() on PG_locked.
			 */
};

/*
 * Attempt to check (or get) the page bit, and mark us done
 * if successful.
 */
static inline bool trylock_page_bit_common(struct page *page, int bit_nr,
					struct wait_queue_entry *wait)
{
	if (wait->flags & WQ_FLAG_EXCLUSIVE) {
		if (test_and_set_bit(bit_nr, &page->flags))
			return false;
	} else if (test_bit(bit_nr, &page->flags))
		return false;

	wait->flags |= WQ_FLAG_WOKEN | WQ_FLAG_DONE;
	return true;
}

/* How many times do we accept lock stealing from under a waiter? */
int sysctl_page_lock_unfairness = 5;

static inline int wait_on_page_bit_common(wait_queue_head_t *q,
	struct page *page, int bit_nr, int state, enum behavior behavior)
{
	int unfairness = sysctl_page_lock_unfairness;
	struct wait_page_queue wait_page;
	wait_queue_entry_t *wait = &wait_page.wait;
	bool thrashing = false;
	bool delayacct = false;
	unsigned long pflags;

	if (bit_nr == PG_locked &&
	    !PageUptodate(page) && PageWorkingset(page)) {
		if (!PageSwapBacked(page)) {
			delayacct_thrashing_start();
			delayacct = true;
		}
		psi_memstall_enter(&pflags);
		thrashing = true;
	}

	init_wait(wait);
	wait->func = wake_page_function;
	wait_page.page = page;
	wait_page.bit_nr = bit_nr;

repeat:
	wait->flags = 0;
	if (behavior == EXCLUSIVE) {
		wait->flags = WQ_FLAG_EXCLUSIVE;
		if (--unfairness < 0)
			wait->flags |= WQ_FLAG_CUSTOM;
	}

	/*
	 * Do one last check whether we can get the
	 * page bit synchronously.
	 *
	 * Do the SetPageWaiters() marking before that
	 * to let any waker we _just_ missed know they
	 * need to wake us up (otherwise they'll never
	 * even go to the slow case that looks at the
	 * page queue), and add ourselves to the wait
	 * queue if we need to sleep.
	 *
	 * This part needs to be done under the queue
	 * lock to avoid races.
	 */
	spin_lock_irq(&q->lock);
	SetPageWaiters(page);
	if (!trylock_page_bit_common(page, bit_nr, wait))
		__add_wait_queue_entry_tail(q, wait);
	spin_unlock_irq(&q->lock);

	/*
	 * From now on, all the logic will be based on
	 * the WQ_FLAG_WOKEN and WQ_FLAG_DONE flag, to
	 * see whether the page bit testing has already
	 * been done by the wake function.
	 *
	 * We can drop our reference to the page.
	 */
	if (behavior == DROP)
		put_page(page);

	/*
	 * Note that until the "finish_wait()", or until
	 * we see the WQ_FLAG_WOKEN flag, we need to
	 * be very careful with the 'wait->flags', because
	 * we may race with a waker that sets them.
	 */
	for (;;) {
		unsigned int flags;

		set_current_state(state);

		/* Loop until we've been woken or interrupted */
		flags = smp_load_acquire(&wait->flags);
		if (!(flags & WQ_FLAG_WOKEN)) {
			if (signal_pending_state(state, current))
				break;

			io_schedule();
			continue;
		}

		/* If we were non-exclusive, we're done */
		if (behavior != EXCLUSIVE)
			break;

		/* If the waker got the lock for us, we're done */
		if (flags & WQ_FLAG_DONE)
			break;

		/*
		 * Otherwise, if we're getting the lock, we need to
		 * try to get it ourselves.
		 *
		 * And if that fails, we'll have to retry this all.
		 */
		if (unlikely(test_and_set_bit(bit_nr, &page->flags)))
			goto repeat;

		wait->flags |= WQ_FLAG_DONE;
		break;
	}

	/*
	 * If a signal happened, this 'finish_wait()' may remove the last
	 * waiter from the wait-queues, but the PageWaiters bit will remain
	 * set. That's ok. The next wakeup will take care of it, and trying
	 * to do it here would be difficult and prone to races.
	 */
	finish_wait(q, wait);

	if (thrashing) {
		if (delayacct)
			delayacct_thrashing_end();
		psi_memstall_leave(&pflags);
	}

	/*
	 * NOTE! The wait->flags weren't stable until we've done the
	 * 'finish_wait()', and we could have exited the loop above due
	 * to a signal, and had a wakeup event happen after the signal
	 * test but before the 'finish_wait()'.
	 *
	 * So only after the finish_wait() can we reliably determine
	 * if we got woken up or not, so we can now figure out the final
	 * return value based on that state without races.
	 *
	 * Also note that WQ_FLAG_WOKEN is sufficient for a non-exclusive
	 * waiter, but an exclusive one requires WQ_FLAG_DONE.
	 */
	if (behavior == EXCLUSIVE)
		return wait->flags & WQ_FLAG_DONE ? 0 : -EINTR;

	return wait->flags & WQ_FLAG_WOKEN ? 0 : -EINTR;
}

void wait_on_page_bit(struct page *page, int bit_nr)
{
	wait_queue_head_t *q = page_waitqueue(page);
	wait_on_page_bit_common(q, page, bit_nr, TASK_UNINTERRUPTIBLE, SHARED);
}
EXPORT_SYMBOL(wait_on_page_bit);

int wait_on_page_bit_killable(struct page *page, int bit_nr)
{
	wait_queue_head_t *q = page_waitqueue(page);
	return wait_on_page_bit_common(q, page, bit_nr, TASK_KILLABLE, SHARED);
}
EXPORT_SYMBOL(wait_on_page_bit_killable);

static int __wait_on_page_locked_async(struct page *page,
				       struct wait_page_queue *wait, bool set)
{
	struct wait_queue_head *q = page_waitqueue(page);
	int ret = 0;

	wait->page = page;
	wait->bit_nr = PG_locked;

	spin_lock_irq(&q->lock);
	__add_wait_queue_entry_tail(q, &wait->wait);
	SetPageWaiters(page);
	if (set)
		ret = !trylock_page(page);
	else
		ret = PageLocked(page);
	/*
	 * If we were succesful now, we know we're still on the
	 * waitqueue as we're still under the lock. This means it's
	 * safe to remove and return success, we know the callback
	 * isn't going to trigger.
	 */
	if (!ret)
		__remove_wait_queue(q, &wait->wait);
	else
		ret = -EIOCBQUEUED;
	spin_unlock_irq(&q->lock);
	return ret;
}

static int wait_on_page_locked_async(struct page *page,
				     struct wait_page_queue *wait)
{
	if (!PageLocked(page))
		return 0;
	return __wait_on_page_locked_async(compound_head(page), wait, false);
}

/**
 * put_and_wait_on_page_locked - Drop a reference and wait for it to be unlocked
 * @page: The page to wait for.
 *
 * The caller should hold a reference on @page.  They expect the page to
 * become unlocked relatively soon, but do not wish to hold up migration
 * (for example) by holding the reference while waiting for the page to
 * come unlocked.  After this function returns, the caller should not
 * dereference @page.
 */
void put_and_wait_on_page_locked(struct page *page)
{
	wait_queue_head_t *q;

	page = compound_head(page);
	q = page_waitqueue(page);
	wait_on_page_bit_common(q, page, PG_locked, TASK_UNINTERRUPTIBLE, DROP);
}

/**
 * add_page_wait_queue - Add an arbitrary waiter to a page's wait queue
 * @page: Page defining the wait queue of interest
 * @waiter: Waiter to add to the queue
 *
 * Add an arbitrary @waiter to the wait queue for the nominated @page.
 */
void add_page_wait_queue(struct page *page, wait_queue_entry_t *waiter)
{
	wait_queue_head_t *q = page_waitqueue(page);
	unsigned long flags;

	spin_lock_irqsave(&q->lock, flags);
	__add_wait_queue_entry_tail(q, waiter);
	SetPageWaiters(page);
	spin_unlock_irqrestore(&q->lock, flags);
}
EXPORT_SYMBOL_GPL(add_page_wait_queue);

#ifndef clear_bit_unlock_is_negative_byte

/*
 * PG_waiters is the high bit in the same byte as PG_lock.
 *
 * On x86 (and on many other architectures), we can clear PG_lock and
 * test the sign bit at the same time. But if the architecture does
 * not support that special operation, we just do this all by hand
 * instead.
 *
 * The read of PG_waiters has to be after (or concurrently with) PG_locked
 * being cleared, but a memory barrier should be unnecessary since it is
 * in the same byte as PG_locked.
 */
static inline bool clear_bit_unlock_is_negative_byte(long nr, volatile void *mem)
{
	clear_bit_unlock(nr, mem);
	/* smp_mb__after_atomic(); */
	return test_bit(PG_waiters, mem);
}

#endif

/**
 * unlock_page - unlock a locked page
 * @page: the page
 *
 * Unlocks the page and wakes up sleepers in wait_on_page_locked().
 * Also wakes sleepers in wait_on_page_writeback() because the wakeup
 * mechanism between PageLocked pages and PageWriteback pages is shared.
 * But that's OK - sleepers in wait_on_page_writeback() just go back to sleep.
 *
 * Note that this depends on PG_waiters being the sign bit in the byte
 * that contains PG_locked - thus the BUILD_BUG_ON(). That allows us to
 * clear the PG_locked bit and test PG_waiters at the same time fairly
 * portably (architectures that do LL/SC can test any bit, while x86 can
 * test the sign bit).
 */
void unlock_page(struct page *page)
{
	BUILD_BUG_ON(PG_waiters != 7);
	page = compound_head(page);
	VM_BUG_ON_PAGE(!PageLocked(page), page);
	if (clear_bit_unlock_is_negative_byte(PG_locked, &page->flags))
		wake_up_page_bit(page, PG_locked);
}
EXPORT_SYMBOL(unlock_page);

/**
 * end_page_writeback - end writeback against a page
 * @page: the page
 */
void end_page_writeback(struct page *page)
{
	/*
	 * TestClearPageReclaim could be used here but it is an atomic
	 * operation and overkill in this particular case. Failing to
	 * shuffle a page marked for immediate reclaim is too mild to
	 * justify taking an atomic operation penalty at the end of
	 * ever page writeback.
	 */
	if (PageReclaim(page)) {
		ClearPageReclaim(page);
		rotate_reclaimable_page(page);
	}

	/*
	 * Writeback does not hold a page reference of its own, relying
	 * on truncation to wait for the clearing of PG_writeback.
	 * But here we must make sure that the page is not freed and
	 * reused before the wake_up_page().
	 */
	get_page(page);
	if (!test_clear_page_writeback(page))
		BUG();

	smp_mb__after_atomic();
	wake_up_page(page, PG_writeback);
	put_page(page);
}
EXPORT_SYMBOL(end_page_writeback);

/*
 * After completing I/O on a page, call this routine to update the page
 * flags appropriately
 */
void page_endio(struct page *page, bool is_write, int err)
{
	if (!is_write) {
		if (!err) {
			SetPageUptodate(page);
		} else {
			ClearPageUptodate(page);
			SetPageError(page);
		}
		unlock_page(page);
	} else {
		if (err) {
			struct address_space *mapping;

			SetPageError(page);
			mapping = page_mapping(page);
			if (mapping)
				mapping_set_error(mapping, err);
		}
		end_page_writeback(page);
	}
}
EXPORT_SYMBOL_GPL(page_endio);

/**
 * __lock_page - get a lock on the page, assuming we need to sleep to get it
 * @__page: the page to lock
 */
void __lock_page(struct page *__page)
{
	struct page *page = compound_head(__page);
	wait_queue_head_t *q = page_waitqueue(page);
	wait_on_page_bit_common(q, page, PG_locked, TASK_UNINTERRUPTIBLE,
				EXCLUSIVE);
}
EXPORT_SYMBOL(__lock_page);

int __lock_page_killable(struct page *__page)
{
	struct page *page = compound_head(__page);
	wait_queue_head_t *q = page_waitqueue(page);
	return wait_on_page_bit_common(q, page, PG_locked, TASK_KILLABLE,
					EXCLUSIVE);
}
EXPORT_SYMBOL_GPL(__lock_page_killable);

int __lock_page_async(struct page *page, struct wait_page_queue *wait)
{
	return __wait_on_page_locked_async(page, wait, true);
}

/*
 * Return values:
 * 1 - page is locked; mmap_lock is still held.
 * 0 - page is not locked.
 *     mmap_lock has been released (mmap_read_unlock(), unless flags had both
 *     FAULT_FLAG_ALLOW_RETRY and FAULT_FLAG_RETRY_NOWAIT set, in
 *     which case mmap_lock is still held.
 *
 * If neither ALLOW_RETRY nor KILLABLE are set, will always return 1
 * with the page locked and the mmap_lock unperturbed.
 */
int __lock_page_or_retry(struct page *page, struct mm_struct *mm,
			 unsigned int flags)
{
	if (fault_flag_allow_retry_first(flags)) {
		/*
		 * CAUTION! In this case, mmap_lock is not released
		 * even though return 0.
		 */
		if (flags & FAULT_FLAG_RETRY_NOWAIT)
			return 0;

		mmap_read_unlock(mm);
		if (flags & FAULT_FLAG_KILLABLE)
			wait_on_page_locked_killable(page);
		else
			wait_on_page_locked(page);
		return 0;
	} else {
		if (flags & FAULT_FLAG_KILLABLE) {
			int ret;

			ret = __lock_page_killable(page);
			if (ret) {
				mmap_read_unlock(mm);
				return 0;
			}
		} else
			__lock_page(page);
		return 1;
	}
}

/**
 * page_cache_next_miss() - Find the next gap in the page cache.
 * @mapping: Mapping.
 * @index: Index.
 * @max_scan: Maximum range to search.
 *
 * Search the range [index, min(index + max_scan - 1, ULONG_MAX)] for the
 * gap with the lowest index.
 *
 * This function may be called under the rcu_read_lock.  However, this will
 * not atomically search a snapshot of the cache at a single point in time.
 * For example, if a gap is created at index 5, then subsequently a gap is
 * created at index 10, page_cache_next_miss covering both indices may
 * return 10 if called under the rcu_read_lock.
 *
 * Return: The index of the gap if found, otherwise an index outside the
 * range specified (in which case 'return - index >= max_scan' will be true).
 * In the rare case of index wrap-around, 0 will be returned.
 */
pgoff_t page_cache_next_miss(struct address_space *mapping,
			     pgoff_t index, unsigned long max_scan)
{
	XA_STATE(xas, &mapping->i_pages, index);

	while (max_scan--) {
		void *entry = xas_next(&xas);
		if (!entry || xa_is_value(entry))
			break;
		if (xas.xa_index == 0)
			break;
	}

	return xas.xa_index;
}
EXPORT_SYMBOL(page_cache_next_miss);

/**
 * page_cache_prev_miss() - Find the previous gap in the page cache.
 * @mapping: Mapping.
 * @index: Index.
 * @max_scan: Maximum range to search.
 *
 * Search the range [max(index - max_scan + 1, 0), index] for the
 * gap with the highest index.
 *
 * This function may be called under the rcu_read_lock.  However, this will
 * not atomically search a snapshot of the cache at a single point in time.
 * For example, if a gap is created at index 10, then subsequently a gap is
 * created at index 5, page_cache_prev_miss() covering both indices may
 * return 5 if called under the rcu_read_lock.
 *
 * Return: The index of the gap if found, otherwise an index outside the
 * range specified (in which case 'index - return >= max_scan' will be true).
 * In the rare case of wrap-around, ULONG_MAX will be returned.
 */
pgoff_t page_cache_prev_miss(struct address_space *mapping,
			     pgoff_t index, unsigned long max_scan)
{
	XA_STATE(xas, &mapping->i_pages, index);

	while (max_scan--) {
		void *entry = xas_prev(&xas);
		if (!entry || xa_is_value(entry))
			break;
		if (xas.xa_index == ULONG_MAX)
			break;
	}

	return xas.xa_index;
}
EXPORT_SYMBOL(page_cache_prev_miss);

/**
 * find_get_entry - find and get a page cache entry
 * @mapping: the address_space to search
 * @index: The page cache index.
 *
 * Looks up the page cache slot at @mapping & @offset.  If there is a
 * page cache page, the head page is returned with an increased refcount.
 *
 * If the slot holds a shadow entry of a previously evicted page, or a
 * swap entry from shmem/tmpfs, it is returned.
 *
 * Return: The head page or shadow entry, %NULL if nothing is found.
 */
struct page *find_get_entry(struct address_space *mapping, pgoff_t index)
{
	XA_STATE(xas, &mapping->i_pages, index);
	struct page *page;

	rcu_read_lock();
repeat:
	xas_reset(&xas);
	page = xas_load(&xas);
	if (xas_retry(&xas, page))
		goto repeat;
	/*
	 * A shadow entry of a recently evicted page, or a swap entry from
	 * shmem/tmpfs.  Return it without attempting to raise page count.
	 */
	if (!page || xa_is_value(page))
		goto out;

	if (!page_cache_get_speculative(page))
		goto repeat;

	/*
	 * Has the page moved or been split?
	 * This is part of the lockless pagecache protocol. See
	 * include/linux/pagemap.h for details.
	 */
	if (unlikely(page != xas_reload(&xas))) {
		put_page(page);
		goto repeat;
	}
out:
	rcu_read_unlock();

	return page;
}

/**
 * find_lock_entry - Locate and lock a page cache entry.
 * @mapping: The address_space to search.
 * @index: The page cache index.
 *
 * Looks up the page at @mapping & @index.  If there is a page in the
 * cache, the head page is returned locked and with an increased refcount.
 *
 * If the slot holds a shadow entry of a previously evicted page, or a
 * swap entry from shmem/tmpfs, it is returned.
 *
 * Context: May sleep.
 * Return: The head page or shadow entry, %NULL if nothing is found.
 */
struct page *find_lock_entry(struct address_space *mapping, pgoff_t index)
{
	struct page *page;

repeat:
	page = find_get_entry(mapping, index);
	if (page && !xa_is_value(page)) {
		lock_page(page);
		/* Has the page been truncated? */
		if (unlikely(page->mapping != mapping)) {
			unlock_page(page);
			put_page(page);
			goto repeat;
		}
		VM_BUG_ON_PAGE(!thp_contains(page, index), page);
	}
	return page;
}

/**
 * pagecache_get_page - Find and get a reference to a page.
 * @mapping: The address_space to search.
 * @index: The page index.
 * @fgp_flags: %FGP flags modify how the page is returned.
 * @gfp_mask: Memory allocation flags to use if %FGP_CREAT is specified.
 *
 * Looks up the page cache entry at @mapping & @index.
 *
 * @fgp_flags can be zero or more of these flags:
 *
 * * %FGP_ACCESSED - The page will be marked accessed.
 * * %FGP_LOCK - The page is returned locked.
 * * %FGP_HEAD - If the page is present and a THP, return the head page
 *   rather than the exact page specified by the index.
 * * %FGP_CREAT - If no page is present then a new page is allocated using
 *   @gfp_mask and added to the page cache and the VM's LRU list.
 *   The page is returned locked and with an increased refcount.
 * * %FGP_FOR_MMAP - The caller wants to do its own locking dance if the
 *   page is already in cache.  If the page was allocated, unlock it before
 *   returning so the caller can do the same dance.
 * * %FGP_WRITE - The page will be written
 * * %FGP_NOFS - __GFP_FS will get cleared in gfp mask
 * * %FGP_NOWAIT - Don't get blocked by page lock
 *
 * If %FGP_LOCK or %FGP_CREAT are specified then the function may sleep even
 * if the %GFP flags specified for %FGP_CREAT are atomic.
 *
 * If there is a page cache page, it is returned with an increased refcount.
 *
 * Return: The found page or %NULL otherwise.
 */
struct page *pagecache_get_page(struct address_space *mapping, pgoff_t index,
		int fgp_flags, gfp_t gfp_mask)
{
	struct page *page;

repeat:
	page = find_get_entry(mapping, index);
	if (xa_is_value(page))
		page = NULL;
	if (!page)
		goto no_page;

	if (fgp_flags & FGP_LOCK) {
		if (fgp_flags & FGP_NOWAIT) {
			if (!trylock_page(page)) {
				put_page(page);
				return NULL;
			}
		} else {
			lock_page(page);
		}

		/* Has the page been truncated? */
		if (unlikely(page->mapping != mapping)) {
			unlock_page(page);
			put_page(page);
			goto repeat;
		}
		VM_BUG_ON_PAGE(!thp_contains(page, index), page);
	}

	if (fgp_flags & FGP_ACCESSED)
		mark_page_accessed(page);
	else if (fgp_flags & FGP_WRITE) {
		/* Clear idle flag for buffer write */
		if (page_is_idle(page))
			clear_page_idle(page);
	}
	if (!(fgp_flags & FGP_HEAD))
		page = find_subpage(page, index);

no_page:
	if (!page && (fgp_flags & FGP_CREAT)) {
		int err;
		if ((fgp_flags & FGP_WRITE) && mapping_can_writeback(mapping))
			gfp_mask |= __GFP_WRITE;
		if (fgp_flags & FGP_NOFS)
			gfp_mask &= ~__GFP_FS;

		page = __page_cache_alloc(gfp_mask);
		if (!page)
			return NULL;

		if (WARN_ON_ONCE(!(fgp_flags & (FGP_LOCK | FGP_FOR_MMAP))))
			fgp_flags |= FGP_LOCK;

		/* Init accessed so avoid atomic mark_page_accessed later */
		if (fgp_flags & FGP_ACCESSED)
			__SetPageReferenced(page);

		err = add_to_page_cache_lru(page, mapping, index, gfp_mask);
		if (unlikely(err)) {
			put_page(page);
			page = NULL;
			if (err == -EEXIST)
				goto repeat;
		}

		/*
		 * add_to_page_cache_lru locks the page, and for mmap we expect
		 * an unlocked page.
		 */
		if (page && (fgp_flags & FGP_FOR_MMAP))
			unlock_page(page);
	}

	return page;
}
EXPORT_SYMBOL(pagecache_get_page);

/**
 * find_get_entries - gang pagecache lookup
 * @mapping:	The address_space to search
 * @start:	The starting page cache index
 * @nr_entries:	The maximum number of entries
 * @entries:	Where the resulting entries are placed
 * @indices:	The cache indices corresponding to the entries in @entries
 *
 * find_get_entries() will search for and return a group of up to
 * @nr_entries entries in the mapping.  The entries are placed at
 * @entries.  find_get_entries() takes a reference against any actual
 * pages it returns.
 *
 * The search returns a group of mapping-contiguous page cache entries
 * with ascending indexes.  There may be holes in the indices due to
 * not-present pages.
 *
 * Any shadow entries of evicted pages, or swap entries from
 * shmem/tmpfs, are included in the returned array.
 *
 * If it finds a Transparent Huge Page, head or tail, find_get_entries()
 * stops at that page: the caller is likely to have a better way to handle
 * the compound page as a whole, and then skip its extent, than repeatedly
 * calling find_get_entries() to return all its tails.
 *
 * Return: the number of pages and shadow entries which were found.
 */
unsigned find_get_entries(struct address_space *mapping,
			  pgoff_t start, unsigned int nr_entries,
			  struct page **entries, pgoff_t *indices)
{
	XA_STATE(xas, &mapping->i_pages, start);
	struct page *page;
	unsigned int ret = 0;

	if (!nr_entries)
		return 0;

	rcu_read_lock();
	xas_for_each(&xas, page, ULONG_MAX) {
		if (xas_retry(&xas, page))
			continue;
		/*
		 * A shadow entry of a recently evicted page, a swap
		 * entry from shmem/tmpfs or a DAX entry.  Return it
		 * without attempting to raise page count.
		 */
		if (xa_is_value(page))
			goto export;

		if (!page_cache_get_speculative(page))
			goto retry;

		/* Has the page moved or been split? */
		if (unlikely(page != xas_reload(&xas)))
			goto put_page;

		/*
		 * Terminate early on finding a THP, to allow the caller to
		 * handle it all at once; but continue if this is hugetlbfs.
		 */
		if (PageTransHuge(page) && !PageHuge(page)) {
			page = find_subpage(page, xas.xa_index);
			nr_entries = ret + 1;
		}
export:
		indices[ret] = xas.xa_index;
		entries[ret] = page;
		if (++ret == nr_entries)
			break;
		continue;
put_page:
		put_page(page);
retry:
		xas_reset(&xas);
	}
	rcu_read_unlock();
	return ret;
}

/**
 * find_get_pages_range - gang pagecache lookup
 * @mapping:	The address_space to search
 * @start:	The starting page index
 * @end:	The final page index (inclusive)
 * @nr_pages:	The maximum number of pages
 * @pages:	Where the resulting pages are placed
 *
 * find_get_pages_range() will search for and return a group of up to @nr_pages
 * pages in the mapping starting at index @start and up to index @end
 * (inclusive).  The pages are placed at @pages.  find_get_pages_range() takes
 * a reference against the returned pages.
 *
 * The search returns a group of mapping-contiguous pages with ascending
 * indexes.  There may be holes in the indices due to not-present pages.
 * We also update @start to index the next page for the traversal.
 *
 * Return: the number of pages which were found. If this number is
 * smaller than @nr_pages, the end of specified range has been
 * reached.
 */
unsigned find_get_pages_range(struct address_space *mapping, pgoff_t *start,
			      pgoff_t end, unsigned int nr_pages,
			      struct page **pages)
{
	XA_STATE(xas, &mapping->i_pages, *start);
	struct page *page;
	unsigned ret = 0;

	if (unlikely(!nr_pages))
		return 0;

	rcu_read_lock();
	xas_for_each(&xas, page, end) {
		if (xas_retry(&xas, page))
			continue;
		/* Skip over shadow, swap and DAX entries */
		if (xa_is_value(page))
			continue;

		if (!page_cache_get_speculative(page))
			goto retry;

		/* Has the page moved or been split? */
		if (unlikely(page != xas_reload(&xas)))
			goto put_page;

		pages[ret] = find_subpage(page, xas.xa_index);
		if (++ret == nr_pages) {
			*start = xas.xa_index + 1;
			goto out;
		}
		continue;
put_page:
		put_page(page);
retry:
		xas_reset(&xas);
	}

	/*
	 * We come here when there is no page beyond @end. We take care to not
	 * overflow the index @start as it confuses some of the callers. This
	 * breaks the iteration when there is a page at index -1 but that is
	 * already broken anyway.
	 */
	if (end == (pgoff_t)-1)
		*start = (pgoff_t)-1;
	else
		*start = end + 1;
out:
	rcu_read_unlock();

	return ret;
}

/**
 * find_get_pages_contig - gang contiguous pagecache lookup
 * @mapping:	The address_space to search
 * @index:	The starting page index
 * @nr_pages:	The maximum number of pages
 * @pages:	Where the resulting pages are placed
 *
 * find_get_pages_contig() works exactly like find_get_pages(), except
 * that the returned number of pages are guaranteed to be contiguous.
 *
 * Return: the number of pages which were found.
 */
unsigned find_get_pages_contig(struct address_space *mapping, pgoff_t index,
			       unsigned int nr_pages, struct page **pages)
{
	XA_STATE(xas, &mapping->i_pages, index);
	struct page *page;
	unsigned int ret = 0;

	if (unlikely(!nr_pages))
		return 0;

	rcu_read_lock();
	for (page = xas_load(&xas); page; page = xas_next(&xas)) {
		if (xas_retry(&xas, page))
			continue;
		/*
		 * If the entry has been swapped out, we can stop looking.
		 * No current caller is looking for DAX entries.
		 */
		if (xa_is_value(page))
			break;

		if (!page_cache_get_speculative(page))
			goto retry;

		/* Has the page moved or been split? */
		if (unlikely(page != xas_reload(&xas)))
			goto put_page;

		pages[ret] = find_subpage(page, xas.xa_index);
		if (++ret == nr_pages)
			break;
		continue;
put_page:
		put_page(page);
retry:
		xas_reset(&xas);
	}
	rcu_read_unlock();
	return ret;
}
EXPORT_SYMBOL(find_get_pages_contig);

/**
 * find_get_pages_range_tag - find and return pages in given range matching @tag
 * @mapping:	the address_space to search
 * @index:	the starting page index
 * @end:	The final page index (inclusive)
 * @tag:	the tag index
 * @nr_pages:	the maximum number of pages
 * @pages:	where the resulting pages are placed
 *
 * Like find_get_pages, except we only return pages which are tagged with
 * @tag.   We update @index to index the next page for the traversal.
 *
 * Return: the number of pages which were found.
 */
unsigned find_get_pages_range_tag(struct address_space *mapping, pgoff_t *index,
			pgoff_t end, xa_mark_t tag, unsigned int nr_pages,
			struct page **pages)
{
	XA_STATE(xas, &mapping->i_pages, *index);
	struct page *page;
	unsigned ret = 0;

	if (unlikely(!nr_pages))
		return 0;

	rcu_read_lock();
	xas_for_each_marked(&xas, page, end, tag) {
		if (xas_retry(&xas, page))
			continue;
		/*
		 * Shadow entries should never be tagged, but this iteration
		 * is lockless so there is a window for page reclaim to evict
		 * a page we saw tagged.  Skip over it.
		 */
		if (xa_is_value(page))
			continue;

		if (!page_cache_get_speculative(page))
			goto retry;

		/* Has the page moved or been split? */
		if (unlikely(page != xas_reload(&xas)))
			goto put_page;

		pages[ret] = find_subpage(page, xas.xa_index);
		if (++ret == nr_pages) {
			*index = xas.xa_index + 1;
			goto out;
		}
		continue;
put_page:
		put_page(page);
retry:
		xas_reset(&xas);
	}

	/*
	 * We come here when we got to @end. We take care to not overflow the
	 * index @index as it confuses some of the callers. This breaks the
	 * iteration when there is a page at index -1 but that is already
	 * broken anyway.
	 */
	if (end == (pgoff_t)-1)
		*index = (pgoff_t)-1;
	else
		*index = end + 1;
out:
	rcu_read_unlock();

	return ret;
}
EXPORT_SYMBOL(find_get_pages_range_tag);

/*
 * CD/DVDs are error prone. When a medium error occurs, the driver may fail
 * a _large_ part of the i/o request. Imagine the worst scenario:
 *
 *      ---R__________________________________________B__________
 *         ^ reading here                             ^ bad block(assume 4k)
 *
 * read(R) => miss => readahead(R...B) => media error => frustrating retries
 * => failing the whole request => read(R) => read(R+1) =>
 * readahead(R+1...B+1) => bang => read(R+2) => read(R+3) =>
 * readahead(R+3...B+2) => bang => read(R+3) => read(R+4) =>
 * readahead(R+4...B+3) => bang => read(R+4) => read(R+5) => ......
 *
 * It is going insane. Fix it by quickly scaling down the readahead size.
 */
static void shrink_readahead_size_eio(struct file_ra_state *ra)
{
	ra->ra_pages /= 4;
}

/**
 * generic_file_buffered_read - generic file read routine
 * @iocb:	the iocb to read
 * @iter:	data destination
 * @written:	already copied
 *
 * This is a generic file read routine, and uses the
 * mapping->a_ops->readpage() function for the actual low-level stuff.
 *
 * This is really ugly. But the goto's actually try to clarify some
 * of the logic when it comes to error handling etc.
 *
 * Return:
 * * total number of bytes copied, including those the were already @written
 * * negative error code if nothing was copied
 */
ssize_t generic_file_buffered_read(struct kiocb *iocb,
		struct iov_iter *iter, ssize_t written)
{
	struct file *filp = iocb->ki_filp;
	struct address_space *mapping = filp->f_mapping;
	struct inode *inode = mapping->host;
	struct file_ra_state *ra = &filp->f_ra;
	loff_t *ppos = &iocb->ki_pos;
	pgoff_t index;
	pgoff_t last_index;
	pgoff_t prev_index;
	unsigned long offset;      /* offset into pagecache page */
	unsigned int prev_offset;
	int error = 0;

	if (unlikely(*ppos >= inode->i_sb->s_maxbytes))
		return 0;
	iov_iter_truncate(iter, inode->i_sb->s_maxbytes);

	index = *ppos >> PAGE_SHIFT;
	prev_index = ra->prev_pos >> PAGE_SHIFT;
	prev_offset = ra->prev_pos & (PAGE_SIZE-1);
	last_index = (*ppos + iter->count + PAGE_SIZE-1) >> PAGE_SHIFT;
	offset = *ppos & ~PAGE_MASK;

	/*
	 * If we've already successfully copied some data, then we
	 * can no longer safely return -EIOCBQUEUED. Hence mark
	 * an async read NOWAIT at that point.
	 */
	if (written && (iocb->ki_flags & IOCB_WAITQ))
		iocb->ki_flags |= IOCB_NOWAIT;

	for (;;) {
		struct page *page;
		pgoff_t end_index;
		loff_t isize;
		unsigned long nr, ret;

		cond_resched();
find_page:
		if (fatal_signal_pending(current)) {
			error = -EINTR;
			goto out;
		}

		page = find_get_page(mapping, index);
		if (!page) {
			if (iocb->ki_flags & IOCB_NOIO)
				goto would_block;
			page_cache_sync_readahead(mapping,
					ra, filp,
					index, last_index - index);
			page = find_get_page(mapping, index);
			if (unlikely(page == NULL))
				goto no_cached_page;
		}
		if (PageReadahead(page)) {
			if (iocb->ki_flags & IOCB_NOIO) {
				put_page(page);
				goto out;
			}
			page_cache_async_readahead(mapping,
					ra, filp, page,
					index, last_index - index);
		}
		if (!PageUptodate(page)) {
			/*
			 * See comment in do_read_cache_page on why
			 * wait_on_page_locked is used to avoid unnecessarily
			 * serialisations and why it's safe.
			 */
			if (iocb->ki_flags & IOCB_WAITQ) {
				if (written) {
					put_page(page);
					goto out;
				}
				error = wait_on_page_locked_async(page,
								iocb->ki_waitq);
			} else {
				if (iocb->ki_flags & IOCB_NOWAIT) {
					put_page(page);
					goto would_block;
				}
				error = wait_on_page_locked_killable(page);
			}
			if (unlikely(error))
				goto readpage_error;
			if (PageUptodate(page))
				goto page_ok;

			if (inode->i_blkbits == PAGE_SHIFT ||
					!mapping->a_ops->is_partially_uptodate)
				goto page_not_up_to_date;
			/* pipes can't handle partially uptodate pages */
			if (unlikely(iov_iter_is_pipe(iter)))
				goto page_not_up_to_date;
			if (!trylock_page(page))
				goto page_not_up_to_date;
			/* Did it get truncated before we got the lock? */
			if (!page->mapping)
				goto page_not_up_to_date_locked;
			if (!mapping->a_ops->is_partially_uptodate(page,
							offset, iter->count))
				goto page_not_up_to_date_locked;
			unlock_page(page);
		}
page_ok:
		/*
		 * i_size must be checked after we know the page is Uptodate.
		 *
		 * Checking i_size after the check allows us to calculate
		 * the correct value for "nr", which means the zero-filled
		 * part of the page is not copied back to userspace (unless
		 * another truncate extends the file - this is desired though).
		 */

		isize = i_size_read(inode);
		end_index = (isize - 1) >> PAGE_SHIFT;
		if (unlikely(!isize || index > end_index)) {
			put_page(page);
			goto out;
		}

		/* nr is the maximum number of bytes to copy from this page */
		nr = PAGE_SIZE;
		if (index == end_index) {
			nr = ((isize - 1) & ~PAGE_MASK) + 1;
			if (nr <= offset) {
				put_page(page);
				goto out;
			}
		}
		nr = nr - offset;

		/* If users can be writing to this page using arbitrary
		 * virtual addresses, take care about potential aliasing
		 * before reading the page on the kernel side.
		 */
		if (mapping_writably_mapped(mapping))
			flush_dcache_page(page);

		/*
		 * When a sequential read accesses a page several times,
		 * only mark it as accessed the first time.
		 */
		if (prev_index != index || offset != prev_offset)
			mark_page_accessed(page);
		prev_index = index;

		/*
		 * Ok, we have the page, and it's up-to-date, so
		 * now we can copy it to user space...
		 */

		ret = copy_page_to_iter(page, offset, nr, iter);
		offset += ret;
		index += offset >> PAGE_SHIFT;
		offset &= ~PAGE_MASK;
		prev_offset = offset;

		put_page(page);
		written += ret;
		if (!iov_iter_count(iter))
			goto out;
		if (ret < nr) {
			error = -EFAULT;
			goto out;
		}
		continue;

page_not_up_to_date:
		/* Get exclusive access to the page ... */
		if (iocb->ki_flags & IOCB_WAITQ) {
			if (written) {
				put_page(page);
				goto out;
			}
			error = lock_page_async(page, iocb->ki_waitq);
		} else {
			error = lock_page_killable(page);
		}
		if (unlikely(error))
			goto readpage_error;

page_not_up_to_date_locked:
		/* Did it get truncated before we got the lock? */
		if (!page->mapping) {
			unlock_page(page);
			put_page(page);
			continue;
		}

		/* Did somebody else fill it already? */
		if (PageUptodate(page)) {
			unlock_page(page);
			goto page_ok;
		}

readpage:
		if (iocb->ki_flags & (IOCB_NOIO | IOCB_NOWAIT)) {
			unlock_page(page);
			put_page(page);
			goto would_block;
		}
		/*
		 * A previous I/O error may have been due to temporary
		 * failures, eg. multipath errors.
		 * PG_error will be set again if readpage fails.
		 */
		ClearPageError(page);
		/* Start the actual read. The read will unlock the page. */
		error = mapping->a_ops->readpage(filp, page);

		if (unlikely(error)) {
			if (error == AOP_TRUNCATED_PAGE) {
				put_page(page);
				error = 0;
				goto find_page;
			}
			goto readpage_error;
		}

		if (!PageUptodate(page)) {
			if (iocb->ki_flags & IOCB_WAITQ) {
				if (written) {
					put_page(page);
					goto out;
				}
				error = lock_page_async(page, iocb->ki_waitq);
			} else {
				error = lock_page_killable(page);
			}

			if (unlikely(error))
				goto readpage_error;
			if (!PageUptodate(page)) {
				if (page->mapping == NULL) {
					/*
					 * invalidate_mapping_pages got it
					 */
					unlock_page(page);
					put_page(page);
					goto find_page;
				}
				unlock_page(page);
				shrink_readahead_size_eio(ra);
				error = -EIO;
				goto readpage_error;
			}
			unlock_page(page);
		}

		goto page_ok;

readpage_error:
		/* UHHUH! A synchronous read error occurred. Report it */
		put_page(page);
		goto out;

no_cached_page:
		/*
		 * Ok, it wasn't cached, so we need to create a new
		 * page..
		 */
		page = page_cache_alloc(mapping);
		if (!page) {
			error = -ENOMEM;
			goto out;
		}
		error = add_to_page_cache_lru(page, mapping, index,
				mapping_gfp_constraint(mapping, GFP_KERNEL));
		if (error) {
			put_page(page);
			if (error == -EEXIST) {
				error = 0;
				goto find_page;
			}
			goto out;
		}
		goto readpage;
	}

would_block:
	error = -EAGAIN;
out:
	ra->prev_pos = prev_index;
	ra->prev_pos <<= PAGE_SHIFT;
	ra->prev_pos |= prev_offset;

	*ppos = ((loff_t)index << PAGE_SHIFT) + offset;
	file_accessed(filp);
	return written ? written : error;
}
EXPORT_SYMBOL_GPL(generic_file_buffered_read);

/**
 * generic_file_read_iter - generic filesystem read routine
 * @iocb:	kernel I/O control block
 * @iter:	destination for the data read
 *
 * This is the "read_iter()" routine for all filesystems
 * that can use the page cache directly.
 *
 * The IOCB_NOWAIT flag in iocb->ki_flags indicates that -EAGAIN shall
 * be returned when no data can be read without waiting for I/O requests
 * to complete; it doesn't prevent readahead.
 *
 * The IOCB_NOIO flag in iocb->ki_flags indicates that no new I/O
 * requests shall be made for the read or for readahead.  When no data
 * can be read, -EAGAIN shall be returned.  When readahead would be
 * triggered, a partial, possibly empty read shall be returned.
 *
 * Return:
 * * number of bytes copied, even for partial reads
 * * negative error code (or 0 if IOCB_NOIO) if nothing was read
 */
ssize_t
generic_file_read_iter(struct kiocb *iocb, struct iov_iter *iter)
{
	size_t count = iov_iter_count(iter);
	ssize_t retval = 0;

	if (!count)
		goto out; /* skip atime */

	if (iocb->ki_flags & IOCB_DIRECT) {
		struct file *file = iocb->ki_filp;
		struct address_space *mapping = file->f_mapping;
		struct inode *inode = mapping->host;
		loff_t size;

		size = i_size_read(inode);
		if (iocb->ki_flags & IOCB_NOWAIT) {
			if (filemap_range_has_page(mapping, iocb->ki_pos,
						   iocb->ki_pos + count - 1))
				return -EAGAIN;
		} else {
			retval = filemap_write_and_wait_range(mapping,
						iocb->ki_pos,
					        iocb->ki_pos + count - 1);
			if (retval < 0)
				goto out;
		}

		file_accessed(file);

		retval = mapping->a_ops->direct_IO(iocb, iter);
		if (retval >= 0) {
			iocb->ki_pos += retval;
			count -= retval;
		}
		iov_iter_revert(iter, count - iov_iter_count(iter));

		/*
		 * Btrfs can have a short DIO read if we encounter
		 * compressed extents, so if there was an error, or if
		 * we've already read everything we wanted to, or if
		 * there was a short read because we hit EOF, go ahead
		 * and return.  Otherwise fallthrough to buffered io for
		 * the rest of the read.  Buffered reads will not work for
		 * DAX files, so don't bother trying.
		 */
		if (retval < 0 || !count || iocb->ki_pos >= size ||
		    IS_DAX(inode))
			goto out;
	}

	retval = generic_file_buffered_read(iocb, iter, retval);
out:
	return retval;
}
EXPORT_SYMBOL(generic_file_read_iter);

#ifdef CONFIG_MMU
#define MMAP_LOTSAMISS  (100)
/*
 * lock_page_maybe_drop_mmap - lock the page, possibly dropping the mmap_lock
 * @vmf - the vm_fault for this fault.
 * @page - the page to lock.
 * @fpin - the pointer to the file we may pin (or is already pinned).
 *
 * This works similar to lock_page_or_retry in that it can drop the mmap_lock.
 * It differs in that it actually returns the page locked if it returns 1 and 0
 * if it couldn't lock the page.  If we did have to drop the mmap_lock then fpin
 * will point to the pinned file and needs to be fput()'ed at a later point.
 */
static int lock_page_maybe_drop_mmap(struct vm_fault *vmf, struct page *page,
				     struct file **fpin)
{
	if (trylock_page(page))
		return 1;

	/*
	 * NOTE! This will make us return with VM_FAULT_RETRY, but with
	 * the mmap_lock still held. That's how FAULT_FLAG_RETRY_NOWAIT
	 * is supposed to work. We have way too many special cases..
	 */
	if (vmf->flags & FAULT_FLAG_RETRY_NOWAIT)
		return 0;

	*fpin = maybe_unlock_mmap_for_io(vmf, *fpin);
	if (vmf->flags & FAULT_FLAG_KILLABLE) {
		if (__lock_page_killable(page)) {
			/*
			 * We didn't have the right flags to drop the mmap_lock,
			 * but all fault_handlers only check for fatal signals
			 * if we return VM_FAULT_RETRY, so we need to drop the
			 * mmap_lock here and return 0 if we don't have a fpin.
			 */
			if (*fpin == NULL)
				mmap_read_unlock(vmf->vma->vm_mm);
			return 0;
		}
	} else
		__lock_page(page);
	return 1;
}


/*
 * Synchronous readahead happens when we don't even find a page in the page
 * cache at all.  We don't want to perform IO under the mmap sem, so if we have
 * to drop the mmap sem we return the file that was pinned in order for us to do
 * that.  If we didn't pin a file then we return NULL.  The file that is
 * returned needs to be fput()'ed when we're done with it.
 */
static struct file *do_sync_mmap_readahead(struct vm_fault *vmf)
{
	struct file *file = vmf->vma->vm_file;
	struct file_ra_state *ra = &file->f_ra;
	struct address_space *mapping = file->f_mapping;
	DEFINE_READAHEAD(ractl, file, mapping, vmf->pgoff);
	struct file *fpin = NULL;
	unsigned int mmap_miss;

	/* If we don't want any read-ahead, don't bother */
	if (vmf->vma->vm_flags & VM_RAND_READ)
		return fpin;
	if (!ra->ra_pages)
		return fpin;

	if (vmf->vma->vm_flags & VM_SEQ_READ) {
		fpin = maybe_unlock_mmap_for_io(vmf, fpin);
		page_cache_sync_ra(&ractl, ra, ra->ra_pages);
		return fpin;
	}

	/* Avoid banging the cache line if not needed */
	mmap_miss = READ_ONCE(ra->mmap_miss);
	if (mmap_miss < MMAP_LOTSAMISS * 10)
		WRITE_ONCE(ra->mmap_miss, ++mmap_miss);

	/*
	 * Do we miss much more than hit in this file? If so,
	 * stop bothering with read-ahead. It will only hurt.
	 */
	if (mmap_miss > MMAP_LOTSAMISS)
		return fpin;

	/*
	 * mmap read-around
	 */
	fpin = maybe_unlock_mmap_for_io(vmf, fpin);
	ra->start = max_t(long, 0, vmf->pgoff - ra->ra_pages / 2);
	ra->size = ra->ra_pages;
	ra->async_size = ra->ra_pages / 4;
	ractl._index = ra->start;
	do_page_cache_ra(&ractl, ra->size, ra->async_size);
	return fpin;
}

/*
 * Asynchronous readahead happens when we find the page and PG_readahead,
 * so we want to possibly extend the readahead further.  We return the file that
 * was pinned if we have to drop the mmap_lock in order to do IO.
 */
static struct file *do_async_mmap_readahead(struct vm_fault *vmf,
					    struct page *page)
{
	struct file *file = vmf->vma->vm_file;
	struct file_ra_state *ra = &file->f_ra;
	struct address_space *mapping = file->f_mapping;
	struct file *fpin = NULL;
	unsigned int mmap_miss;
	pgoff_t offset = vmf->pgoff;

	/* If we don't want any read-ahead, don't bother */
	if (vmf->vma->vm_flags & VM_RAND_READ || !ra->ra_pages)
		return fpin;
	mmap_miss = READ_ONCE(ra->mmap_miss);
	if (mmap_miss)
		WRITE_ONCE(ra->mmap_miss, --mmap_miss);
	if (PageReadahead(page)) {
		fpin = maybe_unlock_mmap_for_io(vmf, fpin);
		page_cache_async_readahead(mapping, ra, file,
					   page, offset, ra->ra_pages);
	}
	return fpin;
}

/**
 * filemap_fault - read in file data for page fault handling
 * @vmf:	struct vm_fault containing details of the fault
 *
 * filemap_fault() is invoked via the vma operations vector for a
 * mapped memory region to read in file data during a page fault.
 *
 * The goto's are kind of ugly, but this streamlines the normal case of having
 * it in the page cache, and handles the special cases reasonably without
 * having a lot of duplicated code.
 *
 * vma->vm_mm->mmap_lock must be held on entry.
 *
 * If our return value has VM_FAULT_RETRY set, it's because the mmap_lock
 * may be dropped before doing I/O or by lock_page_maybe_drop_mmap().
 *
 * If our return value does not have VM_FAULT_RETRY set, the mmap_lock
 * has not been released.
 *
 * We never return with VM_FAULT_RETRY and a bit from VM_FAULT_ERROR set.
 *
 * Return: bitwise-OR of %VM_FAULT_ codes.
 */
vm_fault_t filemap_fault(struct vm_fault *vmf)
{
	int error;
	struct file *file = vmf->vma->vm_file;
	struct file *fpin = NULL;
	struct address_space *mapping = file->f_mapping;
	struct file_ra_state *ra = &file->f_ra;
	struct inode *inode = mapping->host;
	pgoff_t offset = vmf->pgoff;
	pgoff_t max_off;
	struct page *page;
	vm_fault_t ret = 0;

	max_off = DIV_ROUND_UP(i_size_read(inode), PAGE_SIZE);
	if (unlikely(offset >= max_off))
		return VM_FAULT_SIGBUS;

	/*
	 * Do we have something in the page cache already?
	 */
	page = find_get_page(mapping, offset);
	if (likely(page) && !(vmf->flags & FAULT_FLAG_TRIED)) {
		/*
		 * We found the page, so try async readahead before
		 * waiting for the lock.
		 */
		fpin = do_async_mmap_readahead(vmf, page);
	} else if (!page) {
		/* No page in the page cache at all */
		count_vm_event(PGMAJFAULT);
		count_memcg_event_mm(vmf->vma->vm_mm, PGMAJFAULT);
		ret = VM_FAULT_MAJOR;
		fpin = do_sync_mmap_readahead(vmf);
retry_find:
		page = pagecache_get_page(mapping, offset,
					  FGP_CREAT|FGP_FOR_MMAP,
					  vmf->gfp_mask);
		if (!page) {
			if (fpin)
				goto out_retry;
			return VM_FAULT_OOM;
		}
	}

	if (!lock_page_maybe_drop_mmap(vmf, page, &fpin))
		goto out_retry;

	/* Did it get truncated? */
	if (unlikely(compound_head(page)->mapping != mapping)) {
		unlock_page(page);
		put_page(page);
		goto retry_find;
	}
	VM_BUG_ON_PAGE(page_to_pgoff(page) != offset, page);

	/*
	 * We have a locked page in the page cache, now we need to check
	 * that it's up-to-date. If not, it is going to be due to an error.
	 */
	if (unlikely(!PageUptodate(page)))
		goto page_not_uptodate;

	/*
	 * We've made it this far and we had to drop our mmap_lock, now is the
	 * time to return to the upper layer and have it re-find the vma and
	 * redo the fault.
	 */
	if (fpin) {
		unlock_page(page);
		goto out_retry;
	}

	/*
	 * Found the page and have a reference on it.
	 * We must recheck i_size under page lock.
	 */
	max_off = DIV_ROUND_UP(i_size_read(inode), PAGE_SIZE);
	if (unlikely(offset >= max_off)) {
		unlock_page(page);
		put_page(page);
		return VM_FAULT_SIGBUS;
	}

	vmf->page = page;
	return ret | VM_FAULT_LOCKED;

page_not_uptodate:
	/*
	 * Umm, take care of errors if the page isn't up-to-date.
	 * Try to re-read it _once_. We do this synchronously,
	 * because there really aren't any performance issues here
	 * and we need to check for errors.
	 */
	ClearPageError(page);
	fpin = maybe_unlock_mmap_for_io(vmf, fpin);
	error = mapping->a_ops->readpage(file, page);
	if (!error) {
		wait_on_page_locked(page);
		if (!PageUptodate(page))
			error = -EIO;
	}
	if (fpin)
		goto out_retry;
	put_page(page);

	if (!error || error == AOP_TRUNCATED_PAGE)
		goto retry_find;

	shrink_readahead_size_eio(ra);
	return VM_FAULT_SIGBUS;

out_retry:
	/*
	 * We dropped the mmap_lock, we need to return to the fault handler to
	 * re-find the vma and come back and find our hopefully still populated
	 * page.
	 */
	if (page)
		put_page(page);
	if (fpin)
		fput(fpin);
	return ret | VM_FAULT_RETRY;
}
EXPORT_SYMBOL(filemap_fault);

void filemap_map_pages(struct vm_fault *vmf,
		pgoff_t start_pgoff, pgoff_t end_pgoff)
{
	struct file *file = vmf->vma->vm_file;
	struct address_space *mapping = file->f_mapping;
	pgoff_t last_pgoff = start_pgoff;
	unsigned long max_idx;
	XA_STATE(xas, &mapping->i_pages, start_pgoff);
	struct page *head, *page;
	unsigned int mmap_miss = READ_ONCE(file->f_ra.mmap_miss);

	rcu_read_lock();
	xas_for_each(&xas, head, end_pgoff) {
		if (xas_retry(&xas, head))
			continue;
		if (xa_is_value(head))
			goto next;

		/*
		 * Check for a locked page first, as a speculative
		 * reference may adversely influence page migration.
		 */
		if (PageLocked(head))
			goto next;
		if (!page_cache_get_speculative(head))
			goto next;

		/* Has the page moved or been split? */
		if (unlikely(head != xas_reload(&xas)))
			goto skip;
		page = find_subpage(head, xas.xa_index);

		if (!PageUptodate(head) ||
				PageReadahead(page) ||
				PageHWPoison(page))
			goto skip;
		if (!trylock_page(head))
			goto skip;

		if (head->mapping != mapping || !PageUptodate(head))
			goto unlock;

		max_idx = DIV_ROUND_UP(i_size_read(mapping->host), PAGE_SIZE);
		if (xas.xa_index >= max_idx)
			goto unlock;

		if (mmap_miss > 0)
			mmap_miss--;

		vmf->address += (xas.xa_index - last_pgoff) << PAGE_SHIFT;
		if (vmf->pte)
			vmf->pte += xas.xa_index - last_pgoff;
		last_pgoff = xas.xa_index;
		if (alloc_set_pte(vmf, page))
			goto unlock;
		unlock_page(head);
		goto next;
unlock:
		unlock_page(head);
skip:
		put_page(head);
next:
		/* Huge page is mapped? No need to proceed. */
		if (pmd_trans_huge(*vmf->pmd))
			break;
	}
	rcu_read_unlock();
	WRITE_ONCE(file->f_ra.mmap_miss, mmap_miss);
}
EXPORT_SYMBOL(filemap_map_pages);

vm_fault_t filemap_page_mkwrite(struct vm_fault *vmf)
{
	struct page *page = vmf->page;
	struct inode *inode = file_inode(vmf->vma->vm_file);
	vm_fault_t ret = VM_FAULT_LOCKED;

	sb_start_pagefault(inode->i_sb);
	file_update_time(vmf->vma->vm_file);
	lock_page(page);
	if (page->mapping != inode->i_mapping) {
		unlock_page(page);
		ret = VM_FAULT_NOPAGE;
		goto out;
	}
	/*
	 * We mark the page dirty already here so that when freeze is in
	 * progress, we are guaranteed that writeback during freezing will
	 * see the dirty page and writeprotect it again.
	 */
	set_page_dirty(page);
	wait_for_stable_page(page);
out:
	sb_end_pagefault(inode->i_sb);
	return ret;
}

const struct vm_operations_struct generic_file_vm_ops = {
	.fault		= filemap_fault,
	.map_pages	= filemap_map_pages,
	.page_mkwrite	= filemap_page_mkwrite,
};

/* This is used for a general mmap of a disk file */

int generic_file_mmap(struct file * file, struct vm_area_struct * vma)
{
	struct address_space *mapping = file->f_mapping;

	if (!mapping->a_ops->readpage)
		return -ENOEXEC;
	file_accessed(file);
	vma->vm_ops = &generic_file_vm_ops;
	return 0;
}

/*
 * This is for filesystems which do not implement ->writepage.
 */
int generic_file_readonly_mmap(struct file *file, struct vm_area_struct *vma)
{
	if ((vma->vm_flags & VM_SHARED) && (vma->vm_flags & VM_MAYWRITE))
		return -EINVAL;
	return generic_file_mmap(file, vma);
}
#else
vm_fault_t filemap_page_mkwrite(struct vm_fault *vmf)
{
	return VM_FAULT_SIGBUS;
}
int generic_file_mmap(struct file * file, struct vm_area_struct * vma)
{
	return -ENOSYS;
}
int generic_file_readonly_mmap(struct file * file, struct vm_area_struct * vma)
{
	return -ENOSYS;
}
#endif /* CONFIG_MMU */

EXPORT_SYMBOL(filemap_page_mkwrite);
EXPORT_SYMBOL(generic_file_mmap);
EXPORT_SYMBOL(generic_file_readonly_mmap);

static struct page *wait_on_page_read(struct page *page)
{
	if (!IS_ERR(page)) {
		wait_on_page_locked(page);
		if (!PageUptodate(page)) {
			put_page(page);
			page = ERR_PTR(-EIO);
		}
	}
	return page;
}

static struct page *do_read_cache_page(struct address_space *mapping,
				pgoff_t index,
				int (*filler)(void *, struct page *),
				void *data,
				gfp_t gfp)
{
	struct page *page;
	int err;
repeat:
	page = find_get_page(mapping, index);
	if (!page) {
		page = __page_cache_alloc(gfp);
		if (!page)
			return ERR_PTR(-ENOMEM);
		err = add_to_page_cache_lru(page, mapping, index, gfp);
		if (unlikely(err)) {
			put_page(page);
			if (err == -EEXIST)
				goto repeat;
			/* Presumably ENOMEM for xarray node */
			return ERR_PTR(err);
		}

filler:
		if (filler)
			err = filler(data, page);
		else
			err = mapping->a_ops->readpage(data, page);

		if (err < 0) {
			put_page(page);
			return ERR_PTR(err);
		}

		page = wait_on_page_read(page);
		if (IS_ERR(page))
			return page;
		goto out;
	}
	if (PageUptodate(page))
		goto out;

	/*
	 * Page is not up to date and may be locked due to one of the following
	 * case a: Page is being filled and the page lock is held
	 * case b: Read/write error clearing the page uptodate status
	 * case c: Truncation in progress (page locked)
	 * case d: Reclaim in progress
	 *
	 * Case a, the page will be up to date when the page is unlocked.
	 *    There is no need to serialise on the page lock here as the page
	 *    is pinned so the lock gives no additional protection. Even if the
	 *    page is truncated, the data is still valid if PageUptodate as
	 *    it's a race vs truncate race.
	 * Case b, the page will not be up to date
	 * Case c, the page may be truncated but in itself, the data may still
	 *    be valid after IO completes as it's a read vs truncate race. The
	 *    operation must restart if the page is not uptodate on unlock but
	 *    otherwise serialising on page lock to stabilise the mapping gives
	 *    no additional guarantees to the caller as the page lock is
	 *    released before return.
	 * Case d, similar to truncation. If reclaim holds the page lock, it
	 *    will be a race with remove_mapping that determines if the mapping
	 *    is valid on unlock but otherwise the data is valid and there is
	 *    no need to serialise with page lock.
	 *
	 * As the page lock gives no additional guarantee, we optimistically
	 * wait on the page to be unlocked and check if it's up to date and
	 * use the page if it is. Otherwise, the page lock is required to
	 * distinguish between the different cases. The motivation is that we
	 * avoid spurious serialisations and wakeups when multiple processes
	 * wait on the same page for IO to complete.
	 */
	wait_on_page_locked(page);
	if (PageUptodate(page))
		goto out;

	/* Distinguish between all the cases under the safety of the lock */
	lock_page(page);

	/* Case c or d, restart the operation */
	if (!page->mapping) {
		unlock_page(page);
		put_page(page);
		goto repeat;
	}

	/* Someone else locked and filled the page in a very small window */
	if (PageUptodate(page)) {
		unlock_page(page);
		goto out;
	}

	/*
	 * A previous I/O error may have been due to temporary
	 * failures.
	 * Clear page error before actual read, PG_error will be
	 * set again if read page fails.
	 */
	ClearPageError(page);
	goto filler;

out:
	mark_page_accessed(page);
	return page;
}

/**
 * read_cache_page - read into page cache, fill it if needed
 * @mapping:	the page's address_space
 * @index:	the page index
 * @filler:	function to perform the read
 * @data:	first arg to filler(data, page) function, often left as NULL
 *
 * Read into the page cache. If a page already exists, and PageUptodate() is
 * not set, try to fill the page and wait for it to become unlocked.
 *
 * If the page does not get brought uptodate, return -EIO.
 *
 * Return: up to date page on success, ERR_PTR() on failure.
 */
struct page *read_cache_page(struct address_space *mapping,
				pgoff_t index,
				int (*filler)(void *, struct page *),
				void *data)
{
	return do_read_cache_page(mapping, index, filler, data,
			mapping_gfp_mask(mapping));
}
EXPORT_SYMBOL(read_cache_page);

/**
 * read_cache_page_gfp - read into page cache, using specified page allocation flags.
 * @mapping:	the page's address_space
 * @index:	the page index
 * @gfp:	the page allocator flags to use if allocating
 *
 * This is the same as "read_mapping_page(mapping, index, NULL)", but with
 * any new page allocations done using the specified allocation flags.
 *
 * If the page does not get brought uptodate, return -EIO.
 *
 * Return: up to date page on success, ERR_PTR() on failure.
 */
struct page *read_cache_page_gfp(struct address_space *mapping,
				pgoff_t index,
				gfp_t gfp)
{
	return do_read_cache_page(mapping, index, NULL, NULL, gfp);
}
EXPORT_SYMBOL(read_cache_page_gfp);

int pagecache_write_begin(struct file *file, struct address_space *mapping,
				loff_t pos, unsigned len, unsigned flags,
				struct page **pagep, void **fsdata)
{
	const struct address_space_operations *aops = mapping->a_ops;

	return aops->write_begin(file, mapping, pos, len, flags,
							pagep, fsdata);
}
EXPORT_SYMBOL(pagecache_write_begin);

int pagecache_write_end(struct file *file, struct address_space *mapping,
				loff_t pos, unsigned len, unsigned copied,
				struct page *page, void *fsdata)
{
	const struct address_space_operations *aops = mapping->a_ops;

	return aops->write_end(file, mapping, pos, len, copied, page, fsdata);
}
EXPORT_SYMBOL(pagecache_write_end);

/*
 * Warn about a page cache invalidation failure during a direct I/O write.
 */
void dio_warn_stale_pagecache(struct file *filp)
{
	static DEFINE_RATELIMIT_STATE(_rs, 86400 * HZ, DEFAULT_RATELIMIT_BURST);
	char pathname[128];
	struct inode *inode = file_inode(filp);
	char *path;

	errseq_set(&inode->i_mapping->wb_err, -EIO);
	if (__ratelimit(&_rs)) {
		path = file_path(filp, pathname, sizeof(pathname));
		if (IS_ERR(path))
			path = "(unknown)";
		pr_crit("Page cache invalidation failure on direct I/O.  Possible data corruption due to collision with buffered I/O!\n");
		pr_crit("File: %s PID: %d Comm: %.20s\n", path, current->pid,
			current->comm);
	}
}

ssize_t
generic_file_direct_write(struct kiocb *iocb, struct iov_iter *from)
{
	struct file	*file = iocb->ki_filp;
	struct address_space *mapping = file->f_mapping;
	struct inode	*inode = mapping->host;
	loff_t		pos = iocb->ki_pos;
	ssize_t		written;
	size_t		write_len;
	pgoff_t		end;

	write_len = iov_iter_count(from);
	end = (pos + write_len - 1) >> PAGE_SHIFT;

	if (iocb->ki_flags & IOCB_NOWAIT) {
		/* If there are pages to writeback, return */
		if (filemap_range_has_page(inode->i_mapping, pos,
					   pos + write_len - 1))
			return -EAGAIN;
	} else {
		written = filemap_write_and_wait_range(mapping, pos,
							pos + write_len - 1);
		if (written)
			goto out;
	}

	/*
	 * After a write we want buffered reads to be sure to go to disk to get
	 * the new data.  We invalidate clean cached page from the region we're
	 * about to write.  We do this *before* the write so that we can return
	 * without clobbering -EIOCBQUEUED from ->direct_IO().
	 */
	written = invalidate_inode_pages2_range(mapping,
					pos >> PAGE_SHIFT, end);
	/*
	 * If a page can not be invalidated, return 0 to fall back
	 * to buffered write.
	 */
	if (written) {
		if (written == -EBUSY)
			return 0;
		goto out;
	}

	written = mapping->a_ops->direct_IO(iocb, from);

	/*
	 * Finally, try again to invalidate clean pages which might have been
	 * cached by non-direct readahead, or faulted in by get_user_pages()
	 * if the source of the write was an mmap'ed region of the file
	 * we're writing.  Either one is a pretty crazy thing to do,
	 * so we don't support it 100%.  If this invalidation
	 * fails, tough, the write still worked...
	 *
	 * Most of the time we do not need this since dio_complete() will do
	 * the invalidation for us. However there are some file systems that
	 * do not end up with dio_complete() being called, so let's not break
	 * them by removing it completely.
	 *
	 * Noticeable example is a blkdev_direct_IO().
	 *
	 * Skip invalidation for async writes or if mapping has no pages.
	 */
	if (written > 0 && mapping->nrpages &&
	    invalidate_inode_pages2_range(mapping, pos >> PAGE_SHIFT, end))
		dio_warn_stale_pagecache(file);

	if (written > 0) {
		pos += written;
		write_len -= written;
		if (pos > i_size_read(inode) && !S_ISBLK(inode->i_mode)) {
			i_size_write(inode, pos);
			mark_inode_dirty(inode);
		}
		iocb->ki_pos = pos;
	}
	iov_iter_revert(from, write_len - iov_iter_count(from));
out:
	return written;
}
EXPORT_SYMBOL(generic_file_direct_write);

/*
 * Find or create a page at the given pagecache position. Return the locked
 * page. This function is specifically for buffered writes.
 */
struct page *grab_cache_page_write_begin(struct address_space *mapping,
					pgoff_t index, unsigned flags)
{
	struct page *page;
	int fgp_flags = FGP_LOCK|FGP_WRITE|FGP_CREAT;

	if (flags & AOP_FLAG_NOFS)
		fgp_flags |= FGP_NOFS;

	page = pagecache_get_page(mapping, index, fgp_flags,
			mapping_gfp_mask(mapping));
	if (page)
		wait_for_stable_page(page);

	return page;
}
EXPORT_SYMBOL(grab_cache_page_write_begin);

ssize_t generic_perform_write(struct file *file,
				struct iov_iter *i, loff_t pos)
{
	struct address_space *mapping = file->f_mapping;
	const struct address_space_operations *a_ops = mapping->a_ops;
	long status = 0;
	ssize_t written = 0;
	unsigned int flags = 0;

	do {
		struct page *page;
		unsigned long offset;	/* Offset into pagecache page */
		unsigned long bytes;	/* Bytes to write to page */
		size_t copied;		/* Bytes copied from user */
		void *fsdata;

		offset = (pos & (PAGE_SIZE - 1));
		bytes = min_t(unsigned long, PAGE_SIZE - offset,
						iov_iter_count(i));

again:
		/*
		 * Bring in the user page that we will copy from _first_.
		 * Otherwise there's a nasty deadlock on copying from the
		 * same page as we're writing to, without it being marked
		 * up-to-date.
		 *
		 * Not only is this an optimisation, but it is also required
		 * to check that the address is actually valid, when atomic
		 * usercopies are used, below.
		 */
		if (unlikely(iov_iter_fault_in_readable(i, bytes))) {
			status = -EFAULT;
			break;
		}

		if (fatal_signal_pending(current)) {
			status = -EINTR;
			break;
		}

		status = a_ops->write_begin(file, mapping, pos, bytes, flags,
						&page, &fsdata);
		if (unlikely(status < 0))
			break;

		if (mapping_writably_mapped(mapping))
			flush_dcache_page(page);

		copied = iov_iter_copy_from_user_atomic(page, i, offset, bytes);
		flush_dcache_page(page);

		status = a_ops->write_end(file, mapping, pos, bytes, copied,
						page, fsdata);
		if (unlikely(status < 0))
			break;
		copied = status;

		cond_resched();

		iov_iter_advance(i, copied);
		if (unlikely(copied == 0)) {
			/*
			 * If we were unable to copy any data at all, we must
			 * fall back to a single segment length write.
			 *
			 * If we didn't fallback here, we could livelock
			 * because not all segments in the iov can be copied at
			 * once without a pagefault.
			 */
			bytes = min_t(unsigned long, PAGE_SIZE - offset,
						iov_iter_single_seg_count(i));
			goto again;
		}
		pos += copied;
		written += copied;

		balance_dirty_pages_ratelimited(mapping);
	} while (iov_iter_count(i));

	return written ? written : status;
}
EXPORT_SYMBOL(generic_perform_write);

/**
 * __generic_file_write_iter - write data to a file
 * @iocb:	IO state structure (file, offset, etc.)
 * @from:	iov_iter with data to write
 *
 * This function does all the work needed for actually writing data to a
 * file. It does all basic checks, removes SUID from the file, updates
 * modification times and calls proper subroutines depending on whether we
 * do direct IO or a standard buffered write.
 *
 * It expects i_mutex to be grabbed unless we work on a block device or similar
 * object which does not need locking at all.
 *
 * This function does *not* take care of syncing data in case of O_SYNC write.
 * A caller has to handle it. This is mainly due to the fact that we want to
 * avoid syncing under i_mutex.
 *
 * Return:
 * * number of bytes written, even for truncated writes
 * * negative error code if no data has been written at all
 */
ssize_t __generic_file_write_iter(struct kiocb *iocb, struct iov_iter *from)
{
	struct file *file = iocb->ki_filp;
	struct address_space * mapping = file->f_mapping;
	struct inode 	*inode = mapping->host;
	ssize_t		written = 0;
	ssize_t		err;
	ssize_t		status;

	/* We can write back this queue in page reclaim */
	current->backing_dev_info = inode_to_bdi(inode);
	err = file_remove_privs(file);
	if (err)
		goto out;

	err = file_update_time(file);
	if (err)
		goto out;

	if (iocb->ki_flags & IOCB_DIRECT) {
		loff_t pos, endbyte;

		written = generic_file_direct_write(iocb, from);
		/*
		 * If the write stopped short of completing, fall back to
		 * buffered writes.  Some filesystems do this for writes to
		 * holes, for example.  For DAX files, a buffered write will
		 * not succeed (even if it did, DAX does not handle dirty
		 * page-cache pages correctly).
		 */
		if (written < 0 || !iov_iter_count(from) || IS_DAX(inode))
			goto out;

		status = generic_perform_write(file, from, pos = iocb->ki_pos);
		/*
		 * If generic_perform_write() returned a synchronous error
		 * then we want to return the number of bytes which were
		 * direct-written, or the error code if that was zero.  Note
		 * that this differs from normal direct-io semantics, which
		 * will return -EFOO even if some bytes were written.
		 */
		if (unlikely(status < 0)) {
			err = status;
			goto out;
		}
		/*
		 * We need to ensure that the page cache pages are written to
		 * disk and invalidated to preserve the expected O_DIRECT
		 * semantics.
		 */
		endbyte = pos + status - 1;
		err = filemap_write_and_wait_range(mapping, pos, endbyte);
		if (err == 0) {
			iocb->ki_pos = endbyte + 1;
			written += status;
			invalidate_mapping_pages(mapping,
						 pos >> PAGE_SHIFT,
						 endbyte >> PAGE_SHIFT);
		} else {
			/*
			 * We don't know how much we wrote, so just return
			 * the number of bytes which were direct-written
			 */
		}
	} else {
		written = generic_perform_write(file, from, iocb->ki_pos);
		if (likely(written > 0))
			iocb->ki_pos += written;
	}
out:
	current->backing_dev_info = NULL;
	return written ? written : err;
}
EXPORT_SYMBOL(__generic_file_write_iter);

/**
 * generic_file_write_iter - write data to a file
 * @iocb:	IO state structure
 * @from:	iov_iter with data to write
 *
 * This is a wrapper around __generic_file_write_iter() to be used by most
 * filesystems. It takes care of syncing the file in case of O_SYNC file
 * and acquires i_mutex as needed.
 * Return:
 * * negative error code if no data has been written at all of
 *   vfs_fsync_range() failed for a synchronous write
 * * number of bytes written, even for truncated writes
 */
ssize_t generic_file_write_iter(struct kiocb *iocb, struct iov_iter *from)
{
	struct file *file = iocb->ki_filp;
	struct inode *inode = file->f_mapping->host;
	ssize_t ret;

	inode_lock(inode);
	ret = generic_write_checks(iocb, from);
	if (ret > 0)
		ret = __generic_file_write_iter(iocb, from);
	inode_unlock(inode);

	if (ret > 0)
		ret = generic_write_sync(iocb, ret);
	return ret;
}
EXPORT_SYMBOL(generic_file_write_iter);

/**
 * try_to_release_page() - release old fs-specific metadata on a page
 *
 * @page: the page which the kernel is trying to free
 * @gfp_mask: memory allocation flags (and I/O mode)
 *
 * The address_space is to try to release any data against the page
 * (presumably at page->private).
 *
 * This may also be called if PG_fscache is set on a page, indicating that the
 * page is known to the local caching routines.
 *
 * The @gfp_mask argument specifies whether I/O may be performed to release
 * this page (__GFP_IO), and whether the call may block (__GFP_RECLAIM & __GFP_FS).
 *
 * Return: %1 if the release was successful, otherwise return zero.
 */
int try_to_release_page(struct page *page, gfp_t gfp_mask)
{
	struct address_space * const mapping = page->mapping;

	BUG_ON(!PageLocked(page));
	if (PageWriteback(page))
		return 0;

	if (mapping && mapping->a_ops->releasepage)
		return mapping->a_ops->releasepage(page, gfp_mask);
	return try_to_free_buffers(page);
}

EXPORT_SYMBOL(try_to_release_page);<|MERGE_RESOLUTION|>--- conflicted
+++ resolved
@@ -835,10 +835,7 @@
 	XA_STATE(xas, &mapping->i_pages, offset);
 	int huge = PageHuge(page);
 	int error;
-<<<<<<< HEAD
-=======
 	bool charged = false;
->>>>>>> 4e026225
 
 	VM_BUG_ON_PAGE(!PageLocked(page), page);
 	VM_BUG_ON_PAGE(PageSwapBacked(page), page);
@@ -852,10 +849,7 @@
 		error = mem_cgroup_charge(page, current->mm, gfp);
 		if (error)
 			goto error;
-<<<<<<< HEAD
-=======
 		charged = true;
->>>>>>> 4e026225
 	}
 
 	gfp &= GFP_RECLAIM_MASK;
@@ -904,11 +898,8 @@
 
 	if (xas_error(&xas)) {
 		error = xas_error(&xas);
-<<<<<<< HEAD
-=======
 		if (charged)
 			mem_cgroup_uncharge(page);
->>>>>>> 4e026225
 		goto error;
 	}
 
