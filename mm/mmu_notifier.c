// SPDX-License-Identifier: GPL-2.0-only
/*
 *  linux/mm/mmu_notifier.c
 *
 *  Copyright (C) 2008  Qumranet, Inc.
 *  Copyright (C) 2008  SGI
 *             Christoph Lameter <cl@linux.com>
 */

#include <linux/rculist.h>
#include <linux/mmu_notifier.h>
#include <linux/export.h>
#include <linux/mm.h>
#include <linux/err.h>
#include <linux/srcu.h>
#include <linux/rcupdate.h>
#include <linux/sched.h>
#include <linux/sched/mm.h>
#include <linux/slab.h>

/* global SRCU for all MMs */
DEFINE_STATIC_SRCU(srcu);

/*
 * This function allows mmu_notifier::release callback to delay a call to
 * a function that will free appropriate resources. The function must be
 * quick and must not block.
 */
void mmu_notifier_call_srcu(struct rcu_head *rcu,
			    void (*func)(struct rcu_head *rcu))
{
	call_srcu(&srcu, rcu, func);
}
EXPORT_SYMBOL_GPL(mmu_notifier_call_srcu);

void mmu_notifier_synchronize(void)
{
	/* Wait for any running method to finish. */
	srcu_barrier(&srcu);
}
EXPORT_SYMBOL_GPL(mmu_notifier_synchronize);

/*
 * This function can't run concurrently against mmu_notifier_register
 * because mm->mm_users > 0 during mmu_notifier_register and exit_mmap
 * runs with mm_users == 0. Other tasks may still invoke mmu notifiers
 * in parallel despite there being no task using this mm any more,
 * through the vmas outside of the exit_mmap context, such as with
 * vmtruncate. This serializes against mmu_notifier_unregister with
 * the mmu_notifier_mm->lock in addition to SRCU and it serializes
 * against the other mmu notifiers with SRCU. struct mmu_notifier_mm
 * can't go away from under us as exit_mmap holds an mm_count pin
 * itself.
 */
void __mmu_notifier_release(struct mm_struct *mm)
{
	struct mmu_notifier *mn;
	int id;

	/*
	 * SRCU here will block mmu_notifier_unregister until
	 * ->release returns.
	 */
	id = srcu_read_lock(&srcu);
	hlist_for_each_entry_rcu(mn, &mm->mmu_notifier_mm->list, hlist)
		/*
		 * If ->release runs before mmu_notifier_unregister it must be
		 * handled, as it's the only way for the driver to flush all
		 * existing sptes and stop the driver from establishing any more
		 * sptes before all the pages in the mm are freed.
		 */
		if (mn->ops->release)
			mn->ops->release(mn, mm);

	spin_lock(&mm->mmu_notifier_mm->lock);
	while (unlikely(!hlist_empty(&mm->mmu_notifier_mm->list))) {
		mn = hlist_entry(mm->mmu_notifier_mm->list.first,
				 struct mmu_notifier,
				 hlist);
		/*
		 * We arrived before mmu_notifier_unregister so
		 * mmu_notifier_unregister will do nothing other than to wait
		 * for ->release to finish and for mmu_notifier_unregister to
		 * return.
		 */
		hlist_del_init_rcu(&mn->hlist);
	}
	spin_unlock(&mm->mmu_notifier_mm->lock);
	srcu_read_unlock(&srcu, id);

	/*
	 * synchronize_srcu here prevents mmu_notifier_release from returning to
	 * exit_mmap (which would proceed with freeing all pages in the mm)
	 * until the ->release method returns, if it was invoked by
	 * mmu_notifier_unregister.
	 *
	 * The mmu_notifier_mm can't go away from under us because one mm_count
	 * is held by exit_mmap.
	 */
	synchronize_srcu(&srcu);
}

/*
 * If no young bitflag is supported by the hardware, ->clear_flush_young can
 * unmap the address and return 1 or 0 depending if the mapping previously
 * existed or not.
 */
int __mmu_notifier_clear_flush_young(struct mm_struct *mm,
					unsigned long start,
					unsigned long end)
{
	struct mmu_notifier *mn;
	int young = 0, id;

	id = srcu_read_lock(&srcu);
	hlist_for_each_entry_rcu(mn, &mm->mmu_notifier_mm->list, hlist) {
		if (mn->ops->clear_flush_young)
			young |= mn->ops->clear_flush_young(mn, mm, start, end);
	}
	srcu_read_unlock(&srcu, id);

	return young;
}

int __mmu_notifier_clear_young(struct mm_struct *mm,
			       unsigned long start,
			       unsigned long end)
{
	struct mmu_notifier *mn;
	int young = 0, id;

	id = srcu_read_lock(&srcu);
	hlist_for_each_entry_rcu(mn, &mm->mmu_notifier_mm->list, hlist) {
		if (mn->ops->clear_young)
			young |= mn->ops->clear_young(mn, mm, start, end);
	}
	srcu_read_unlock(&srcu, id);

	return young;
}

int __mmu_notifier_test_young(struct mm_struct *mm,
			      unsigned long address)
{
	struct mmu_notifier *mn;
	int young = 0, id;

	id = srcu_read_lock(&srcu);
	hlist_for_each_entry_rcu(mn, &mm->mmu_notifier_mm->list, hlist) {
		if (mn->ops->test_young) {
			young = mn->ops->test_young(mn, mm, address);
			if (young)
				break;
		}
	}
	srcu_read_unlock(&srcu, id);

	return young;
}

void __mmu_notifier_change_pte(struct mm_struct *mm, unsigned long address,
			       pte_t pte)
{
	struct mmu_notifier *mn;
	int id;

	id = srcu_read_lock(&srcu);
	hlist_for_each_entry_rcu(mn, &mm->mmu_notifier_mm->list, hlist) {
		if (mn->ops->change_pte)
			mn->ops->change_pte(mn, mm, address, pte);
	}
	srcu_read_unlock(&srcu, id);
}

int __mmu_notifier_invalidate_range_start(struct mm_struct *mm,
				  unsigned long start, unsigned long end,
				  bool blockable)
{
	struct mmu_notifier *mn;
	int ret = 0;
	int id;

	id = srcu_read_lock(&srcu);
	hlist_for_each_entry_rcu(mn, &mm->mmu_notifier_mm->list, hlist) {
		if (mn->ops->invalidate_range_start) {
			int _ret = mn->ops->invalidate_range_start(mn, mm, start, end, blockable);
			if (_ret) {
				pr_info("%pS callback failed with %d in %sblockable context.\n",
<<<<<<< HEAD
						mn->ops->invalidate_range_start, _ret,
						!blockable ? "non-" : "");
=======
					mn->ops->invalidate_range_start, _ret,
					!mmu_notifier_range_blockable(range) ? "non-" : "");
>>>>>>> 407d19ab
				ret = _ret;
			}
		}
	}
	srcu_read_unlock(&srcu, id);

	return ret;
}
EXPORT_SYMBOL_GPL(__mmu_notifier_invalidate_range_start);

void __mmu_notifier_invalidate_range_end(struct mm_struct *mm,
					 unsigned long start,
					 unsigned long end,
					 bool only_end)
{
	struct mmu_notifier *mn;
	int id;

	id = srcu_read_lock(&srcu);
	hlist_for_each_entry_rcu(mn, &mm->mmu_notifier_mm->list, hlist) {
		/*
		 * Call invalidate_range here too to avoid the need for the
		 * subsystem of having to register an invalidate_range_end
		 * call-back when there is invalidate_range already. Usually a
		 * subsystem registers either invalidate_range_start()/end() or
		 * invalidate_range(), so this will be no additional overhead
		 * (besides the pointer check).
		 *
		 * We skip call to invalidate_range() if we know it is safe ie
		 * call site use mmu_notifier_invalidate_range_only_end() which
		 * is safe to do when we know that a call to invalidate_range()
		 * already happen under page table lock.
		 */
		if (!only_end && mn->ops->invalidate_range)
			mn->ops->invalidate_range(mn, mm, start, end);
		if (mn->ops->invalidate_range_end)
			mn->ops->invalidate_range_end(mn, mm, start, end);
	}
	srcu_read_unlock(&srcu, id);
}
EXPORT_SYMBOL_GPL(__mmu_notifier_invalidate_range_end);

void __mmu_notifier_invalidate_range(struct mm_struct *mm,
				  unsigned long start, unsigned long end)
{
	struct mmu_notifier *mn;
	int id;

	id = srcu_read_lock(&srcu);
	hlist_for_each_entry_rcu(mn, &mm->mmu_notifier_mm->list, hlist) {
		if (mn->ops->invalidate_range)
			mn->ops->invalidate_range(mn, mm, start, end);
	}
	srcu_read_unlock(&srcu, id);
}
EXPORT_SYMBOL_GPL(__mmu_notifier_invalidate_range);

/*
 * Must be called while holding mm->mmap_sem for either read or write.
 * The result is guaranteed to be valid until mm->mmap_sem is dropped.
 */
bool mm_has_blockable_invalidate_notifiers(struct mm_struct *mm)
{
	struct mmu_notifier *mn;
	int id;
	bool ret = false;

	WARN_ON_ONCE(!rwsem_is_locked(&mm->mmap_sem));

	if (!mm_has_notifiers(mm))
		return ret;

	id = srcu_read_lock(&srcu);
	hlist_for_each_entry_rcu(mn, &mm->mmu_notifier_mm->list, hlist) {
		if (!mn->ops->invalidate_range &&
		    !mn->ops->invalidate_range_start &&
		    !mn->ops->invalidate_range_end)
				continue;

		if (!(mn->ops->flags & MMU_INVALIDATE_DOES_NOT_BLOCK)) {
			ret = true;
			break;
		}
	}
	srcu_read_unlock(&srcu, id);
	return ret;
}

static int do_mmu_notifier_register(struct mmu_notifier *mn,
				    struct mm_struct *mm,
				    int take_mmap_sem)
{
	struct mmu_notifier_mm *mmu_notifier_mm;
	int ret;

	BUG_ON(atomic_read(&mm->mm_users) <= 0);

	ret = -ENOMEM;
	mmu_notifier_mm = kmalloc(sizeof(struct mmu_notifier_mm), GFP_KERNEL);
	if (unlikely(!mmu_notifier_mm))
		goto out;

	if (take_mmap_sem)
		down_write(&mm->mmap_sem);
	ret = mm_take_all_locks(mm);
	if (unlikely(ret))
		goto out_clean;

	if (!mm_has_notifiers(mm)) {
		INIT_HLIST_HEAD(&mmu_notifier_mm->list);
		spin_lock_init(&mmu_notifier_mm->lock);

		mm->mmu_notifier_mm = mmu_notifier_mm;
		mmu_notifier_mm = NULL;
	}
	mmgrab(mm);

	/*
	 * Serialize the update against mmu_notifier_unregister. A
	 * side note: mmu_notifier_release can't run concurrently with
	 * us because we hold the mm_users pin (either implicitly as
	 * current->mm or explicitly with get_task_mm() or similar).
	 * We can't race against any other mmu notifier method either
	 * thanks to mm_take_all_locks().
	 */
	spin_lock(&mm->mmu_notifier_mm->lock);
	hlist_add_head_rcu(&mn->hlist, &mm->mmu_notifier_mm->list);
	spin_unlock(&mm->mmu_notifier_mm->lock);

	mm_drop_all_locks(mm);
out_clean:
	if (take_mmap_sem)
		up_write(&mm->mmap_sem);
	kfree(mmu_notifier_mm);
out:
	BUG_ON(atomic_read(&mm->mm_users) <= 0);
	return ret;
}

/*
 * Must not hold mmap_sem nor any other VM related lock when calling
 * this registration function. Must also ensure mm_users can't go down
 * to zero while this runs to avoid races with mmu_notifier_release,
 * so mm has to be current->mm or the mm should be pinned safely such
 * as with get_task_mm(). If the mm is not current->mm, the mm_users
 * pin should be released by calling mmput after mmu_notifier_register
 * returns. mmu_notifier_unregister must be always called to
 * unregister the notifier. mm_count is automatically pinned to allow
 * mmu_notifier_unregister to safely run at any time later, before or
 * after exit_mmap. ->release will always be called before exit_mmap
 * frees the pages.
 */
int mmu_notifier_register(struct mmu_notifier *mn, struct mm_struct *mm)
{
	return do_mmu_notifier_register(mn, mm, 1);
}
EXPORT_SYMBOL_GPL(mmu_notifier_register);

/*
 * Same as mmu_notifier_register but here the caller must hold the
 * mmap_sem in write mode.
 */
int __mmu_notifier_register(struct mmu_notifier *mn, struct mm_struct *mm)
{
	return do_mmu_notifier_register(mn, mm, 0);
}
EXPORT_SYMBOL_GPL(__mmu_notifier_register);

/* this is called after the last mmu_notifier_unregister() returned */
void __mmu_notifier_mm_destroy(struct mm_struct *mm)
{
	BUG_ON(!hlist_empty(&mm->mmu_notifier_mm->list));
	kfree(mm->mmu_notifier_mm);
	mm->mmu_notifier_mm = LIST_POISON1; /* debug */
}

/*
 * This releases the mm_count pin automatically and frees the mm
 * structure if it was the last user of it. It serializes against
 * running mmu notifiers with SRCU and against mmu_notifier_unregister
 * with the unregister lock + SRCU. All sptes must be dropped before
 * calling mmu_notifier_unregister. ->release or any other notifier
 * method may be invoked concurrently with mmu_notifier_unregister,
 * and only after mmu_notifier_unregister returned we're guaranteed
 * that ->release or any other method can't run anymore.
 */
void mmu_notifier_unregister(struct mmu_notifier *mn, struct mm_struct *mm)
{
	BUG_ON(atomic_read(&mm->mm_count) <= 0);

	if (!hlist_unhashed(&mn->hlist)) {
		/*
		 * SRCU here will force exit_mmap to wait for ->release to
		 * finish before freeing the pages.
		 */
		int id;

		id = srcu_read_lock(&srcu);
		/*
		 * exit_mmap will block in mmu_notifier_release to guarantee
		 * that ->release is called before freeing the pages.
		 */
		if (mn->ops->release)
			mn->ops->release(mn, mm);
		srcu_read_unlock(&srcu, id);

		spin_lock(&mm->mmu_notifier_mm->lock);
		/*
		 * Can not use list_del_rcu() since __mmu_notifier_release
		 * can delete it before we hold the lock.
		 */
		hlist_del_init_rcu(&mn->hlist);
		spin_unlock(&mm->mmu_notifier_mm->lock);
	}

	/*
	 * Wait for any running method to finish, of course including
	 * ->release if it was run by mmu_notifier_release instead of us.
	 */
	synchronize_srcu(&srcu);

	BUG_ON(atomic_read(&mm->mm_count) <= 0);

	mmdrop(mm);
}
EXPORT_SYMBOL_GPL(mmu_notifier_unregister);

/*
 * Same as mmu_notifier_unregister but no callback and no srcu synchronization.
 */
void mmu_notifier_unregister_no_release(struct mmu_notifier *mn,
					struct mm_struct *mm)
{
	spin_lock(&mm->mmu_notifier_mm->lock);
	/*
	 * Can not use list_del_rcu() since __mmu_notifier_release
	 * can delete it before we hold the lock.
	 */
	hlist_del_init_rcu(&mn->hlist);
	spin_unlock(&mm->mmu_notifier_mm->lock);

	BUG_ON(atomic_read(&mm->mm_count) <= 0);
	mmdrop(mm);
}
EXPORT_SYMBOL_GPL(mmu_notifier_unregister_no_release);

bool
mmu_notifier_range_update_to_read_only(const struct mmu_notifier_range *range)
{
	if (!range->vma || range->event != MMU_NOTIFY_PROTECTION_VMA)
		return false;
	/* Return true if the vma still have the read flag set. */
	return range->vma->vm_flags & VM_READ;
}
EXPORT_SYMBOL_GPL(mmu_notifier_range_update_to_read_only);<|MERGE_RESOLUTION|>--- conflicted
+++ resolved
@@ -33,13 +33,6 @@
 }
 EXPORT_SYMBOL_GPL(mmu_notifier_call_srcu);
 
-void mmu_notifier_synchronize(void)
-{
-	/* Wait for any running method to finish. */
-	srcu_barrier(&srcu);
-}
-EXPORT_SYMBOL_GPL(mmu_notifier_synchronize);
-
 /*
  * This function can't run concurrently against mmu_notifier_register
  * because mm->mm_users > 0 during mmu_notifier_register and exit_mmap
@@ -172,27 +165,20 @@
 	srcu_read_unlock(&srcu, id);
 }
 
-int __mmu_notifier_invalidate_range_start(struct mm_struct *mm,
-				  unsigned long start, unsigned long end,
-				  bool blockable)
+int __mmu_notifier_invalidate_range_start(struct mmu_notifier_range *range)
 {
 	struct mmu_notifier *mn;
 	int ret = 0;
 	int id;
 
 	id = srcu_read_lock(&srcu);
-	hlist_for_each_entry_rcu(mn, &mm->mmu_notifier_mm->list, hlist) {
+	hlist_for_each_entry_rcu(mn, &range->mm->mmu_notifier_mm->list, hlist) {
 		if (mn->ops->invalidate_range_start) {
-			int _ret = mn->ops->invalidate_range_start(mn, mm, start, end, blockable);
+			int _ret = mn->ops->invalidate_range_start(mn, range);
 			if (_ret) {
 				pr_info("%pS callback failed with %d in %sblockable context.\n",
-<<<<<<< HEAD
-						mn->ops->invalidate_range_start, _ret,
-						!blockable ? "non-" : "");
-=======
 					mn->ops->invalidate_range_start, _ret,
 					!mmu_notifier_range_blockable(range) ? "non-" : "");
->>>>>>> 407d19ab
 				ret = _ret;
 			}
 		}
@@ -203,16 +189,14 @@
 }
 EXPORT_SYMBOL_GPL(__mmu_notifier_invalidate_range_start);
 
-void __mmu_notifier_invalidate_range_end(struct mm_struct *mm,
-					 unsigned long start,
-					 unsigned long end,
+void __mmu_notifier_invalidate_range_end(struct mmu_notifier_range *range,
 					 bool only_end)
 {
 	struct mmu_notifier *mn;
 	int id;
 
 	id = srcu_read_lock(&srcu);
-	hlist_for_each_entry_rcu(mn, &mm->mmu_notifier_mm->list, hlist) {
+	hlist_for_each_entry_rcu(mn, &range->mm->mmu_notifier_mm->list, hlist) {
 		/*
 		 * Call invalidate_range here too to avoid the need for the
 		 * subsystem of having to register an invalidate_range_end
@@ -227,9 +211,11 @@
 		 * already happen under page table lock.
 		 */
 		if (!only_end && mn->ops->invalidate_range)
-			mn->ops->invalidate_range(mn, mm, start, end);
+			mn->ops->invalidate_range(mn, range->mm,
+						  range->start,
+						  range->end);
 		if (mn->ops->invalidate_range_end)
-			mn->ops->invalidate_range_end(mn, mm, start, end);
+			mn->ops->invalidate_range_end(mn, range);
 	}
 	srcu_read_unlock(&srcu, id);
 }
@@ -249,37 +235,6 @@
 	srcu_read_unlock(&srcu, id);
 }
 EXPORT_SYMBOL_GPL(__mmu_notifier_invalidate_range);
-
-/*
- * Must be called while holding mm->mmap_sem for either read or write.
- * The result is guaranteed to be valid until mm->mmap_sem is dropped.
- */
-bool mm_has_blockable_invalidate_notifiers(struct mm_struct *mm)
-{
-	struct mmu_notifier *mn;
-	int id;
-	bool ret = false;
-
-	WARN_ON_ONCE(!rwsem_is_locked(&mm->mmap_sem));
-
-	if (!mm_has_notifiers(mm))
-		return ret;
-
-	id = srcu_read_lock(&srcu);
-	hlist_for_each_entry_rcu(mn, &mm->mmu_notifier_mm->list, hlist) {
-		if (!mn->ops->invalidate_range &&
-		    !mn->ops->invalidate_range_start &&
-		    !mn->ops->invalidate_range_end)
-				continue;
-
-		if (!(mn->ops->flags & MMU_INVALIDATE_DOES_NOT_BLOCK)) {
-			ret = true;
-			break;
-		}
-	}
-	srcu_read_unlock(&srcu, id);
-	return ret;
-}
 
 static int do_mmu_notifier_register(struct mmu_notifier *mn,
 				    struct mm_struct *mm,
