--- conflicted
+++ resolved
@@ -383,19 +383,6 @@
 	return page->s_mem + cache->size * idx;
 }
 
-/*
- * We want to avoid an expensive divide : (offset / cache->size)
- *   Using the fact that size is a constant for a particular cache,
- *   we can replace (offset / cache->size) by
- *   reciprocal_divide(offset, cache->reciprocal_buffer_size)
- */
-static inline unsigned int obj_to_index(const struct kmem_cache *cache,
-					const struct page *page, void *obj)
-{
-	u32 offset = (obj - page->s_mem);
-	return reciprocal_divide(offset, cache->reciprocal_buffer_size);
-}
-
 #define BOOT_CPUCACHE_ENTRIES	1
 /* internal cache of cache description objs */
 static struct kmem_cache kmem_cache_boot = {
@@ -667,12 +654,11 @@
 static struct alien_cache **alloc_alien_cache(int node, int limit, gfp_t gfp)
 {
 	struct alien_cache **alc_ptr;
-	size_t memsize = sizeof(void *) * nr_node_ids;
 	int i;
 
 	if (limit > 1)
 		limit = 12;
-	alc_ptr = kzalloc_node(memsize, gfp, node);
+	alc_ptr = kcalloc_node(nr_node_ids, sizeof(void *), gfp, node);
 	if (!alc_ptr)
 		return NULL;
 
@@ -942,10 +928,10 @@
 	 * To protect lockless access to n->shared during irq disabled context.
 	 * If n->shared isn't NULL in irq disabled context, accessing to it is
 	 * guaranteed to be valid until irq is re-enabled, because it will be
-	 * freed after synchronize_sched().
+	 * freed after synchronize_rcu().
 	 */
 	if (old_shared && force_change)
-		synchronize_sched();
+		synchronize_rcu();
 
 fail:
 	kfree(old_shared);
@@ -1226,7 +1212,7 @@
 	 * page orders on machines with more than 32MB of memory if
 	 * not overridden on the command line.
 	 */
-	if (!slab_max_order_set && totalram_pages > (32 << 20) >> PAGE_SHIFT)
+	if (!slab_max_order_set && totalram_pages() > (32 << 20) >> PAGE_SHIFT)
 		slab_max_order = SLAB_MAX_ORDER_HI;
 
 	/* Bootstrap is tricky, because several objects are allocated
@@ -1266,7 +1252,7 @@
 	 * Initialize the caches that provide memory for the  kmem_cache_node
 	 * structures first.  Without this, further allocations will bug.
 	 */
-	kmalloc_caches[INDEX_NODE] = create_kmalloc_cache(
+	kmalloc_caches[KMALLOC_NORMAL][INDEX_NODE] = create_kmalloc_cache(
 				kmalloc_info[INDEX_NODE].name,
 				kmalloc_size(INDEX_NODE), ARCH_KMALLOC_FLAGS,
 				0, kmalloc_size(INDEX_NODE));
@@ -1282,7 +1268,7 @@
 		for_each_online_node(nid) {
 			init_list(kmem_cache, &init_kmem_cache_node[CACHE_CACHE + nid], nid);
 
-			init_list(kmalloc_caches[INDEX_NODE],
+			init_list(kmalloc_caches[KMALLOC_NORMAL][INDEX_NODE],
 					  &init_kmem_cache_node[SIZE_NODE + nid], nid);
 		}
 	}
@@ -1680,6 +1666,8 @@
  * This could be made much more intelligent.  For now, try to avoid using
  * high order pages for slabs.  When the gfp() functions are more friendly
  * towards high-order requests, this should be changed.
+ *
+ * Return: number of left-over bytes in a slab
  */
 static size_t calculate_slab_order(struct kmem_cache *cachep,
 				size_t size, slab_flags_t flags)
@@ -1928,6 +1916,8 @@
  * %SLAB_HWCACHE_ALIGN - Align the objects in this cache to a hardware
  * cacheline.  This can be beneficial if you're counting cycles as closely
  * as davem.
+ *
+ * Return: a pointer to the created cache or %NULL in case of error
  */
 int __kmem_cache_create(struct kmem_cache *cachep, slab_flags_t flags)
 {
@@ -2518,7 +2508,7 @@
 
 	for (i = 0; i < cachep->num; i++) {
 		objp = index_to_obj(cachep, page, i);
-		kasan_init_slab_obj(cachep, objp);
+		objp = kasan_init_slab_obj(cachep, objp);
 
 		/* constructor could break poison info */
 		if (DEBUG == 0 && cachep->ctor) {
@@ -2631,6 +2621,13 @@
 
 	offset *= cachep->colour_off;
 
+	/*
+	 * Call kasan_poison_slab() before calling alloc_slabmgmt(), so
+	 * page_address() in the latter returns a non-tagged pointer,
+	 * as it should be for slab pages.
+	 */
+	kasan_poison_slab(page);
+
 	/* Get slab management. */
 	freelist = alloc_slabmgmt(cachep, page, offset,
 			local_flags & ~GFP_CONSTRAINT_MASK, page_node);
@@ -2639,7 +2636,6 @@
 
 	slab_map_pages(cachep, page, freelist);
 
-	kasan_poison_slab(page);
 	cache_init_objs(cachep, page);
 
 	if (gfpflags_allow_blocking(local_flags))
@@ -3484,12 +3480,13 @@
  *
  * Allocate an object from this cache.  The flags are only relevant
  * if the cache has no available objects.
+ *
+ * Return: pointer to the new object or %NULL in case of error
  */
 void *kmem_cache_alloc(struct kmem_cache *cachep, gfp_t flags)
 {
 	void *ret = slab_alloc(cachep, flags, _RET_IP_);
 
-	kasan_slab_alloc(cachep, ret, flags);
 	trace_kmem_cache_alloc(_RET_IP_, ret,
 			       cachep->object_size, cachep->size, flags);
 
@@ -3555,7 +3552,7 @@
 
 	ret = slab_alloc(cachep, flags, _RET_IP_);
 
-	kasan_kmalloc(cachep, ret, size, flags);
+	ret = kasan_kmalloc(cachep, ret, size, flags);
 	trace_kmalloc(_RET_IP_, ret,
 		      size, cachep->size, flags);
 	return ret;
@@ -3574,12 +3571,13 @@
  * node, which can improve the performance for cpu bound structures.
  *
  * Fallback to other node is possible if __GFP_THISNODE is not set.
+ *
+ * Return: pointer to the new object or %NULL in case of error
  */
 void *kmem_cache_alloc_node(struct kmem_cache *cachep, gfp_t flags, int nodeid)
 {
 	void *ret = slab_alloc_node(cachep, flags, nodeid, _RET_IP_);
 
-	kasan_slab_alloc(cachep, ret, flags);
 	trace_kmem_cache_alloc_node(_RET_IP_, ret,
 				    cachep->object_size, cachep->size,
 				    flags, nodeid);
@@ -3598,7 +3596,7 @@
 
 	ret = slab_alloc_node(cachep, flags, nodeid, _RET_IP_);
 
-	kasan_kmalloc(cachep, ret, size, flags);
+	ret = kasan_kmalloc(cachep, ret, size, flags);
 	trace_kmalloc_node(_RET_IP_, ret,
 			   size, cachep->size,
 			   flags, nodeid);
@@ -3619,7 +3617,7 @@
 	if (unlikely(ZERO_OR_NULL_PTR(cachep)))
 		return cachep;
 	ret = kmem_cache_alloc_node_trace(cachep, flags, node, size);
-	kasan_kmalloc(cachep, ret, size, flags);
+	ret = kasan_kmalloc(cachep, ret, size, flags);
 
 	return ret;
 }
@@ -3643,6 +3641,8 @@
  * @size: how many bytes of memory are required.
  * @flags: the type of memory to allocate (see kmalloc).
  * @caller: function caller for debug tracking of the caller
+ *
+ * Return: pointer to the allocated memory or %NULL in case of error
  */
 static __always_inline void *__do_kmalloc(size_t size, gfp_t flags,
 					  unsigned long caller)
@@ -3657,7 +3657,7 @@
 		return cachep;
 	ret = slab_alloc(cachep, flags, caller);
 
-	kasan_kmalloc(cachep, ret, size, flags);
+	ret = kasan_kmalloc(cachep, ret, size, flags);
 	trace_kmalloc(caller, ret,
 		      size, cachep->size, flags);
 
@@ -4108,6 +4108,8 @@
  * @buffer: user buffer
  * @count: data length
  * @ppos: unused
+ *
+ * Return: %0 on success, negative error code otherwise.
  */
 ssize_t slabinfo_write(struct file *file, const char __user *buffer,
 		       size_t count, loff_t *ppos)
@@ -4152,198 +4154,6 @@
 	return res;
 }
 
-<<<<<<< HEAD
-#ifdef CONFIG_DEBUG_SLAB_LEAK
-
-static inline int add_caller(unsigned long *n, unsigned long v)
-{
-	unsigned long *p;
-	int l;
-	if (!v)
-		return 1;
-	l = n[1];
-	p = n + 2;
-	while (l) {
-		int i = l/2;
-		unsigned long *q = p + 2 * i;
-		if (*q == v) {
-			q[1]++;
-			return 1;
-		}
-		if (*q > v) {
-			l = i;
-		} else {
-			p = q + 2;
-			l -= i + 1;
-		}
-	}
-	if (++n[1] == n[0])
-		return 0;
-	memmove(p + 2, p, n[1] * 2 * sizeof(unsigned long) - ((void *)p - (void *)n));
-	p[0] = v;
-	p[1] = 1;
-	return 1;
-}
-
-static void handle_slab(unsigned long *n, struct kmem_cache *c,
-						struct page *page)
-{
-	void *p;
-	int i, j;
-	unsigned long v;
-
-	if (n[0] == n[1])
-		return;
-	for (i = 0, p = page->s_mem; i < c->num; i++, p += c->size) {
-		bool active = true;
-
-		for (j = page->active; j < c->num; j++) {
-			if (get_free_obj(page, j) == i) {
-				active = false;
-				break;
-			}
-		}
-
-		if (!active)
-			continue;
-
-		/*
-		 * probe_kernel_read() is used for DEBUG_PAGEALLOC. page table
-		 * mapping is established when actual object allocation and
-		 * we could mistakenly access the unmapped object in the cpu
-		 * cache.
-		 */
-		if (probe_kernel_read(&v, dbg_userword(c, p), sizeof(v)))
-			continue;
-
-		if (!add_caller(n, v))
-			return;
-	}
-}
-
-static void show_symbol(struct seq_file *m, unsigned long address)
-{
-#ifdef CONFIG_KALLSYMS
-	unsigned long offset, size;
-	char modname[MODULE_NAME_LEN], name[KSYM_NAME_LEN];
-
-	if (lookup_symbol_attrs(address, &size, &offset, modname, name) == 0) {
-		seq_printf(m, "%s+%#lx/%#lx", name, offset, size);
-		if (modname[0])
-			seq_printf(m, " [%s]", modname);
-		return;
-	}
-#endif
-	seq_printf(m, "%px", (void *)address);
-}
-
-static int leaks_show(struct seq_file *m, void *p)
-{
-	struct kmem_cache *cachep = list_entry(p, struct kmem_cache, list);
-	struct page *page;
-	struct kmem_cache_node *n;
-	const char *name;
-	unsigned long *x = m->private;
-	int node;
-	int i;
-
-	if (!(cachep->flags & SLAB_STORE_USER))
-		return 0;
-	if (!(cachep->flags & SLAB_RED_ZONE))
-		return 0;
-
-	/*
-	 * Set store_user_clean and start to grab stored user information
-	 * for all objects on this cache. If some alloc/free requests comes
-	 * during the processing, information would be wrong so restart
-	 * whole processing.
-	 */
-	do {
-		set_store_user_clean(cachep);
-		drain_cpu_caches(cachep);
-
-		x[1] = 0;
-
-		for_each_kmem_cache_node(cachep, node, n) {
-
-			check_irq_on();
-			spin_lock_irq(&n->list_lock);
-
-			list_for_each_entry(page, &n->slabs_full, lru)
-				handle_slab(x, cachep, page);
-			list_for_each_entry(page, &n->slabs_partial, lru)
-				handle_slab(x, cachep, page);
-			spin_unlock_irq(&n->list_lock);
-		}
-	} while (!is_store_user_clean(cachep));
-
-	name = cachep->name;
-	if (x[0] == x[1]) {
-		/* Increase the buffer size */
-		mutex_unlock(&slab_mutex);
-		m->private = kcalloc(x[0] * 4, sizeof(unsigned long),
-				     GFP_KERNEL);
-		if (!m->private) {
-			/* Too bad, we are really out */
-			m->private = x;
-			mutex_lock(&slab_mutex);
-			return -ENOMEM;
-		}
-		*(unsigned long *)m->private = x[0] * 2;
-		kfree(x);
-		mutex_lock(&slab_mutex);
-		/* Now make sure this entry will be retried */
-		m->count = m->size;
-		return 0;
-	}
-	for (i = 0; i < x[1]; i++) {
-		seq_printf(m, "%s: %lu ", name, x[2*i+3]);
-		show_symbol(m, x[2*i+2]);
-		seq_putc(m, '\n');
-	}
-
-	return 0;
-}
-
-static const struct seq_operations slabstats_op = {
-	.start = slab_start,
-	.next = slab_next,
-	.stop = slab_stop,
-	.show = leaks_show,
-};
-
-static int slabstats_open(struct inode *inode, struct file *file)
-{
-	unsigned long *n;
-
-	n = __seq_open_private(file, &slabstats_op, PAGE_SIZE);
-	if (!n)
-		return -ENOMEM;
-
-	*n = PAGE_SIZE / (2 * sizeof(unsigned long));
-
-	return 0;
-}
-
-static const struct file_operations proc_slabstats_operations = {
-	.open		= slabstats_open,
-	.read		= seq_read,
-	.llseek		= seq_lseek,
-	.release	= seq_release_private,
-};
-#endif
-
-static int __init slab_proc_init(void)
-{
-#ifdef CONFIG_DEBUG_SLAB_LEAK
-	proc_create("slab_allocators", 0, NULL, &proc_slabstats_operations);
-#endif
-	return 0;
-}
-module_init(slab_proc_init);
-
-=======
->>>>>>> 407d19ab
 #ifdef CONFIG_HARDENED_USERCOPY
 /*
  * Rejects incorrectly sized objects and objects that are to be copied
@@ -4359,6 +4169,8 @@
 	struct kmem_cache *cachep;
 	unsigned int objnr;
 	unsigned long offset;
+
+	ptr = kasan_reset_tag(ptr);
 
 	/* Find and validate object. */
 	cachep = page->slab_cache;
@@ -4402,6 +4214,8 @@
  * The caller must guarantee that objp points to a valid object previously
  * allocated with either kmalloc() or kmem_cache_alloc(). The object
  * must not be freed during the duration of the call.
+ *
+ * Return: size of the actual memory used by @objp in bytes
  */
 size_t ksize(const void *objp)
 {
