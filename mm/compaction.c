// SPDX-License-Identifier: GPL-2.0
/*
 * linux/mm/compaction.c
 *
 * Memory compaction for the reduction of external fragmentation. Note that
 * this heavily depends upon page migration to do all the real heavy
 * lifting
 *
 * Copyright IBM Corp. 2007-2010 Mel Gorman <mel@csn.ul.ie>
 */
#include <linux/cpu.h>
#include <linux/swap.h>
#include <linux/migrate.h>
#include <linux/compaction.h>
#include <linux/mm_inline.h>
#include <linux/sched/signal.h>
#include <linux/backing-dev.h>
#include <linux/sysctl.h>
#include <linux/sysfs.h>
#include <linux/page-isolation.h>
#include <linux/kasan.h>
#include <linux/kthread.h>
#include <linux/freezer.h>
#include <linux/page_owner.h>
#include <linux/psi.h>
#include "internal.h"

#ifdef CONFIG_COMPACTION
static inline void count_compact_event(enum vm_event_item item)
{
	count_vm_event(item);
}

static inline void count_compact_events(enum vm_event_item item, long delta)
{
	count_vm_events(item, delta);
}
#else
#define count_compact_event(item) do { } while (0)
#define count_compact_events(item, delta) do { } while (0)
#endif

#if defined CONFIG_COMPACTION || defined CONFIG_CMA

#define CREATE_TRACE_POINTS
#include <trace/events/compaction.h>

#define block_start_pfn(pfn, order)	round_down(pfn, 1UL << (order))
#define block_end_pfn(pfn, order)	ALIGN((pfn) + 1, 1UL << (order))
#define pageblock_start_pfn(pfn)	block_start_pfn(pfn, pageblock_order)
#define pageblock_end_pfn(pfn)		block_end_pfn(pfn, pageblock_order)

/*
 * Fragmentation score check interval for proactive compaction purposes.
 */
static const unsigned int HPAGE_FRAG_CHECK_INTERVAL_MSEC = 500;

/*
 * Page order with-respect-to which proactive compaction
 * calculates external fragmentation, which is used as
 * the "fragmentation score" of a node/zone.
 */
#if defined CONFIG_TRANSPARENT_HUGEPAGE
#define COMPACTION_HPAGE_ORDER	HPAGE_PMD_ORDER
#elif defined CONFIG_HUGETLBFS
#define COMPACTION_HPAGE_ORDER	HUGETLB_PAGE_ORDER
#else
#define COMPACTION_HPAGE_ORDER	(PMD_SHIFT - PAGE_SHIFT)
#endif

static unsigned long release_freepages(struct list_head *freelist)
{
	struct page *page, *next;
	unsigned long high_pfn = 0;

	list_for_each_entry_safe(page, next, freelist, lru) {
		unsigned long pfn = page_to_pfn(page);
		list_del(&page->lru);
		__free_page(page);
		if (pfn > high_pfn)
			high_pfn = pfn;
	}

	return high_pfn;
}

static void split_map_pages(struct list_head *list)
{
	unsigned int i, order, nr_pages;
	struct page *page, *next;
	LIST_HEAD(tmp_list);

	list_for_each_entry_safe(page, next, list, lru) {
		list_del(&page->lru);

		order = page_private(page);
		nr_pages = 1 << order;

		post_alloc_hook(page, order, __GFP_MOVABLE);
		if (order)
			split_page(page, order);

		for (i = 0; i < nr_pages; i++) {
			list_add(&page->lru, &tmp_list);
			page++;
		}
	}

	list_splice(&tmp_list, list);
}

#ifdef CONFIG_COMPACTION

int PageMovable(struct page *page)
{
	struct address_space *mapping;

	VM_BUG_ON_PAGE(!PageLocked(page), page);
	if (!__PageMovable(page))
		return 0;

	mapping = page_mapping(page);
	if (mapping && mapping->a_ops && mapping->a_ops->isolate_page)
		return 1;

	return 0;
}
EXPORT_SYMBOL(PageMovable);

void __SetPageMovable(struct page *page, struct address_space *mapping)
{
	VM_BUG_ON_PAGE(!PageLocked(page), page);
	VM_BUG_ON_PAGE((unsigned long)mapping & PAGE_MAPPING_MOVABLE, page);
	page->mapping = (void *)((unsigned long)mapping | PAGE_MAPPING_MOVABLE);
}
EXPORT_SYMBOL(__SetPageMovable);

void __ClearPageMovable(struct page *page)
{
	VM_BUG_ON_PAGE(!PageLocked(page), page);
	VM_BUG_ON_PAGE(!PageMovable(page), page);
	/*
	 * Clear registered address_space val with keeping PAGE_MAPPING_MOVABLE
	 * flag so that VM can catch up released page by driver after isolation.
	 * With it, VM migration doesn't try to put it back.
	 */
	page->mapping = (void *)((unsigned long)page->mapping &
				PAGE_MAPPING_MOVABLE);
}
EXPORT_SYMBOL(__ClearPageMovable);

/* Do not skip compaction more than 64 times */
#define COMPACT_MAX_DEFER_SHIFT 6

/*
 * Compaction is deferred when compaction fails to result in a page
 * allocation success. 1 << compact_defer_shift, compactions are skipped up
 * to a limit of 1 << COMPACT_MAX_DEFER_SHIFT
 */
void defer_compaction(struct zone *zone, int order)
{
	zone->compact_considered = 0;
	zone->compact_defer_shift++;

	if (order < zone->compact_order_failed)
		zone->compact_order_failed = order;

	if (zone->compact_defer_shift > COMPACT_MAX_DEFER_SHIFT)
		zone->compact_defer_shift = COMPACT_MAX_DEFER_SHIFT;

	trace_mm_compaction_defer_compaction(zone, order);
}

/* Returns true if compaction should be skipped this time */
bool compaction_deferred(struct zone *zone, int order)
{
	unsigned long defer_limit = 1UL << zone->compact_defer_shift;

	if (order < zone->compact_order_failed)
		return false;

	/* Avoid possible overflow */
	if (++zone->compact_considered >= defer_limit) {
		zone->compact_considered = defer_limit;
		return false;
	}

	trace_mm_compaction_deferred(zone, order);

	return true;
}

/*
 * Update defer tracking counters after successful compaction of given order,
 * which means an allocation either succeeded (alloc_success == true) or is
 * expected to succeed.
 */
void compaction_defer_reset(struct zone *zone, int order,
		bool alloc_success)
{
	if (alloc_success) {
		zone->compact_considered = 0;
		zone->compact_defer_shift = 0;
	}
	if (order >= zone->compact_order_failed)
		zone->compact_order_failed = order + 1;

	trace_mm_compaction_defer_reset(zone, order);
}

/* Returns true if restarting compaction after many failures */
bool compaction_restarting(struct zone *zone, int order)
{
	if (order < zone->compact_order_failed)
		return false;

	return zone->compact_defer_shift == COMPACT_MAX_DEFER_SHIFT &&
		zone->compact_considered >= 1UL << zone->compact_defer_shift;
}

/* Returns true if the pageblock should be scanned for pages to isolate. */
static inline bool isolation_suitable(struct compact_control *cc,
					struct page *page)
{
	if (cc->ignore_skip_hint)
		return true;

	return !get_pageblock_skip(page);
}

static void reset_cached_positions(struct zone *zone)
{
	zone->compact_cached_migrate_pfn[0] = zone->zone_start_pfn;
	zone->compact_cached_migrate_pfn[1] = zone->zone_start_pfn;
	zone->compact_cached_free_pfn =
				pageblock_start_pfn(zone_end_pfn(zone) - 1);
}

/*
 * Compound pages of >= pageblock_order should consistenly be skipped until
 * released. It is always pointless to compact pages of such order (if they are
 * migratable), and the pageblocks they occupy cannot contain any free pages.
 */
static bool pageblock_skip_persistent(struct page *page)
{
	if (!PageCompound(page))
		return false;

	page = compound_head(page);

	if (compound_order(page) >= pageblock_order)
		return true;

	return false;
}

static bool
__reset_isolation_pfn(struct zone *zone, unsigned long pfn, bool check_source,
							bool check_target)
{
	struct page *page = pfn_to_online_page(pfn);
	struct page *block_page;
	struct page *end_page;
	unsigned long block_pfn;

	if (!page)
		return false;
	if (zone != page_zone(page))
		return false;
	if (pageblock_skip_persistent(page))
		return false;

	/*
	 * If skip is already cleared do no further checking once the
	 * restart points have been set.
	 */
	if (check_source && check_target && !get_pageblock_skip(page))
		return true;

	/*
	 * If clearing skip for the target scanner, do not select a
	 * non-movable pageblock as the starting point.
	 */
	if (!check_source && check_target &&
	    get_pageblock_migratetype(page) != MIGRATE_MOVABLE)
		return false;

	/* Ensure the start of the pageblock or zone is online and valid */
	block_pfn = pageblock_start_pfn(pfn);
	block_pfn = max(block_pfn, zone->zone_start_pfn);
	block_page = pfn_to_online_page(block_pfn);
	if (block_page) {
		page = block_page;
		pfn = block_pfn;
	}

	/* Ensure the end of the pageblock or zone is online and valid */
	block_pfn = pageblock_end_pfn(pfn) - 1;
	block_pfn = min(block_pfn, zone_end_pfn(zone) - 1);
	end_page = pfn_to_online_page(block_pfn);
	if (!end_page)
		return false;

	/*
	 * Only clear the hint if a sample indicates there is either a
	 * free page or an LRU page in the block. One or other condition
	 * is necessary for the block to be a migration source/target.
	 */
	do {
		if (pfn_valid_within(pfn)) {
			if (check_source && PageLRU(page)) {
				clear_pageblock_skip(page);
				return true;
			}

			if (check_target && PageBuddy(page)) {
				clear_pageblock_skip(page);
				return true;
			}
		}

		page += (1 << PAGE_ALLOC_COSTLY_ORDER);
		pfn += (1 << PAGE_ALLOC_COSTLY_ORDER);
	} while (page <= end_page);

	return false;
}

/*
 * This function is called to clear all cached information on pageblocks that
 * should be skipped for page isolation when the migrate and free page scanner
 * meet.
 */
static void __reset_isolation_suitable(struct zone *zone)
{
	unsigned long migrate_pfn = zone->zone_start_pfn;
	unsigned long free_pfn = zone_end_pfn(zone) - 1;
	unsigned long reset_migrate = free_pfn;
	unsigned long reset_free = migrate_pfn;
	bool source_set = false;
	bool free_set = false;

	if (!zone->compact_blockskip_flush)
		return;

	zone->compact_blockskip_flush = false;

	/*
	 * Walk the zone and update pageblock skip information. Source looks
	 * for PageLRU while target looks for PageBuddy. When the scanner
	 * is found, both PageBuddy and PageLRU are checked as the pageblock
	 * is suitable as both source and target.
	 */
	for (; migrate_pfn < free_pfn; migrate_pfn += pageblock_nr_pages,
					free_pfn -= pageblock_nr_pages) {
		cond_resched();

		/* Update the migrate PFN */
		if (__reset_isolation_pfn(zone, migrate_pfn, true, source_set) &&
		    migrate_pfn < reset_migrate) {
			source_set = true;
			reset_migrate = migrate_pfn;
			zone->compact_init_migrate_pfn = reset_migrate;
			zone->compact_cached_migrate_pfn[0] = reset_migrate;
			zone->compact_cached_migrate_pfn[1] = reset_migrate;
		}

		/* Update the free PFN */
		if (__reset_isolation_pfn(zone, free_pfn, free_set, true) &&
		    free_pfn > reset_free) {
			free_set = true;
			reset_free = free_pfn;
			zone->compact_init_free_pfn = reset_free;
			zone->compact_cached_free_pfn = reset_free;
		}
	}

	/* Leave no distance if no suitable block was reset */
	if (reset_migrate >= reset_free) {
		zone->compact_cached_migrate_pfn[0] = migrate_pfn;
		zone->compact_cached_migrate_pfn[1] = migrate_pfn;
		zone->compact_cached_free_pfn = free_pfn;
	}
}

void reset_isolation_suitable(pg_data_t *pgdat)
{
	int zoneid;

	for (zoneid = 0; zoneid < MAX_NR_ZONES; zoneid++) {
		struct zone *zone = &pgdat->node_zones[zoneid];
		if (!populated_zone(zone))
			continue;

		/* Only flush if a full compaction finished recently */
		if (zone->compact_blockskip_flush)
			__reset_isolation_suitable(zone);
	}
}

/*
 * Sets the pageblock skip bit if it was clear. Note that this is a hint as
 * locks are not required for read/writers. Returns true if it was already set.
 */
static bool test_and_set_skip(struct compact_control *cc, struct page *page,
							unsigned long pfn)
{
	bool skip;

	/* Do no update if skip hint is being ignored */
	if (cc->ignore_skip_hint)
		return false;

	if (!IS_ALIGNED(pfn, pageblock_nr_pages))
		return false;

	skip = get_pageblock_skip(page);
	if (!skip && !cc->no_set_skip_hint)
		set_pageblock_skip(page);

	return skip;
}

static void update_cached_migrate(struct compact_control *cc, unsigned long pfn)
{
	struct zone *zone = cc->zone;

	pfn = pageblock_end_pfn(pfn);

	/* Set for isolation rather than compaction */
	if (cc->no_set_skip_hint)
		return;

	if (pfn > zone->compact_cached_migrate_pfn[0])
		zone->compact_cached_migrate_pfn[0] = pfn;
	if (cc->mode != MIGRATE_ASYNC &&
	    pfn > zone->compact_cached_migrate_pfn[1])
		zone->compact_cached_migrate_pfn[1] = pfn;
}

/*
 * If no pages were isolated then mark this pageblock to be skipped in the
 * future. The information is later cleared by __reset_isolation_suitable().
 */
static void update_pageblock_skip(struct compact_control *cc,
			struct page *page, unsigned long pfn)
{
	struct zone *zone = cc->zone;

	if (cc->no_set_skip_hint)
		return;

	if (!page)
		return;

	set_pageblock_skip(page);

	/* Update where async and sync compaction should restart */
	if (pfn < zone->compact_cached_free_pfn)
		zone->compact_cached_free_pfn = pfn;
}
#else
static inline bool isolation_suitable(struct compact_control *cc,
					struct page *page)
{
	return true;
}

static inline bool pageblock_skip_persistent(struct page *page)
{
	return false;
}

static inline void update_pageblock_skip(struct compact_control *cc,
			struct page *page, unsigned long pfn)
{
}

static void update_cached_migrate(struct compact_control *cc, unsigned long pfn)
{
}

static bool test_and_set_skip(struct compact_control *cc, struct page *page,
							unsigned long pfn)
{
	return false;
}
#endif /* CONFIG_COMPACTION */

/*
 * Compaction requires the taking of some coarse locks that are potentially
 * very heavily contended. For async compaction, trylock and record if the
 * lock is contended. The lock will still be acquired but compaction will
 * abort when the current block is finished regardless of success rate.
 * Sync compaction acquires the lock.
 *
 * Always returns true which makes it easier to track lock state in callers.
 */
static bool compact_lock_irqsave(spinlock_t *lock, unsigned long *flags,
						struct compact_control *cc)
	__acquires(lock)
{
	/* Track if the lock is contended in async mode */
	if (cc->mode == MIGRATE_ASYNC && !cc->contended) {
		if (spin_trylock_irqsave(lock, *flags))
			return true;

		cc->contended = true;
	}

	spin_lock_irqsave(lock, *flags);
	return true;
}

/*
 * Compaction requires the taking of some coarse locks that are potentially
 * very heavily contended. The lock should be periodically unlocked to avoid
 * having disabled IRQs for a long time, even when there is nobody waiting on
 * the lock. It might also be that allowing the IRQs will result in
 * need_resched() becoming true. If scheduling is needed, async compaction
 * aborts. Sync compaction schedules.
 * Either compaction type will also abort if a fatal signal is pending.
 * In either case if the lock was locked, it is dropped and not regained.
 *
 * Returns true if compaction should abort due to fatal signal pending, or
 *		async compaction due to need_resched()
 * Returns false when compaction can continue (sync compaction might have
 *		scheduled)
 */
static bool compact_unlock_should_abort(spinlock_t *lock,
		unsigned long flags, bool *locked, struct compact_control *cc)
{
	if (*locked) {
		spin_unlock_irqrestore(lock, flags);
		*locked = false;
	}

	if (fatal_signal_pending(current)) {
		cc->contended = true;
		return true;
	}

	cond_resched();

	return false;
}

/*
 * Isolate free pages onto a private freelist. If @strict is true, will abort
 * returning 0 on any invalid PFNs or non-free pages inside of the pageblock
 * (even though it may still end up isolating some pages).
 */
static unsigned long isolate_freepages_block(struct compact_control *cc,
				unsigned long *start_pfn,
				unsigned long end_pfn,
				struct list_head *freelist,
				unsigned int stride,
				bool strict)
{
	int nr_scanned = 0, total_isolated = 0;
	struct page *cursor;
	unsigned long flags = 0;
	bool locked = false;
	unsigned long blockpfn = *start_pfn;
	unsigned int order;

	/* Strict mode is for isolation, speed is secondary */
	if (strict)
		stride = 1;

	cursor = pfn_to_page(blockpfn);

	/* Isolate free pages. */
	for (; blockpfn < end_pfn; blockpfn += stride, cursor += stride) {
		int isolated;
		struct page *page = cursor;

		/*
		 * Periodically drop the lock (if held) regardless of its
		 * contention, to give chance to IRQs. Abort if fatal signal
		 * pending or async compaction detects need_resched()
		 */
		if (!(blockpfn % SWAP_CLUSTER_MAX)
		    && compact_unlock_should_abort(&cc->zone->lock, flags,
								&locked, cc))
			break;

		nr_scanned++;
		if (!pfn_valid_within(blockpfn))
			goto isolate_fail;

		/*
		 * For compound pages such as THP and hugetlbfs, we can save
		 * potentially a lot of iterations if we skip them at once.
		 * The check is racy, but we can consider only valid values
		 * and the only danger is skipping too much.
		 */
		if (PageCompound(page)) {
			const unsigned int order = compound_order(page);

			if (likely(order < MAX_ORDER)) {
				blockpfn += (1UL << order) - 1;
				cursor += (1UL << order) - 1;
			}
			goto isolate_fail;
		}

		if (!PageBuddy(page))
			goto isolate_fail;

		/*
		 * If we already hold the lock, we can skip some rechecking.
		 * Note that if we hold the lock now, checked_pageblock was
		 * already set in some previous iteration (or strict is true),
		 * so it is correct to skip the suitable migration target
		 * recheck as well.
		 */
		if (!locked) {
			locked = compact_lock_irqsave(&cc->zone->lock,
								&flags, cc);

			/* Recheck this is a buddy page under lock */
			if (!PageBuddy(page))
				goto isolate_fail;
		}

		/* Found a free page, will break it into order-0 pages */
		order = buddy_order(page);
		isolated = __isolate_free_page(page, order);
		if (!isolated)
			break;
		set_page_private(page, order);

		total_isolated += isolated;
		cc->nr_freepages += isolated;
		list_add_tail(&page->lru, freelist);

		if (!strict && cc->nr_migratepages <= cc->nr_freepages) {
			blockpfn += isolated;
			break;
		}
		/* Advance to the end of split page */
		blockpfn += isolated - 1;
		cursor += isolated - 1;
		continue;

isolate_fail:
		if (strict)
			break;
		else
			continue;

	}

	if (locked)
		spin_unlock_irqrestore(&cc->zone->lock, flags);

	/*
	 * There is a tiny chance that we have read bogus compound_order(),
	 * so be careful to not go outside of the pageblock.
	 */
	if (unlikely(blockpfn > end_pfn))
		blockpfn = end_pfn;

	trace_mm_compaction_isolate_freepages(*start_pfn, blockpfn,
					nr_scanned, total_isolated);

	/* Record how far we have got within the block */
	*start_pfn = blockpfn;

	/*
	 * If strict isolation is requested by CMA then check that all the
	 * pages requested were isolated. If there were any failures, 0 is
	 * returned and CMA will fail.
	 */
	if (strict && blockpfn < end_pfn)
		total_isolated = 0;

	cc->total_free_scanned += nr_scanned;
	if (total_isolated)
		count_compact_events(COMPACTISOLATED, total_isolated);
	return total_isolated;
}

/**
 * isolate_freepages_range() - isolate free pages.
 * @cc:        Compaction control structure.
 * @start_pfn: The first PFN to start isolating.
 * @end_pfn:   The one-past-last PFN.
 *
 * Non-free pages, invalid PFNs, or zone boundaries within the
 * [start_pfn, end_pfn) range are considered errors, cause function to
 * undo its actions and return zero.
 *
 * Otherwise, function returns one-past-the-last PFN of isolated page
 * (which may be greater then end_pfn if end fell in a middle of
 * a free page).
 */
unsigned long
isolate_freepages_range(struct compact_control *cc,
			unsigned long start_pfn, unsigned long end_pfn)
{
	unsigned long isolated, pfn, block_start_pfn, block_end_pfn;
	LIST_HEAD(freelist);

	pfn = start_pfn;
	block_start_pfn = pageblock_start_pfn(pfn);
	if (block_start_pfn < cc->zone->zone_start_pfn)
		block_start_pfn = cc->zone->zone_start_pfn;
	block_end_pfn = pageblock_end_pfn(pfn);

	for (; pfn < end_pfn; pfn += isolated,
				block_start_pfn = block_end_pfn,
				block_end_pfn += pageblock_nr_pages) {
		/* Protect pfn from changing by isolate_freepages_block */
		unsigned long isolate_start_pfn = pfn;

		block_end_pfn = min(block_end_pfn, end_pfn);

		/*
		 * pfn could pass the block_end_pfn if isolated freepage
		 * is more than pageblock order. In this case, we adjust
		 * scanning range to right one.
		 */
		if (pfn >= block_end_pfn) {
			block_start_pfn = pageblock_start_pfn(pfn);
			block_end_pfn = pageblock_end_pfn(pfn);
			block_end_pfn = min(block_end_pfn, end_pfn);
		}

		if (!pageblock_pfn_to_page(block_start_pfn,
					block_end_pfn, cc->zone))
			break;

		isolated = isolate_freepages_block(cc, &isolate_start_pfn,
					block_end_pfn, &freelist, 0, true);

		/*
		 * In strict mode, isolate_freepages_block() returns 0 if
		 * there are any holes in the block (ie. invalid PFNs or
		 * non-free pages).
		 */
		if (!isolated)
			break;

		/*
		 * If we managed to isolate pages, it is always (1 << n) *
		 * pageblock_nr_pages for some non-negative n.  (Max order
		 * page may span two pageblocks).
		 */
	}

	/* __isolate_free_page() does not map the pages */
	split_map_pages(&freelist);

	if (pfn < end_pfn) {
		/* Loop terminated early, cleanup. */
		release_freepages(&freelist);
		return 0;
	}

	/* We don't use freelists for anything. */
	return pfn;
}

/* Similar to reclaim, but different enough that they don't share logic */
static bool too_many_isolated(pg_data_t *pgdat)
{
	unsigned long active, inactive, isolated;

	inactive = node_page_state(pgdat, NR_INACTIVE_FILE) +
			node_page_state(pgdat, NR_INACTIVE_ANON);
	active = node_page_state(pgdat, NR_ACTIVE_FILE) +
			node_page_state(pgdat, NR_ACTIVE_ANON);
	isolated = node_page_state(pgdat, NR_ISOLATED_FILE) +
			node_page_state(pgdat, NR_ISOLATED_ANON);

	return isolated > (inactive + active) / 2;
}

/**
 * isolate_migratepages_block() - isolate all migrate-able pages within
 *				  a single pageblock
 * @cc:		Compaction control structure.
 * @low_pfn:	The first PFN to isolate
 * @end_pfn:	The one-past-the-last PFN to isolate, within same pageblock
 * @isolate_mode: Isolation mode to be used.
 *
 * Isolate all pages that can be migrated from the range specified by
 * [low_pfn, end_pfn). The range is expected to be within same pageblock.
 * Returns zero if there is a fatal signal pending, otherwise PFN of the
 * first page that was not scanned (which may be both less, equal to or more
 * than end_pfn).
 *
 * The pages are isolated on cc->migratepages list (not required to be empty),
 * and cc->nr_migratepages is updated accordingly. The cc->migrate_pfn field
 * is neither read nor updated.
 */
static unsigned long
isolate_migratepages_block(struct compact_control *cc, unsigned long low_pfn,
			unsigned long end_pfn, isolate_mode_t isolate_mode)
{
	pg_data_t *pgdat = cc->zone->zone_pgdat;
	unsigned long nr_scanned = 0, nr_isolated = 0;
	struct lruvec *lruvec;
	unsigned long flags = 0;
	bool locked = false;
	struct page *page = NULL, *valid_page = NULL;
	unsigned long start_pfn = low_pfn;
	bool skip_on_failure = false;
	unsigned long next_skip_pfn = 0;
	bool skip_updated = false;

	/*
	 * Ensure that there are not too many pages isolated from the LRU
	 * list by either parallel reclaimers or compaction. If there are,
	 * delay for some time until fewer pages are isolated
	 */
	while (unlikely(too_many_isolated(pgdat))) {
		/* stop isolation if there are still pages not migrated */
		if (cc->nr_migratepages)
			return 0;

		/* async migration should just abort */
		if (cc->mode == MIGRATE_ASYNC)
			return 0;

		congestion_wait(BLK_RW_ASYNC, HZ/10);

		if (fatal_signal_pending(current))
			return 0;
	}

	cond_resched();

	if (cc->direct_compaction && (cc->mode == MIGRATE_ASYNC)) {
		skip_on_failure = true;
		next_skip_pfn = block_end_pfn(low_pfn, cc->order);
	}

	/* Time to isolate some pages for migration */
	for (; low_pfn < end_pfn; low_pfn++) {

		if (skip_on_failure && low_pfn >= next_skip_pfn) {
			/*
			 * We have isolated all migration candidates in the
			 * previous order-aligned block, and did not skip it due
			 * to failure. We should migrate the pages now and
			 * hopefully succeed compaction.
			 */
			if (nr_isolated)
				break;

			/*
			 * We failed to isolate in the previous order-aligned
			 * block. Set the new boundary to the end of the
			 * current block. Note we can't simply increase
			 * next_skip_pfn by 1 << order, as low_pfn might have
			 * been incremented by a higher number due to skipping
			 * a compound or a high-order buddy page in the
			 * previous loop iteration.
			 */
			next_skip_pfn = block_end_pfn(low_pfn, cc->order);
		}

		/*
		 * Periodically drop the lock (if held) regardless of its
		 * contention, to give chance to IRQs. Abort completely if
		 * a fatal signal is pending.
		 */
		if (!(low_pfn % SWAP_CLUSTER_MAX)
		    && compact_unlock_should_abort(&pgdat->lru_lock,
					    flags, &locked, cc)) {
			low_pfn = 0;
			goto fatal_pending;
		}

		if (!pfn_valid_within(low_pfn))
			goto isolate_fail;
		nr_scanned++;

		page = pfn_to_page(low_pfn);

		/*
		 * Check if the pageblock has already been marked skipped.
		 * Only the aligned PFN is checked as the caller isolates
		 * COMPACT_CLUSTER_MAX at a time so the second call must
		 * not falsely conclude that the block should be skipped.
		 */
		if (!valid_page && IS_ALIGNED(low_pfn, pageblock_nr_pages)) {
			if (!cc->ignore_skip_hint && get_pageblock_skip(page)) {
				low_pfn = end_pfn;
				goto isolate_abort;
			}
			valid_page = page;
		}

		/*
		 * Skip if free. We read page order here without zone lock
		 * which is generally unsafe, but the race window is small and
		 * the worst thing that can happen is that we skip some
		 * potential isolation targets.
		 */
		if (PageBuddy(page)) {
			unsigned long freepage_order = buddy_order_unsafe(page);

			/*
			 * Without lock, we cannot be sure that what we got is
			 * a valid page order. Consider only values in the
			 * valid order range to prevent low_pfn overflow.
			 */
			if (freepage_order > 0 && freepage_order < MAX_ORDER)
				low_pfn += (1UL << freepage_order) - 1;
			continue;
		}

		/*
		 * Regardless of being on LRU, compound pages such as THP and
		 * hugetlbfs are not to be compacted unless we are attempting
		 * an allocation much larger than the huge page size (eg CMA).
		 * We can potentially save a lot of iterations if we skip them
		 * at once. The check is racy, but we can consider only valid
		 * values and the only danger is skipping too much.
		 */
		if (PageCompound(page) && !cc->alloc_contig) {
			const unsigned int order = compound_order(page);

			if (likely(order < MAX_ORDER))
				low_pfn += (1UL << order) - 1;
			goto isolate_fail;
		}

		/*
		 * Check may be lockless but that's ok as we recheck later.
		 * It's possible to migrate LRU and non-lru movable pages.
		 * Skip any other type of page
		 */
		if (!PageLRU(page)) {
			/*
			 * __PageMovable can return false positive so we need
			 * to verify it under page_lock.
			 */
			if (unlikely(__PageMovable(page)) &&
					!PageIsolated(page)) {
				if (locked) {
					spin_unlock_irqrestore(&pgdat->lru_lock,
									flags);
					locked = false;
				}

				if (!isolate_movable_page(page, isolate_mode))
					goto isolate_success;
			}

			goto isolate_fail;
		}

		/*
		 * Migration will fail if an anonymous page is pinned in memory,
		 * so avoid taking lru_lock and isolating it unnecessarily in an
		 * admittedly racy check.
		 */
		if (!page_mapping(page) &&
		    page_count(page) > page_mapcount(page))
			goto isolate_fail;

		/*
		 * Only allow to migrate anonymous pages in GFP_NOFS context
		 * because those do not depend on fs locks.
		 */
		if (!(cc->gfp_mask & __GFP_FS) && page_mapping(page))
			goto isolate_fail;

		/* If we already hold the lock, we can skip some rechecking */
		if (!locked) {
			locked = compact_lock_irqsave(&pgdat->lru_lock,
								&flags, cc);

			/* Try get exclusive access under lock */
			if (!skip_updated) {
				skip_updated = true;
				if (test_and_set_skip(cc, page, low_pfn))
					goto isolate_abort;
			}

			/* Recheck PageLRU and PageCompound under lock */
			if (!PageLRU(page))
				goto isolate_fail;

			/*
			 * Page become compound since the non-locked check,
			 * and it's on LRU. It can only be a THP so the order
			 * is safe to read and it's 0 for tail pages.
			 */
			if (unlikely(PageCompound(page) && !cc->alloc_contig)) {
				low_pfn += compound_nr(page) - 1;
				goto isolate_fail;
			}
		}

		lruvec = mem_cgroup_page_lruvec(page, pgdat);

		/* Try isolate the page */
		if (__isolate_lru_page(page, isolate_mode) != 0)
			goto isolate_fail;

		/* The whole page is taken off the LRU; skip the tail pages. */
		if (PageCompound(page))
			low_pfn += compound_nr(page) - 1;

		/* Successfully isolated */
		del_page_from_lru_list(page, lruvec, page_lru(page));
		mod_node_page_state(page_pgdat(page),
				NR_ISOLATED_ANON + page_is_file_lru(page),
				thp_nr_pages(page));

isolate_success:
		list_add(&page->lru, &cc->migratepages);
		cc->nr_migratepages += compound_nr(page);
		nr_isolated += compound_nr(page);

		/*
		 * Avoid isolating too much unless this block is being
		 * rescanned (e.g. dirty/writeback pages, parallel allocation)
		 * or a lock is contended. For contention, isolate quickly to
		 * potentially remove one source of contention.
		 */
		if (cc->nr_migratepages >= COMPACT_CLUSTER_MAX &&
		    !cc->rescan && !cc->contended) {
			++low_pfn;
			break;
		}

		continue;
isolate_fail:
		if (!skip_on_failure)
			continue;

		/*
		 * We have isolated some pages, but then failed. Release them
		 * instead of migrating, as we cannot form the cc->order buddy
		 * page anyway.
		 */
		if (nr_isolated) {
			if (locked) {
				spin_unlock_irqrestore(&pgdat->lru_lock, flags);
				locked = false;
			}
			putback_movable_pages(&cc->migratepages);
			cc->nr_migratepages = 0;
			nr_isolated = 0;
		}

		if (low_pfn < next_skip_pfn) {
			low_pfn = next_skip_pfn - 1;
			/*
			 * The check near the loop beginning would have updated
			 * next_skip_pfn too, but this is a bit simpler.
			 */
			next_skip_pfn += 1UL << cc->order;
		}
	}

	/*
	 * The PageBuddy() check could have potentially brought us outside
	 * the range to be scanned.
	 */
	if (unlikely(low_pfn > end_pfn))
		low_pfn = end_pfn;

isolate_abort:
	if (locked)
		spin_unlock_irqrestore(&pgdat->lru_lock, flags);

	/*
	 * Updated the cached scanner pfn once the pageblock has been scanned
	 * Pages will either be migrated in which case there is no point
	 * scanning in the near future or migration failed in which case the
	 * failure reason may persist. The block is marked for skipping if
	 * there were no pages isolated in the block or if the block is
	 * rescanned twice in a row.
	 */
	if (low_pfn == end_pfn && (!nr_isolated || cc->rescan)) {
		if (valid_page && !skip_updated)
			set_pageblock_skip(valid_page);
		update_cached_migrate(cc, low_pfn);
	}

	trace_mm_compaction_isolate_migratepages(start_pfn, low_pfn,
						nr_scanned, nr_isolated);

fatal_pending:
	cc->total_migrate_scanned += nr_scanned;
	if (nr_isolated)
		count_compact_events(COMPACTISOLATED, nr_isolated);

	return low_pfn;
}

/**
 * isolate_migratepages_range() - isolate migrate-able pages in a PFN range
 * @cc:        Compaction control structure.
 * @start_pfn: The first PFN to start isolating.
 * @end_pfn:   The one-past-last PFN.
 *
 * Returns zero if isolation fails fatally due to e.g. pending signal.
 * Otherwise, function returns one-past-the-last PFN of isolated page
 * (which may be greater than end_pfn if end fell in a middle of a THP page).
 */
unsigned long
isolate_migratepages_range(struct compact_control *cc, unsigned long start_pfn,
							unsigned long end_pfn)
{
	unsigned long pfn, block_start_pfn, block_end_pfn;

	/* Scan block by block. First and last block may be incomplete */
	pfn = start_pfn;
	block_start_pfn = pageblock_start_pfn(pfn);
	if (block_start_pfn < cc->zone->zone_start_pfn)
		block_start_pfn = cc->zone->zone_start_pfn;
	block_end_pfn = pageblock_end_pfn(pfn);

	for (; pfn < end_pfn; pfn = block_end_pfn,
				block_start_pfn = block_end_pfn,
				block_end_pfn += pageblock_nr_pages) {

		block_end_pfn = min(block_end_pfn, end_pfn);

		if (!pageblock_pfn_to_page(block_start_pfn,
					block_end_pfn, cc->zone))
			continue;

		pfn = isolate_migratepages_block(cc, pfn, block_end_pfn,
							ISOLATE_UNEVICTABLE);

		if (!pfn)
			break;

		if (cc->nr_migratepages >= COMPACT_CLUSTER_MAX)
			break;
	}

	return pfn;
}

#endif /* CONFIG_COMPACTION || CONFIG_CMA */
#ifdef CONFIG_COMPACTION

static bool suitable_migration_source(struct compact_control *cc,
							struct page *page)
{
	int block_mt;

	if (pageblock_skip_persistent(page))
		return false;

	if ((cc->mode != MIGRATE_ASYNC) || !cc->direct_compaction)
		return true;

	block_mt = get_pageblock_migratetype(page);

	if (cc->migratetype == MIGRATE_MOVABLE)
		return is_migrate_movable(block_mt);
	else
		return block_mt == cc->migratetype;
}

/* Returns true if the page is within a block suitable for migration to */
static bool suitable_migration_target(struct compact_control *cc,
							struct page *page)
{
	/* If the page is a large free page, then disallow migration */
	if (PageBuddy(page)) {
		/*
		 * We are checking page_order without zone->lock taken. But
		 * the only small danger is that we skip a potentially suitable
		 * pageblock, so it's not worth to check order for valid range.
		 */
		if (buddy_order_unsafe(page) >= pageblock_order)
			return false;
	}

	if (cc->ignore_block_suitable)
		return true;

	/* If the block is MIGRATE_MOVABLE or MIGRATE_CMA, allow migration */
	if (is_migrate_movable(get_pageblock_migratetype(page)))
		return true;

	/* Otherwise skip the block */
	return false;
}

static inline unsigned int
freelist_scan_limit(struct compact_control *cc)
{
	unsigned short shift = BITS_PER_LONG - 1;

	return (COMPACT_CLUSTER_MAX >> min(shift, cc->fast_search_fail)) + 1;
}

/*
 * Test whether the free scanner has reached the same or lower pageblock than
 * the migration scanner, and compaction should thus terminate.
 */
static inline bool compact_scanners_met(struct compact_control *cc)
{
	return (cc->free_pfn >> pageblock_order)
		<= (cc->migrate_pfn >> pageblock_order);
}

/*
 * Used when scanning for a suitable migration target which scans freelists
 * in reverse. Reorders the list such as the unscanned pages are scanned
 * first on the next iteration of the free scanner
 */
static void
move_freelist_head(struct list_head *freelist, struct page *freepage)
{
	LIST_HEAD(sublist);

	if (!list_is_last(freelist, &freepage->lru)) {
		list_cut_before(&sublist, freelist, &freepage->lru);
		if (!list_empty(&sublist))
			list_splice_tail(&sublist, freelist);
	}
}

/*
 * Similar to move_freelist_head except used by the migration scanner
 * when scanning forward. It's possible for these list operations to
 * move against each other if they search the free list exactly in
 * lockstep.
 */
static void
move_freelist_tail(struct list_head *freelist, struct page *freepage)
{
	LIST_HEAD(sublist);

	if (!list_is_first(freelist, &freepage->lru)) {
		list_cut_position(&sublist, freelist, &freepage->lru);
		if (!list_empty(&sublist))
			list_splice_tail(&sublist, freelist);
	}
}

static void
fast_isolate_around(struct compact_control *cc, unsigned long pfn, unsigned long nr_isolated)
{
	unsigned long start_pfn, end_pfn;
	struct page *page;

	/* Do not search around if there are enough pages already */
	if (cc->nr_freepages >= cc->nr_migratepages)
		return;

	/* Minimise scanning during async compaction */
	if (cc->direct_compaction && cc->mode == MIGRATE_ASYNC)
		return;

	/* Pageblock boundaries */
	start_pfn = max(pageblock_start_pfn(pfn), cc->zone->zone_start_pfn);
	end_pfn = min(pageblock_end_pfn(pfn), zone_end_pfn(cc->zone));

	page = pageblock_pfn_to_page(start_pfn, end_pfn, cc->zone);
	if (!page)
		return;

	/* Scan before */
	if (start_pfn != pfn) {
		isolate_freepages_block(cc, &start_pfn, pfn, &cc->freepages, 1, false);
		if (cc->nr_freepages >= cc->nr_migratepages)
			return;
	}

	/* Scan after */
	start_pfn = pfn + nr_isolated;
	if (start_pfn < end_pfn)
		isolate_freepages_block(cc, &start_pfn, end_pfn, &cc->freepages, 1, false);

	/* Skip this pageblock in the future as it's full or nearly full */
	if (cc->nr_freepages < cc->nr_migratepages)
		set_pageblock_skip(page);
}

/* Search orders in round-robin fashion */
static int next_search_order(struct compact_control *cc, int order)
{
	order--;
	if (order < 0)
		order = cc->order - 1;

	/* Search wrapped around? */
	if (order == cc->search_order) {
		cc->search_order--;
		if (cc->search_order < 0)
			cc->search_order = cc->order - 1;
		return -1;
	}

	return order;
}

static unsigned long
fast_isolate_freepages(struct compact_control *cc)
{
	unsigned int limit = min(1U, freelist_scan_limit(cc) >> 1);
	unsigned int nr_scanned = 0;
	unsigned long low_pfn, min_pfn, highest = 0;
	unsigned long nr_isolated = 0;
	unsigned long distance;
	struct page *page = NULL;
	bool scan_start = false;
	int order;

	/* Full compaction passes in a negative order */
	if (cc->order <= 0)
		return cc->free_pfn;

	/*
	 * If starting the scan, use a deeper search and use the highest
	 * PFN found if a suitable one is not found.
	 */
	if (cc->free_pfn >= cc->zone->compact_init_free_pfn) {
		limit = pageblock_nr_pages >> 1;
		scan_start = true;
	}

	/*
	 * Preferred point is in the top quarter of the scan space but take
	 * a pfn from the top half if the search is problematic.
	 */
	distance = (cc->free_pfn - cc->migrate_pfn);
	low_pfn = pageblock_start_pfn(cc->free_pfn - (distance >> 2));
	min_pfn = pageblock_start_pfn(cc->free_pfn - (distance >> 1));

	if (WARN_ON_ONCE(min_pfn > low_pfn))
		low_pfn = min_pfn;

	/*
	 * Search starts from the last successful isolation order or the next
	 * order to search after a previous failure
	 */
	cc->search_order = min_t(unsigned int, cc->order - 1, cc->search_order);

	for (order = cc->search_order;
	     !page && order >= 0;
	     order = next_search_order(cc, order)) {
		struct free_area *area = &cc->zone->free_area[order];
		struct list_head *freelist;
		struct page *freepage;
		unsigned long flags;
		unsigned int order_scanned = 0;
		unsigned long high_pfn = 0;

		if (!area->nr_free)
			continue;

		spin_lock_irqsave(&cc->zone->lock, flags);
		freelist = &area->free_list[MIGRATE_MOVABLE];
		list_for_each_entry_reverse(freepage, freelist, lru) {
			unsigned long pfn;

			order_scanned++;
			nr_scanned++;
			pfn = page_to_pfn(freepage);

			if (pfn >= highest)
				highest = max(pageblock_start_pfn(pfn),
					      cc->zone->zone_start_pfn);

			if (pfn >= low_pfn) {
				cc->fast_search_fail = 0;
				cc->search_order = order;
				page = freepage;
				break;
			}

			if (pfn >= min_pfn && pfn > high_pfn) {
				high_pfn = pfn;

				/* Shorten the scan if a candidate is found */
				limit >>= 1;
			}

			if (order_scanned >= limit)
				break;
		}

		/* Use a minimum pfn if a preferred one was not found */
		if (!page && high_pfn) {
			page = pfn_to_page(high_pfn);

			/* Update freepage for the list reorder below */
			freepage = page;
		}

		/* Reorder to so a future search skips recent pages */
		move_freelist_head(freelist, freepage);

		/* Isolate the page if available */
		if (page) {
			if (__isolate_free_page(page, order)) {
				set_page_private(page, order);
				nr_isolated = 1 << order;
				cc->nr_freepages += nr_isolated;
				list_add_tail(&page->lru, &cc->freepages);
				count_compact_events(COMPACTISOLATED, nr_isolated);
			} else {
				/* If isolation fails, abort the search */
				order = cc->search_order + 1;
				page = NULL;
			}
		}

		spin_unlock_irqrestore(&cc->zone->lock, flags);

		/*
		 * Smaller scan on next order so the total scan ig related
		 * to freelist_scan_limit.
		 */
		if (order_scanned >= limit)
			limit = min(1U, limit >> 1);
	}

	if (!page) {
		cc->fast_search_fail++;
		if (scan_start) {
			/*
			 * Use the highest PFN found above min. If one was
			 * not found, be pessimistic for direct compaction
			 * and use the min mark.
			 */
			if (highest) {
				page = pfn_to_page(highest);
				cc->free_pfn = highest;
			} else {
				if (cc->direct_compaction && pfn_valid(min_pfn)) {
					page = pageblock_pfn_to_page(min_pfn,
<<<<<<< HEAD
						pageblock_end_pfn(min_pfn),
=======
						min(pageblock_end_pfn(min_pfn),
						    zone_end_pfn(cc->zone)),
>>>>>>> 4e026225
						cc->zone);
					cc->free_pfn = min_pfn;
				}
			}
		}
	}

	if (highest && highest >= cc->zone->compact_cached_free_pfn) {
		highest -= pageblock_nr_pages;
		cc->zone->compact_cached_free_pfn = highest;
	}

	cc->total_free_scanned += nr_scanned;
	if (!page)
		return cc->free_pfn;

	low_pfn = page_to_pfn(page);
	fast_isolate_around(cc, low_pfn, nr_isolated);
	return low_pfn;
}

/*
 * Based on information in the current compact_control, find blocks
 * suitable for isolating free pages from and then isolate them.
 */
static void isolate_freepages(struct compact_control *cc)
{
	struct zone *zone = cc->zone;
	struct page *page;
	unsigned long block_start_pfn;	/* start of current pageblock */
	unsigned long isolate_start_pfn; /* exact pfn we start at */
	unsigned long block_end_pfn;	/* end of current pageblock */
	unsigned long low_pfn;	     /* lowest pfn scanner is able to scan */
	struct list_head *freelist = &cc->freepages;
	unsigned int stride;

	/* Try a small search of the free lists for a candidate */
	isolate_start_pfn = fast_isolate_freepages(cc);
	if (cc->nr_freepages)
		goto splitmap;

	/*
	 * Initialise the free scanner. The starting point is where we last
	 * successfully isolated from, zone-cached value, or the end of the
	 * zone when isolating for the first time. For looping we also need
	 * this pfn aligned down to the pageblock boundary, because we do
	 * block_start_pfn -= pageblock_nr_pages in the for loop.
	 * For ending point, take care when isolating in last pageblock of a
	 * zone which ends in the middle of a pageblock.
	 * The low boundary is the end of the pageblock the migration scanner
	 * is using.
	 */
	isolate_start_pfn = cc->free_pfn;
	block_start_pfn = pageblock_start_pfn(isolate_start_pfn);
	block_end_pfn = min(block_start_pfn + pageblock_nr_pages,
						zone_end_pfn(zone));
	low_pfn = pageblock_end_pfn(cc->migrate_pfn);
	stride = cc->mode == MIGRATE_ASYNC ? COMPACT_CLUSTER_MAX : 1;

	/*
	 * Isolate free pages until enough are available to migrate the
	 * pages on cc->migratepages. We stop searching if the migrate
	 * and free page scanners meet or enough free pages are isolated.
	 */
	for (; block_start_pfn >= low_pfn;
				block_end_pfn = block_start_pfn,
				block_start_pfn -= pageblock_nr_pages,
				isolate_start_pfn = block_start_pfn) {
		unsigned long nr_isolated;

		/*
		 * This can iterate a massively long zone without finding any
		 * suitable migration targets, so periodically check resched.
		 */
		if (!(block_start_pfn % (SWAP_CLUSTER_MAX * pageblock_nr_pages)))
			cond_resched();

		page = pageblock_pfn_to_page(block_start_pfn, block_end_pfn,
									zone);
		if (!page)
			continue;

		/* Check the block is suitable for migration */
		if (!suitable_migration_target(cc, page))
			continue;

		/* If isolation recently failed, do not retry */
		if (!isolation_suitable(cc, page))
			continue;

		/* Found a block suitable for isolating free pages from. */
		nr_isolated = isolate_freepages_block(cc, &isolate_start_pfn,
					block_end_pfn, freelist, stride, false);

		/* Update the skip hint if the full pageblock was scanned */
		if (isolate_start_pfn == block_end_pfn)
			update_pageblock_skip(cc, page, block_start_pfn);

		/* Are enough freepages isolated? */
		if (cc->nr_freepages >= cc->nr_migratepages) {
			if (isolate_start_pfn >= block_end_pfn) {
				/*
				 * Restart at previous pageblock if more
				 * freepages can be isolated next time.
				 */
				isolate_start_pfn =
					block_start_pfn - pageblock_nr_pages;
			}
			break;
		} else if (isolate_start_pfn < block_end_pfn) {
			/*
			 * If isolation failed early, do not continue
			 * needlessly.
			 */
			break;
		}

		/* Adjust stride depending on isolation */
		if (nr_isolated) {
			stride = 1;
			continue;
		}
		stride = min_t(unsigned int, COMPACT_CLUSTER_MAX, stride << 1);
	}

	/*
	 * Record where the free scanner will restart next time. Either we
	 * broke from the loop and set isolate_start_pfn based on the last
	 * call to isolate_freepages_block(), or we met the migration scanner
	 * and the loop terminated due to isolate_start_pfn < low_pfn
	 */
	cc->free_pfn = isolate_start_pfn;

splitmap:
	/* __isolate_free_page() does not map the pages */
	split_map_pages(freelist);
}

/*
 * This is a migrate-callback that "allocates" freepages by taking pages
 * from the isolated freelists in the block we are migrating to.
 */
static struct page *compaction_alloc(struct page *migratepage,
					unsigned long data)
{
	struct compact_control *cc = (struct compact_control *)data;
	struct page *freepage;

	if (list_empty(&cc->freepages)) {
		isolate_freepages(cc);

		if (list_empty(&cc->freepages))
			return NULL;
	}

	freepage = list_entry(cc->freepages.next, struct page, lru);
	list_del(&freepage->lru);
	cc->nr_freepages--;

	return freepage;
}

/*
 * This is a migrate-callback that "frees" freepages back to the isolated
 * freelist.  All pages on the freelist are from the same zone, so there is no
 * special handling needed for NUMA.
 */
static void compaction_free(struct page *page, unsigned long data)
{
	struct compact_control *cc = (struct compact_control *)data;

	list_add(&page->lru, &cc->freepages);
	cc->nr_freepages++;
}

/* possible outcome of isolate_migratepages */
typedef enum {
	ISOLATE_ABORT,		/* Abort compaction now */
	ISOLATE_NONE,		/* No pages isolated, continue scanning */
	ISOLATE_SUCCESS,	/* Pages isolated, migrate */
} isolate_migrate_t;

/*
 * Allow userspace to control policy on scanning the unevictable LRU for
 * compactable pages.
 */
#ifdef CONFIG_PREEMPT_RT
int sysctl_compact_unevictable_allowed __read_mostly = 0;
#else
int sysctl_compact_unevictable_allowed __read_mostly = 1;
#endif

static inline void
update_fast_start_pfn(struct compact_control *cc, unsigned long pfn)
{
	if (cc->fast_start_pfn == ULONG_MAX)
		return;

	if (!cc->fast_start_pfn)
		cc->fast_start_pfn = pfn;

	cc->fast_start_pfn = min(cc->fast_start_pfn, pfn);
}

static inline unsigned long
reinit_migrate_pfn(struct compact_control *cc)
{
	if (!cc->fast_start_pfn || cc->fast_start_pfn == ULONG_MAX)
		return cc->migrate_pfn;

	cc->migrate_pfn = cc->fast_start_pfn;
	cc->fast_start_pfn = ULONG_MAX;

	return cc->migrate_pfn;
}

/*
 * Briefly search the free lists for a migration source that already has
 * some free pages to reduce the number of pages that need migration
 * before a pageblock is free.
 */
static unsigned long fast_find_migrateblock(struct compact_control *cc)
{
	unsigned int limit = freelist_scan_limit(cc);
	unsigned int nr_scanned = 0;
	unsigned long distance;
	unsigned long pfn = cc->migrate_pfn;
	unsigned long high_pfn;
	int order;
	bool found_block = false;

	/* Skip hints are relied on to avoid repeats on the fast search */
	if (cc->ignore_skip_hint)
		return pfn;

	/*
	 * If the migrate_pfn is not at the start of a zone or the start
	 * of a pageblock then assume this is a continuation of a previous
	 * scan restarted due to COMPACT_CLUSTER_MAX.
	 */
	if (pfn != cc->zone->zone_start_pfn && pfn != pageblock_start_pfn(pfn))
		return pfn;

	/*
	 * For smaller orders, just linearly scan as the number of pages
	 * to migrate should be relatively small and does not necessarily
	 * justify freeing up a large block for a small allocation.
	 */
	if (cc->order <= PAGE_ALLOC_COSTLY_ORDER)
		return pfn;

	/*
	 * Only allow kcompactd and direct requests for movable pages to
	 * quickly clear out a MOVABLE pageblock for allocation. This
	 * reduces the risk that a large movable pageblock is freed for
	 * an unmovable/reclaimable small allocation.
	 */
	if (cc->direct_compaction && cc->migratetype != MIGRATE_MOVABLE)
		return pfn;

	/*
	 * When starting the migration scanner, pick any pageblock within the
	 * first half of the search space. Otherwise try and pick a pageblock
	 * within the first eighth to reduce the chances that a migration
	 * target later becomes a source.
	 */
	distance = (cc->free_pfn - cc->migrate_pfn) >> 1;
	if (cc->migrate_pfn != cc->zone->zone_start_pfn)
		distance >>= 2;
	high_pfn = pageblock_start_pfn(cc->migrate_pfn + distance);

	for (order = cc->order - 1;
	     order >= PAGE_ALLOC_COSTLY_ORDER && !found_block && nr_scanned < limit;
	     order--) {
		struct free_area *area = &cc->zone->free_area[order];
		struct list_head *freelist;
		unsigned long flags;
		struct page *freepage;

		if (!area->nr_free)
			continue;

		spin_lock_irqsave(&cc->zone->lock, flags);
		freelist = &area->free_list[MIGRATE_MOVABLE];
		list_for_each_entry(freepage, freelist, lru) {
			unsigned long free_pfn;

			if (nr_scanned++ >= limit) {
				move_freelist_tail(freelist, freepage);
				break;
			}

			free_pfn = page_to_pfn(freepage);
			if (free_pfn < high_pfn) {
				/*
				 * Avoid if skipped recently. Ideally it would
				 * move to the tail but even safe iteration of
				 * the list assumes an entry is deleted, not
				 * reordered.
				 */
				if (get_pageblock_skip(freepage))
					continue;

				/* Reorder to so a future search skips recent pages */
				move_freelist_tail(freelist, freepage);

				update_fast_start_pfn(cc, free_pfn);
				pfn = pageblock_start_pfn(free_pfn);
				cc->fast_search_fail = 0;
				found_block = true;
				set_pageblock_skip(freepage);
				break;
			}
		}
		spin_unlock_irqrestore(&cc->zone->lock, flags);
	}

	cc->total_migrate_scanned += nr_scanned;

	/*
	 * If fast scanning failed then use a cached entry for a page block
	 * that had free pages as the basis for starting a linear scan.
	 */
	if (!found_block) {
		cc->fast_search_fail++;
		pfn = reinit_migrate_pfn(cc);
	}
	return pfn;
}

/*
 * Isolate all pages that can be migrated from the first suitable block,
 * starting at the block pointed to by the migrate scanner pfn within
 * compact_control.
 */
static isolate_migrate_t isolate_migratepages(struct compact_control *cc)
{
	unsigned long block_start_pfn;
	unsigned long block_end_pfn;
	unsigned long low_pfn;
	struct page *page;
	const isolate_mode_t isolate_mode =
		(sysctl_compact_unevictable_allowed ? ISOLATE_UNEVICTABLE : 0) |
		(cc->mode != MIGRATE_SYNC ? ISOLATE_ASYNC_MIGRATE : 0);
	bool fast_find_block;

	/*
	 * Start at where we last stopped, or beginning of the zone as
	 * initialized by compact_zone(). The first failure will use
	 * the lowest PFN as the starting point for linear scanning.
	 */
	low_pfn = fast_find_migrateblock(cc);
	block_start_pfn = pageblock_start_pfn(low_pfn);
	if (block_start_pfn < cc->zone->zone_start_pfn)
		block_start_pfn = cc->zone->zone_start_pfn;

	/*
	 * fast_find_migrateblock marks a pageblock skipped so to avoid
	 * the isolation_suitable check below, check whether the fast
	 * search was successful.
	 */
	fast_find_block = low_pfn != cc->migrate_pfn && !cc->fast_search_fail;

	/* Only scan within a pageblock boundary */
	block_end_pfn = pageblock_end_pfn(low_pfn);

	/*
	 * Iterate over whole pageblocks until we find the first suitable.
	 * Do not cross the free scanner.
	 */
	for (; block_end_pfn <= cc->free_pfn;
			fast_find_block = false,
			low_pfn = block_end_pfn,
			block_start_pfn = block_end_pfn,
			block_end_pfn += pageblock_nr_pages) {

		/*
		 * This can potentially iterate a massively long zone with
		 * many pageblocks unsuitable, so periodically check if we
		 * need to schedule.
		 */
		if (!(low_pfn % (SWAP_CLUSTER_MAX * pageblock_nr_pages)))
			cond_resched();

		page = pageblock_pfn_to_page(block_start_pfn,
						block_end_pfn, cc->zone);
		if (!page)
			continue;

		/*
		 * If isolation recently failed, do not retry. Only check the
		 * pageblock once. COMPACT_CLUSTER_MAX causes a pageblock
		 * to be visited multiple times. Assume skip was checked
		 * before making it "skip" so other compaction instances do
		 * not scan the same block.
		 */
		if (IS_ALIGNED(low_pfn, pageblock_nr_pages) &&
		    !fast_find_block && !isolation_suitable(cc, page))
			continue;

		/*
		 * For async compaction, also only scan in MOVABLE blocks
		 * without huge pages. Async compaction is optimistic to see
		 * if the minimum amount of work satisfies the allocation.
		 * The cached PFN is updated as it's possible that all
		 * remaining blocks between source and target are unsuitable
		 * and the compaction scanners fail to meet.
		 */
		if (!suitable_migration_source(cc, page)) {
			update_cached_migrate(cc, block_end_pfn);
			continue;
		}

		/* Perform the isolation */
		low_pfn = isolate_migratepages_block(cc, low_pfn,
						block_end_pfn, isolate_mode);

		if (!low_pfn)
			return ISOLATE_ABORT;

		/*
		 * Either we isolated something and proceed with migration. Or
		 * we failed and compact_zone should decide if we should
		 * continue or not.
		 */
		break;
	}

	/* Record where migration scanner will be restarted. */
	cc->migrate_pfn = low_pfn;

	return cc->nr_migratepages ? ISOLATE_SUCCESS : ISOLATE_NONE;
}

/*
 * order == -1 is expected when compacting via
 * /proc/sys/vm/compact_memory
 */
static inline bool is_via_compact_memory(int order)
{
	return order == -1;
}

static bool kswapd_is_running(pg_data_t *pgdat)
{
	return pgdat->kswapd && (pgdat->kswapd->state == TASK_RUNNING);
}

/*
 * A zone's fragmentation score is the external fragmentation wrt to the
 * COMPACTION_HPAGE_ORDER scaled by the zone's size. It returns a value
 * in the range [0, 100].
 *
 * The scaling factor ensures that proactive compaction focuses on larger
 * zones like ZONE_NORMAL, rather than smaller, specialized zones like
 * ZONE_DMA32. For smaller zones, the score value remains close to zero,
 * and thus never exceeds the high threshold for proactive compaction.
 */
static unsigned int fragmentation_score_zone(struct zone *zone)
{
	unsigned long score;

	score = zone->present_pages *
			extfrag_for_order(zone, COMPACTION_HPAGE_ORDER);
	return div64_ul(score, zone->zone_pgdat->node_present_pages + 1);
}

/*
 * The per-node proactive (background) compaction process is started by its
 * corresponding kcompactd thread when the node's fragmentation score
 * exceeds the high threshold. The compaction process remains active till
 * the node's score falls below the low threshold, or one of the back-off
 * conditions is met.
 */
static unsigned int fragmentation_score_node(pg_data_t *pgdat)
{
	unsigned int score = 0;
	int zoneid;

	for (zoneid = 0; zoneid < MAX_NR_ZONES; zoneid++) {
		struct zone *zone;

		zone = &pgdat->node_zones[zoneid];
		score += fragmentation_score_zone(zone);
	}

	return score;
}

static unsigned int fragmentation_score_wmark(pg_data_t *pgdat, bool low)
{
	unsigned int wmark_low;

	/*
	 * Cap the low watermak to avoid excessive compaction
	 * activity in case a user sets the proactivess tunable
	 * close to 100 (maximum).
	 */
	wmark_low = max(100U - sysctl_compaction_proactiveness, 5U);
	return low ? wmark_low : min(wmark_low + 10, 100U);
}

static bool should_proactive_compact_node(pg_data_t *pgdat)
{
	int wmark_high;

	if (!sysctl_compaction_proactiveness || kswapd_is_running(pgdat))
		return false;

	wmark_high = fragmentation_score_wmark(pgdat, false);
	return fragmentation_score_node(pgdat) > wmark_high;
}

static enum compact_result __compact_finished(struct compact_control *cc)
{
	unsigned int order;
	const int migratetype = cc->migratetype;
	int ret;

	/* Compaction run completes if the migrate and free scanner meet */
	if (compact_scanners_met(cc)) {
		/* Let the next compaction start anew. */
		reset_cached_positions(cc->zone);

		/*
		 * Mark that the PG_migrate_skip information should be cleared
		 * by kswapd when it goes to sleep. kcompactd does not set the
		 * flag itself as the decision to be clear should be directly
		 * based on an allocation request.
		 */
		if (cc->direct_compaction)
			cc->zone->compact_blockskip_flush = true;

		if (cc->whole_zone)
			return COMPACT_COMPLETE;
		else
			return COMPACT_PARTIAL_SKIPPED;
	}

	if (cc->proactive_compaction) {
		int score, wmark_low;
		pg_data_t *pgdat;

		pgdat = cc->zone->zone_pgdat;
		if (kswapd_is_running(pgdat))
			return COMPACT_PARTIAL_SKIPPED;

		score = fragmentation_score_zone(cc->zone);
		wmark_low = fragmentation_score_wmark(pgdat, true);

		if (score > wmark_low)
			ret = COMPACT_CONTINUE;
		else
			ret = COMPACT_SUCCESS;

		goto out;
	}

	if (is_via_compact_memory(cc->order))
		return COMPACT_CONTINUE;

	/*
	 * Always finish scanning a pageblock to reduce the possibility of
	 * fallbacks in the future. This is particularly important when
	 * migration source is unmovable/reclaimable but it's not worth
	 * special casing.
	 */
	if (!IS_ALIGNED(cc->migrate_pfn, pageblock_nr_pages))
		return COMPACT_CONTINUE;

	/* Direct compactor: Is a suitable page free? */
	ret = COMPACT_NO_SUITABLE_PAGE;
	for (order = cc->order; order < MAX_ORDER; order++) {
		struct free_area *area = &cc->zone->free_area[order];
		bool can_steal;

		/* Job done if page is free of the right migratetype */
		if (!free_area_empty(area, migratetype))
			return COMPACT_SUCCESS;

#ifdef CONFIG_CMA
		/* MIGRATE_MOVABLE can fallback on MIGRATE_CMA */
		if (migratetype == MIGRATE_MOVABLE &&
			!free_area_empty(area, MIGRATE_CMA))
			return COMPACT_SUCCESS;
#endif
		/*
		 * Job done if allocation would steal freepages from
		 * other migratetype buddy lists.
		 */
		if (find_suitable_fallback(area, order, migratetype,
						true, &can_steal) != -1) {

			/* movable pages are OK in any pageblock */
			if (migratetype == MIGRATE_MOVABLE)
				return COMPACT_SUCCESS;

			/*
			 * We are stealing for a non-movable allocation. Make
			 * sure we finish compacting the current pageblock
			 * first so it is as free as possible and we won't
			 * have to steal another one soon. This only applies
			 * to sync compaction, as async compaction operates
			 * on pageblocks of the same migratetype.
			 */
			if (cc->mode == MIGRATE_ASYNC ||
					IS_ALIGNED(cc->migrate_pfn,
							pageblock_nr_pages)) {
				return COMPACT_SUCCESS;
			}

			ret = COMPACT_CONTINUE;
			break;
		}
	}

out:
	if (cc->contended || fatal_signal_pending(current))
		ret = COMPACT_CONTENDED;

	return ret;
}

static enum compact_result compact_finished(struct compact_control *cc)
{
	int ret;

	ret = __compact_finished(cc);
	trace_mm_compaction_finished(cc->zone, cc->order, ret);
	if (ret == COMPACT_NO_SUITABLE_PAGE)
		ret = COMPACT_CONTINUE;

	return ret;
}

/*
 * compaction_suitable: Is this suitable to run compaction on this zone now?
 * Returns
 *   COMPACT_SKIPPED  - If there are too few free pages for compaction
 *   COMPACT_SUCCESS  - If the allocation would succeed without compaction
 *   COMPACT_CONTINUE - If compaction should run now
 */
static enum compact_result __compaction_suitable(struct zone *zone, int order,
					unsigned int alloc_flags,
					int highest_zoneidx,
					unsigned long wmark_target)
{
	unsigned long watermark;

	if (is_via_compact_memory(order))
		return COMPACT_CONTINUE;

	watermark = wmark_pages(zone, alloc_flags & ALLOC_WMARK_MASK);
	/*
	 * If watermarks for high-order allocation are already met, there
	 * should be no need for compaction at all.
	 */
	if (zone_watermark_ok(zone, order, watermark, highest_zoneidx,
								alloc_flags))
		return COMPACT_SUCCESS;

	/*
	 * Watermarks for order-0 must be met for compaction to be able to
	 * isolate free pages for migration targets. This means that the
	 * watermark and alloc_flags have to match, or be more pessimistic than
	 * the check in __isolate_free_page(). We don't use the direct
	 * compactor's alloc_flags, as they are not relevant for freepage
	 * isolation. We however do use the direct compactor's highest_zoneidx
	 * to skip over zones where lowmem reserves would prevent allocation
	 * even if compaction succeeds.
	 * For costly orders, we require low watermark instead of min for
	 * compaction to proceed to increase its chances.
	 * ALLOC_CMA is used, as pages in CMA pageblocks are considered
	 * suitable migration targets
	 */
	watermark = (order > PAGE_ALLOC_COSTLY_ORDER) ?
				low_wmark_pages(zone) : min_wmark_pages(zone);
	watermark += compact_gap(order);
	if (!__zone_watermark_ok(zone, 0, watermark, highest_zoneidx,
						ALLOC_CMA, wmark_target))
		return COMPACT_SKIPPED;

	return COMPACT_CONTINUE;
}

enum compact_result compaction_suitable(struct zone *zone, int order,
					unsigned int alloc_flags,
					int highest_zoneidx)
{
	enum compact_result ret;
	int fragindex;

	ret = __compaction_suitable(zone, order, alloc_flags, highest_zoneidx,
				    zone_page_state(zone, NR_FREE_PAGES));
	/*
	 * fragmentation index determines if allocation failures are due to
	 * low memory or external fragmentation
	 *
	 * index of -1000 would imply allocations might succeed depending on
	 * watermarks, but we already failed the high-order watermark check
	 * index towards 0 implies failure is due to lack of memory
	 * index towards 1000 implies failure is due to fragmentation
	 *
	 * Only compact if a failure would be due to fragmentation. Also
	 * ignore fragindex for non-costly orders where the alternative to
	 * a successful reclaim/compaction is OOM. Fragindex and the
	 * vm.extfrag_threshold sysctl is meant as a heuristic to prevent
	 * excessive compaction for costly orders, but it should not be at the
	 * expense of system stability.
	 */
	if (ret == COMPACT_CONTINUE && (order > PAGE_ALLOC_COSTLY_ORDER)) {
		fragindex = fragmentation_index(zone, order);
		if (fragindex >= 0 && fragindex <= sysctl_extfrag_threshold)
			ret = COMPACT_NOT_SUITABLE_ZONE;
	}

	trace_mm_compaction_suitable(zone, order, ret);
	if (ret == COMPACT_NOT_SUITABLE_ZONE)
		ret = COMPACT_SKIPPED;

	return ret;
}

bool compaction_zonelist_suitable(struct alloc_context *ac, int order,
		int alloc_flags)
{
	struct zone *zone;
	struct zoneref *z;

	/*
	 * Make sure at least one zone would pass __compaction_suitable if we continue
	 * retrying the reclaim.
	 */
	for_each_zone_zonelist_nodemask(zone, z, ac->zonelist,
				ac->highest_zoneidx, ac->nodemask) {
		unsigned long available;
		enum compact_result compact_result;

		/*
		 * Do not consider all the reclaimable memory because we do not
		 * want to trash just for a single high order allocation which
		 * is even not guaranteed to appear even if __compaction_suitable
		 * is happy about the watermark check.
		 */
		available = zone_reclaimable_pages(zone) / order;
		available += zone_page_state_snapshot(zone, NR_FREE_PAGES);
		compact_result = __compaction_suitable(zone, order, alloc_flags,
				ac->highest_zoneidx, available);
		if (compact_result != COMPACT_SKIPPED)
			return true;
	}

	return false;
}

static enum compact_result
compact_zone(struct compact_control *cc, struct capture_control *capc)
{
	enum compact_result ret;
	unsigned long start_pfn = cc->zone->zone_start_pfn;
	unsigned long end_pfn = zone_end_pfn(cc->zone);
	unsigned long last_migrated_pfn;
	const bool sync = cc->mode != MIGRATE_ASYNC;
	bool update_cached;

	/*
	 * These counters track activities during zone compaction.  Initialize
	 * them before compacting a new zone.
	 */
	cc->total_migrate_scanned = 0;
	cc->total_free_scanned = 0;
	cc->nr_migratepages = 0;
	cc->nr_freepages = 0;
	INIT_LIST_HEAD(&cc->freepages);
	INIT_LIST_HEAD(&cc->migratepages);

	cc->migratetype = gfp_migratetype(cc->gfp_mask);
	ret = compaction_suitable(cc->zone, cc->order, cc->alloc_flags,
							cc->highest_zoneidx);
	/* Compaction is likely to fail */
	if (ret == COMPACT_SUCCESS || ret == COMPACT_SKIPPED)
		return ret;

	/* huh, compaction_suitable is returning something unexpected */
	VM_BUG_ON(ret != COMPACT_CONTINUE);

	/*
	 * Clear pageblock skip if there were failures recently and compaction
	 * is about to be retried after being deferred.
	 */
	if (compaction_restarting(cc->zone, cc->order))
		__reset_isolation_suitable(cc->zone);

	/*
	 * Setup to move all movable pages to the end of the zone. Used cached
	 * information on where the scanners should start (unless we explicitly
	 * want to compact the whole zone), but check that it is initialised
	 * by ensuring the values are within zone boundaries.
	 */
	cc->fast_start_pfn = 0;
	if (cc->whole_zone) {
		cc->migrate_pfn = start_pfn;
		cc->free_pfn = pageblock_start_pfn(end_pfn - 1);
	} else {
		cc->migrate_pfn = cc->zone->compact_cached_migrate_pfn[sync];
		cc->free_pfn = cc->zone->compact_cached_free_pfn;
		if (cc->free_pfn < start_pfn || cc->free_pfn >= end_pfn) {
			cc->free_pfn = pageblock_start_pfn(end_pfn - 1);
			cc->zone->compact_cached_free_pfn = cc->free_pfn;
		}
		if (cc->migrate_pfn < start_pfn || cc->migrate_pfn >= end_pfn) {
			cc->migrate_pfn = start_pfn;
			cc->zone->compact_cached_migrate_pfn[0] = cc->migrate_pfn;
			cc->zone->compact_cached_migrate_pfn[1] = cc->migrate_pfn;
		}

		if (cc->migrate_pfn <= cc->zone->compact_init_migrate_pfn)
			cc->whole_zone = true;
	}

	last_migrated_pfn = 0;

	/*
	 * Migrate has separate cached PFNs for ASYNC and SYNC* migration on
	 * the basis that some migrations will fail in ASYNC mode. However,
	 * if the cached PFNs match and pageblocks are skipped due to having
	 * no isolation candidates, then the sync state does not matter.
	 * Until a pageblock with isolation candidates is found, keep the
	 * cached PFNs in sync to avoid revisiting the same blocks.
	 */
	update_cached = !sync &&
		cc->zone->compact_cached_migrate_pfn[0] == cc->zone->compact_cached_migrate_pfn[1];

	trace_mm_compaction_begin(start_pfn, cc->migrate_pfn,
				cc->free_pfn, end_pfn, sync);

	migrate_prep_local();

	while ((ret = compact_finished(cc)) == COMPACT_CONTINUE) {
		int err;
		unsigned long start_pfn = cc->migrate_pfn;

		/*
		 * Avoid multiple rescans which can happen if a page cannot be
		 * isolated (dirty/writeback in async mode) or if the migrated
		 * pages are being allocated before the pageblock is cleared.
		 * The first rescan will capture the entire pageblock for
		 * migration. If it fails, it'll be marked skip and scanning
		 * will proceed as normal.
		 */
		cc->rescan = false;
		if (pageblock_start_pfn(last_migrated_pfn) ==
		    pageblock_start_pfn(start_pfn)) {
			cc->rescan = true;
		}

		switch (isolate_migratepages(cc)) {
		case ISOLATE_ABORT:
			ret = COMPACT_CONTENDED;
			putback_movable_pages(&cc->migratepages);
			cc->nr_migratepages = 0;
			goto out;
		case ISOLATE_NONE:
			if (update_cached) {
				cc->zone->compact_cached_migrate_pfn[1] =
					cc->zone->compact_cached_migrate_pfn[0];
			}

			/*
			 * We haven't isolated and migrated anything, but
			 * there might still be unflushed migrations from
			 * previous cc->order aligned block.
			 */
			goto check_drain;
		case ISOLATE_SUCCESS:
			update_cached = false;
			last_migrated_pfn = start_pfn;
			;
		}

		err = migrate_pages(&cc->migratepages, compaction_alloc,
				compaction_free, (unsigned long)cc, cc->mode,
				MR_COMPACTION);

		trace_mm_compaction_migratepages(cc->nr_migratepages, err,
							&cc->migratepages);

		/* All pages were either migrated or will be released */
		cc->nr_migratepages = 0;
		if (err) {
			putback_movable_pages(&cc->migratepages);
			/*
			 * migrate_pages() may return -ENOMEM when scanners meet
			 * and we want compact_finished() to detect it
			 */
			if (err == -ENOMEM && !compact_scanners_met(cc)) {
				ret = COMPACT_CONTENDED;
				goto out;
			}
			/*
			 * We failed to migrate at least one page in the current
			 * order-aligned block, so skip the rest of it.
			 */
			if (cc->direct_compaction &&
						(cc->mode == MIGRATE_ASYNC)) {
				cc->migrate_pfn = block_end_pfn(
						cc->migrate_pfn - 1, cc->order);
				/* Draining pcplists is useless in this case */
				last_migrated_pfn = 0;
			}
		}

check_drain:
		/*
		 * Has the migration scanner moved away from the previous
		 * cc->order aligned block where we migrated from? If yes,
		 * flush the pages that were freed, so that they can merge and
		 * compact_finished() can detect immediately if allocation
		 * would succeed.
		 */
		if (cc->order > 0 && last_migrated_pfn) {
			unsigned long current_block_start =
				block_start_pfn(cc->migrate_pfn, cc->order);

			if (last_migrated_pfn < current_block_start) {
				lru_add_drain_cpu_zone(cc->zone);
				/* No more flushing until we migrate again */
				last_migrated_pfn = 0;
			}
		}

		/* Stop if a page has been captured */
		if (capc && capc->page) {
			ret = COMPACT_SUCCESS;
			break;
		}
	}

out:
	/*
	 * Release free pages and update where the free scanner should restart,
	 * so we don't leave any returned pages behind in the next attempt.
	 */
	if (cc->nr_freepages > 0) {
		unsigned long free_pfn = release_freepages(&cc->freepages);

		cc->nr_freepages = 0;
		VM_BUG_ON(free_pfn == 0);
		/* The cached pfn is always the first in a pageblock */
		free_pfn = pageblock_start_pfn(free_pfn);
		/*
		 * Only go back, not forward. The cached pfn might have been
		 * already reset to zone end in compact_finished()
		 */
		if (free_pfn > cc->zone->compact_cached_free_pfn)
			cc->zone->compact_cached_free_pfn = free_pfn;
	}

	count_compact_events(COMPACTMIGRATE_SCANNED, cc->total_migrate_scanned);
	count_compact_events(COMPACTFREE_SCANNED, cc->total_free_scanned);

	trace_mm_compaction_end(start_pfn, cc->migrate_pfn,
				cc->free_pfn, end_pfn, sync, ret);

	return ret;
}

static enum compact_result compact_zone_order(struct zone *zone, int order,
		gfp_t gfp_mask, enum compact_priority prio,
		unsigned int alloc_flags, int highest_zoneidx,
		struct page **capture)
{
	enum compact_result ret;
	struct compact_control cc = {
		.order = order,
		.search_order = order,
		.gfp_mask = gfp_mask,
		.zone = zone,
		.mode = (prio == COMPACT_PRIO_ASYNC) ?
					MIGRATE_ASYNC :	MIGRATE_SYNC_LIGHT,
		.alloc_flags = alloc_flags,
		.highest_zoneidx = highest_zoneidx,
		.direct_compaction = true,
		.whole_zone = (prio == MIN_COMPACT_PRIORITY),
		.ignore_skip_hint = (prio == MIN_COMPACT_PRIORITY),
		.ignore_block_suitable = (prio == MIN_COMPACT_PRIORITY)
	};
	struct capture_control capc = {
		.cc = &cc,
		.page = NULL,
	};

	/*
	 * Make sure the structs are really initialized before we expose the
	 * capture control, in case we are interrupted and the interrupt handler
	 * frees a page.
	 */
	barrier();
	WRITE_ONCE(current->capture_control, &capc);

	ret = compact_zone(&cc, &capc);

	VM_BUG_ON(!list_empty(&cc.freepages));
	VM_BUG_ON(!list_empty(&cc.migratepages));

	/*
	 * Make sure we hide capture control first before we read the captured
	 * page pointer, otherwise an interrupt could free and capture a page
	 * and we would leak it.
	 */
	WRITE_ONCE(current->capture_control, NULL);
	*capture = READ_ONCE(capc.page);

	return ret;
}

int sysctl_extfrag_threshold = 500;

/**
 * try_to_compact_pages - Direct compact to satisfy a high-order allocation
 * @gfp_mask: The GFP mask of the current allocation
 * @order: The order of the current allocation
 * @alloc_flags: The allocation flags of the current allocation
 * @ac: The context of current allocation
 * @prio: Determines how hard direct compaction should try to succeed
 * @capture: Pointer to free page created by compaction will be stored here
 *
 * This is the main entry point for direct page compaction.
 */
enum compact_result try_to_compact_pages(gfp_t gfp_mask, unsigned int order,
		unsigned int alloc_flags, const struct alloc_context *ac,
		enum compact_priority prio, struct page **capture)
{
	int may_perform_io = gfp_mask & __GFP_IO;
	struct zoneref *z;
	struct zone *zone;
	enum compact_result rc = COMPACT_SKIPPED;

	/*
	 * Check if the GFP flags allow compaction - GFP_NOIO is really
	 * tricky context because the migration might require IO
	 */
	if (!may_perform_io)
		return COMPACT_SKIPPED;

	trace_mm_compaction_try_to_compact_pages(order, gfp_mask, prio);

	/* Compact each zone in the list */
	for_each_zone_zonelist_nodemask(zone, z, ac->zonelist,
					ac->highest_zoneidx, ac->nodemask) {
		enum compact_result status;

		if (prio > MIN_COMPACT_PRIORITY
					&& compaction_deferred(zone, order)) {
			rc = max_t(enum compact_result, COMPACT_DEFERRED, rc);
			continue;
		}

		status = compact_zone_order(zone, order, gfp_mask, prio,
				alloc_flags, ac->highest_zoneidx, capture);
		rc = max(status, rc);

		/* The allocation should succeed, stop compacting */
		if (status == COMPACT_SUCCESS) {
			/*
			 * We think the allocation will succeed in this zone,
			 * but it is not certain, hence the false. The caller
			 * will repeat this with true if allocation indeed
			 * succeeds in this zone.
			 */
			compaction_defer_reset(zone, order, false);

			break;
		}

		if (prio != COMPACT_PRIO_ASYNC && (status == COMPACT_COMPLETE ||
					status == COMPACT_PARTIAL_SKIPPED))
			/*
			 * We think that allocation won't succeed in this zone
			 * so we defer compaction there. If it ends up
			 * succeeding after all, it will be reset.
			 */
			defer_compaction(zone, order);

		/*
		 * We might have stopped compacting due to need_resched() in
		 * async compaction, or due to a fatal signal detected. In that
		 * case do not try further zones
		 */
		if ((prio == COMPACT_PRIO_ASYNC && need_resched())
					|| fatal_signal_pending(current))
			break;
	}

	return rc;
}

/*
 * Compact all zones within a node till each zone's fragmentation score
 * reaches within proactive compaction thresholds (as determined by the
 * proactiveness tunable).
 *
 * It is possible that the function returns before reaching score targets
 * due to various back-off conditions, such as, contention on per-node or
 * per-zone locks.
 */
static void proactive_compact_node(pg_data_t *pgdat)
{
	int zoneid;
	struct zone *zone;
	struct compact_control cc = {
		.order = -1,
		.mode = MIGRATE_SYNC_LIGHT,
		.ignore_skip_hint = true,
		.whole_zone = true,
		.gfp_mask = GFP_KERNEL,
		.proactive_compaction = true,
	};

	for (zoneid = 0; zoneid < MAX_NR_ZONES; zoneid++) {
		zone = &pgdat->node_zones[zoneid];
		if (!populated_zone(zone))
			continue;

		cc.zone = zone;

		compact_zone(&cc, NULL);

		VM_BUG_ON(!list_empty(&cc.freepages));
		VM_BUG_ON(!list_empty(&cc.migratepages));
	}
}

/* Compact all zones within a node */
static void compact_node(int nid)
{
	pg_data_t *pgdat = NODE_DATA(nid);
	int zoneid;
	struct zone *zone;
	struct compact_control cc = {
		.order = -1,
		.mode = MIGRATE_SYNC,
		.ignore_skip_hint = true,
		.whole_zone = true,
		.gfp_mask = GFP_KERNEL,
	};


	for (zoneid = 0; zoneid < MAX_NR_ZONES; zoneid++) {

		zone = &pgdat->node_zones[zoneid];
		if (!populated_zone(zone))
			continue;

		cc.zone = zone;

		compact_zone(&cc, NULL);

		VM_BUG_ON(!list_empty(&cc.freepages));
		VM_BUG_ON(!list_empty(&cc.migratepages));
	}
}

/* Compact all nodes in the system */
static void compact_nodes(void)
{
	int nid;

	/* Flush pending updates to the LRU lists */
	lru_add_drain_all();

	for_each_online_node(nid)
		compact_node(nid);
}

/* The written value is actually unused, all memory is compacted */
int sysctl_compact_memory;

/*
 * Tunable for proactive compaction. It determines how
 * aggressively the kernel should compact memory in the
 * background. It takes values in the range [0, 100].
 */
unsigned int __read_mostly sysctl_compaction_proactiveness = 20;

/*
 * This is the entry point for compacting all nodes via
 * /proc/sys/vm/compact_memory
 */
int sysctl_compaction_handler(struct ctl_table *table, int write,
			void *buffer, size_t *length, loff_t *ppos)
{
	if (write)
		compact_nodes();

	return 0;
}

#if defined(CONFIG_SYSFS) && defined(CONFIG_NUMA)
static ssize_t sysfs_compact_node(struct device *dev,
			struct device_attribute *attr,
			const char *buf, size_t count)
{
	int nid = dev->id;

	if (nid >= 0 && nid < nr_node_ids && node_online(nid)) {
		/* Flush pending updates to the LRU lists */
		lru_add_drain_all();

		compact_node(nid);
	}

	return count;
}
static DEVICE_ATTR(compact, 0200, NULL, sysfs_compact_node);

int compaction_register_node(struct node *node)
{
	return device_create_file(&node->dev, &dev_attr_compact);
}

void compaction_unregister_node(struct node *node)
{
	return device_remove_file(&node->dev, &dev_attr_compact);
}
#endif /* CONFIG_SYSFS && CONFIG_NUMA */

static inline bool kcompactd_work_requested(pg_data_t *pgdat)
{
	return pgdat->kcompactd_max_order > 0 || kthread_should_stop();
}

static bool kcompactd_node_suitable(pg_data_t *pgdat)
{
	int zoneid;
	struct zone *zone;
	enum zone_type highest_zoneidx = pgdat->kcompactd_highest_zoneidx;

	for (zoneid = 0; zoneid <= highest_zoneidx; zoneid++) {
		zone = &pgdat->node_zones[zoneid];

		if (!populated_zone(zone))
			continue;

		if (compaction_suitable(zone, pgdat->kcompactd_max_order, 0,
					highest_zoneidx) == COMPACT_CONTINUE)
			return true;
	}

	return false;
}

static void kcompactd_do_work(pg_data_t *pgdat)
{
	/*
	 * With no special task, compact all zones so that a page of requested
	 * order is allocatable.
	 */
	int zoneid;
	struct zone *zone;
	struct compact_control cc = {
		.order = pgdat->kcompactd_max_order,
		.search_order = pgdat->kcompactd_max_order,
		.highest_zoneidx = pgdat->kcompactd_highest_zoneidx,
		.mode = MIGRATE_SYNC_LIGHT,
		.ignore_skip_hint = false,
		.gfp_mask = GFP_KERNEL,
	};
	trace_mm_compaction_kcompactd_wake(pgdat->node_id, cc.order,
							cc.highest_zoneidx);
	count_compact_event(KCOMPACTD_WAKE);

	for (zoneid = 0; zoneid <= cc.highest_zoneidx; zoneid++) {
		int status;

		zone = &pgdat->node_zones[zoneid];
		if (!populated_zone(zone))
			continue;

		if (compaction_deferred(zone, cc.order))
			continue;

		if (compaction_suitable(zone, cc.order, 0, zoneid) !=
							COMPACT_CONTINUE)
			continue;

		if (kthread_should_stop())
			return;

		cc.zone = zone;
		status = compact_zone(&cc, NULL);

		if (status == COMPACT_SUCCESS) {
			compaction_defer_reset(zone, cc.order, false);
		} else if (status == COMPACT_PARTIAL_SKIPPED || status == COMPACT_COMPLETE) {
			/*
			 * Buddy pages may become stranded on pcps that could
			 * otherwise coalesce on the zone's free area for
			 * order >= cc.order.  This is ratelimited by the
			 * upcoming deferral.
			 */
			drain_all_pages(zone);

			/*
			 * We use sync migration mode here, so we defer like
			 * sync direct compaction does.
			 */
			defer_compaction(zone, cc.order);
		}

		count_compact_events(KCOMPACTD_MIGRATE_SCANNED,
				     cc.total_migrate_scanned);
		count_compact_events(KCOMPACTD_FREE_SCANNED,
				     cc.total_free_scanned);

		VM_BUG_ON(!list_empty(&cc.freepages));
		VM_BUG_ON(!list_empty(&cc.migratepages));
	}

	/*
	 * Regardless of success, we are done until woken up next. But remember
	 * the requested order/highest_zoneidx in case it was higher/tighter
	 * than our current ones
	 */
	if (pgdat->kcompactd_max_order <= cc.order)
		pgdat->kcompactd_max_order = 0;
	if (pgdat->kcompactd_highest_zoneidx >= cc.highest_zoneidx)
		pgdat->kcompactd_highest_zoneidx = pgdat->nr_zones - 1;
}

void wakeup_kcompactd(pg_data_t *pgdat, int order, int highest_zoneidx)
{
	if (!order)
		return;

	if (pgdat->kcompactd_max_order < order)
		pgdat->kcompactd_max_order = order;

	if (pgdat->kcompactd_highest_zoneidx > highest_zoneidx)
		pgdat->kcompactd_highest_zoneidx = highest_zoneidx;

	/*
	 * Pairs with implicit barrier in wait_event_freezable()
	 * such that wakeups are not missed.
	 */
	if (!wq_has_sleeper(&pgdat->kcompactd_wait))
		return;

	if (!kcompactd_node_suitable(pgdat))
		return;

	trace_mm_compaction_wakeup_kcompactd(pgdat->node_id, order,
							highest_zoneidx);
	wake_up_interruptible(&pgdat->kcompactd_wait);
}

/*
 * The background compaction daemon, started as a kernel thread
 * from the init process.
 */
static int kcompactd(void *p)
{
	pg_data_t *pgdat = (pg_data_t*)p;
	struct task_struct *tsk = current;
	unsigned int proactive_defer = 0;

	const struct cpumask *cpumask = cpumask_of_node(pgdat->node_id);

	if (!cpumask_empty(cpumask))
		set_cpus_allowed_ptr(tsk, cpumask);

	set_freezable();

	pgdat->kcompactd_max_order = 0;
	pgdat->kcompactd_highest_zoneidx = pgdat->nr_zones - 1;

	while (!kthread_should_stop()) {
		unsigned long pflags;

		trace_mm_compaction_kcompactd_sleep(pgdat->node_id);
		if (wait_event_freezable_timeout(pgdat->kcompactd_wait,
			kcompactd_work_requested(pgdat),
			msecs_to_jiffies(HPAGE_FRAG_CHECK_INTERVAL_MSEC))) {

			psi_memstall_enter(&pflags);
			kcompactd_do_work(pgdat);
			psi_memstall_leave(&pflags);
			continue;
		}
<<<<<<< HEAD

		/* kcompactd wait timeout */
		if (should_proactive_compact_node(pgdat)) {
			unsigned int prev_score, score;

=======

		/* kcompactd wait timeout */
		if (should_proactive_compact_node(pgdat)) {
			unsigned int prev_score, score;

>>>>>>> 4e026225
			if (proactive_defer) {
				proactive_defer--;
				continue;
			}
			prev_score = fragmentation_score_node(pgdat);
			proactive_compact_node(pgdat);
			score = fragmentation_score_node(pgdat);
			/*
			 * Defer proactive compaction if the fragmentation
			 * score did not go down i.e. no progress made.
			 */
			proactive_defer = score < prev_score ?
					0 : 1 << COMPACT_MAX_DEFER_SHIFT;
		}
	}

	return 0;
}

/*
 * This kcompactd start function will be called by init and node-hot-add.
 * On node-hot-add, kcompactd will moved to proper cpus if cpus are hot-added.
 */
int kcompactd_run(int nid)
{
	pg_data_t *pgdat = NODE_DATA(nid);
	int ret = 0;

	if (pgdat->kcompactd)
		return 0;

	pgdat->kcompactd = kthread_run(kcompactd, pgdat, "kcompactd%d", nid);
	if (IS_ERR(pgdat->kcompactd)) {
		pr_err("Failed to start kcompactd on node %d\n", nid);
		ret = PTR_ERR(pgdat->kcompactd);
		pgdat->kcompactd = NULL;
	}
	return ret;
}

/*
 * Called by memory hotplug when all memory in a node is offlined. Caller must
 * hold mem_hotplug_begin/end().
 */
void kcompactd_stop(int nid)
{
	struct task_struct *kcompactd = NODE_DATA(nid)->kcompactd;

	if (kcompactd) {
		kthread_stop(kcompactd);
		NODE_DATA(nid)->kcompactd = NULL;
	}
}

/*
 * It's optimal to keep kcompactd on the same CPUs as their memory, but
 * not required for correctness. So if the last cpu in a node goes
 * away, we get changed to run anywhere: as the first one comes back,
 * restore their cpu bindings.
 */
static int kcompactd_cpu_online(unsigned int cpu)
{
	int nid;

	for_each_node_state(nid, N_MEMORY) {
		pg_data_t *pgdat = NODE_DATA(nid);
		const struct cpumask *mask;

		mask = cpumask_of_node(pgdat->node_id);

		if (cpumask_any_and(cpu_online_mask, mask) < nr_cpu_ids)
			/* One of our CPUs online: restore mask */
			set_cpus_allowed_ptr(pgdat->kcompactd, mask);
	}
	return 0;
}

static int __init kcompactd_init(void)
{
	int nid;
	int ret;

	ret = cpuhp_setup_state_nocalls(CPUHP_AP_ONLINE_DYN,
					"mm/compaction:online",
					kcompactd_cpu_online, NULL);
	if (ret < 0) {
		pr_err("kcompactd: failed to register hotplug callbacks.\n");
		return ret;
	}

	for_each_node_state(nid, N_MEMORY)
		kcompactd_run(nid);
	return 0;
}
subsys_initcall(kcompactd_init)

#endif /* CONFIG_COMPACTION */<|MERGE_RESOLUTION|>--- conflicted
+++ resolved
@@ -1437,12 +1437,8 @@
 			} else {
 				if (cc->direct_compaction && pfn_valid(min_pfn)) {
 					page = pageblock_pfn_to_page(min_pfn,
-<<<<<<< HEAD
-						pageblock_end_pfn(min_pfn),
-=======
 						min(pageblock_end_pfn(min_pfn),
 						    zone_end_pfn(cc->zone)),
->>>>>>> 4e026225
 						cc->zone);
 					cc->free_pfn = min_pfn;
 				}
@@ -2832,19 +2828,11 @@
 			psi_memstall_leave(&pflags);
 			continue;
 		}
-<<<<<<< HEAD
 
 		/* kcompactd wait timeout */
 		if (should_proactive_compact_node(pgdat)) {
 			unsigned int prev_score, score;
 
-=======
-
-		/* kcompactd wait timeout */
-		if (should_proactive_compact_node(pgdat)) {
-			unsigned int prev_score, score;
-
->>>>>>> 4e026225
 			if (proactive_defer) {
 				proactive_defer--;
 				continue;
