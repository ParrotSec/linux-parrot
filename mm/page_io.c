--- conflicted
+++ resolved
@@ -137,15 +137,10 @@
 	unlock_page(page);
 	WRITE_ONCE(bio->bi_private, NULL);
 	bio_put(bio);
-<<<<<<< HEAD
-	wake_up_process(waiter);
-	put_task_struct(waiter);
-=======
 	if (waiter) {
 		blk_wake_io_task(waiter);
 		put_task_struct(waiter);
 	}
->>>>>>> 407d19ab
 }
 
 int generic_swapfile_activate(struct swap_info_struct *sis,
@@ -287,7 +282,7 @@
 	struct swap_info_struct *sis = page_swap_info(page);
 
 	VM_BUG_ON_PAGE(!PageSwapCache(page), page);
-	if (sis->flags & SWP_FILE) {
+	if (sis->flags & SWP_FS) {
 		struct kiocb kiocb;
 		struct file *swap_file = sis->swap_file;
 		struct address_space *mapping = swap_file->f_mapping;
@@ -298,7 +293,7 @@
 		};
 		struct iov_iter from;
 
-		iov_iter_bvec(&from, ITER_BVEC | WRITE, &bv, 1, PAGE_SIZE);
+		iov_iter_bvec(&from, WRITE, &bv, 1, PAGE_SIZE);
 		init_sync_kiocb(&kiocb, swap_file);
 		kiocb.ki_pos = page_file_offset(page);
 
@@ -343,7 +338,7 @@
 		goto out;
 	}
 	bio->bi_opf = REQ_OP_WRITE | REQ_SWAP | wbc_to_write_flags(wbc);
-	bio_associate_blkcg_from_page(bio, page);
+	bio_associate_blkg_from_page(bio, page);
 	count_swpout_vm_event(page);
 	set_page_writeback(page);
 	unlock_page(page);
@@ -369,7 +364,7 @@
 		goto out;
 	}
 
-	if (sis->flags & SWP_FILE) {
+	if (sis->flags & SWP_FS) {
 		struct file *swap_file = sis->swap_file;
 		struct address_space *mapping = swap_file->f_mapping;
 
@@ -403,14 +398,11 @@
 	 * attempt to access it in the page fault retry time check.
 	 */
 	bio_set_op_attrs(bio, REQ_OP_READ, 0);
-<<<<<<< HEAD
-=======
 	if (synchronous) {
 		bio->bi_opf |= REQ_HIPRI;
 		get_task_struct(current);
 		bio->bi_private = current;
 	}
->>>>>>> 407d19ab
 	count_vm_event(PSWPIN);
 	bio_get(bio);
 	qc = submit_bio(bio);
@@ -419,8 +411,8 @@
 		if (!READ_ONCE(bio->bi_private))
 			break;
 
-		if (!blk_poll(disk->queue, qc))
-			break;
+		if (!blk_poll(disk->queue, qc, true))
+			io_schedule();
 	}
 	__set_current_state(TASK_RUNNING);
 	bio_put(bio);
@@ -433,7 +425,7 @@
 {
 	struct swap_info_struct *sis = page_swap_info(page);
 
-	if (sis->flags & SWP_FILE) {
+	if (sis->flags & SWP_FS) {
 		struct address_space *mapping = sis->swap_file->f_mapping;
 
 		VM_BUG_ON_PAGE(!PageSwapCache(page), page);
