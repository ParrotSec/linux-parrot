--- conflicted
+++ resolved
@@ -100,7 +100,7 @@
 	/*
 	 * Check PageMovable before holding a PG_lock because page's owner
 	 * assumes anybody doesn't touch PG_lock of newly allocated page
-	 * so unconditionally grapping the lock ruins page's owner side.
+	 * so unconditionally grabbing the lock ruins page's owner side.
 	 */
 	if (unlikely(!__PageMovable(page)))
 		goto out_putpage;
@@ -324,17 +324,14 @@
 	page = migration_entry_to_page(entry);
 
 	/*
-	 * Once radix-tree replacement of page migration started, page_count
-	 * *must* be zero. And, we don't want to call wait_on_page_locked()
-	 * against a page without get_page().
-	 * So, we use get_page_unless_zero(), here. Even failed, page fault
-	 * will occur again.
+	 * Once page cache replacement of page migration started, page_count
+	 * is zero; but we must not call put_and_wait_on_page_locked() without
+	 * a ref. Use get_page_unless_zero(), and just fault again if it fails.
 	 */
 	if (!get_page_unless_zero(page))
 		goto out;
 	pte_unmap_unlock(ptep, ptl);
-	wait_on_page_locked(page);
-	put_page(page);
+	put_and_wait_on_page_locked(page);
 	return;
 out:
 	pte_unmap_unlock(ptep, ptl);
@@ -368,63 +365,28 @@
 	if (!get_page_unless_zero(page))
 		goto unlock;
 	spin_unlock(ptl);
-	wait_on_page_locked(page);
-	put_page(page);
+	put_and_wait_on_page_locked(page);
 	return;
 unlock:
 	spin_unlock(ptl);
 }
 #endif
 
-#ifdef CONFIG_BLOCK
-/* Returns true if all buffers are successfully locked */
-static bool buffer_migrate_lock_buffers(struct buffer_head *head,
-							enum migrate_mode mode)
-{
-	struct buffer_head *bh = head;
-
-	/* Simple case, sync compaction */
-	if (mode != MIGRATE_ASYNC) {
-		do {
-			get_bh(bh);
-			lock_buffer(bh);
-			bh = bh->b_this_page;
-
-		} while (bh != head);
-
-		return true;
-	}
-
-	/* async case, we cannot block on lock_buffer so use trylock_buffer */
-	do {
-		get_bh(bh);
-		if (!trylock_buffer(bh)) {
-			/*
-			 * We failed to lock the buffer and cannot stall in
-			 * async migration. Release the taken locks
-			 */
-			struct buffer_head *failed_bh = bh;
-			put_bh(failed_bh);
-			bh = head;
-			while (bh != failed_bh) {
-				unlock_buffer(bh);
-				put_bh(bh);
-				bh = bh->b_this_page;
-			}
-			return false;
-		}
-
-		bh = bh->b_this_page;
-	} while (bh != head);
-	return true;
-}
-#else
-static inline bool buffer_migrate_lock_buffers(struct buffer_head *head,
-							enum migrate_mode mode)
-{
-	return true;
-}
-#endif /* CONFIG_BLOCK */
+static int expected_page_refs(struct address_space *mapping, struct page *page)
+{
+	int expected_count = 1;
+
+	/*
+	 * Device public or private pages have an extra refcount as they are
+	 * ZONE_DEVICE pages.
+	 */
+	expected_count += is_device_private_page(page);
+	expected_count += is_device_public_page(page);
+	if (mapping)
+		expected_count += hpage_nr_pages(page) + page_has_private(page);
+
+	return expected_count;
+}
 
 /*
  * Replace the page in the mapping.
@@ -435,21 +397,13 @@
  * 3 for pages with a mapping and PagePrivate/PagePrivate2 set.
  */
 int migrate_page_move_mapping(struct address_space *mapping,
-		struct page *newpage, struct page *page,
-		struct buffer_head *head, enum migrate_mode mode,
+		struct page *newpage, struct page *page, enum migrate_mode mode,
 		int extra_count)
 {
+	XA_STATE(xas, &mapping->i_pages, page_index(page));
 	struct zone *oldzone, *newzone;
 	int dirty;
-	int expected_count = 1 + extra_count;
-	void **pslot;
-
-	/*
-	 * Device public or private pages have an extra refcount as they are
-	 * ZONE_DEVICE pages.
-	 */
-	expected_count += is_device_private_page(page);
-	expected_count += is_device_public_page(page);
+	int expected_count = expected_page_refs(mapping, page) + extra_count;
 
 	if (!mapping) {
 		/* Anonymous page without mapping */
@@ -468,35 +422,14 @@
 	oldzone = page_zone(page);
 	newzone = page_zone(newpage);
 
-	xa_lock_irq(&mapping->i_pages);
-
-	pslot = radix_tree_lookup_slot(&mapping->i_pages,
- 					page_index(page));
-
-	expected_count += hpage_nr_pages(page) + page_has_private(page);
-	if (page_count(page) != expected_count ||
-		radix_tree_deref_slot_protected(pslot,
-					&mapping->i_pages.xa_lock) != page) {
-		xa_unlock_irq(&mapping->i_pages);
+	xas_lock_irq(&xas);
+	if (page_count(page) != expected_count || xas_load(&xas) != page) {
+		xas_unlock_irq(&xas);
 		return -EAGAIN;
 	}
 
 	if (!page_ref_freeze(page, expected_count)) {
-		xa_unlock_irq(&mapping->i_pages);
-		return -EAGAIN;
-	}
-
-	/*
-	 * In the async migration case of moving a page with buffers, lock the
-	 * buffers using trylock before the mapping is moved. If the mapping
-	 * was moved, we later failed to lock the buffers and could not move
-	 * the mapping back due to an elevated page count, we would have to
-	 * block waiting on other references to be dropped.
-	 */
-	if (mode == MIGRATE_ASYNC && head &&
-			!buffer_migrate_lock_buffers(head, mode)) {
-		page_ref_unfreeze(page, expected_count);
-		xa_unlock_irq(&mapping->i_pages);
+		xas_unlock_irq(&xas);
 		return -EAGAIN;
 	}
 
@@ -524,16 +457,13 @@
 		SetPageDirty(newpage);
 	}
 
-	radix_tree_replace_slot(&mapping->i_pages, pslot, newpage);
+	xas_store(&xas, newpage);
 	if (PageTransHuge(page)) {
 		int i;
-		int index = page_index(page);
 
 		for (i = 1; i < HPAGE_PMD_NR; i++) {
-			pslot = radix_tree_lookup_slot(&mapping->i_pages,
-						       index + i);
-			radix_tree_replace_slot(&mapping->i_pages, pslot,
-						newpage + i);
+			xas_next(&xas);
+			xas_store(&xas, newpage + i);
 		}
 	}
 
@@ -544,7 +474,7 @@
 	 */
 	page_ref_unfreeze(page, expected_count - hpage_nr_pages(page));
 
-	xa_unlock(&mapping->i_pages);
+	xas_unlock(&xas);
 	/* Leave irq disabled to prevent preemption while updating stats */
 
 	/*
@@ -584,22 +514,18 @@
 int migrate_huge_page_move_mapping(struct address_space *mapping,
 				   struct page *newpage, struct page *page)
 {
+	XA_STATE(xas, &mapping->i_pages, page_index(page));
 	int expected_count;
-	void **pslot;
-
-	xa_lock_irq(&mapping->i_pages);
-
-	pslot = radix_tree_lookup_slot(&mapping->i_pages, page_index(page));
-
+
+	xas_lock_irq(&xas);
 	expected_count = 2 + page_has_private(page);
-	if (page_count(page) != expected_count ||
-		radix_tree_deref_slot_protected(pslot, &mapping->i_pages.xa_lock) != page) {
-		xa_unlock_irq(&mapping->i_pages);
+	if (page_count(page) != expected_count || xas_load(&xas) != page) {
+		xas_unlock_irq(&xas);
 		return -EAGAIN;
 	}
 
 	if (!page_ref_freeze(page, expected_count)) {
-		xa_unlock_irq(&mapping->i_pages);
+		xas_unlock_irq(&xas);
 		return -EAGAIN;
 	}
 
@@ -608,11 +534,11 @@
 
 	get_page(newpage);
 
-	radix_tree_replace_slot(&mapping->i_pages, pslot, newpage);
+	xas_store(&xas, newpage);
 
 	page_ref_unfreeze(page, expected_count - 1);
 
-	xa_unlock_irq(&mapping->i_pages);
+	xas_unlock_irq(&xas);
 
 	return MIGRATEPAGE_SUCCESS;
 }
@@ -683,6 +609,8 @@
 		SetPageActive(newpage);
 	} else if (TestClearPageUnevictable(page))
 		SetPageUnevictable(newpage);
+	if (PageWorkingset(page))
+		SetPageWorkingset(newpage);
 	if (PageChecked(page))
 		SetPageChecked(newpage);
 	if (PageMappedToDisk(page))
@@ -756,7 +684,7 @@
 
 	BUG_ON(PageWriteback(page));	/* Writeback must be complete */
 
-	rc = migrate_page_move_mapping(mapping, newpage, page, NULL, mode, 0);
+	rc = migrate_page_move_mapping(mapping, newpage, page, mode, 0);
 
 	if (rc != MIGRATEPAGE_SUCCESS)
 		return rc;
@@ -770,26 +698,68 @@
 EXPORT_SYMBOL(migrate_page);
 
 #ifdef CONFIG_BLOCK
-/*
- * Migration function for pages with buffers. This function can only be used
- * if the underlying filesystem guarantees that no other references to "page"
- * exist.
- */
-int buffer_migrate_page(struct address_space *mapping,
-		struct page *newpage, struct page *page, enum migrate_mode mode)
+/* Returns true if all buffers are successfully locked */
+static bool buffer_migrate_lock_buffers(struct buffer_head *head,
+							enum migrate_mode mode)
+{
+	struct buffer_head *bh = head;
+
+	/* Simple case, sync compaction */
+	if (mode != MIGRATE_ASYNC) {
+		do {
+			lock_buffer(bh);
+			bh = bh->b_this_page;
+
+		} while (bh != head);
+
+		return true;
+	}
+
+	/* async case, we cannot block on lock_buffer so use trylock_buffer */
+	do {
+		if (!trylock_buffer(bh)) {
+			/*
+			 * We failed to lock the buffer and cannot stall in
+			 * async migration. Release the taken locks
+			 */
+			struct buffer_head *failed_bh = bh;
+			bh = head;
+			while (bh != failed_bh) {
+				unlock_buffer(bh);
+				bh = bh->b_this_page;
+			}
+			return false;
+		}
+
+		bh = bh->b_this_page;
+	} while (bh != head);
+	return true;
+}
+
+static int __buffer_migrate_page(struct address_space *mapping,
+		struct page *newpage, struct page *page, enum migrate_mode mode,
+		bool check_refs)
 {
 	struct buffer_head *bh, *head;
 	int rc;
+	int expected_count;
 
 	if (!page_has_buffers(page))
 		return migrate_page(mapping, newpage, page, mode);
 
+	/* Check whether page does not have extra refs before we do more work */
+	expected_count = expected_page_refs(mapping, page);
+	if (page_count(page) != expected_count)
+		return -EAGAIN;
+
 	head = page_buffers(page);
-
-	rc = migrate_page_move_mapping(mapping, newpage, page, head, mode, 0);
-
-<<<<<<< HEAD
-=======
+	if (!buffer_migrate_lock_buffers(head, mode))
+		return -EAGAIN;
+
+	if (check_refs) {
+		bool busy;
+		bool invalidated = false;
+
 recheck_buffers:
 		busy = false;
 		spin_lock(&mapping->private_lock);
@@ -814,17 +784,8 @@
 	}
 
 	rc = migrate_page_move_mapping(mapping, newpage, page, mode, 0);
->>>>>>> 407d19ab
 	if (rc != MIGRATEPAGE_SUCCESS)
-		return rc;
-
-	/*
-	 * In the async case, migrate_page_move_mapping locked the buffers
-	 * with an IRQ-safe spinlock held. In the sync case, the buffers
-	 * need to be locked now
-	 */
-	if (mode != MIGRATE_ASYNC)
-		BUG_ON(!buffer_migrate_lock_buffers(head, mode));
+		goto unlock_buffers;
 
 	ClearPagePrivate(page);
 	set_page_private(newpage, page_private(page));
@@ -846,24 +807,43 @@
 	else
 		migrate_page_states(newpage, page);
 
-<<<<<<< HEAD
-=======
 	rc = MIGRATEPAGE_SUCCESS;
 unlock_buffers:
 	if (check_refs)
 		spin_unlock(&mapping->private_lock);
->>>>>>> 407d19ab
 	bh = head;
 	do {
 		unlock_buffer(bh);
-		put_bh(bh);
 		bh = bh->b_this_page;
 
 	} while (bh != head);
 
-	return MIGRATEPAGE_SUCCESS;
+	return rc;
+}
+
+/*
+ * Migration function for pages with buffers. This function can only be used
+ * if the underlying filesystem guarantees that no other references to "page"
+ * exist. For example attached buffer heads are accessed only under page lock.
+ */
+int buffer_migrate_page(struct address_space *mapping,
+		struct page *newpage, struct page *page, enum migrate_mode mode)
+{
+	return __buffer_migrate_page(mapping, newpage, page, mode, false);
 }
 EXPORT_SYMBOL(buffer_migrate_page);
+
+/*
+ * Same as above except that this variant is more careful and checks that there
+ * are also no buffer head references. This function is the right one for
+ * mappings where buffer heads are directly looked up and referenced (such as
+ * block device mappings).
+ */
+int buffer_migrate_page_norefs(struct address_space *mapping,
+		struct page *newpage, struct page *page, enum migrate_mode mode)
+{
+	return __buffer_migrate_page(mapping, newpage, page, mode, true);
+}
 #endif
 
 /*
@@ -931,7 +911,7 @@
 	 */
 	if (page_has_private(page) &&
 	    !try_to_release_page(page, GFP_KERNEL))
-		return -EAGAIN;
+		return mode == MIGRATE_SYNC ? -EAGAIN : -EBUSY;
 
 	return migrate_page(mapping, newpage, page, mode);
 }
@@ -1314,7 +1294,7 @@
 	struct anon_vma *anon_vma = NULL;
 
 	/*
-	 * Movability of hugepages depends on architectures and hugepage size.
+	 * Migratability of hugepages depends on architectures and their size.
 	 * This check is necessary because some callers of hugepage migration
 	 * like soft offline and memory hotremove don't walk through page
 	 * tables or check whether the hugepage is pmd-based or not before
@@ -2026,8 +2006,7 @@
 	int isolated = 0;
 	struct page *new_page = NULL;
 	int page_lru = page_is_file_cache(page);
-	unsigned long mmun_start = address & HPAGE_PMD_MASK;
-	unsigned long mmun_end = mmun_start + HPAGE_PMD_SIZE;
+	unsigned long start = address & HPAGE_PMD_MASK;
 
 	new_page = alloc_pages_node(node,
 		(GFP_TRANSHUGE_LIGHT | __GFP_THISNODE),
@@ -2050,15 +2029,15 @@
 	/* anon mapping, we can simply copy page->mapping to the new page: */
 	new_page->mapping = page->mapping;
 	new_page->index = page->index;
+	/* flush the cache before copying using the kernel virtual address */
+	flush_cache_range(vma, start, start + HPAGE_PMD_SIZE);
 	migrate_page_copy(new_page, page);
 	WARN_ON(PageLRU(new_page));
 
 	/* Recheck the target PMD */
-	mmu_notifier_invalidate_range_start(mm, mmun_start, mmun_end);
 	ptl = pmd_lock(mm, pmd);
 	if (unlikely(!pmd_same(*pmd, entry) || !page_ref_freeze(page, 2))) {
 		spin_unlock(ptl);
-		mmu_notifier_invalidate_range_end(mm, mmun_start, mmun_end);
 
 		/* Reverse changes made by migrate_page_copy() */
 		if (TestClearPageActive(new_page))
@@ -2082,16 +2061,26 @@
 	entry = maybe_pmd_mkwrite(pmd_mkdirty(entry), vma);
 
 	/*
-	 * Clear the old entry under pagetable lock and establish the new PTE.
-	 * Any parallel GUP will either observe the old page blocking on the
-	 * page lock, block on the page table lock or observe the new page.
-	 * The SetPageUptodate on the new page and page_add_new_anon_rmap
-	 * guarantee the copy is visible before the pagetable update.
-	 */
-	flush_cache_range(vma, mmun_start, mmun_end);
-	page_add_anon_rmap(new_page, vma, mmun_start, true);
-	pmdp_huge_clear_flush_notify(vma, mmun_start, pmd);
-	set_pmd_at(mm, mmun_start, pmd, entry);
+	 * Overwrite the old entry under pagetable lock and establish
+	 * the new PTE. Any parallel GUP will either observe the old
+	 * page blocking on the page lock, block on the page table
+	 * lock or observe the new page. The SetPageUptodate on the
+	 * new page and page_add_new_anon_rmap guarantee the copy is
+	 * visible before the pagetable update.
+	 */
+	page_add_anon_rmap(new_page, vma, start, true);
+	/*
+	 * At this point the pmd is numa/protnone (i.e. non present) and the TLB
+	 * has already been flushed globally.  So no TLB can be currently
+	 * caching this non present pmd mapping.  There's no need to clear the
+	 * pmd before doing set_pmd_at(), nor to flush the TLB after
+	 * set_pmd_at().  Clearing the pmd here would introduce a race
+	 * condition against MADV_DONTNEED, because MADV_DONTNEED only holds the
+	 * mmap_sem for reading.  If the pmd is set to NULL at any given time,
+	 * MADV_DONTNEED won't wait on the pmd lock and it'll skip clearing this
+	 * pmd.
+	 */
+	set_pmd_at(mm, start, pmd, entry);
 	update_mmu_cache_pmd(vma, address, &entry);
 
 	page_ref_unfreeze(page, 2);
@@ -2100,11 +2089,6 @@
 	set_page_owner_migrate_reason(new_page, MR_NUMA_MISPLACED);
 
 	spin_unlock(ptl);
-	/*
-	 * No need to double call mmu_notifier->invalidate_range() callback as
-	 * the above pmdp_huge_clear_flush_notify() did already call it.
-	 */
-	mmu_notifier_invalidate_range_only_end(mm, mmun_start, mmun_end);
 
 	/* Take an "isolate" reference and put new page on the LRU. */
 	get_page(new_page);
@@ -2128,7 +2112,7 @@
 	ptl = pmd_lock(mm, pmd);
 	if (pmd_same(*pmd, entry)) {
 		entry = pmd_modify(entry, vma->vm_page_prot);
-		set_pmd_at(mm, mmun_start, pmd, entry);
+		set_pmd_at(mm, start, pmd, entry);
 		update_mmu_cache_pmd(vma, address, &entry);
 	}
 	spin_unlock(ptl);
@@ -2362,22 +2346,6 @@
  */
 static void migrate_vma_collect(struct migrate_vma *migrate)
 {
-<<<<<<< HEAD
-	struct mm_walk mm_walk;
-
-	mm_walk.pmd_entry = migrate_vma_collect_pmd;
-	mm_walk.pte_entry = NULL;
-	mm_walk.pte_hole = migrate_vma_collect_hole;
-	mm_walk.hugetlb_entry = NULL;
-	mm_walk.test_walk = NULL;
-	mm_walk.vma = migrate->vma;
-	mm_walk.mm = migrate->vma->vm_mm;
-	mm_walk.private = migrate;
-
-	mmu_notifier_invalidate_range_start(mm_walk.mm,
-					    migrate->start,
-					    migrate->end);
-=======
 	struct mmu_notifier_range range;
 	struct mm_walk mm_walk = {
 		.pmd_entry = migrate_vma_collect_pmd,
@@ -2391,11 +2359,8 @@
 				migrate->start,
 				migrate->end);
 	mmu_notifier_invalidate_range_start(&range);
->>>>>>> 407d19ab
 	walk_page_range(migrate->start, migrate->end, &mm_walk);
-	mmu_notifier_invalidate_range_end(mm_walk.mm,
-					  migrate->start,
-					  migrate->end);
+	mmu_notifier_invalidate_range_end(&range);
 
 	migrate->end = migrate->start + (migrate->npages << PAGE_SHIFT);
 }
@@ -2674,7 +2639,7 @@
 	 *
 	 * Here we only have down_read(mmap_sem).
 	 */
-	if (pte_alloc(mm, pmdp, addr))
+	if (pte_alloc(mm, pmdp))
 		goto abort;
 
 	/* See the comment in pte_alloc_one_map() */
@@ -2776,9 +2741,8 @@
 {
 	const unsigned long npages = migrate->npages;
 	const unsigned long start = migrate->start;
-	struct vm_area_struct *vma = migrate->vma;
-	struct mm_struct *mm = vma->vm_mm;
-	unsigned long addr, i, mmu_start;
+	struct mmu_notifier_range range;
+	unsigned long addr, i;
 	bool notified = false;
 
 	for (i = 0, addr = start; i < npages; addr += PAGE_SIZE, i++) {
@@ -2797,13 +2761,7 @@
 				continue;
 			}
 			if (!notified) {
-				mmu_start = addr;
 				notified = true;
-<<<<<<< HEAD
-				mmu_notifier_invalidate_range_start(mm,
-								mmu_start,
-								migrate->end);
-=======
 
 				mmu_notifier_range_init(&range,
 							MMU_NOTIFY_CLEAR, 0,
@@ -2811,7 +2769,6 @@
 							migrate->vma->vm_mm,
 							addr, migrate->end);
 				mmu_notifier_invalidate_range_start(&range);
->>>>>>> 407d19ab
 			}
 			migrate_vma_insert_page(migrate, addr, newpage,
 						&migrate->src[i],
@@ -2852,8 +2809,7 @@
 	 * did already call it.
 	 */
 	if (notified)
-		mmu_notifier_invalidate_range_only_end(mm, mmu_start,
-						       migrate->end);
+		mmu_notifier_invalidate_range_only_end(&range);
 }
 
 /*
