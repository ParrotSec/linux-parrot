--- conflicted
+++ resolved
@@ -1971,7 +1971,7 @@
 
 		t = acquire_slab(s, n, page, object == NULL, &objects);
 		if (!t)
-			continue; /* cmpxchg raced */
+			break;
 
 		available += objects;
 		if (!object) {
@@ -3984,13 +3984,8 @@
 	page = alloc_pages_node(node, flags, order);
 	if (page) {
 		ptr = page_address(page);
-<<<<<<< HEAD
-		mod_node_page_state(page_pgdat(page), NR_SLAB_UNRECLAIMABLE_B,
-				    PAGE_SIZE << order);
-=======
 		mod_lruvec_page_state(page, NR_SLAB_UNRECLAIMABLE_B,
 				      PAGE_SIZE << order);
->>>>>>> 4e026225
 	}
 
 	return kmalloc_large_node_hook(ptr, size, flags);
@@ -4121,13 +4116,8 @@
 
 		BUG_ON(!PageCompound(page));
 		kfree_hook(object);
-<<<<<<< HEAD
-		mod_node_page_state(page_pgdat(page), NR_SLAB_UNRECLAIMABLE_B,
-				    -(PAGE_SIZE << order));
-=======
 		mod_lruvec_page_state(page, NR_SLAB_UNRECLAIMABLE_B,
 				      -(PAGE_SIZE << order));
->>>>>>> 4e026225
 		__free_pages(page, order);
 		return;
 	}
