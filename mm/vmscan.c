// SPDX-License-Identifier: GPL-2.0
/*
 *  linux/mm/vmscan.c
 *
 *  Copyright (C) 1991, 1992, 1993, 1994  Linus Torvalds
 *
 *  Swap reorganised 29.12.95, Stephen Tweedie.
 *  kswapd added: 7.1.96  sct
 *  Removed kswapd_ctl limits, and swap out as many pages as needed
 *  to bring the system back to freepages.high: 2.4.97, Rik van Riel.
 *  Zone aware kswapd started 02/00, Kanoj Sarcar (kanoj@sgi.com).
 *  Multiqueue VM started 5.8.00, Rik van Riel.
 */

#define pr_fmt(fmt) KBUILD_MODNAME ": " fmt

#include <linux/mm.h>
#include <linux/sched/mm.h>
#include <linux/module.h>
#include <linux/gfp.h>
#include <linux/kernel_stat.h>
#include <linux/swap.h>
#include <linux/pagemap.h>
#include <linux/init.h>
#include <linux/highmem.h>
#include <linux/vmpressure.h>
#include <linux/vmstat.h>
#include <linux/file.h>
#include <linux/writeback.h>
#include <linux/blkdev.h>
#include <linux/buffer_head.h>	/* for try_to_release_page(),
					buffer_heads_over_limit */
#include <linux/mm_inline.h>
#include <linux/backing-dev.h>
#include <linux/rmap.h>
#include <linux/topology.h>
#include <linux/cpu.h>
#include <linux/cpuset.h>
#include <linux/compaction.h>
#include <linux/notifier.h>
#include <linux/rwsem.h>
#include <linux/delay.h>
#include <linux/kthread.h>
#include <linux/freezer.h>
#include <linux/memcontrol.h>
#include <linux/delayacct.h>
#include <linux/sysctl.h>
#include <linux/oom.h>
#include <linux/pagevec.h>
#include <linux/prefetch.h>
#include <linux/printk.h>
#include <linux/dax.h>
#include <linux/psi.h>

#include <asm/tlbflush.h>
#include <asm/div64.h>

#include <linux/swapops.h>
#include <linux/balloon_compaction.h>

#include "internal.h"

#define CREATE_TRACE_POINTS
#include <trace/events/vmscan.h>

struct scan_control {
	/* How many pages shrink_list() should reclaim */
	unsigned long nr_to_reclaim;

	/*
	 * Nodemask of nodes allowed by the caller. If NULL, all nodes
	 * are scanned.
	 */
	nodemask_t	*nodemask;

	/*
	 * The memory cgroup that hit its limit and as a result is the
	 * primary target of this reclaim invocation.
	 */
	struct mem_cgroup *target_mem_cgroup;

	/*
	 * Scan pressure balancing between anon and file LRUs
	 */
	unsigned long	anon_cost;
	unsigned long	file_cost;

	/* Can active pages be deactivated as part of reclaim? */
#define DEACTIVATE_ANON 1
#define DEACTIVATE_FILE 2
	unsigned int may_deactivate:2;
	unsigned int force_deactivate:1;
	unsigned int skipped_deactivate:1;

	/* Writepage batching in laptop mode; RECLAIM_WRITE */
	unsigned int may_writepage:1;

	/* Can mapped pages be reclaimed? */
	unsigned int may_unmap:1;

	/* Can pages be swapped as part of reclaim? */
	unsigned int may_swap:1;

	/*
	 * Cgroups are not reclaimed below their configured memory.low,
	 * unless we threaten to OOM. If any cgroups are skipped due to
	 * memory.low and nothing was reclaimed, go back for memory.low.
	 */
	unsigned int memcg_low_reclaim:1;
	unsigned int memcg_low_skipped:1;

	unsigned int hibernation_mode:1;

	/* One of the zones is ready for compaction */
	unsigned int compaction_ready:1;

	/* There is easily reclaimable cold cache in the current node */
	unsigned int cache_trim_mode:1;

	/* The file pages on the current node are dangerously low */
	unsigned int file_is_tiny:1;

	/* Allocation order */
	s8 order;

	/* Scan (total_size >> priority) pages at once */
	s8 priority;

	/* The highest zone to isolate pages for reclaim from */
	s8 reclaim_idx;

	/* This context's GFP mask */
	gfp_t gfp_mask;

	/* Incremented by the number of inactive pages that were scanned */
	unsigned long nr_scanned;

	/* Number of pages freed so far during a call to shrink_zones() */
	unsigned long nr_reclaimed;

	struct {
		unsigned int dirty;
		unsigned int unqueued_dirty;
		unsigned int congested;
		unsigned int writeback;
		unsigned int immediate;
		unsigned int file_taken;
		unsigned int taken;
	} nr;

	/* for recording the reclaimed slab by now */
	struct reclaim_state reclaim_state;
};

#ifdef ARCH_HAS_PREFETCHW
#define prefetchw_prev_lru_page(_page, _base, _field)			\
	do {								\
		if ((_page)->lru.prev != _base) {			\
			struct page *prev;				\
									\
			prev = lru_to_page(&(_page->lru));		\
			prefetchw(&prev->_field);			\
		}							\
	} while (0)
#else
#define prefetchw_prev_lru_page(_page, _base, _field) do { } while (0)
#endif

/*
 * From 0 .. 200.  Higher means more swappy.
 */
int vm_swappiness = 60;

static void set_task_reclaim_state(struct task_struct *task,
				   struct reclaim_state *rs)
{
	/* Check for an overwrite */
	WARN_ON_ONCE(rs && task->reclaim_state);

	/* Check for the nulling of an already-nulled member */
	WARN_ON_ONCE(!rs && !task->reclaim_state);

	task->reclaim_state = rs;
}

static LIST_HEAD(shrinker_list);
static DECLARE_RWSEM(shrinker_rwsem);

#ifdef CONFIG_MEMCG
/*
 * We allow subsystems to populate their shrinker-related
 * LRU lists before register_shrinker_prepared() is called
 * for the shrinker, since we don't want to impose
 * restrictions on their internal registration order.
 * In this case shrink_slab_memcg() may find corresponding
 * bit is set in the shrinkers map.
 *
 * This value is used by the function to detect registering
 * shrinkers and to skip do_shrink_slab() calls for them.
 */
#define SHRINKER_REGISTERING ((struct shrinker *)~0UL)

static DEFINE_IDR(shrinker_idr);
static int shrinker_nr_max;

static int prealloc_memcg_shrinker(struct shrinker *shrinker)
{
	int id, ret = -ENOMEM;

	down_write(&shrinker_rwsem);
	/* This may call shrinker, so it must use down_read_trylock() */
	id = idr_alloc(&shrinker_idr, SHRINKER_REGISTERING, 0, 0, GFP_KERNEL);
	if (id < 0)
		goto unlock;

	if (id >= shrinker_nr_max) {
		if (memcg_expand_shrinker_maps(id)) {
			idr_remove(&shrinker_idr, id);
			goto unlock;
		}

		shrinker_nr_max = id + 1;
	}
	shrinker->id = id;
	ret = 0;
unlock:
	up_write(&shrinker_rwsem);
	return ret;
}

static void unregister_memcg_shrinker(struct shrinker *shrinker)
{
	int id = shrinker->id;

	BUG_ON(id < 0);

	down_write(&shrinker_rwsem);
	idr_remove(&shrinker_idr, id);
	up_write(&shrinker_rwsem);
}

static bool cgroup_reclaim(struct scan_control *sc)
{
	return sc->target_mem_cgroup;
}

/**
 * writeback_throttling_sane - is the usual dirty throttling mechanism available?
 * @sc: scan_control in question
 *
 * The normal page dirty throttling mechanism in balance_dirty_pages() is
 * completely broken with the legacy memcg and direct stalling in
 * shrink_page_list() is used for throttling instead, which lacks all the
 * niceties such as fairness, adaptive pausing, bandwidth proportional
 * allocation and configurability.
 *
 * This function tests whether the vmscan currently in progress can assume
 * that the normal dirty throttling mechanism is operational.
 */
static bool writeback_throttling_sane(struct scan_control *sc)
{
	if (!cgroup_reclaim(sc))
		return true;
#ifdef CONFIG_CGROUP_WRITEBACK
	if (cgroup_subsys_on_dfl(memory_cgrp_subsys))
		return true;
#endif
	return false;
}
#else
static int prealloc_memcg_shrinker(struct shrinker *shrinker)
{
	return 0;
}

static void unregister_memcg_shrinker(struct shrinker *shrinker)
{
}

static bool cgroup_reclaim(struct scan_control *sc)
{
	return false;
}

static bool writeback_throttling_sane(struct scan_control *sc)
{
	return true;
}
#endif

/*
 * This misses isolated pages which are not accounted for to save counters.
 * As the data only determines if reclaim or compaction continues, it is
 * not expected that isolated pages will be a dominating factor.
 */
unsigned long zone_reclaimable_pages(struct zone *zone)
{
	unsigned long nr;

	nr = zone_page_state_snapshot(zone, NR_ZONE_INACTIVE_FILE) +
		zone_page_state_snapshot(zone, NR_ZONE_ACTIVE_FILE);
	if (get_nr_swap_pages() > 0)
		nr += zone_page_state_snapshot(zone, NR_ZONE_INACTIVE_ANON) +
			zone_page_state_snapshot(zone, NR_ZONE_ACTIVE_ANON);

	return nr;
}

/**
 * lruvec_lru_size -  Returns the number of pages on the given LRU list.
 * @lruvec: lru vector
 * @lru: lru to use
 * @zone_idx: zones to consider (use MAX_NR_ZONES for the whole LRU list)
 */
unsigned long lruvec_lru_size(struct lruvec *lruvec, enum lru_list lru, int zone_idx)
{
	unsigned long size = 0;
	int zid;

	for (zid = 0; zid <= zone_idx && zid < MAX_NR_ZONES; zid++) {
		struct zone *zone = &lruvec_pgdat(lruvec)->node_zones[zid];

		if (!managed_zone(zone))
			continue;

		if (!mem_cgroup_disabled())
			size += mem_cgroup_get_zone_lru_size(lruvec, lru, zid);
		else
			size += zone_page_state(zone, NR_ZONE_LRU_BASE + lru);
	}
	return size;
}

/*
 * Add a shrinker callback to be called from the vm.
 */
int prealloc_shrinker(struct shrinker *shrinker)
{
	unsigned int size = sizeof(*shrinker->nr_deferred);

	if (shrinker->flags & SHRINKER_NUMA_AWARE)
		size *= nr_node_ids;

	shrinker->nr_deferred = kzalloc(size, GFP_KERNEL);
	if (!shrinker->nr_deferred)
		return -ENOMEM;

	if (shrinker->flags & SHRINKER_MEMCG_AWARE) {
		if (prealloc_memcg_shrinker(shrinker))
			goto free_deferred;
	}

	return 0;

free_deferred:
	kfree(shrinker->nr_deferred);
	shrinker->nr_deferred = NULL;
	return -ENOMEM;
}

void free_prealloced_shrinker(struct shrinker *shrinker)
{
	if (!shrinker->nr_deferred)
		return;

	if (shrinker->flags & SHRINKER_MEMCG_AWARE)
		unregister_memcg_shrinker(shrinker);

	kfree(shrinker->nr_deferred);
	shrinker->nr_deferred = NULL;
}

void register_shrinker_prepared(struct shrinker *shrinker)
{
	down_write(&shrinker_rwsem);
	list_add_tail(&shrinker->list, &shrinker_list);
#ifdef CONFIG_MEMCG
	if (shrinker->flags & SHRINKER_MEMCG_AWARE)
		idr_replace(&shrinker_idr, shrinker, shrinker->id);
#endif
	up_write(&shrinker_rwsem);
}

int register_shrinker(struct shrinker *shrinker)
{
	int err = prealloc_shrinker(shrinker);

	if (err)
		return err;
	register_shrinker_prepared(shrinker);
	return 0;
}
EXPORT_SYMBOL(register_shrinker);

/*
 * Remove one
 */
void unregister_shrinker(struct shrinker *shrinker)
{
	if (!shrinker->nr_deferred)
		return;
	if (shrinker->flags & SHRINKER_MEMCG_AWARE)
		unregister_memcg_shrinker(shrinker);
	down_write(&shrinker_rwsem);
	list_del(&shrinker->list);
	up_write(&shrinker_rwsem);
	kfree(shrinker->nr_deferred);
	shrinker->nr_deferred = NULL;
}
EXPORT_SYMBOL(unregister_shrinker);

#define SHRINK_BATCH 128

static unsigned long do_shrink_slab(struct shrink_control *shrinkctl,
				    struct shrinker *shrinker, int priority)
{
	unsigned long freed = 0;
	unsigned long long delta;
	long total_scan;
	long freeable;
	long nr;
	long new_nr;
	int nid = shrinkctl->nid;
	long batch_size = shrinker->batch ? shrinker->batch
					  : SHRINK_BATCH;
	long scanned = 0, next_deferred;

	if (!(shrinker->flags & SHRINKER_NUMA_AWARE))
		nid = 0;

	freeable = shrinker->count_objects(shrinker, shrinkctl);
	if (freeable == 0 || freeable == SHRINK_EMPTY)
		return freeable;

	/*
	 * copy the current shrinker scan count into a local variable
	 * and zero it so that other concurrent shrinker invocations
	 * don't also do this scanning work.
	 */
	nr = atomic_long_xchg(&shrinker->nr_deferred[nid], 0);

	total_scan = nr;
	if (shrinker->seeks) {
		delta = freeable >> priority;
		delta *= 4;
		do_div(delta, shrinker->seeks);
	} else {
		/*
		 * These objects don't require any IO to create. Trim
		 * them aggressively under memory pressure to keep
		 * them from causing refetches in the IO caches.
		 */
		delta = freeable / 2;
	}

	total_scan += delta;
	if (total_scan < 0) {
		pr_err("shrink_slab: %pS negative objects to delete nr=%ld\n",
		       shrinker->scan_objects, total_scan);
		total_scan = freeable;
		next_deferred = nr;
	} else
		next_deferred = total_scan;

	/*
	 * We need to avoid excessive windup on filesystem shrinkers
	 * due to large numbers of GFP_NOFS allocations causing the
	 * shrinkers to return -1 all the time. This results in a large
	 * nr being built up so when a shrink that can do some work
	 * comes along it empties the entire cache due to nr >>>
	 * freeable. This is bad for sustaining a working set in
	 * memory.
	 *
	 * Hence only allow the shrinker to scan the entire cache when
	 * a large delta change is calculated directly.
	 */
	if (delta < freeable / 4)
		total_scan = min(total_scan, freeable / 2);

	/*
	 * Avoid risking looping forever due to too large nr value:
	 * never try to free more than twice the estimate number of
	 * freeable entries.
	 */
	if (total_scan > freeable * 2)
		total_scan = freeable * 2;

	trace_mm_shrink_slab_start(shrinker, shrinkctl, nr,
				   freeable, delta, total_scan, priority);

	/*
	 * Normally, we should not scan less than batch_size objects in one
	 * pass to avoid too frequent shrinker calls, but if the slab has less
	 * than batch_size objects in total and we are really tight on memory,
	 * we will try to reclaim all available objects, otherwise we can end
	 * up failing allocations although there are plenty of reclaimable
	 * objects spread over several slabs with usage less than the
	 * batch_size.
	 *
	 * We detect the "tight on memory" situations by looking at the total
	 * number of objects we want to scan (total_scan). If it is greater
	 * than the total number of objects on slab (freeable), we must be
	 * scanning at high prio and therefore should try to reclaim as much as
	 * possible.
	 */
	while (total_scan >= batch_size ||
	       total_scan >= freeable) {
		unsigned long ret;
		unsigned long nr_to_scan = min(batch_size, total_scan);

		shrinkctl->nr_to_scan = nr_to_scan;
		shrinkctl->nr_scanned = nr_to_scan;
		ret = shrinker->scan_objects(shrinker, shrinkctl);
		if (ret == SHRINK_STOP)
			break;
		freed += ret;

		count_vm_events(SLABS_SCANNED, shrinkctl->nr_scanned);
		total_scan -= shrinkctl->nr_scanned;
		scanned += shrinkctl->nr_scanned;

		cond_resched();
	}

	if (next_deferred >= scanned)
		next_deferred -= scanned;
	else
		next_deferred = 0;
	/*
	 * move the unused scan count back into the shrinker in a
	 * manner that handles concurrent updates. If we exhausted the
	 * scan, there is no need to do an update.
	 */
	if (next_deferred > 0)
		new_nr = atomic_long_add_return(next_deferred,
						&shrinker->nr_deferred[nid]);
	else
		new_nr = atomic_long_read(&shrinker->nr_deferred[nid]);

	trace_mm_shrink_slab_end(shrinker, nid, freed, nr, new_nr, total_scan);
	return freed;
}

#ifdef CONFIG_MEMCG
static unsigned long shrink_slab_memcg(gfp_t gfp_mask, int nid,
			struct mem_cgroup *memcg, int priority)
{
	struct memcg_shrinker_map *map;
	unsigned long ret, freed = 0;
	int i;

	if (!mem_cgroup_online(memcg))
		return 0;

	if (!down_read_trylock(&shrinker_rwsem))
		return 0;

	map = rcu_dereference_protected(memcg->nodeinfo[nid]->shrinker_map,
					true);
	if (unlikely(!map))
		goto unlock;

	for_each_set_bit(i, map->map, shrinker_nr_max) {
		struct shrink_control sc = {
			.gfp_mask = gfp_mask,
			.nid = nid,
			.memcg = memcg,
		};
		struct shrinker *shrinker;

		shrinker = idr_find(&shrinker_idr, i);
		if (unlikely(!shrinker || shrinker == SHRINKER_REGISTERING)) {
			if (!shrinker)
				clear_bit(i, map->map);
			continue;
		}

		/* Call non-slab shrinkers even though kmem is disabled */
		if (!memcg_kmem_enabled() &&
		    !(shrinker->flags & SHRINKER_NONSLAB))
			continue;

		ret = do_shrink_slab(&sc, shrinker, priority);
		if (ret == SHRINK_EMPTY) {
			clear_bit(i, map->map);
			/*
			 * After the shrinker reported that it had no objects to
			 * free, but before we cleared the corresponding bit in
			 * the memcg shrinker map, a new object might have been
			 * added. To make sure, we have the bit set in this
			 * case, we invoke the shrinker one more time and reset
			 * the bit if it reports that it is not empty anymore.
			 * The memory barrier here pairs with the barrier in
			 * memcg_set_shrinker_bit():
			 *
			 * list_lru_add()     shrink_slab_memcg()
			 *   list_add_tail()    clear_bit()
			 *   <MB>               <MB>
			 *   set_bit()          do_shrink_slab()
			 */
			smp_mb__after_atomic();
			ret = do_shrink_slab(&sc, shrinker, priority);
			if (ret == SHRINK_EMPTY)
				ret = 0;
			else
				memcg_set_shrinker_bit(memcg, nid, i);
		}
		freed += ret;

		if (rwsem_is_contended(&shrinker_rwsem)) {
			freed = freed ? : 1;
			break;
		}
	}
unlock:
	up_read(&shrinker_rwsem);
	return freed;
}
#else /* CONFIG_MEMCG */
static unsigned long shrink_slab_memcg(gfp_t gfp_mask, int nid,
			struct mem_cgroup *memcg, int priority)
{
	return 0;
}
#endif /* CONFIG_MEMCG */

/**
 * shrink_slab - shrink slab caches
 * @gfp_mask: allocation context
 * @nid: node whose slab caches to target
 * @memcg: memory cgroup whose slab caches to target
 * @priority: the reclaim priority
 *
 * Call the shrink functions to age shrinkable caches.
 *
 * @nid is passed along to shrinkers with SHRINKER_NUMA_AWARE set,
 * unaware shrinkers will receive a node id of 0 instead.
 *
 * @memcg specifies the memory cgroup to target. Unaware shrinkers
 * are called only if it is the root cgroup.
 *
 * @priority is sc->priority, we take the number of objects and >> by priority
 * in order to get the scan target.
 *
 * Returns the number of reclaimed slab objects.
 */
static unsigned long shrink_slab(gfp_t gfp_mask, int nid,
				 struct mem_cgroup *memcg,
				 int priority)
{
	unsigned long ret, freed = 0;
	struct shrinker *shrinker;

	/*
	 * The root memcg might be allocated even though memcg is disabled
	 * via "cgroup_disable=memory" boot parameter.  This could make
	 * mem_cgroup_is_root() return false, then just run memcg slab
	 * shrink, but skip global shrink.  This may result in premature
	 * oom.
	 */
	if (!mem_cgroup_disabled() && !mem_cgroup_is_root(memcg))
		return shrink_slab_memcg(gfp_mask, nid, memcg, priority);

	if (!down_read_trylock(&shrinker_rwsem))
		goto out;

	list_for_each_entry(shrinker, &shrinker_list, list) {
		struct shrink_control sc = {
			.gfp_mask = gfp_mask,
			.nid = nid,
			.memcg = memcg,
		};

		ret = do_shrink_slab(&sc, shrinker, priority);
		if (ret == SHRINK_EMPTY)
			ret = 0;
		freed += ret;
		/*
		 * Bail out if someone want to register a new shrinker to
		 * prevent the registration from being stalled for long periods
		 * by parallel ongoing shrinking.
		 */
		if (rwsem_is_contended(&shrinker_rwsem)) {
			freed = freed ? : 1;
			break;
		}
	}

	up_read(&shrinker_rwsem);
out:
	cond_resched();
	return freed;
}

void drop_slab_node(int nid)
{
	unsigned long freed;

	do {
		struct mem_cgroup *memcg = NULL;

		if (fatal_signal_pending(current))
			return;

		freed = 0;
		memcg = mem_cgroup_iter(NULL, NULL, NULL);
		do {
			freed += shrink_slab(GFP_KERNEL, nid, memcg, 0);
		} while ((memcg = mem_cgroup_iter(NULL, memcg, NULL)) != NULL);
	} while (freed > 10);
}

void drop_slab(void)
{
	int nid;

	for_each_online_node(nid)
		drop_slab_node(nid);
}

static inline int is_page_cache_freeable(struct page *page)
{
	/*
	 * A freeable page cache page is referenced only by the caller
	 * that isolated the page, the page cache and optional buffer
	 * heads at page->private.
	 */
	int page_cache_pins = thp_nr_pages(page);
	return page_count(page) - page_has_private(page) == 1 + page_cache_pins;
}

static int may_write_to_inode(struct inode *inode)
{
	if (current->flags & PF_SWAPWRITE)
		return 1;
	if (!inode_write_congested(inode))
		return 1;
	if (inode_to_bdi(inode) == current->backing_dev_info)
		return 1;
	return 0;
}

/*
 * We detected a synchronous write error writing a page out.  Probably
 * -ENOSPC.  We need to propagate that into the address_space for a subsequent
 * fsync(), msync() or close().
 *
 * The tricky part is that after writepage we cannot touch the mapping: nothing
 * prevents it from being freed up.  But we have a ref on the page and once
 * that page is locked, the mapping is pinned.
 *
 * We're allowed to run sleeping lock_page() here because we know the caller has
 * __GFP_FS.
 */
static void handle_write_error(struct address_space *mapping,
				struct page *page, int error)
{
	lock_page(page);
	if (page_mapping(page) == mapping)
		mapping_set_error(mapping, error);
	unlock_page(page);
}

/* possible outcome of pageout() */
typedef enum {
	/* failed to write page out, page is locked */
	PAGE_KEEP,
	/* move page to the active list, page is locked */
	PAGE_ACTIVATE,
	/* page has been sent to the disk successfully, page is unlocked */
	PAGE_SUCCESS,
	/* page is clean and locked */
	PAGE_CLEAN,
} pageout_t;

/*
 * pageout is called by shrink_page_list() for each dirty page.
 * Calls ->writepage().
 */
static pageout_t pageout(struct page *page, struct address_space *mapping)
{
	/*
	 * If the page is dirty, only perform writeback if that write
	 * will be non-blocking.  To prevent this allocation from being
	 * stalled by pagecache activity.  But note that there may be
	 * stalls if we need to run get_block().  We could test
	 * PagePrivate for that.
	 *
	 * If this process is currently in __generic_file_write_iter() against
	 * this page's queue, we can perform writeback even if that
	 * will block.
	 *
	 * If the page is swapcache, write it back even if that would
	 * block, for some throttling. This happens by accident, because
	 * swap_backing_dev_info is bust: it doesn't reflect the
	 * congestion state of the swapdevs.  Easy to fix, if needed.
	 */
	if (!is_page_cache_freeable(page))
		return PAGE_KEEP;
	if (!mapping) {
		/*
		 * Some data journaling orphaned pages can have
		 * page->mapping == NULL while being dirty with clean buffers.
		 */
		if (page_has_private(page)) {
			if (try_to_free_buffers(page)) {
				ClearPageDirty(page);
				pr_info("%s: orphaned page\n", __func__);
				return PAGE_CLEAN;
			}
		}
		return PAGE_KEEP;
	}
	if (mapping->a_ops->writepage == NULL)
		return PAGE_ACTIVATE;
	if (!may_write_to_inode(mapping->host))
		return PAGE_KEEP;

	if (clear_page_dirty_for_io(page)) {
		int res;
		struct writeback_control wbc = {
			.sync_mode = WB_SYNC_NONE,
			.nr_to_write = SWAP_CLUSTER_MAX,
			.range_start = 0,
			.range_end = LLONG_MAX,
			.for_reclaim = 1,
		};

		SetPageReclaim(page);
		res = mapping->a_ops->writepage(page, &wbc);
		if (res < 0)
			handle_write_error(mapping, page, res);
		if (res == AOP_WRITEPAGE_ACTIVATE) {
			ClearPageReclaim(page);
			return PAGE_ACTIVATE;
		}

		if (!PageWriteback(page)) {
			/* synchronous write or broken a_ops? */
			ClearPageReclaim(page);
		}
		trace_mm_vmscan_writepage(page);
		inc_node_page_state(page, NR_VMSCAN_WRITE);
		return PAGE_SUCCESS;
	}

	return PAGE_CLEAN;
}

/*
 * Same as remove_mapping, but if the page is removed from the mapping, it
 * gets returned with a refcount of 0.
 */
static int __remove_mapping(struct address_space *mapping, struct page *page,
			    bool reclaimed, struct mem_cgroup *target_memcg)
{
	unsigned long flags;
	int refcount;
	void *shadow = NULL;

	BUG_ON(!PageLocked(page));
	BUG_ON(mapping != page_mapping(page));

	xa_lock_irqsave(&mapping->i_pages, flags);
	/*
	 * The non racy check for a busy page.
	 *
	 * Must be careful with the order of the tests. When someone has
	 * a ref to the page, it may be possible that they dirty it then
	 * drop the reference. So if PageDirty is tested before page_count
	 * here, then the following race may occur:
	 *
	 * get_user_pages(&page);
	 * [user mapping goes away]
	 * write_to(page);
	 *				!PageDirty(page)    [good]
	 * SetPageDirty(page);
	 * put_page(page);
	 *				!page_count(page)   [good, discard it]
	 *
	 * [oops, our write_to data is lost]
	 *
	 * Reversing the order of the tests ensures such a situation cannot
	 * escape unnoticed. The smp_rmb is needed to ensure the page->flags
	 * load is not satisfied before that of page->_refcount.
	 *
	 * Note that if SetPageDirty is always performed via set_page_dirty,
	 * and thus under the i_pages lock, then this ordering is not required.
	 */
	refcount = 1 + compound_nr(page);
	if (!page_ref_freeze(page, refcount))
		goto cannot_free;
	/* note: atomic_cmpxchg in page_ref_freeze provides the smp_rmb */
	if (unlikely(PageDirty(page))) {
		page_ref_unfreeze(page, refcount);
		goto cannot_free;
	}

	if (PageSwapCache(page)) {
		swp_entry_t swap = { .val = page_private(page) };
		mem_cgroup_swapout(page, swap);
		if (reclaimed && !mapping_exiting(mapping))
			shadow = workingset_eviction(page, target_memcg);
		__delete_from_swap_cache(page, swap, shadow);
		xa_unlock_irqrestore(&mapping->i_pages, flags);
		put_swap_page(page, swap);
	} else {
		void (*freepage)(struct page *);

		freepage = mapping->a_ops->freepage;
		/*
		 * Remember a shadow entry for reclaimed file cache in
		 * order to detect refaults, thus thrashing, later on.
		 *
		 * But don't store shadows in an address space that is
		 * already exiting.  This is not just an optimization,
		 * inode reclaim needs to empty out the radix tree or
		 * the nodes are lost.  Don't plant shadows behind its
		 * back.
		 *
		 * We also don't store shadows for DAX mappings because the
		 * only page cache pages found in these are zero pages
		 * covering holes, and because we don't want to mix DAX
		 * exceptional entries and shadow exceptional entries in the
		 * same address_space.
		 */
		if (reclaimed && page_is_file_lru(page) &&
		    !mapping_exiting(mapping) && !dax_mapping(mapping))
			shadow = workingset_eviction(page, target_memcg);
		__delete_from_page_cache(page, shadow);
		xa_unlock_irqrestore(&mapping->i_pages, flags);

		if (freepage != NULL)
			freepage(page);
	}

	return 1;

cannot_free:
	xa_unlock_irqrestore(&mapping->i_pages, flags);
	return 0;
}

/*
 * Attempt to detach a locked page from its ->mapping.  If it is dirty or if
 * someone else has a ref on the page, abort and return 0.  If it was
 * successfully detached, return 1.  Assumes the caller has a single ref on
 * this page.
 */
int remove_mapping(struct address_space *mapping, struct page *page)
{
	if (__remove_mapping(mapping, page, false, NULL)) {
		/*
		 * Unfreezing the refcount with 1 rather than 2 effectively
		 * drops the pagecache ref for us without requiring another
		 * atomic operation.
		 */
		page_ref_unfreeze(page, 1);
		return 1;
	}
	return 0;
}

/**
 * putback_lru_page - put previously isolated page onto appropriate LRU list
 * @page: page to be put back to appropriate lru list
 *
 * Add previously isolated @page to appropriate LRU list.
 * Page may still be unevictable for other reasons.
 *
 * lru_lock must not be held, interrupts must be enabled.
 */
void putback_lru_page(struct page *page)
{
	lru_cache_add(page);
	put_page(page);		/* drop ref from isolate */
}

enum page_references {
	PAGEREF_RECLAIM,
	PAGEREF_RECLAIM_CLEAN,
	PAGEREF_KEEP,
	PAGEREF_ACTIVATE,
};

static enum page_references page_check_references(struct page *page,
						  struct scan_control *sc)
{
	int referenced_ptes, referenced_page;
	unsigned long vm_flags;

	referenced_ptes = page_referenced(page, 1, sc->target_mem_cgroup,
					  &vm_flags);
	referenced_page = TestClearPageReferenced(page);

	/*
	 * Mlock lost the isolation race with us.  Let try_to_unmap()
	 * move the page to the unevictable list.
	 */
	if (vm_flags & VM_LOCKED)
		return PAGEREF_RECLAIM;

	if (referenced_ptes) {
		/*
		 * All mapped pages start out with page table
		 * references from the instantiating fault, so we need
		 * to look twice if a mapped file page is used more
		 * than once.
		 *
		 * Mark it and spare it for another trip around the
		 * inactive list.  Another page table reference will
		 * lead to its activation.
		 *
		 * Note: the mark is set for activated pages as well
		 * so that recently deactivated but used pages are
		 * quickly recovered.
		 */
		SetPageReferenced(page);

		if (referenced_page || referenced_ptes > 1)
			return PAGEREF_ACTIVATE;

		/*
		 * Activate file-backed executable pages after first usage.
		 */
		if ((vm_flags & VM_EXEC) && !PageSwapBacked(page))
			return PAGEREF_ACTIVATE;

		return PAGEREF_KEEP;
	}

	/* Reclaim if clean, defer dirty pages to writeback */
	if (referenced_page && !PageSwapBacked(page))
		return PAGEREF_RECLAIM_CLEAN;

	return PAGEREF_RECLAIM;
}

/* Check if a page is dirty or under writeback */
static void page_check_dirty_writeback(struct page *page,
				       bool *dirty, bool *writeback)
{
	struct address_space *mapping;

	/*
	 * Anonymous pages are not handled by flushers and must be written
	 * from reclaim context. Do not stall reclaim based on them
	 */
	if (!page_is_file_lru(page) ||
	    (PageAnon(page) && !PageSwapBacked(page))) {
		*dirty = false;
		*writeback = false;
		return;
	}

	/* By default assume that the page flags are accurate */
	*dirty = PageDirty(page);
	*writeback = PageWriteback(page);

	/* Verify dirty/writeback state if the filesystem supports it */
	if (!page_has_private(page))
		return;

	mapping = page_mapping(page);
	if (mapping && mapping->a_ops->is_dirty_writeback)
		mapping->a_ops->is_dirty_writeback(page, dirty, writeback);
}

/*
 * shrink_page_list() returns the number of reclaimed pages
 */
static unsigned int shrink_page_list(struct list_head *page_list,
				     struct pglist_data *pgdat,
				     struct scan_control *sc,
				     struct reclaim_stat *stat,
				     bool ignore_references)
{
	LIST_HEAD(ret_pages);
	LIST_HEAD(free_pages);
	unsigned int nr_reclaimed = 0;
	unsigned int pgactivate = 0;

	memset(stat, 0, sizeof(*stat));
	cond_resched();

	while (!list_empty(page_list)) {
		struct address_space *mapping;
		struct page *page;
		enum page_references references = PAGEREF_RECLAIM;
		bool dirty, writeback, may_enter_fs;
		unsigned int nr_pages;

		cond_resched();

		page = lru_to_page(page_list);
		list_del(&page->lru);

		if (!trylock_page(page))
			goto keep;

		VM_BUG_ON_PAGE(PageActive(page), page);

		nr_pages = compound_nr(page);

		/* Account the number of base pages even though THP */
		sc->nr_scanned += nr_pages;

		if (unlikely(!page_evictable(page)))
			goto activate_locked;

		if (!sc->may_unmap && page_mapped(page))
			goto keep_locked;

		may_enter_fs = (sc->gfp_mask & __GFP_FS) ||
			(PageSwapCache(page) && (sc->gfp_mask & __GFP_IO));

		/*
		 * The number of dirty pages determines if a node is marked
		 * reclaim_congested which affects wait_iff_congested. kswapd
		 * will stall and start writing pages if the tail of the LRU
		 * is all dirty unqueued pages.
		 */
		page_check_dirty_writeback(page, &dirty, &writeback);
		if (dirty || writeback)
			stat->nr_dirty++;

		if (dirty && !writeback)
			stat->nr_unqueued_dirty++;

		/*
		 * Treat this page as congested if the underlying BDI is or if
		 * pages are cycling through the LRU so quickly that the
		 * pages marked for immediate reclaim are making it to the
		 * end of the LRU a second time.
		 */
		mapping = page_mapping(page);
		if (((dirty || writeback) && mapping &&
		     inode_write_congested(mapping->host)) ||
		    (writeback && PageReclaim(page)))
			stat->nr_congested++;

		/*
		 * If a page at the tail of the LRU is under writeback, there
		 * are three cases to consider.
		 *
		 * 1) If reclaim is encountering an excessive number of pages
		 *    under writeback and this page is both under writeback and
		 *    PageReclaim then it indicates that pages are being queued
		 *    for IO but are being recycled through the LRU before the
		 *    IO can complete. Waiting on the page itself risks an
		 *    indefinite stall if it is impossible to writeback the
		 *    page due to IO error or disconnected storage so instead
		 *    note that the LRU is being scanned too quickly and the
		 *    caller can stall after page list has been processed.
		 *
		 * 2) Global or new memcg reclaim encounters a page that is
		 *    not marked for immediate reclaim, or the caller does not
		 *    have __GFP_FS (or __GFP_IO if it's simply going to swap,
		 *    not to fs). In this case mark the page for immediate
		 *    reclaim and continue scanning.
		 *
		 *    Require may_enter_fs because we would wait on fs, which
		 *    may not have submitted IO yet. And the loop driver might
		 *    enter reclaim, and deadlock if it waits on a page for
		 *    which it is needed to do the write (loop masks off
		 *    __GFP_IO|__GFP_FS for this reason); but more thought
		 *    would probably show more reasons.
		 *
		 * 3) Legacy memcg encounters a page that is already marked
		 *    PageReclaim. memcg does not have any dirty pages
		 *    throttling so we could easily OOM just because too many
		 *    pages are in writeback and there is nothing else to
		 *    reclaim. Wait for the writeback to complete.
		 *
		 * In cases 1) and 2) we activate the pages to get them out of
		 * the way while we continue scanning for clean pages on the
		 * inactive list and refilling from the active list. The
		 * observation here is that waiting for disk writes is more
		 * expensive than potentially causing reloads down the line.
		 * Since they're marked for immediate reclaim, they won't put
		 * memory pressure on the cache working set any longer than it
		 * takes to write them to disk.
		 */
		if (PageWriteback(page)) {
			/* Case 1 above */
			if (current_is_kswapd() &&
			    PageReclaim(page) &&
			    test_bit(PGDAT_WRITEBACK, &pgdat->flags)) {
				stat->nr_immediate++;
				goto activate_locked;

			/* Case 2 above */
			} else if (writeback_throttling_sane(sc) ||
			    !PageReclaim(page) || !may_enter_fs) {
				/*
				 * This is slightly racy - end_page_writeback()
				 * might have just cleared PageReclaim, then
				 * setting PageReclaim here end up interpreted
				 * as PageReadahead - but that does not matter
				 * enough to care.  What we do want is for this
				 * page to have PageReclaim set next time memcg
				 * reclaim reaches the tests above, so it will
				 * then wait_on_page_writeback() to avoid OOM;
				 * and it's also appropriate in global reclaim.
				 */
				SetPageReclaim(page);
				stat->nr_writeback++;
				goto activate_locked;

			/* Case 3 above */
			} else {
				unlock_page(page);
				wait_on_page_writeback(page);
				/* then go back and try same page again */
				list_add_tail(&page->lru, page_list);
				continue;
			}
		}

		if (!ignore_references)
			references = page_check_references(page, sc);

		switch (references) {
		case PAGEREF_ACTIVATE:
			goto activate_locked;
		case PAGEREF_KEEP:
			stat->nr_ref_keep += nr_pages;
			goto keep_locked;
		case PAGEREF_RECLAIM:
		case PAGEREF_RECLAIM_CLEAN:
			; /* try to reclaim the page below */
		}

		/*
		 * Anonymous process memory has backing store?
		 * Try to allocate it some swap space here.
		 * Lazyfree page could be freed directly
		 */
		if (PageAnon(page) && PageSwapBacked(page)) {
			if (!PageSwapCache(page)) {
				if (!(sc->gfp_mask & __GFP_IO))
					goto keep_locked;
				if (page_maybe_dma_pinned(page))
					goto keep_locked;
				if (PageTransHuge(page)) {
					/* cannot split THP, skip it */
					if (!can_split_huge_page(page, NULL))
						goto activate_locked;
					/*
					 * Split pages without a PMD map right
					 * away. Chances are some or all of the
					 * tail pages can be freed without IO.
					 */
					if (!compound_mapcount(page) &&
					    split_huge_page_to_list(page,
								    page_list))
						goto activate_locked;
				}
				if (!add_to_swap(page)) {
					if (!PageTransHuge(page))
						goto activate_locked_split;
					/* Fallback to swap normal pages */
					if (split_huge_page_to_list(page,
								    page_list))
						goto activate_locked;
#ifdef CONFIG_TRANSPARENT_HUGEPAGE
					count_vm_event(THP_SWPOUT_FALLBACK);
#endif
					if (!add_to_swap(page))
						goto activate_locked_split;
				}

				may_enter_fs = true;

				/* Adding to swap updated mapping */
				mapping = page_mapping(page);
			}
		} else if (unlikely(PageTransHuge(page))) {
			/* Split file THP */
			if (split_huge_page_to_list(page, page_list))
				goto keep_locked;
		}

		/*
		 * THP may get split above, need minus tail pages and update
		 * nr_pages to avoid accounting tail pages twice.
		 *
		 * The tail pages that are added into swap cache successfully
		 * reach here.
		 */
		if ((nr_pages > 1) && !PageTransHuge(page)) {
			sc->nr_scanned -= (nr_pages - 1);
			nr_pages = 1;
		}

		/*
		 * The page is mapped into the page tables of one or more
		 * processes. Try to unmap it here.
		 */
		if (page_mapped(page)) {
			enum ttu_flags flags = TTU_BATCH_FLUSH;
			bool was_swapbacked = PageSwapBacked(page);

			if (unlikely(PageTransHuge(page)))
				flags |= TTU_SPLIT_HUGE_PMD;

			if (!try_to_unmap(page, flags)) {
				stat->nr_unmap_fail += nr_pages;
				if (!was_swapbacked && PageSwapBacked(page))
					stat->nr_lazyfree_fail += nr_pages;
				goto activate_locked;
			}
		}

		if (PageDirty(page)) {
			/*
			 * Only kswapd can writeback filesystem pages
			 * to avoid risk of stack overflow. But avoid
			 * injecting inefficient single-page IO into
			 * flusher writeback as much as possible: only
			 * write pages when we've encountered many
			 * dirty pages, and when we've already scanned
			 * the rest of the LRU for clean pages and see
			 * the same dirty pages again (PageReclaim).
			 */
			if (page_is_file_lru(page) &&
			    (!current_is_kswapd() || !PageReclaim(page) ||
			     !test_bit(PGDAT_DIRTY, &pgdat->flags))) {
				/*
				 * Immediately reclaim when written back.
				 * Similar in principal to deactivate_page()
				 * except we already have the page isolated
				 * and know it's dirty
				 */
				inc_node_page_state(page, NR_VMSCAN_IMMEDIATE);
				SetPageReclaim(page);

				goto activate_locked;
			}

			if (references == PAGEREF_RECLAIM_CLEAN)
				goto keep_locked;
			if (!may_enter_fs)
				goto keep_locked;
			if (!sc->may_writepage)
				goto keep_locked;

			/*
			 * Page is dirty. Flush the TLB if a writable entry
			 * potentially exists to avoid CPU writes after IO
			 * starts and then write it out here.
			 */
			try_to_unmap_flush_dirty();
			switch (pageout(page, mapping)) {
			case PAGE_KEEP:
				goto keep_locked;
			case PAGE_ACTIVATE:
				goto activate_locked;
			case PAGE_SUCCESS:
				stat->nr_pageout += thp_nr_pages(page);

				if (PageWriteback(page))
					goto keep;
				if (PageDirty(page))
					goto keep;

				/*
				 * A synchronous write - probably a ramdisk.  Go
				 * ahead and try to reclaim the page.
				 */
				if (!trylock_page(page))
					goto keep;
				if (PageDirty(page) || PageWriteback(page))
					goto keep_locked;
				mapping = page_mapping(page);
			case PAGE_CLEAN:
				; /* try to free the page below */
			}
		}

		/*
		 * If the page has buffers, try to free the buffer mappings
		 * associated with this page. If we succeed we try to free
		 * the page as well.
		 *
		 * We do this even if the page is PageDirty().
		 * try_to_release_page() does not perform I/O, but it is
		 * possible for a page to have PageDirty set, but it is actually
		 * clean (all its buffers are clean).  This happens if the
		 * buffers were written out directly, with submit_bh(). ext3
		 * will do this, as well as the blockdev mapping.
		 * try_to_release_page() will discover that cleanness and will
		 * drop the buffers and mark the page clean - it can be freed.
		 *
		 * Rarely, pages can have buffers and no ->mapping.  These are
		 * the pages which were not successfully invalidated in
		 * truncate_complete_page().  We try to drop those buffers here
		 * and if that worked, and the page is no longer mapped into
		 * process address space (page_count == 1) it can be freed.
		 * Otherwise, leave the page on the LRU so it is swappable.
		 */
		if (page_has_private(page)) {
			if (!try_to_release_page(page, sc->gfp_mask))
				goto activate_locked;
			if (!mapping && page_count(page) == 1) {
				unlock_page(page);
				if (put_page_testzero(page))
					goto free_it;
				else {
					/*
					 * rare race with speculative reference.
					 * the speculative reference will free
					 * this page shortly, so we may
					 * increment nr_reclaimed here (and
					 * leave it off the LRU).
					 */
					nr_reclaimed++;
					continue;
				}
			}
		}

		if (PageAnon(page) && !PageSwapBacked(page)) {
			/* follow __remove_mapping for reference */
			if (!page_ref_freeze(page, 1))
				goto keep_locked;
			if (PageDirty(page)) {
				page_ref_unfreeze(page, 1);
				goto keep_locked;
			}

			count_vm_event(PGLAZYFREED);
			count_memcg_page_event(page, PGLAZYFREED);
		} else if (!mapping || !__remove_mapping(mapping, page, true,
							 sc->target_mem_cgroup))
			goto keep_locked;

		unlock_page(page);
free_it:
		/*
		 * THP may get swapped out in a whole, need account
		 * all base pages.
		 */
		nr_reclaimed += nr_pages;

		/*
		 * Is there need to periodically free_page_list? It would
		 * appear not as the counts should be low
		 */
		if (unlikely(PageTransHuge(page)))
			destroy_compound_page(page);
		else
			list_add(&page->lru, &free_pages);
		continue;

activate_locked_split:
		/*
		 * The tail pages that are failed to add into swap cache
		 * reach here.  Fixup nr_scanned and nr_pages.
		 */
		if (nr_pages > 1) {
			sc->nr_scanned -= (nr_pages - 1);
			nr_pages = 1;
		}
activate_locked:
		/* Not a candidate for swapping, so reclaim swap space. */
		if (PageSwapCache(page) && (mem_cgroup_swap_full(page) ||
						PageMlocked(page)))
			try_to_free_swap(page);
		VM_BUG_ON_PAGE(PageActive(page), page);
		if (!PageMlocked(page)) {
			int type = page_is_file_lru(page);
			SetPageActive(page);
			stat->nr_activate[type] += nr_pages;
			count_memcg_page_event(page, PGACTIVATE);
		}
keep_locked:
		unlock_page(page);
keep:
		list_add(&page->lru, &ret_pages);
		VM_BUG_ON_PAGE(PageLRU(page) || PageUnevictable(page), page);
	}

	pgactivate = stat->nr_activate[0] + stat->nr_activate[1];

	mem_cgroup_uncharge_list(&free_pages);
	try_to_unmap_flush();
	free_unref_page_list(&free_pages);

	list_splice(&ret_pages, page_list);
	count_vm_events(PGACTIVATE, pgactivate);

	return nr_reclaimed;
}

unsigned int reclaim_clean_pages_from_list(struct zone *zone,
					    struct list_head *page_list)
{
	struct scan_control sc = {
		.gfp_mask = GFP_KERNEL,
		.priority = DEF_PRIORITY,
		.may_unmap = 1,
	};
	struct reclaim_stat stat;
	unsigned int nr_reclaimed;
	struct page *page, *next;
	LIST_HEAD(clean_pages);

	list_for_each_entry_safe(page, next, page_list, lru) {
		if (page_is_file_lru(page) && !PageDirty(page) &&
		    !__PageMovable(page) && !PageUnevictable(page)) {
			ClearPageActive(page);
			list_move(&page->lru, &clean_pages);
		}
	}

	nr_reclaimed = shrink_page_list(&clean_pages, zone->zone_pgdat, &sc,
					&stat, true);
	list_splice(&clean_pages, page_list);
	mod_node_page_state(zone->zone_pgdat, NR_ISOLATED_FILE,
			    -(long)nr_reclaimed);
	/*
	 * Since lazyfree pages are isolated from file LRU from the beginning,
	 * they will rotate back to anonymous LRU in the end if it failed to
	 * discard so isolated count will be mismatched.
	 * Compensate the isolated count for both LRU lists.
	 */
	mod_node_page_state(zone->zone_pgdat, NR_ISOLATED_ANON,
			    stat.nr_lazyfree_fail);
	mod_node_page_state(zone->zone_pgdat, NR_ISOLATED_FILE,
			    -(long)stat.nr_lazyfree_fail);
	return nr_reclaimed;
}

/*
 * Attempt to remove the specified page from its LRU.  Only take this page
 * if it is of the appropriate PageActive status.  Pages which are being
 * freed elsewhere are also ignored.
 *
 * page:	page to consider
 * mode:	one of the LRU isolation modes defined above
 *
 * returns 0 on success, -ve errno on failure.
 */
int __isolate_lru_page(struct page *page, isolate_mode_t mode)
{
	int ret = -EINVAL;

	/* Only take pages on the LRU. */
	if (!PageLRU(page))
		return ret;

	/* Compaction should not handle unevictable pages but CMA can do so */
	if (PageUnevictable(page) && !(mode & ISOLATE_UNEVICTABLE))
		return ret;

	ret = -EBUSY;

	/*
	 * To minimise LRU disruption, the caller can indicate that it only
	 * wants to isolate pages it will be able to operate on without
	 * blocking - clean pages for the most part.
	 *
	 * ISOLATE_ASYNC_MIGRATE is used to indicate that it only wants to pages
	 * that it is possible to migrate without blocking
	 */
	if (mode & ISOLATE_ASYNC_MIGRATE) {
		/* All the caller can do on PageWriteback is block */
		if (PageWriteback(page))
			return ret;

		if (PageDirty(page)) {
			struct address_space *mapping;
			bool migrate_dirty;

			/*
			 * Only pages without mappings or that have a
			 * ->migratepage callback are possible to migrate
			 * without blocking. However, we can be racing with
			 * truncation so it's necessary to lock the page
			 * to stabilise the mapping as truncation holds
			 * the page lock until after the page is removed
			 * from the page cache.
			 */
			if (!trylock_page(page))
				return ret;

			mapping = page_mapping(page);
			migrate_dirty = !mapping || mapping->a_ops->migratepage;
			unlock_page(page);
			if (!migrate_dirty)
				return ret;
		}
	}

	if ((mode & ISOLATE_UNMAPPED) && page_mapped(page))
		return ret;

	if (likely(get_page_unless_zero(page))) {
		/*
		 * Be careful not to clear PageLRU until after we're
		 * sure the page is not being freed elsewhere -- the
		 * page release code relies on it.
		 */
		ClearPageLRU(page);
		ret = 0;
	}

	return ret;
}


/*
 * Update LRU sizes after isolating pages. The LRU size updates must
 * be complete before mem_cgroup_update_lru_size due to a sanity check.
 */
static __always_inline void update_lru_sizes(struct lruvec *lruvec,
			enum lru_list lru, unsigned long *nr_zone_taken)
{
	int zid;

	for (zid = 0; zid < MAX_NR_ZONES; zid++) {
		if (!nr_zone_taken[zid])
			continue;

		update_lru_size(lruvec, lru, zid, -nr_zone_taken[zid]);
	}

}

/**
 * pgdat->lru_lock is heavily contended.  Some of the functions that
 * shrink the lists perform better by taking out a batch of pages
 * and working on them outside the LRU lock.
 *
 * For pagecache intensive workloads, this function is the hottest
 * spot in the kernel (apart from copy_*_user functions).
 *
 * Appropriate locks must be held before calling this function.
 *
 * @nr_to_scan:	The number of eligible pages to look through on the list.
 * @lruvec:	The LRU vector to pull pages from.
 * @dst:	The temp list to put pages on to.
 * @nr_scanned:	The number of pages that were scanned.
 * @sc:		The scan_control struct for this reclaim session
 * @lru:	LRU list id for isolating
 *
 * returns how many pages were moved onto *@dst.
 */
static unsigned long isolate_lru_pages(unsigned long nr_to_scan,
		struct lruvec *lruvec, struct list_head *dst,
		unsigned long *nr_scanned, struct scan_control *sc,
		enum lru_list lru)
{
	struct list_head *src = &lruvec->lists[lru];
	unsigned long nr_taken = 0;
	unsigned long nr_zone_taken[MAX_NR_ZONES] = { 0 };
	unsigned long nr_skipped[MAX_NR_ZONES] = { 0, };
	unsigned long skipped = 0;
	unsigned long scan, total_scan, nr_pages;
	LIST_HEAD(pages_skipped);
	isolate_mode_t mode = (sc->may_unmap ? 0 : ISOLATE_UNMAPPED);

	total_scan = 0;
	scan = 0;
	while (scan < nr_to_scan && !list_empty(src)) {
		struct page *page;

		page = lru_to_page(src);
		prefetchw_prev_lru_page(page, src, flags);

		VM_BUG_ON_PAGE(!PageLRU(page), page);

		nr_pages = compound_nr(page);
		total_scan += nr_pages;

		if (page_zonenum(page) > sc->reclaim_idx) {
			list_move(&page->lru, &pages_skipped);
			nr_skipped[page_zonenum(page)] += nr_pages;
			continue;
		}

		/*
		 * Do not count skipped pages because that makes the function
		 * return with no isolated pages if the LRU mostly contains
		 * ineligible pages.  This causes the VM to not reclaim any
		 * pages, triggering a premature OOM.
		 *
		 * Account all tail pages of THP.  This would not cause
		 * premature OOM since __isolate_lru_page() returns -EBUSY
		 * only when the page is being freed somewhere else.
		 */
		scan += nr_pages;
		switch (__isolate_lru_page(page, mode)) {
		case 0:
			nr_taken += nr_pages;
			nr_zone_taken[page_zonenum(page)] += nr_pages;
			list_move(&page->lru, dst);
			break;

		case -EBUSY:
			/* else it is being freed elsewhere */
			list_move(&page->lru, src);
			continue;

		default:
			BUG();
		}
	}

	/*
	 * Splice any skipped pages to the start of the LRU list. Note that
	 * this disrupts the LRU order when reclaiming for lower zones but
	 * we cannot splice to the tail. If we did then the SWAP_CLUSTER_MAX
	 * scanning would soon rescan the same pages to skip and put the
	 * system at risk of premature OOM.
	 */
	if (!list_empty(&pages_skipped)) {
		int zid;

		list_splice(&pages_skipped, src);
		for (zid = 0; zid < MAX_NR_ZONES; zid++) {
			if (!nr_skipped[zid])
				continue;

			__count_zid_vm_events(PGSCAN_SKIP, zid, nr_skipped[zid]);
			skipped += nr_skipped[zid];
		}
	}
	*nr_scanned = total_scan;
	trace_mm_vmscan_lru_isolate(sc->reclaim_idx, sc->order, nr_to_scan,
				    total_scan, skipped, nr_taken, mode, lru);
	update_lru_sizes(lruvec, lru, nr_zone_taken);
	return nr_taken;
}

/**
 * isolate_lru_page - tries to isolate a page from its LRU list
 * @page: page to isolate from its LRU list
 *
 * Isolates a @page from an LRU list, clears PageLRU and adjusts the
 * vmstat statistic corresponding to whatever LRU list the page was on.
 *
 * Returns 0 if the page was removed from an LRU list.
 * Returns -EBUSY if the page was not on an LRU list.
 *
 * The returned page will have PageLRU() cleared.  If it was found on
 * the active list, it will have PageActive set.  If it was found on
 * the unevictable list, it will have the PageUnevictable bit set. That flag
 * may need to be cleared by the caller before letting the page go.
 *
 * The vmstat statistic corresponding to the list on which the page was
 * found will be decremented.
 *
 * Restrictions:
 *
 * (1) Must be called with an elevated refcount on the page. This is a
 *     fundamental difference from isolate_lru_pages (which is called
 *     without a stable reference).
 * (2) the lru_lock must not be held.
 * (3) interrupts must be enabled.
 */
int isolate_lru_page(struct page *page)
{
	int ret = -EBUSY;

	VM_BUG_ON_PAGE(!page_count(page), page);
	WARN_RATELIMIT(PageTail(page), "trying to isolate tail page");

	if (PageLRU(page)) {
		pg_data_t *pgdat = page_pgdat(page);
		struct lruvec *lruvec;

		spin_lock_irq(&pgdat->lru_lock);
		lruvec = mem_cgroup_page_lruvec(page, pgdat);
		if (PageLRU(page)) {
			int lru = page_lru(page);
			get_page(page);
			ClearPageLRU(page);
			del_page_from_lru_list(page, lruvec, lru);
			ret = 0;
		}
		spin_unlock_irq(&pgdat->lru_lock);
	}
	return ret;
}

/*
 * A direct reclaimer may isolate SWAP_CLUSTER_MAX pages from the LRU list and
 * then get rescheduled. When there are massive number of tasks doing page
 * allocation, such sleeping direct reclaimers may keep piling up on each CPU,
 * the LRU list will go small and be scanned faster than necessary, leading to
 * unnecessary swapping, thrashing and OOM.
 */
static int too_many_isolated(struct pglist_data *pgdat, int file,
		struct scan_control *sc)
{
	unsigned long inactive, isolated;

	if (current_is_kswapd())
		return 0;

	if (!writeback_throttling_sane(sc))
		return 0;

	if (file) {
		inactive = node_page_state(pgdat, NR_INACTIVE_FILE);
		isolated = node_page_state(pgdat, NR_ISOLATED_FILE);
	} else {
		inactive = node_page_state(pgdat, NR_INACTIVE_ANON);
		isolated = node_page_state(pgdat, NR_ISOLATED_ANON);
	}

	/*
	 * GFP_NOIO/GFP_NOFS callers are allowed to isolate more pages, so they
	 * won't get blocked by normal direct-reclaimers, forming a circular
	 * deadlock.
	 */
	if ((sc->gfp_mask & (__GFP_IO | __GFP_FS)) == (__GFP_IO | __GFP_FS))
		inactive >>= 3;

	return isolated > inactive;
}

/*
 * This moves pages from @list to corresponding LRU list.
 *
 * We move them the other way if the page is referenced by one or more
 * processes, from rmap.
 *
 * If the pages are mostly unmapped, the processing is fast and it is
 * appropriate to hold zone_lru_lock across the whole operation.  But if
 * the pages are mapped, the processing is slow (page_referenced()) so we
 * should drop zone_lru_lock around each page.  It's impossible to balance
 * this, so instead we remove the pages from the LRU while processing them.
 * It is safe to rely on PG_active against the non-LRU pages in here because
 * nobody will play with that bit on a non-LRU page.
 *
 * The downside is that we have to touch page->_refcount against each page.
 * But we had to alter page->flags anyway.
 *
 * Returns the number of pages moved to the given lruvec.
 */

static unsigned noinline_for_stack move_pages_to_lru(struct lruvec *lruvec,
						     struct list_head *list)
{
	struct pglist_data *pgdat = lruvec_pgdat(lruvec);
	int nr_pages, nr_moved = 0;
	LIST_HEAD(pages_to_free);
	struct page *page;
	enum lru_list lru;

	while (!list_empty(list)) {
		page = lru_to_page(list);
		VM_BUG_ON_PAGE(PageLRU(page), page);
		if (unlikely(!page_evictable(page))) {
			list_del(&page->lru);
			spin_unlock_irq(&pgdat->lru_lock);
			putback_lru_page(page);
			spin_lock_irq(&pgdat->lru_lock);
			continue;
		}
		lruvec = mem_cgroup_page_lruvec(page, pgdat);

		SetPageLRU(page);
		lru = page_lru(page);

		nr_pages = thp_nr_pages(page);
		update_lru_size(lruvec, lru, page_zonenum(page), nr_pages);
		list_move(&page->lru, &lruvec->lists[lru]);

		if (put_page_testzero(page)) {
			__ClearPageLRU(page);
			__ClearPageActive(page);
			del_page_from_lru_list(page, lruvec, lru);

			if (unlikely(PageCompound(page))) {
				spin_unlock_irq(&pgdat->lru_lock);
				destroy_compound_page(page);
				spin_lock_irq(&pgdat->lru_lock);
			} else
				list_add(&page->lru, &pages_to_free);
		} else {
			nr_moved += nr_pages;
			if (PageActive(page))
				workingset_age_nonresident(lruvec, nr_pages);
		}
	}

	/*
	 * To save our caller's stack, now use input list for pages to free.
	 */
	list_splice(&pages_to_free, list);

	return nr_moved;
}

/*
 * If a kernel thread (such as nfsd for loop-back mounts) services
 * a backing device by writing to the page cache it sets PF_LOCAL_THROTTLE.
 * In that case we should only throttle if the backing device it is
 * writing to is congested.  In other cases it is safe to throttle.
 */
static int current_may_throttle(void)
{
	return !(current->flags & PF_LOCAL_THROTTLE) ||
		current->backing_dev_info == NULL ||
		bdi_write_congested(current->backing_dev_info);
}

/*
 * shrink_inactive_list() is a helper for shrink_node().  It returns the number
 * of reclaimed pages
 */
static noinline_for_stack unsigned long
shrink_inactive_list(unsigned long nr_to_scan, struct lruvec *lruvec,
		     struct scan_control *sc, enum lru_list lru)
{
	LIST_HEAD(page_list);
	unsigned long nr_scanned;
	unsigned int nr_reclaimed = 0;
	unsigned long nr_taken;
	struct reclaim_stat stat;
	bool file = is_file_lru(lru);
	enum vm_event_item item;
	struct pglist_data *pgdat = lruvec_pgdat(lruvec);
	bool stalled = false;

	while (unlikely(too_many_isolated(pgdat, file, sc))) {
		if (stalled)
			return 0;

		/* wait a bit for the reclaimer. */
		msleep(100);
		stalled = true;

		/* We are about to die and free our memory. Return now. */
		if (fatal_signal_pending(current))
			return SWAP_CLUSTER_MAX;
	}

	lru_add_drain();

	spin_lock_irq(&pgdat->lru_lock);

	nr_taken = isolate_lru_pages(nr_to_scan, lruvec, &page_list,
				     &nr_scanned, sc, lru);

	__mod_node_page_state(pgdat, NR_ISOLATED_ANON + file, nr_taken);
	item = current_is_kswapd() ? PGSCAN_KSWAPD : PGSCAN_DIRECT;
	if (!cgroup_reclaim(sc))
		__count_vm_events(item, nr_scanned);
	__count_memcg_events(lruvec_memcg(lruvec), item, nr_scanned);
	__count_vm_events(PGSCAN_ANON + file, nr_scanned);

	spin_unlock_irq(&pgdat->lru_lock);

	if (nr_taken == 0)
		return 0;

	nr_reclaimed = shrink_page_list(&page_list, pgdat, sc, &stat, false);

	spin_lock_irq(&pgdat->lru_lock);

	move_pages_to_lru(lruvec, &page_list);

	__mod_node_page_state(pgdat, NR_ISOLATED_ANON + file, -nr_taken);
	lru_note_cost(lruvec, file, stat.nr_pageout);
	item = current_is_kswapd() ? PGSTEAL_KSWAPD : PGSTEAL_DIRECT;
	if (!cgroup_reclaim(sc))
		__count_vm_events(item, nr_reclaimed);
	__count_memcg_events(lruvec_memcg(lruvec), item, nr_reclaimed);
	__count_vm_events(PGSTEAL_ANON + file, nr_reclaimed);

	spin_unlock_irq(&pgdat->lru_lock);

	mem_cgroup_uncharge_list(&page_list);
	free_unref_page_list(&page_list);

	/*
	 * If dirty pages are scanned that are not queued for IO, it
	 * implies that flushers are not doing their job. This can
	 * happen when memory pressure pushes dirty pages to the end of
	 * the LRU before the dirty limits are breached and the dirty
	 * data has expired. It can also happen when the proportion of
	 * dirty pages grows not through writes but through memory
	 * pressure reclaiming all the clean cache. And in some cases,
	 * the flushers simply cannot keep up with the allocation
	 * rate. Nudge the flusher threads in case they are asleep.
	 */
	if (stat.nr_unqueued_dirty == nr_taken)
		wakeup_flusher_threads(WB_REASON_VMSCAN);

	sc->nr.dirty += stat.nr_dirty;
	sc->nr.congested += stat.nr_congested;
	sc->nr.unqueued_dirty += stat.nr_unqueued_dirty;
	sc->nr.writeback += stat.nr_writeback;
	sc->nr.immediate += stat.nr_immediate;
	sc->nr.taken += nr_taken;
	if (file)
		sc->nr.file_taken += nr_taken;

	trace_mm_vmscan_lru_shrink_inactive(pgdat->node_id,
			nr_scanned, nr_reclaimed, &stat, sc->priority, file);
	return nr_reclaimed;
}

static void shrink_active_list(unsigned long nr_to_scan,
			       struct lruvec *lruvec,
			       struct scan_control *sc,
			       enum lru_list lru)
{
	unsigned long nr_taken;
	unsigned long nr_scanned;
	unsigned long vm_flags;
	LIST_HEAD(l_hold);	/* The pages which were snipped off */
	LIST_HEAD(l_active);
	LIST_HEAD(l_inactive);
	struct page *page;
	unsigned nr_deactivate, nr_activate;
	unsigned nr_rotated = 0;
	int file = is_file_lru(lru);
	struct pglist_data *pgdat = lruvec_pgdat(lruvec);

	lru_add_drain();

	spin_lock_irq(&pgdat->lru_lock);

	nr_taken = isolate_lru_pages(nr_to_scan, lruvec, &l_hold,
				     &nr_scanned, sc, lru);

	__mod_node_page_state(pgdat, NR_ISOLATED_ANON + file, nr_taken);

	if (!cgroup_reclaim(sc))
		__count_vm_events(PGREFILL, nr_scanned);
	__count_memcg_events(lruvec_memcg(lruvec), PGREFILL, nr_scanned);

	spin_unlock_irq(&pgdat->lru_lock);

	while (!list_empty(&l_hold)) {
		cond_resched();
		page = lru_to_page(&l_hold);
		list_del(&page->lru);

		if (unlikely(!page_evictable(page))) {
			putback_lru_page(page);
			continue;
		}

		if (unlikely(buffer_heads_over_limit)) {
			if (page_has_private(page) && trylock_page(page)) {
				if (page_has_private(page))
					try_to_release_page(page, 0);
				unlock_page(page);
			}
		}

		if (page_referenced(page, 0, sc->target_mem_cgroup,
				    &vm_flags)) {
			/*
			 * Identify referenced, file-backed active pages and
			 * give them one more trip around the active list. So
			 * that executable code get better chances to stay in
			 * memory under moderate memory pressure.  Anon pages
			 * are not likely to be evicted by use-once streaming
			 * IO, plus JVM can create lots of anon VM_EXEC pages,
			 * so we ignore them here.
			 */
			if ((vm_flags & VM_EXEC) && page_is_file_lru(page)) {
				nr_rotated += thp_nr_pages(page);
				list_add(&page->lru, &l_active);
				continue;
			}
		}

		ClearPageActive(page);	/* we are de-activating */
		SetPageWorkingset(page);
		list_add(&page->lru, &l_inactive);
	}

	/*
	 * Move pages back to the lru list.
	 */
	spin_lock_irq(&pgdat->lru_lock);

	nr_activate = move_pages_to_lru(lruvec, &l_active);
	nr_deactivate = move_pages_to_lru(lruvec, &l_inactive);
	/* Keep all free pages in l_active list */
	list_splice(&l_inactive, &l_active);

	__count_vm_events(PGDEACTIVATE, nr_deactivate);
	__count_memcg_events(lruvec_memcg(lruvec), PGDEACTIVATE, nr_deactivate);

	__mod_node_page_state(pgdat, NR_ISOLATED_ANON + file, -nr_taken);
	spin_unlock_irq(&pgdat->lru_lock);

	mem_cgroup_uncharge_list(&l_active);
	free_unref_page_list(&l_active);
	trace_mm_vmscan_lru_shrink_active(pgdat->node_id, nr_taken, nr_activate,
			nr_deactivate, nr_rotated, sc->priority, file);
}

unsigned long reclaim_pages(struct list_head *page_list)
{
	int nid = NUMA_NO_NODE;
	unsigned int nr_reclaimed = 0;
	LIST_HEAD(node_page_list);
	struct reclaim_stat dummy_stat;
	struct page *page;
	struct scan_control sc = {
		.gfp_mask = GFP_KERNEL,
		.priority = DEF_PRIORITY,
		.may_writepage = 1,
		.may_unmap = 1,
		.may_swap = 1,
	};

	while (!list_empty(page_list)) {
		page = lru_to_page(page_list);
		if (nid == NUMA_NO_NODE) {
			nid = page_to_nid(page);
			INIT_LIST_HEAD(&node_page_list);
		}

		if (nid == page_to_nid(page)) {
			ClearPageActive(page);
			list_move(&page->lru, &node_page_list);
			continue;
		}

		nr_reclaimed += shrink_page_list(&node_page_list,
						NODE_DATA(nid),
						&sc, &dummy_stat, false);
		while (!list_empty(&node_page_list)) {
			page = lru_to_page(&node_page_list);
			list_del(&page->lru);
			putback_lru_page(page);
		}

		nid = NUMA_NO_NODE;
	}

	if (!list_empty(&node_page_list)) {
		nr_reclaimed += shrink_page_list(&node_page_list,
						NODE_DATA(nid),
						&sc, &dummy_stat, false);
		while (!list_empty(&node_page_list)) {
			page = lru_to_page(&node_page_list);
			list_del(&page->lru);
			putback_lru_page(page);
		}
	}

	return nr_reclaimed;
}

static unsigned long shrink_list(enum lru_list lru, unsigned long nr_to_scan,
				 struct lruvec *lruvec, struct scan_control *sc)
{
	if (is_active_lru(lru)) {
		if (sc->may_deactivate & (1 << is_file_lru(lru)))
			shrink_active_list(nr_to_scan, lruvec, sc, lru);
		else
			sc->skipped_deactivate = 1;
		return 0;
	}

	return shrink_inactive_list(nr_to_scan, lruvec, sc, lru);
}

/*
 * The inactive anon list should be small enough that the VM never has
 * to do too much work.
 *
 * The inactive file list should be small enough to leave most memory
 * to the established workingset on the scan-resistant active list,
 * but large enough to avoid thrashing the aggregate readahead window.
 *
 * Both inactive lists should also be large enough that each inactive
 * page has a chance to be referenced again before it is reclaimed.
 *
 * If that fails and refaulting is observed, the inactive list grows.
 *
 * The inactive_ratio is the target ratio of ACTIVE to INACTIVE pages
 * on this LRU, maintained by the pageout code. An inactive_ratio
 * of 3 means 3:1 or 25% of the pages are kept on the inactive list.
 *
 * total     target    max
 * memory    ratio     inactive
 * -------------------------------------
 *   10MB       1         5MB
 *  100MB       1        50MB
 *    1GB       3       250MB
 *   10GB      10       0.9GB
 *  100GB      31         3GB
 *    1TB     101        10GB
 *   10TB     320        32GB
 */
static bool inactive_is_low(struct lruvec *lruvec, enum lru_list inactive_lru)
{
	enum lru_list active_lru = inactive_lru + LRU_ACTIVE;
	unsigned long inactive, active;
	unsigned long inactive_ratio;
	unsigned long gb;

	inactive = lruvec_page_state(lruvec, NR_LRU_BASE + inactive_lru);
	active = lruvec_page_state(lruvec, NR_LRU_BASE + active_lru);

	gb = (inactive + active) >> (30 - PAGE_SHIFT);
	if (gb)
		inactive_ratio = int_sqrt(10 * gb);
	else
		inactive_ratio = 1;

	return inactive * inactive_ratio < active;
}

enum scan_balance {
	SCAN_EQUAL,
	SCAN_FRACT,
	SCAN_ANON,
	SCAN_FILE,
};

/*
 * Determine how aggressively the anon and file LRU lists should be
 * scanned.  The relative value of each set of LRU lists is determined
 * by looking at the fraction of the pages scanned we did rotate back
 * onto the active list instead of evict.
 *
 * nr[0] = anon inactive pages to scan; nr[1] = anon active pages to scan
 * nr[2] = file inactive pages to scan; nr[3] = file active pages to scan
 */
static void get_scan_count(struct lruvec *lruvec, struct scan_control *sc,
			   unsigned long *nr)
{
	struct mem_cgroup *memcg = lruvec_memcg(lruvec);
	unsigned long anon_cost, file_cost, total_cost;
	int swappiness = mem_cgroup_swappiness(memcg);
	u64 fraction[ANON_AND_FILE];
	u64 denominator = 0;	/* gcc */
	enum scan_balance scan_balance;
	unsigned long ap, fp;
	enum lru_list lru;

	/* If we have no swap space, do not bother scanning anon pages. */
	if (!sc->may_swap || mem_cgroup_get_nr_swap_pages(memcg) <= 0) {
		scan_balance = SCAN_FILE;
		goto out;
	}

	/*
	 * Global reclaim will swap to prevent OOM even with no
	 * swappiness, but memcg users want to use this knob to
	 * disable swapping for individual groups completely when
	 * using the memory controller's swap limit feature would be
	 * too expensive.
	 */
	if (cgroup_reclaim(sc) && !swappiness) {
		scan_balance = SCAN_FILE;
		goto out;
	}

	/*
	 * Do not apply any pressure balancing cleverness when the
	 * system is close to OOM, scan both anon and file equally
	 * (unless the swappiness setting disagrees with swapping).
	 */
	if (!sc->priority && swappiness) {
		scan_balance = SCAN_EQUAL;
		goto out;
	}

	/*
	 * If the system is almost out of file pages, force-scan anon.
	 */
	if (sc->file_is_tiny) {
		scan_balance = SCAN_ANON;
		goto out;
	}

	/*
	 * If there is enough inactive page cache, we do not reclaim
	 * anything from the anonymous working right now.
	 */
	if (sc->cache_trim_mode) {
		scan_balance = SCAN_FILE;
		goto out;
	}

	scan_balance = SCAN_FRACT;
	/*
	 * Calculate the pressure balance between anon and file pages.
<<<<<<< HEAD
	 *
	 * The amount of pressure we put on each LRU is inversely
	 * proportional to the cost of reclaiming each list, as
	 * determined by the share of pages that are refaulting, times
	 * the relative IO cost of bringing back a swapped out
	 * anonymous page vs reloading a filesystem page (swappiness).
	 *
	 * Although we limit that influence to ensure no list gets
	 * left behind completely: at least a third of the pressure is
	 * applied, before swappiness.
	 *
=======
	 *
	 * The amount of pressure we put on each LRU is inversely
	 * proportional to the cost of reclaiming each list, as
	 * determined by the share of pages that are refaulting, times
	 * the relative IO cost of bringing back a swapped out
	 * anonymous page vs reloading a filesystem page (swappiness).
	 *
	 * Although we limit that influence to ensure no list gets
	 * left behind completely: at least a third of the pressure is
	 * applied, before swappiness.
	 *
>>>>>>> 4e026225
	 * With swappiness at 100, anon and file have equal IO cost.
	 */
	total_cost = sc->anon_cost + sc->file_cost;
	anon_cost = total_cost + sc->anon_cost;
	file_cost = total_cost + sc->file_cost;
	total_cost = anon_cost + file_cost;

	ap = swappiness * (total_cost + 1);
	ap /= anon_cost + 1;

	fp = (200 - swappiness) * (total_cost + 1);
	fp /= file_cost + 1;

	fraction[0] = ap;
	fraction[1] = fp;
	denominator = ap + fp;
out:
	for_each_evictable_lru(lru) {
		int file = is_file_lru(lru);
		unsigned long lruvec_size;
		unsigned long scan;
		unsigned long protection;

		lruvec_size = lruvec_lru_size(lruvec, lru, sc->reclaim_idx);
		protection = mem_cgroup_protection(sc->target_mem_cgroup,
						   memcg,
						   sc->memcg_low_reclaim);

		if (protection) {
			/*
			 * Scale a cgroup's reclaim pressure by proportioning
			 * its current usage to its memory.low or memory.min
			 * setting.
			 *
			 * This is important, as otherwise scanning aggression
			 * becomes extremely binary -- from nothing as we
			 * approach the memory protection threshold, to totally
			 * nominal as we exceed it.  This results in requiring
			 * setting extremely liberal protection thresholds. It
			 * also means we simply get no protection at all if we
			 * set it too low, which is not ideal.
			 *
			 * If there is any protection in place, we reduce scan
			 * pressure by how much of the total memory used is
			 * within protection thresholds.
			 *
			 * There is one special case: in the first reclaim pass,
			 * we skip over all groups that are within their low
			 * protection. If that fails to reclaim enough pages to
			 * satisfy the reclaim goal, we come back and override
			 * the best-effort low protection. However, we still
			 * ideally want to honor how well-behaved groups are in
			 * that case instead of simply punishing them all
			 * equally. As such, we reclaim them based on how much
			 * memory they are using, reducing the scan pressure
			 * again by how much of the total memory used is under
			 * hard protection.
			 */
			unsigned long cgroup_size = mem_cgroup_size(memcg);

			/* Avoid TOCTOU with earlier protection check */
			cgroup_size = max(cgroup_size, protection);

			scan = lruvec_size - lruvec_size * protection /
				cgroup_size;

			/*
			 * Minimally target SWAP_CLUSTER_MAX pages to keep
			 * reclaim moving forwards, avoiding decrementing
			 * sc->priority further than desirable.
			 */
			scan = max(scan, SWAP_CLUSTER_MAX);
		} else {
			scan = lruvec_size;
		}

		scan >>= sc->priority;

		/*
		 * If the cgroup's already been deleted, make sure to
		 * scrape out the remaining cache.
		 */
		if (!scan && !mem_cgroup_online(memcg))
			scan = min(lruvec_size, SWAP_CLUSTER_MAX);

		switch (scan_balance) {
		case SCAN_EQUAL:
			/* Scan lists relative to size */
			break;
		case SCAN_FRACT:
			/*
			 * Scan types proportional to swappiness and
			 * their relative recent reclaim efficiency.
			 * Make sure we don't miss the last page on
			 * the offlined memory cgroups because of a
			 * round-off error.
			 */
			scan = mem_cgroup_online(memcg) ?
			       div64_u64(scan * fraction[file], denominator) :
			       DIV64_U64_ROUND_UP(scan * fraction[file],
						  denominator);
			break;
		case SCAN_FILE:
		case SCAN_ANON:
			/* Scan one type exclusively */
			if ((scan_balance == SCAN_FILE) != file)
				scan = 0;
			break;
		default:
			/* Look ma, no brain */
			BUG();
		}

		nr[lru] = scan;
	}
}

static void shrink_lruvec(struct lruvec *lruvec, struct scan_control *sc)
{
	unsigned long nr[NR_LRU_LISTS];
	unsigned long targets[NR_LRU_LISTS];
	unsigned long nr_to_scan;
	enum lru_list lru;
	unsigned long nr_reclaimed = 0;
	unsigned long nr_to_reclaim = sc->nr_to_reclaim;
	struct blk_plug plug;
	bool scan_adjusted;

	get_scan_count(lruvec, sc, nr);

	/* Record the original scan target for proportional adjustments later */
	memcpy(targets, nr, sizeof(nr));

	/*
	 * Global reclaiming within direct reclaim at DEF_PRIORITY is a normal
	 * event that can occur when there is little memory pressure e.g.
	 * multiple streaming readers/writers. Hence, we do not abort scanning
	 * when the requested number of pages are reclaimed when scanning at
	 * DEF_PRIORITY on the assumption that the fact we are direct
	 * reclaiming implies that kswapd is not keeping up and it is best to
	 * do a batch of work at once. For memcg reclaim one check is made to
	 * abort proportional reclaim if either the file or anon lru has already
	 * dropped to zero at the first pass.
	 */
	scan_adjusted = (!cgroup_reclaim(sc) && !current_is_kswapd() &&
			 sc->priority == DEF_PRIORITY);

	blk_start_plug(&plug);
	while (nr[LRU_INACTIVE_ANON] || nr[LRU_ACTIVE_FILE] ||
					nr[LRU_INACTIVE_FILE]) {
		unsigned long nr_anon, nr_file, percentage;
		unsigned long nr_scanned;

		for_each_evictable_lru(lru) {
			if (nr[lru]) {
				nr_to_scan = min(nr[lru], SWAP_CLUSTER_MAX);
				nr[lru] -= nr_to_scan;

				nr_reclaimed += shrink_list(lru, nr_to_scan,
							    lruvec, sc);
			}
		}

		cond_resched();

		if (nr_reclaimed < nr_to_reclaim || scan_adjusted)
			continue;

		/*
		 * For kswapd and memcg, reclaim at least the number of pages
		 * requested. Ensure that the anon and file LRUs are scanned
		 * proportionally what was requested by get_scan_count(). We
		 * stop reclaiming one LRU and reduce the amount scanning
		 * proportional to the original scan target.
		 */
		nr_file = nr[LRU_INACTIVE_FILE] + nr[LRU_ACTIVE_FILE];
		nr_anon = nr[LRU_INACTIVE_ANON] + nr[LRU_ACTIVE_ANON];

		/*
		 * It's just vindictive to attack the larger once the smaller
		 * has gone to zero.  And given the way we stop scanning the
		 * smaller below, this makes sure that we only make one nudge
		 * towards proportionality once we've got nr_to_reclaim.
		 */
		if (!nr_file || !nr_anon)
			break;

		if (nr_file > nr_anon) {
			unsigned long scan_target = targets[LRU_INACTIVE_ANON] +
						targets[LRU_ACTIVE_ANON] + 1;
			lru = LRU_BASE;
			percentage = nr_anon * 100 / scan_target;
		} else {
			unsigned long scan_target = targets[LRU_INACTIVE_FILE] +
						targets[LRU_ACTIVE_FILE] + 1;
			lru = LRU_FILE;
			percentage = nr_file * 100 / scan_target;
		}

		/* Stop scanning the smaller of the LRU */
		nr[lru] = 0;
		nr[lru + LRU_ACTIVE] = 0;

		/*
		 * Recalculate the other LRU scan count based on its original
		 * scan target and the percentage scanning already complete
		 */
		lru = (lru == LRU_FILE) ? LRU_BASE : LRU_FILE;
		nr_scanned = targets[lru] - nr[lru];
		nr[lru] = targets[lru] * (100 - percentage) / 100;
		nr[lru] -= min(nr[lru], nr_scanned);

		lru += LRU_ACTIVE;
		nr_scanned = targets[lru] - nr[lru];
		nr[lru] = targets[lru] * (100 - percentage) / 100;
		nr[lru] -= min(nr[lru], nr_scanned);

		scan_adjusted = true;
	}
	blk_finish_plug(&plug);
	sc->nr_reclaimed += nr_reclaimed;

	/*
	 * Even if we did not try to evict anon pages at all, we want to
	 * rebalance the anon lru active/inactive ratio.
	 */
	if (total_swap_pages && inactive_is_low(lruvec, LRU_INACTIVE_ANON))
		shrink_active_list(SWAP_CLUSTER_MAX, lruvec,
				   sc, LRU_ACTIVE_ANON);
}

/* Use reclaim/compaction for costly allocs or under memory pressure */
static bool in_reclaim_compaction(struct scan_control *sc)
{
	if (IS_ENABLED(CONFIG_COMPACTION) && sc->order &&
			(sc->order > PAGE_ALLOC_COSTLY_ORDER ||
			 sc->priority < DEF_PRIORITY - 2))
		return true;

	return false;
}

/*
 * Reclaim/compaction is used for high-order allocation requests. It reclaims
 * order-0 pages before compacting the zone. should_continue_reclaim() returns
 * true if more pages should be reclaimed such that when the page allocator
 * calls try_to_compact_pages() that it will have enough free pages to succeed.
 * It will give up earlier than that if there is difficulty reclaiming pages.
 */
static inline bool should_continue_reclaim(struct pglist_data *pgdat,
					unsigned long nr_reclaimed,
					struct scan_control *sc)
{
	unsigned long pages_for_compaction;
	unsigned long inactive_lru_pages;
	int z;

	/* If not in reclaim/compaction mode, stop */
	if (!in_reclaim_compaction(sc))
		return false;

	/*
	 * Stop if we failed to reclaim any pages from the last SWAP_CLUSTER_MAX
	 * number of pages that were scanned. This will return to the caller
	 * with the risk reclaim/compaction and the resulting allocation attempt
	 * fails. In the past we have tried harder for __GFP_RETRY_MAYFAIL
	 * allocations through requiring that the full LRU list has been scanned
	 * first, by assuming that zero delta of sc->nr_scanned means full LRU
	 * scan, but that approximation was wrong, and there were corner cases
	 * where always a non-zero amount of pages were scanned.
	 */
	if (!nr_reclaimed)
		return false;

	/* If compaction would go ahead or the allocation would succeed, stop */
	for (z = 0; z <= sc->reclaim_idx; z++) {
		struct zone *zone = &pgdat->node_zones[z];
		if (!managed_zone(zone))
			continue;

		switch (compaction_suitable(zone, sc->order, 0, sc->reclaim_idx)) {
		case COMPACT_SUCCESS:
		case COMPACT_CONTINUE:
			return false;
		default:
			/* check next zone */
			;
		}
	}

	/*
	 * If we have not reclaimed enough pages for compaction and the
	 * inactive lists are large enough, continue reclaiming
	 */
	pages_for_compaction = compact_gap(sc->order);
	inactive_lru_pages = node_page_state(pgdat, NR_INACTIVE_FILE);
	if (get_nr_swap_pages() > 0)
		inactive_lru_pages += node_page_state(pgdat, NR_INACTIVE_ANON);

	return inactive_lru_pages > pages_for_compaction;
}

static void shrink_node_memcgs(pg_data_t *pgdat, struct scan_control *sc)
{
	struct mem_cgroup *target_memcg = sc->target_mem_cgroup;
	struct mem_cgroup *memcg;

	memcg = mem_cgroup_iter(target_memcg, NULL, NULL);
	do {
		struct lruvec *lruvec = mem_cgroup_lruvec(memcg, pgdat);
		unsigned long reclaimed;
		unsigned long scanned;

		/*
		 * This loop can become CPU-bound when target memcgs
		 * aren't eligible for reclaim - either because they
		 * don't have any reclaimable pages, or because their
		 * memory is explicitly protected. Avoid soft lockups.
		 */
		cond_resched();

		mem_cgroup_calculate_protection(target_memcg, memcg);

		if (mem_cgroup_below_min(memcg)) {
			/*
			 * Hard protection.
			 * If there is no reclaimable memory, OOM.
			 */
			continue;
		} else if (mem_cgroup_below_low(memcg)) {
			/*
			 * Soft protection.
			 * Respect the protection only as long as
			 * there is an unprotected supply
			 * of reclaimable memory from other cgroups.
			 */
			if (!sc->memcg_low_reclaim) {
				sc->memcg_low_skipped = 1;
				continue;
			}
			memcg_memory_event(memcg, MEMCG_LOW);
		}

		reclaimed = sc->nr_reclaimed;
		scanned = sc->nr_scanned;

		shrink_lruvec(lruvec, sc);

		shrink_slab(sc->gfp_mask, pgdat->node_id, memcg,
			    sc->priority);

		/* Record the group's reclaim efficiency */
		vmpressure(sc->gfp_mask, memcg, false,
			   sc->nr_scanned - scanned,
			   sc->nr_reclaimed - reclaimed);

	} while ((memcg = mem_cgroup_iter(target_memcg, memcg, NULL)));
}

static void shrink_node(pg_data_t *pgdat, struct scan_control *sc)
{
	struct reclaim_state *reclaim_state = current->reclaim_state;
	unsigned long nr_reclaimed, nr_scanned;
	struct lruvec *target_lruvec;
	bool reclaimable = false;
	unsigned long file;

	target_lruvec = mem_cgroup_lruvec(sc->target_mem_cgroup, pgdat);

again:
	memset(&sc->nr, 0, sizeof(sc->nr));

	nr_reclaimed = sc->nr_reclaimed;
	nr_scanned = sc->nr_scanned;

	/*
	 * Determine the scan balance between anon and file LRUs.
	 */
	spin_lock_irq(&pgdat->lru_lock);
	sc->anon_cost = target_lruvec->anon_cost;
	sc->file_cost = target_lruvec->file_cost;
	spin_unlock_irq(&pgdat->lru_lock);

	/*
	 * Target desirable inactive:active list ratios for the anon
	 * and file LRU lists.
	 */
	if (!sc->force_deactivate) {
		unsigned long refaults;

		refaults = lruvec_page_state(target_lruvec,
				WORKINGSET_ACTIVATE_ANON);
		if (refaults != target_lruvec->refaults[0] ||
			inactive_is_low(target_lruvec, LRU_INACTIVE_ANON))
			sc->may_deactivate |= DEACTIVATE_ANON;
		else
			sc->may_deactivate &= ~DEACTIVATE_ANON;

		/*
		 * When refaults are being observed, it means a new
		 * workingset is being established. Deactivate to get
		 * rid of any stale active pages quickly.
		 */
		refaults = lruvec_page_state(target_lruvec,
				WORKINGSET_ACTIVATE_FILE);
		if (refaults != target_lruvec->refaults[1] ||
		    inactive_is_low(target_lruvec, LRU_INACTIVE_FILE))
			sc->may_deactivate |= DEACTIVATE_FILE;
		else
			sc->may_deactivate &= ~DEACTIVATE_FILE;
	} else
		sc->may_deactivate = DEACTIVATE_ANON | DEACTIVATE_FILE;

	/*
	 * If we have plenty of inactive file pages that aren't
	 * thrashing, try to reclaim those first before touching
	 * anonymous pages.
	 */
	file = lruvec_page_state(target_lruvec, NR_INACTIVE_FILE);
	if (file >> sc->priority && !(sc->may_deactivate & DEACTIVATE_FILE))
		sc->cache_trim_mode = 1;
	else
		sc->cache_trim_mode = 0;

	/*
	 * Prevent the reclaimer from falling into the cache trap: as
	 * cache pages start out inactive, every cache fault will tip
	 * the scan balance towards the file LRU.  And as the file LRU
	 * shrinks, so does the window for rotation from references.
	 * This means we have a runaway feedback loop where a tiny
	 * thrashing file LRU becomes infinitely more attractive than
	 * anon pages.  Try to detect this based on file LRU size.
	 */
	if (!cgroup_reclaim(sc)) {
		unsigned long total_high_wmark = 0;
		unsigned long free, anon;
		int z;

		free = sum_zone_node_page_state(pgdat->node_id, NR_FREE_PAGES);
		file = node_page_state(pgdat, NR_ACTIVE_FILE) +
			   node_page_state(pgdat, NR_INACTIVE_FILE);

		for (z = 0; z < MAX_NR_ZONES; z++) {
			struct zone *zone = &pgdat->node_zones[z];
			if (!managed_zone(zone))
				continue;

			total_high_wmark += high_wmark_pages(zone);
		}

		/*
		 * Consider anon: if that's low too, this isn't a
		 * runaway file reclaim problem, but rather just
		 * extreme pressure. Reclaim as per usual then.
		 */
		anon = node_page_state(pgdat, NR_INACTIVE_ANON);

		sc->file_is_tiny =
			file + free <= total_high_wmark &&
			!(sc->may_deactivate & DEACTIVATE_ANON) &&
			anon >> sc->priority;
	}

	shrink_node_memcgs(pgdat, sc);

	if (reclaim_state) {
		sc->nr_reclaimed += reclaim_state->reclaimed_slab;
		reclaim_state->reclaimed_slab = 0;
	}

	/* Record the subtree's reclaim efficiency */
	vmpressure(sc->gfp_mask, sc->target_mem_cgroup, true,
		   sc->nr_scanned - nr_scanned,
		   sc->nr_reclaimed - nr_reclaimed);

	if (sc->nr_reclaimed - nr_reclaimed)
		reclaimable = true;

	if (current_is_kswapd()) {
		/*
		 * If reclaim is isolating dirty pages under writeback,
		 * it implies that the long-lived page allocation rate
		 * is exceeding the page laundering rate. Either the
		 * global limits are not being effective at throttling
		 * processes due to the page distribution throughout
		 * zones or there is heavy usage of a slow backing
		 * device. The only option is to throttle from reclaim
		 * context which is not ideal as there is no guarantee
		 * the dirtying process is throttled in the same way
		 * balance_dirty_pages() manages.
		 *
		 * Once a node is flagged PGDAT_WRITEBACK, kswapd will
		 * count the number of pages under pages flagged for
		 * immediate reclaim and stall if any are encountered
		 * in the nr_immediate check below.
		 */
		if (sc->nr.writeback && sc->nr.writeback == sc->nr.taken)
			set_bit(PGDAT_WRITEBACK, &pgdat->flags);

		/* Allow kswapd to start writing pages during reclaim.*/
		if (sc->nr.unqueued_dirty == sc->nr.file_taken)
			set_bit(PGDAT_DIRTY, &pgdat->flags);

		/*
		 * If kswapd scans pages marked for immediate
		 * reclaim and under writeback (nr_immediate), it
		 * implies that pages are cycling through the LRU
		 * faster than they are written so also forcibly stall.
		 */
		if (sc->nr.immediate)
			congestion_wait(BLK_RW_ASYNC, HZ/10);
	}

	/*
	 * Tag a node/memcg as congested if all the dirty pages
	 * scanned were backed by a congested BDI and
	 * wait_iff_congested will stall.
	 *
	 * Legacy memcg will stall in page writeback so avoid forcibly
	 * stalling in wait_iff_congested().
	 */
	if ((current_is_kswapd() ||
	     (cgroup_reclaim(sc) && writeback_throttling_sane(sc))) &&
	    sc->nr.dirty && sc->nr.dirty == sc->nr.congested)
		set_bit(LRUVEC_CONGESTED, &target_lruvec->flags);

	/*
	 * Stall direct reclaim for IO completions if underlying BDIs
	 * and node is congested. Allow kswapd to continue until it
	 * starts encountering unqueued dirty pages or cycling through
	 * the LRU too quickly.
	 */
	if (!current_is_kswapd() && current_may_throttle() &&
	    !sc->hibernation_mode &&
	    test_bit(LRUVEC_CONGESTED, &target_lruvec->flags))
		wait_iff_congested(BLK_RW_ASYNC, HZ/10);

	if (should_continue_reclaim(pgdat, sc->nr_reclaimed - nr_reclaimed,
				    sc))
		goto again;

	/*
	 * Kswapd gives up on balancing particular nodes after too
	 * many failures to reclaim anything from them and goes to
	 * sleep. On reclaim progress, reset the failure counter. A
	 * successful direct reclaim run will revive a dormant kswapd.
	 */
	if (reclaimable)
		pgdat->kswapd_failures = 0;
}

/*
 * Returns true if compaction should go ahead for a costly-order request, or
 * the allocation would already succeed without compaction. Return false if we
 * should reclaim first.
 */
static inline bool compaction_ready(struct zone *zone, struct scan_control *sc)
{
	unsigned long watermark;
	enum compact_result suitable;

	suitable = compaction_suitable(zone, sc->order, 0, sc->reclaim_idx);
	if (suitable == COMPACT_SUCCESS)
		/* Allocation should succeed already. Don't reclaim. */
		return true;
	if (suitable == COMPACT_SKIPPED)
		/* Compaction cannot yet proceed. Do reclaim. */
		return false;

	/*
	 * Compaction is already possible, but it takes time to run and there
	 * are potentially other callers using the pages just freed. So proceed
	 * with reclaim to make a buffer of free pages available to give
	 * compaction a reasonable chance of completing and allocating the page.
	 * Note that we won't actually reclaim the whole buffer in one attempt
	 * as the target watermark in should_continue_reclaim() is lower. But if
	 * we are already above the high+gap watermark, don't reclaim at all.
	 */
	watermark = high_wmark_pages(zone) + compact_gap(sc->order);

	return zone_watermark_ok_safe(zone, 0, watermark, sc->reclaim_idx);
}

/*
 * This is the direct reclaim path, for page-allocating processes.  We only
 * try to reclaim pages from zones which will satisfy the caller's allocation
 * request.
 *
 * If a zone is deemed to be full of pinned pages then just give it a light
 * scan then give up on it.
 */
static void shrink_zones(struct zonelist *zonelist, struct scan_control *sc)
{
	struct zoneref *z;
	struct zone *zone;
	unsigned long nr_soft_reclaimed;
	unsigned long nr_soft_scanned;
	gfp_t orig_mask;
	pg_data_t *last_pgdat = NULL;

	/*
	 * If the number of buffer_heads in the machine exceeds the maximum
	 * allowed level, force direct reclaim to scan the highmem zone as
	 * highmem pages could be pinning lowmem pages storing buffer_heads
	 */
	orig_mask = sc->gfp_mask;
	if (buffer_heads_over_limit) {
		sc->gfp_mask |= __GFP_HIGHMEM;
		sc->reclaim_idx = gfp_zone(sc->gfp_mask);
	}

	for_each_zone_zonelist_nodemask(zone, z, zonelist,
					sc->reclaim_idx, sc->nodemask) {
		/*
		 * Take care memory controller reclaiming has small influence
		 * to global LRU.
		 */
		if (!cgroup_reclaim(sc)) {
			if (!cpuset_zone_allowed(zone,
						 GFP_KERNEL | __GFP_HARDWALL))
				continue;

			/*
			 * If we already have plenty of memory free for
			 * compaction in this zone, don't free any more.
			 * Even though compaction is invoked for any
			 * non-zero order, only frequent costly order
			 * reclamation is disruptive enough to become a
			 * noticeable problem, like transparent huge
			 * page allocations.
			 */
			if (IS_ENABLED(CONFIG_COMPACTION) &&
			    sc->order > PAGE_ALLOC_COSTLY_ORDER &&
			    compaction_ready(zone, sc)) {
				sc->compaction_ready = true;
				continue;
			}

			/*
			 * Shrink each node in the zonelist once. If the
			 * zonelist is ordered by zone (not the default) then a
			 * node may be shrunk multiple times but in that case
			 * the user prefers lower zones being preserved.
			 */
			if (zone->zone_pgdat == last_pgdat)
				continue;

			/*
			 * This steals pages from memory cgroups over softlimit
			 * and returns the number of reclaimed pages and
			 * scanned pages. This works for global memory pressure
			 * and balancing, not for a memcg's limit.
			 */
			nr_soft_scanned = 0;
			nr_soft_reclaimed = mem_cgroup_soft_limit_reclaim(zone->zone_pgdat,
						sc->order, sc->gfp_mask,
						&nr_soft_scanned);
			sc->nr_reclaimed += nr_soft_reclaimed;
			sc->nr_scanned += nr_soft_scanned;
			/* need some check for avoid more shrink_zone() */
		}

		/* See comment about same check for global reclaim above */
		if (zone->zone_pgdat == last_pgdat)
			continue;
		last_pgdat = zone->zone_pgdat;
		shrink_node(zone->zone_pgdat, sc);
	}

	/*
	 * Restore to original mask to avoid the impact on the caller if we
	 * promoted it to __GFP_HIGHMEM.
	 */
	sc->gfp_mask = orig_mask;
}

static void snapshot_refaults(struct mem_cgroup *target_memcg, pg_data_t *pgdat)
{
	struct lruvec *target_lruvec;
	unsigned long refaults;

	target_lruvec = mem_cgroup_lruvec(target_memcg, pgdat);
	refaults = lruvec_page_state(target_lruvec, WORKINGSET_ACTIVATE_ANON);
	target_lruvec->refaults[0] = refaults;
	refaults = lruvec_page_state(target_lruvec, WORKINGSET_ACTIVATE_FILE);
	target_lruvec->refaults[1] = refaults;
}

/*
 * This is the main entry point to direct page reclaim.
 *
 * If a full scan of the inactive list fails to free enough memory then we
 * are "out of memory" and something needs to be killed.
 *
 * If the caller is !__GFP_FS then the probability of a failure is reasonably
 * high - the zone may be full of dirty or under-writeback pages, which this
 * caller can't do much about.  We kick the writeback threads and take explicit
 * naps in the hope that some of these pages can be written.  But if the
 * allocating task holds filesystem locks which prevent writeout this might not
 * work, and the allocation attempt will fail.
 *
 * returns:	0, if no pages reclaimed
 * 		else, the number of pages reclaimed
 */
static unsigned long do_try_to_free_pages(struct zonelist *zonelist,
					  struct scan_control *sc)
{
	int initial_priority = sc->priority;
	pg_data_t *last_pgdat;
	struct zoneref *z;
	struct zone *zone;
retry:
	delayacct_freepages_start();

	if (!cgroup_reclaim(sc))
		__count_zid_vm_events(ALLOCSTALL, sc->reclaim_idx, 1);

	do {
		vmpressure_prio(sc->gfp_mask, sc->target_mem_cgroup,
				sc->priority);
		sc->nr_scanned = 0;
		shrink_zones(zonelist, sc);

		if (sc->nr_reclaimed >= sc->nr_to_reclaim)
			break;

		if (sc->compaction_ready)
			break;

		/*
		 * If we're getting trouble reclaiming, start doing
		 * writepage even in laptop mode.
		 */
		if (sc->priority < DEF_PRIORITY - 2)
			sc->may_writepage = 1;
	} while (--sc->priority >= 0);

	last_pgdat = NULL;
	for_each_zone_zonelist_nodemask(zone, z, zonelist, sc->reclaim_idx,
					sc->nodemask) {
		if (zone->zone_pgdat == last_pgdat)
			continue;
		last_pgdat = zone->zone_pgdat;

		snapshot_refaults(sc->target_mem_cgroup, zone->zone_pgdat);

		if (cgroup_reclaim(sc)) {
			struct lruvec *lruvec;

			lruvec = mem_cgroup_lruvec(sc->target_mem_cgroup,
						   zone->zone_pgdat);
			clear_bit(LRUVEC_CONGESTED, &lruvec->flags);
		}
	}

	delayacct_freepages_end();

	if (sc->nr_reclaimed)
		return sc->nr_reclaimed;

	/* Aborted reclaim to try compaction? don't OOM, then */
	if (sc->compaction_ready)
		return 1;

	/*
	 * We make inactive:active ratio decisions based on the node's
	 * composition of memory, but a restrictive reclaim_idx or a
	 * memory.low cgroup setting can exempt large amounts of
	 * memory from reclaim. Neither of which are very common, so
	 * instead of doing costly eligibility calculations of the
	 * entire cgroup subtree up front, we assume the estimates are
	 * good, and retry with forcible deactivation if that fails.
	 */
	if (sc->skipped_deactivate) {
		sc->priority = initial_priority;
		sc->force_deactivate = 1;
		sc->skipped_deactivate = 0;
		goto retry;
	}

	/* Untapped cgroup reserves?  Don't OOM, retry. */
	if (sc->memcg_low_skipped) {
		sc->priority = initial_priority;
		sc->force_deactivate = 0;
		sc->memcg_low_reclaim = 1;
		sc->memcg_low_skipped = 0;
		goto retry;
	}

	return 0;
}

static bool allow_direct_reclaim(pg_data_t *pgdat)
{
	struct zone *zone;
	unsigned long pfmemalloc_reserve = 0;
	unsigned long free_pages = 0;
	int i;
	bool wmark_ok;

	if (pgdat->kswapd_failures >= MAX_RECLAIM_RETRIES)
		return true;

	for (i = 0; i <= ZONE_NORMAL; i++) {
		zone = &pgdat->node_zones[i];
		if (!managed_zone(zone))
			continue;

		if (!zone_reclaimable_pages(zone))
			continue;

		pfmemalloc_reserve += min_wmark_pages(zone);
		free_pages += zone_page_state(zone, NR_FREE_PAGES);
	}

	/* If there are no reserves (unexpected config) then do not throttle */
	if (!pfmemalloc_reserve)
		return true;

	wmark_ok = free_pages > pfmemalloc_reserve / 2;

	/* kswapd must be awake if processes are being throttled */
	if (!wmark_ok && waitqueue_active(&pgdat->kswapd_wait)) {
		if (READ_ONCE(pgdat->kswapd_highest_zoneidx) > ZONE_NORMAL)
			WRITE_ONCE(pgdat->kswapd_highest_zoneidx, ZONE_NORMAL);

		wake_up_interruptible(&pgdat->kswapd_wait);
	}

	return wmark_ok;
}

/*
 * Throttle direct reclaimers if backing storage is backed by the network
 * and the PFMEMALLOC reserve for the preferred node is getting dangerously
 * depleted. kswapd will continue to make progress and wake the processes
 * when the low watermark is reached.
 *
 * Returns true if a fatal signal was delivered during throttling. If this
 * happens, the page allocator should not consider triggering the OOM killer.
 */
static bool throttle_direct_reclaim(gfp_t gfp_mask, struct zonelist *zonelist,
					nodemask_t *nodemask)
{
	struct zoneref *z;
	struct zone *zone;
	pg_data_t *pgdat = NULL;

	/*
	 * Kernel threads should not be throttled as they may be indirectly
	 * responsible for cleaning pages necessary for reclaim to make forward
	 * progress. kjournald for example may enter direct reclaim while
	 * committing a transaction where throttling it could forcing other
	 * processes to block on log_wait_commit().
	 */
	if (current->flags & PF_KTHREAD)
		goto out;

	/*
	 * If a fatal signal is pending, this process should not throttle.
	 * It should return quickly so it can exit and free its memory
	 */
	if (fatal_signal_pending(current))
		goto out;

	/*
	 * Check if the pfmemalloc reserves are ok by finding the first node
	 * with a usable ZONE_NORMAL or lower zone. The expectation is that
	 * GFP_KERNEL will be required for allocating network buffers when
	 * swapping over the network so ZONE_HIGHMEM is unusable.
	 *
	 * Throttling is based on the first usable node and throttled processes
	 * wait on a queue until kswapd makes progress and wakes them. There
	 * is an affinity then between processes waking up and where reclaim
	 * progress has been made assuming the process wakes on the same node.
	 * More importantly, processes running on remote nodes will not compete
	 * for remote pfmemalloc reserves and processes on different nodes
	 * should make reasonable progress.
	 */
	for_each_zone_zonelist_nodemask(zone, z, zonelist,
					gfp_zone(gfp_mask), nodemask) {
		if (zone_idx(zone) > ZONE_NORMAL)
			continue;

		/* Throttle based on the first usable node */
		pgdat = zone->zone_pgdat;
		if (allow_direct_reclaim(pgdat))
			goto out;
		break;
	}

	/* If no zone was usable by the allocation flags then do not throttle */
	if (!pgdat)
		goto out;

	/* Account for the throttling */
	count_vm_event(PGSCAN_DIRECT_THROTTLE);

	/*
	 * If the caller cannot enter the filesystem, it's possible that it
	 * is due to the caller holding an FS lock or performing a journal
	 * transaction in the case of a filesystem like ext[3|4]. In this case,
	 * it is not safe to block on pfmemalloc_wait as kswapd could be
	 * blocked waiting on the same lock. Instead, throttle for up to a
	 * second before continuing.
	 */
	if (!(gfp_mask & __GFP_FS)) {
		wait_event_interruptible_timeout(pgdat->pfmemalloc_wait,
			allow_direct_reclaim(pgdat), HZ);

		goto check_pending;
	}

	/* Throttle until kswapd wakes the process */
	wait_event_killable(zone->zone_pgdat->pfmemalloc_wait,
		allow_direct_reclaim(pgdat));

check_pending:
	if (fatal_signal_pending(current))
		return true;

out:
	return false;
}

unsigned long try_to_free_pages(struct zonelist *zonelist, int order,
				gfp_t gfp_mask, nodemask_t *nodemask)
{
	unsigned long nr_reclaimed;
	struct scan_control sc = {
		.nr_to_reclaim = SWAP_CLUSTER_MAX,
		.gfp_mask = current_gfp_context(gfp_mask),
		.reclaim_idx = gfp_zone(gfp_mask),
		.order = order,
		.nodemask = nodemask,
		.priority = DEF_PRIORITY,
		.may_writepage = !laptop_mode,
		.may_unmap = 1,
		.may_swap = 1,
	};

	/*
	 * scan_control uses s8 fields for order, priority, and reclaim_idx.
	 * Confirm they are large enough for max values.
	 */
	BUILD_BUG_ON(MAX_ORDER > S8_MAX);
	BUILD_BUG_ON(DEF_PRIORITY > S8_MAX);
	BUILD_BUG_ON(MAX_NR_ZONES > S8_MAX);

	/*
	 * Do not enter reclaim if fatal signal was delivered while throttled.
	 * 1 is returned so that the page allocator does not OOM kill at this
	 * point.
	 */
	if (throttle_direct_reclaim(sc.gfp_mask, zonelist, nodemask))
		return 1;

	set_task_reclaim_state(current, &sc.reclaim_state);
	trace_mm_vmscan_direct_reclaim_begin(order, sc.gfp_mask);

	nr_reclaimed = do_try_to_free_pages(zonelist, &sc);

	trace_mm_vmscan_direct_reclaim_end(nr_reclaimed);
	set_task_reclaim_state(current, NULL);

	return nr_reclaimed;
}

#ifdef CONFIG_MEMCG

/* Only used by soft limit reclaim. Do not reuse for anything else. */
unsigned long mem_cgroup_shrink_node(struct mem_cgroup *memcg,
						gfp_t gfp_mask, bool noswap,
						pg_data_t *pgdat,
						unsigned long *nr_scanned)
{
	struct lruvec *lruvec = mem_cgroup_lruvec(memcg, pgdat);
	struct scan_control sc = {
		.nr_to_reclaim = SWAP_CLUSTER_MAX,
		.target_mem_cgroup = memcg,
		.may_writepage = !laptop_mode,
		.may_unmap = 1,
		.reclaim_idx = MAX_NR_ZONES - 1,
		.may_swap = !noswap,
	};

	WARN_ON_ONCE(!current->reclaim_state);

	sc.gfp_mask = (gfp_mask & GFP_RECLAIM_MASK) |
			(GFP_HIGHUSER_MOVABLE & ~GFP_RECLAIM_MASK);

	trace_mm_vmscan_memcg_softlimit_reclaim_begin(sc.order,
						      sc.gfp_mask);

	/*
	 * NOTE: Although we can get the priority field, using it
	 * here is not a good idea, since it limits the pages we can scan.
	 * if we don't reclaim here, the shrink_node from balance_pgdat
	 * will pick up pages from other mem cgroup's as well. We hack
	 * the priority and make it zero.
	 */
	shrink_lruvec(lruvec, &sc);

	trace_mm_vmscan_memcg_softlimit_reclaim_end(sc.nr_reclaimed);

	*nr_scanned = sc.nr_scanned;

	return sc.nr_reclaimed;
}

unsigned long try_to_free_mem_cgroup_pages(struct mem_cgroup *memcg,
					   unsigned long nr_pages,
					   gfp_t gfp_mask,
					   bool may_swap)
{
	unsigned long nr_reclaimed;
	unsigned int noreclaim_flag;
	struct scan_control sc = {
		.nr_to_reclaim = max(nr_pages, SWAP_CLUSTER_MAX),
		.gfp_mask = (current_gfp_context(gfp_mask) & GFP_RECLAIM_MASK) |
				(GFP_HIGHUSER_MOVABLE & ~GFP_RECLAIM_MASK),
		.reclaim_idx = MAX_NR_ZONES - 1,
		.target_mem_cgroup = memcg,
		.priority = DEF_PRIORITY,
		.may_writepage = !laptop_mode,
		.may_unmap = 1,
		.may_swap = may_swap,
	};
	/*
	 * Traverse the ZONELIST_FALLBACK zonelist of the current node to put
	 * equal pressure on all the nodes. This is based on the assumption that
	 * the reclaim does not bail out early.
	 */
	struct zonelist *zonelist = node_zonelist(numa_node_id(), sc.gfp_mask);

	set_task_reclaim_state(current, &sc.reclaim_state);
	trace_mm_vmscan_memcg_reclaim_begin(0, sc.gfp_mask);
	noreclaim_flag = memalloc_noreclaim_save();

	nr_reclaimed = do_try_to_free_pages(zonelist, &sc);

	memalloc_noreclaim_restore(noreclaim_flag);
	trace_mm_vmscan_memcg_reclaim_end(nr_reclaimed);
	set_task_reclaim_state(current, NULL);

	return nr_reclaimed;
}
#endif

static void age_active_anon(struct pglist_data *pgdat,
				struct scan_control *sc)
{
	struct mem_cgroup *memcg;
	struct lruvec *lruvec;

	if (!total_swap_pages)
		return;

	lruvec = mem_cgroup_lruvec(NULL, pgdat);
	if (!inactive_is_low(lruvec, LRU_INACTIVE_ANON))
		return;

	memcg = mem_cgroup_iter(NULL, NULL, NULL);
	do {
		lruvec = mem_cgroup_lruvec(memcg, pgdat);
		shrink_active_list(SWAP_CLUSTER_MAX, lruvec,
				   sc, LRU_ACTIVE_ANON);
		memcg = mem_cgroup_iter(NULL, memcg, NULL);
	} while (memcg);
}

static bool pgdat_watermark_boosted(pg_data_t *pgdat, int highest_zoneidx)
{
	int i;
	struct zone *zone;

	/*
	 * Check for watermark boosts top-down as the higher zones
	 * are more likely to be boosted. Both watermarks and boosts
	 * should not be checked at the same time as reclaim would
	 * start prematurely when there is no boosting and a lower
	 * zone is balanced.
	 */
	for (i = highest_zoneidx; i >= 0; i--) {
		zone = pgdat->node_zones + i;
		if (!managed_zone(zone))
			continue;

		if (zone->watermark_boost)
			return true;
	}

	return false;
}

/*
 * Returns true if there is an eligible zone balanced for the request order
 * and highest_zoneidx
 */
static bool pgdat_balanced(pg_data_t *pgdat, int order, int highest_zoneidx)
{
	int i;
	unsigned long mark = -1;
	struct zone *zone;

	/*
	 * Check watermarks bottom-up as lower zones are more likely to
	 * meet watermarks.
	 */
	for (i = 0; i <= highest_zoneidx; i++) {
		zone = pgdat->node_zones + i;

		if (!managed_zone(zone))
			continue;

		mark = high_wmark_pages(zone);
		if (zone_watermark_ok_safe(zone, order, mark, highest_zoneidx))
			return true;
	}

	/*
	 * If a node has no populated zone within highest_zoneidx, it does not
	 * need balancing by definition. This can happen if a zone-restricted
	 * allocation tries to wake a remote kswapd.
	 */
	if (mark == -1)
		return true;

	return false;
}

/* Clear pgdat state for congested, dirty or under writeback. */
static void clear_pgdat_congested(pg_data_t *pgdat)
{
	struct lruvec *lruvec = mem_cgroup_lruvec(NULL, pgdat);

	clear_bit(LRUVEC_CONGESTED, &lruvec->flags);
	clear_bit(PGDAT_DIRTY, &pgdat->flags);
	clear_bit(PGDAT_WRITEBACK, &pgdat->flags);
}

/*
 * Prepare kswapd for sleeping. This verifies that there are no processes
 * waiting in throttle_direct_reclaim() and that watermarks have been met.
 *
 * Returns true if kswapd is ready to sleep
 */
static bool prepare_kswapd_sleep(pg_data_t *pgdat, int order,
				int highest_zoneidx)
{
	/*
	 * The throttled processes are normally woken up in balance_pgdat() as
	 * soon as allow_direct_reclaim() is true. But there is a potential
	 * race between when kswapd checks the watermarks and a process gets
	 * throttled. There is also a potential race if processes get
	 * throttled, kswapd wakes, a large process exits thereby balancing the
	 * zones, which causes kswapd to exit balance_pgdat() before reaching
	 * the wake up checks. If kswapd is going to sleep, no process should
	 * be sleeping on pfmemalloc_wait, so wake them now if necessary. If
	 * the wake up is premature, processes will wake kswapd and get
	 * throttled again. The difference from wake ups in balance_pgdat() is
	 * that here we are under prepare_to_wait().
	 */
	if (waitqueue_active(&pgdat->pfmemalloc_wait))
		wake_up_all(&pgdat->pfmemalloc_wait);

	/* Hopeless node, leave it to direct reclaim */
	if (pgdat->kswapd_failures >= MAX_RECLAIM_RETRIES)
		return true;

	if (pgdat_balanced(pgdat, order, highest_zoneidx)) {
		clear_pgdat_congested(pgdat);
		return true;
	}

	return false;
}

/*
 * kswapd shrinks a node of pages that are at or below the highest usable
 * zone that is currently unbalanced.
 *
 * Returns true if kswapd scanned at least the requested number of pages to
 * reclaim or if the lack of progress was due to pages under writeback.
 * This is used to determine if the scanning priority needs to be raised.
 */
static bool kswapd_shrink_node(pg_data_t *pgdat,
			       struct scan_control *sc)
{
	struct zone *zone;
	int z;

	/* Reclaim a number of pages proportional to the number of zones */
	sc->nr_to_reclaim = 0;
	for (z = 0; z <= sc->reclaim_idx; z++) {
		zone = pgdat->node_zones + z;
		if (!managed_zone(zone))
			continue;

		sc->nr_to_reclaim += max(high_wmark_pages(zone), SWAP_CLUSTER_MAX);
	}

	/*
	 * Historically care was taken to put equal pressure on all zones but
	 * now pressure is applied based on node LRU order.
	 */
	shrink_node(pgdat, sc);

	/*
	 * Fragmentation may mean that the system cannot be rebalanced for
	 * high-order allocations. If twice the allocation size has been
	 * reclaimed then recheck watermarks only at order-0 to prevent
	 * excessive reclaim. Assume that a process requested a high-order
	 * can direct reclaim/compact.
	 */
	if (sc->order && sc->nr_reclaimed >= compact_gap(sc->order))
		sc->order = 0;

	return sc->nr_scanned >= sc->nr_to_reclaim;
}

/*
 * For kswapd, balance_pgdat() will reclaim pages across a node from zones
 * that are eligible for use by the caller until at least one zone is
 * balanced.
 *
 * Returns the order kswapd finished reclaiming at.
 *
 * kswapd scans the zones in the highmem->normal->dma direction.  It skips
 * zones which have free_pages > high_wmark_pages(zone), but once a zone is
 * found to have free_pages <= high_wmark_pages(zone), any page in that zone
 * or lower is eligible for reclaim until at least one usable zone is
 * balanced.
 */
static int balance_pgdat(pg_data_t *pgdat, int order, int highest_zoneidx)
{
	int i;
	unsigned long nr_soft_reclaimed;
	unsigned long nr_soft_scanned;
	unsigned long pflags;
	unsigned long nr_boost_reclaim;
	unsigned long zone_boosts[MAX_NR_ZONES] = { 0, };
	bool boosted;
	struct zone *zone;
	struct scan_control sc = {
		.gfp_mask = GFP_KERNEL,
		.order = order,
		.may_unmap = 1,
	};

	set_task_reclaim_state(current, &sc.reclaim_state);
	psi_memstall_enter(&pflags);
	__fs_reclaim_acquire();

	count_vm_event(PAGEOUTRUN);

	/*
	 * Account for the reclaim boost. Note that the zone boost is left in
	 * place so that parallel allocations that are near the watermark will
	 * stall or direct reclaim until kswapd is finished.
	 */
	nr_boost_reclaim = 0;
	for (i = 0; i <= highest_zoneidx; i++) {
		zone = pgdat->node_zones + i;
		if (!managed_zone(zone))
			continue;

		nr_boost_reclaim += zone->watermark_boost;
		zone_boosts[i] = zone->watermark_boost;
	}
	boosted = nr_boost_reclaim;

restart:
	sc.priority = DEF_PRIORITY;
	do {
		unsigned long nr_reclaimed = sc.nr_reclaimed;
		bool raise_priority = true;
		bool balanced;
		bool ret;

		sc.reclaim_idx = highest_zoneidx;

		/*
		 * If the number of buffer_heads exceeds the maximum allowed
		 * then consider reclaiming from all zones. This has a dual
		 * purpose -- on 64-bit systems it is expected that
		 * buffer_heads are stripped during active rotation. On 32-bit
		 * systems, highmem pages can pin lowmem memory and shrinking
		 * buffers can relieve lowmem pressure. Reclaim may still not
		 * go ahead if all eligible zones for the original allocation
		 * request are balanced to avoid excessive reclaim from kswapd.
		 */
		if (buffer_heads_over_limit) {
			for (i = MAX_NR_ZONES - 1; i >= 0; i--) {
				zone = pgdat->node_zones + i;
				if (!managed_zone(zone))
					continue;

				sc.reclaim_idx = i;
				break;
			}
		}

		/*
		 * If the pgdat is imbalanced then ignore boosting and preserve
		 * the watermarks for a later time and restart. Note that the
		 * zone watermarks will be still reset at the end of balancing
		 * on the grounds that the normal reclaim should be enough to
		 * re-evaluate if boosting is required when kswapd next wakes.
		 */
		balanced = pgdat_balanced(pgdat, sc.order, highest_zoneidx);
		if (!balanced && nr_boost_reclaim) {
			nr_boost_reclaim = 0;
			goto restart;
		}

		/*
		 * If boosting is not active then only reclaim if there are no
		 * eligible zones. Note that sc.reclaim_idx is not used as
		 * buffer_heads_over_limit may have adjusted it.
		 */
		if (!nr_boost_reclaim && balanced)
			goto out;

		/* Limit the priority of boosting to avoid reclaim writeback */
		if (nr_boost_reclaim && sc.priority == DEF_PRIORITY - 2)
			raise_priority = false;

		/*
		 * Do not writeback or swap pages for boosted reclaim. The
		 * intent is to relieve pressure not issue sub-optimal IO
		 * from reclaim context. If no pages are reclaimed, the
		 * reclaim will be aborted.
		 */
		sc.may_writepage = !laptop_mode && !nr_boost_reclaim;
		sc.may_swap = !nr_boost_reclaim;

		/*
		 * Do some background aging of the anon list, to give
		 * pages a chance to be referenced before reclaiming. All
		 * pages are rotated regardless of classzone as this is
		 * about consistent aging.
		 */
		age_active_anon(pgdat, &sc);

		/*
		 * If we're getting trouble reclaiming, start doing writepage
		 * even in laptop mode.
		 */
		if (sc.priority < DEF_PRIORITY - 2)
			sc.may_writepage = 1;

		/* Call soft limit reclaim before calling shrink_node. */
		sc.nr_scanned = 0;
		nr_soft_scanned = 0;
		nr_soft_reclaimed = mem_cgroup_soft_limit_reclaim(pgdat, sc.order,
						sc.gfp_mask, &nr_soft_scanned);
		sc.nr_reclaimed += nr_soft_reclaimed;

		/*
		 * There should be no need to raise the scanning priority if
		 * enough pages are already being scanned that that high
		 * watermark would be met at 100% efficiency.
		 */
		if (kswapd_shrink_node(pgdat, &sc))
			raise_priority = false;

		/*
		 * If the low watermark is met there is no need for processes
		 * to be throttled on pfmemalloc_wait as they should not be
		 * able to safely make forward progress. Wake them
		 */
		if (waitqueue_active(&pgdat->pfmemalloc_wait) &&
				allow_direct_reclaim(pgdat))
			wake_up_all(&pgdat->pfmemalloc_wait);

		/* Check if kswapd should be suspending */
		__fs_reclaim_release();
		ret = try_to_freeze();
		__fs_reclaim_acquire();
		if (ret || kthread_should_stop())
			break;

		/*
		 * Raise priority if scanning rate is too low or there was no
		 * progress in reclaiming pages
		 */
		nr_reclaimed = sc.nr_reclaimed - nr_reclaimed;
		nr_boost_reclaim -= min(nr_boost_reclaim, nr_reclaimed);

		/*
		 * If reclaim made no progress for a boost, stop reclaim as
		 * IO cannot be queued and it could be an infinite loop in
		 * extreme circumstances.
		 */
		if (nr_boost_reclaim && !nr_reclaimed)
			break;

		if (raise_priority || !nr_reclaimed)
			sc.priority--;
	} while (sc.priority >= 1);

	if (!sc.nr_reclaimed)
		pgdat->kswapd_failures++;

out:
	/* If reclaim was boosted, account for the reclaim done in this pass */
	if (boosted) {
		unsigned long flags;

		for (i = 0; i <= highest_zoneidx; i++) {
			if (!zone_boosts[i])
				continue;

			/* Increments are under the zone lock */
			zone = pgdat->node_zones + i;
			spin_lock_irqsave(&zone->lock, flags);
			zone->watermark_boost -= min(zone->watermark_boost, zone_boosts[i]);
			spin_unlock_irqrestore(&zone->lock, flags);
		}

		/*
		 * As there is now likely space, wakeup kcompact to defragment
		 * pageblocks.
		 */
		wakeup_kcompactd(pgdat, pageblock_order, highest_zoneidx);
	}

	snapshot_refaults(NULL, pgdat);
	__fs_reclaim_release();
	psi_memstall_leave(&pflags);
	set_task_reclaim_state(current, NULL);

	/*
	 * Return the order kswapd stopped reclaiming at as
	 * prepare_kswapd_sleep() takes it into account. If another caller
	 * entered the allocator slow path while kswapd was awake, order will
	 * remain at the higher level.
	 */
	return sc.order;
}

/*
 * The pgdat->kswapd_highest_zoneidx is used to pass the highest zone index to
 * be reclaimed by kswapd from the waker. If the value is MAX_NR_ZONES which is
 * not a valid index then either kswapd runs for first time or kswapd couldn't
 * sleep after previous reclaim attempt (node is still unbalanced). In that
 * case return the zone index of the previous kswapd reclaim cycle.
 */
static enum zone_type kswapd_highest_zoneidx(pg_data_t *pgdat,
					   enum zone_type prev_highest_zoneidx)
{
	enum zone_type curr_idx = READ_ONCE(pgdat->kswapd_highest_zoneidx);

	return curr_idx == MAX_NR_ZONES ? prev_highest_zoneidx : curr_idx;
}

static void kswapd_try_to_sleep(pg_data_t *pgdat, int alloc_order, int reclaim_order,
				unsigned int highest_zoneidx)
{
	long remaining = 0;
	DEFINE_WAIT(wait);

	if (freezing(current) || kthread_should_stop())
		return;

	prepare_to_wait(&pgdat->kswapd_wait, &wait, TASK_INTERRUPTIBLE);

	/*
	 * Try to sleep for a short interval. Note that kcompactd will only be
	 * woken if it is possible to sleep for a short interval. This is
	 * deliberate on the assumption that if reclaim cannot keep an
	 * eligible zone balanced that it's also unlikely that compaction will
	 * succeed.
	 */
	if (prepare_kswapd_sleep(pgdat, reclaim_order, highest_zoneidx)) {
		/*
		 * Compaction records what page blocks it recently failed to
		 * isolate pages from and skips them in the future scanning.
		 * When kswapd is going to sleep, it is reasonable to assume
		 * that pages and compaction may succeed so reset the cache.
		 */
		reset_isolation_suitable(pgdat);

		/*
		 * We have freed the memory, now we should compact it to make
		 * allocation of the requested order possible.
		 */
		wakeup_kcompactd(pgdat, alloc_order, highest_zoneidx);

		remaining = schedule_timeout(HZ/10);

		/*
		 * If woken prematurely then reset kswapd_highest_zoneidx and
		 * order. The values will either be from a wakeup request or
		 * the previous request that slept prematurely.
		 */
		if (remaining) {
			WRITE_ONCE(pgdat->kswapd_highest_zoneidx,
					kswapd_highest_zoneidx(pgdat,
							highest_zoneidx));

			if (READ_ONCE(pgdat->kswapd_order) < reclaim_order)
				WRITE_ONCE(pgdat->kswapd_order, reclaim_order);
		}

		finish_wait(&pgdat->kswapd_wait, &wait);
		prepare_to_wait(&pgdat->kswapd_wait, &wait, TASK_INTERRUPTIBLE);
	}

	/*
	 * After a short sleep, check if it was a premature sleep. If not, then
	 * go fully to sleep until explicitly woken up.
	 */
	if (!remaining &&
	    prepare_kswapd_sleep(pgdat, reclaim_order, highest_zoneidx)) {
		trace_mm_vmscan_kswapd_sleep(pgdat->node_id);

		/*
		 * vmstat counters are not perfectly accurate and the estimated
		 * value for counters such as NR_FREE_PAGES can deviate from the
		 * true value by nr_online_cpus * threshold. To avoid the zone
		 * watermarks being breached while under pressure, we reduce the
		 * per-cpu vmstat threshold while kswapd is awake and restore
		 * them before going back to sleep.
		 */
		set_pgdat_percpu_threshold(pgdat, calculate_normal_threshold);

		if (!kthread_should_stop())
			schedule();

		set_pgdat_percpu_threshold(pgdat, calculate_pressure_threshold);
	} else {
		if (remaining)
			count_vm_event(KSWAPD_LOW_WMARK_HIT_QUICKLY);
		else
			count_vm_event(KSWAPD_HIGH_WMARK_HIT_QUICKLY);
	}
	finish_wait(&pgdat->kswapd_wait, &wait);
}

/*
 * The background pageout daemon, started as a kernel thread
 * from the init process.
 *
 * This basically trickles out pages so that we have _some_
 * free memory available even if there is no other activity
 * that frees anything up. This is needed for things like routing
 * etc, where we otherwise might have all activity going on in
 * asynchronous contexts that cannot page things out.
 *
 * If there are applications that are active memory-allocators
 * (most normal use), this basically shouldn't matter.
 */
static int kswapd(void *p)
{
	unsigned int alloc_order, reclaim_order;
	unsigned int highest_zoneidx = MAX_NR_ZONES - 1;
	pg_data_t *pgdat = (pg_data_t*)p;
	struct task_struct *tsk = current;
	const struct cpumask *cpumask = cpumask_of_node(pgdat->node_id);

	if (!cpumask_empty(cpumask))
		set_cpus_allowed_ptr(tsk, cpumask);

	/*
	 * Tell the memory management that we're a "memory allocator",
	 * and that if we need more memory we should get access to it
	 * regardless (see "__alloc_pages()"). "kswapd" should
	 * never get caught in the normal page freeing logic.
	 *
	 * (Kswapd normally doesn't need memory anyway, but sometimes
	 * you need a small amount of memory in order to be able to
	 * page out something else, and this flag essentially protects
	 * us from recursively trying to free more memory as we're
	 * trying to free the first piece of memory in the first place).
	 */
	tsk->flags |= PF_MEMALLOC | PF_SWAPWRITE | PF_KSWAPD;
	set_freezable();

	WRITE_ONCE(pgdat->kswapd_order, 0);
	WRITE_ONCE(pgdat->kswapd_highest_zoneidx, MAX_NR_ZONES);
	for ( ; ; ) {
		bool ret;

		alloc_order = reclaim_order = READ_ONCE(pgdat->kswapd_order);
		highest_zoneidx = kswapd_highest_zoneidx(pgdat,
							highest_zoneidx);

kswapd_try_sleep:
		kswapd_try_to_sleep(pgdat, alloc_order, reclaim_order,
					highest_zoneidx);

		/* Read the new order and highest_zoneidx */
		alloc_order = reclaim_order = READ_ONCE(pgdat->kswapd_order);
		highest_zoneidx = kswapd_highest_zoneidx(pgdat,
							highest_zoneidx);
		WRITE_ONCE(pgdat->kswapd_order, 0);
		WRITE_ONCE(pgdat->kswapd_highest_zoneidx, MAX_NR_ZONES);

		ret = try_to_freeze();
		if (kthread_should_stop())
			break;

		/*
		 * We can speed up thawing tasks if we don't call balance_pgdat
		 * after returning from the refrigerator
		 */
		if (ret)
			continue;

		/*
		 * Reclaim begins at the requested order but if a high-order
		 * reclaim fails then kswapd falls back to reclaiming for
		 * order-0. If that happens, kswapd will consider sleeping
		 * for the order it finished reclaiming at (reclaim_order)
		 * but kcompactd is woken to compact for the original
		 * request (alloc_order).
		 */
		trace_mm_vmscan_kswapd_wake(pgdat->node_id, highest_zoneidx,
						alloc_order);
		reclaim_order = balance_pgdat(pgdat, alloc_order,
						highest_zoneidx);
		if (reclaim_order < alloc_order)
			goto kswapd_try_sleep;
	}

	tsk->flags &= ~(PF_MEMALLOC | PF_SWAPWRITE | PF_KSWAPD);

	return 0;
}

/*
 * A zone is low on free memory or too fragmented for high-order memory.  If
 * kswapd should reclaim (direct reclaim is deferred), wake it up for the zone's
 * pgdat.  It will wake up kcompactd after reclaiming memory.  If kswapd reclaim
 * has failed or is not needed, still wake up kcompactd if only compaction is
 * needed.
 */
void wakeup_kswapd(struct zone *zone, gfp_t gfp_flags, int order,
		   enum zone_type highest_zoneidx)
{
	pg_data_t *pgdat;
	enum zone_type curr_idx;

	if (!managed_zone(zone))
		return;

	if (!cpuset_zone_allowed(zone, gfp_flags))
		return;

	pgdat = zone->zone_pgdat;
	curr_idx = READ_ONCE(pgdat->kswapd_highest_zoneidx);

	if (curr_idx == MAX_NR_ZONES || curr_idx < highest_zoneidx)
		WRITE_ONCE(pgdat->kswapd_highest_zoneidx, highest_zoneidx);

	if (READ_ONCE(pgdat->kswapd_order) < order)
		WRITE_ONCE(pgdat->kswapd_order, order);

	if (!waitqueue_active(&pgdat->kswapd_wait))
		return;

	/* Hopeless node, leave it to direct reclaim if possible */
	if (pgdat->kswapd_failures >= MAX_RECLAIM_RETRIES ||
	    (pgdat_balanced(pgdat, order, highest_zoneidx) &&
	     !pgdat_watermark_boosted(pgdat, highest_zoneidx))) {
		/*
		 * There may be plenty of free memory available, but it's too
		 * fragmented for high-order allocations.  Wake up kcompactd
		 * and rely on compaction_suitable() to determine if it's
		 * needed.  If it fails, it will defer subsequent attempts to
		 * ratelimit its work.
		 */
		if (!(gfp_flags & __GFP_DIRECT_RECLAIM))
			wakeup_kcompactd(pgdat, order, highest_zoneidx);
		return;
	}

	trace_mm_vmscan_wakeup_kswapd(pgdat->node_id, highest_zoneidx, order,
				      gfp_flags);
	wake_up_interruptible(&pgdat->kswapd_wait);
}

#ifdef CONFIG_HIBERNATION
/*
 * Try to free `nr_to_reclaim' of memory, system-wide, and return the number of
 * freed pages.
 *
 * Rather than trying to age LRUs the aim is to preserve the overall
 * LRU order by reclaiming preferentially
 * inactive > active > active referenced > active mapped
 */
unsigned long shrink_all_memory(unsigned long nr_to_reclaim)
{
	struct scan_control sc = {
		.nr_to_reclaim = nr_to_reclaim,
		.gfp_mask = GFP_HIGHUSER_MOVABLE,
		.reclaim_idx = MAX_NR_ZONES - 1,
		.priority = DEF_PRIORITY,
		.may_writepage = 1,
		.may_unmap = 1,
		.may_swap = 1,
		.hibernation_mode = 1,
	};
	struct zonelist *zonelist = node_zonelist(numa_node_id(), sc.gfp_mask);
	unsigned long nr_reclaimed;
	unsigned int noreclaim_flag;

	fs_reclaim_acquire(sc.gfp_mask);
	noreclaim_flag = memalloc_noreclaim_save();
	set_task_reclaim_state(current, &sc.reclaim_state);

	nr_reclaimed = do_try_to_free_pages(zonelist, &sc);

	set_task_reclaim_state(current, NULL);
	memalloc_noreclaim_restore(noreclaim_flag);
	fs_reclaim_release(sc.gfp_mask);

	return nr_reclaimed;
}
#endif /* CONFIG_HIBERNATION */

/*
 * This kswapd start function will be called by init and node-hot-add.
 * On node-hot-add, kswapd will moved to proper cpus if cpus are hot-added.
 */
int kswapd_run(int nid)
{
	pg_data_t *pgdat = NODE_DATA(nid);
	int ret = 0;

	if (pgdat->kswapd)
		return 0;

	pgdat->kswapd = kthread_run(kswapd, pgdat, "kswapd%d", nid);
	if (IS_ERR(pgdat->kswapd)) {
		/* failure at boot is fatal */
		BUG_ON(system_state < SYSTEM_RUNNING);
		pr_err("Failed to start kswapd on node %d\n", nid);
		ret = PTR_ERR(pgdat->kswapd);
		pgdat->kswapd = NULL;
	}
	return ret;
}

/*
 * Called by memory hotplug when all memory in a node is offlined.  Caller must
 * hold mem_hotplug_begin/end().
 */
void kswapd_stop(int nid)
{
	struct task_struct *kswapd = NODE_DATA(nid)->kswapd;

	if (kswapd) {
		kthread_stop(kswapd);
		NODE_DATA(nid)->kswapd = NULL;
	}
}

static int __init kswapd_init(void)
{
	int nid;

	swap_setup();
	for_each_node_state(nid, N_MEMORY)
 		kswapd_run(nid);
	return 0;
}

module_init(kswapd_init)

#ifdef CONFIG_NUMA
/*
 * Node reclaim mode
 *
 * If non-zero call node_reclaim when the number of free pages falls below
 * the watermarks.
 */
int node_reclaim_mode __read_mostly;

/*
 * These bit locations are exposed in the vm.zone_reclaim_mode sysctl
 * ABI.  New bits are OK, but existing bits can never change.
 */
#define RECLAIM_ZONE  (1<<0)   /* Run shrink_inactive_list on the zone */
#define RECLAIM_WRITE (1<<1)   /* Writeout pages during reclaim */
#define RECLAIM_UNMAP (1<<2)   /* Unmap pages during reclaim */

/*
 * Priority for NODE_RECLAIM. This determines the fraction of pages
 * of a node considered for each zone_reclaim. 4 scans 1/16th of
 * a zone.
 */
#define NODE_RECLAIM_PRIORITY 4

/*
 * Percentage of pages in a zone that must be unmapped for node_reclaim to
 * occur.
 */
int sysctl_min_unmapped_ratio = 1;

/*
 * If the number of slab pages in a zone grows beyond this percentage then
 * slab reclaim needs to occur.
 */
int sysctl_min_slab_ratio = 5;

static inline unsigned long node_unmapped_file_pages(struct pglist_data *pgdat)
{
	unsigned long file_mapped = node_page_state(pgdat, NR_FILE_MAPPED);
	unsigned long file_lru = node_page_state(pgdat, NR_INACTIVE_FILE) +
		node_page_state(pgdat, NR_ACTIVE_FILE);

	/*
	 * It's possible for there to be more file mapped pages than
	 * accounted for by the pages on the file LRU lists because
	 * tmpfs pages accounted for as ANON can also be FILE_MAPPED
	 */
	return (file_lru > file_mapped) ? (file_lru - file_mapped) : 0;
}

/* Work out how many page cache pages we can reclaim in this reclaim_mode */
static unsigned long node_pagecache_reclaimable(struct pglist_data *pgdat)
{
	unsigned long nr_pagecache_reclaimable;
	unsigned long delta = 0;

	/*
	 * If RECLAIM_UNMAP is set, then all file pages are considered
	 * potentially reclaimable. Otherwise, we have to worry about
	 * pages like swapcache and node_unmapped_file_pages() provides
	 * a better estimate
	 */
	if (node_reclaim_mode & RECLAIM_UNMAP)
		nr_pagecache_reclaimable = node_page_state(pgdat, NR_FILE_PAGES);
	else
		nr_pagecache_reclaimable = node_unmapped_file_pages(pgdat);

	/* If we can't clean pages, remove dirty pages from consideration */
	if (!(node_reclaim_mode & RECLAIM_WRITE))
		delta += node_page_state(pgdat, NR_FILE_DIRTY);

	/* Watch for any possible underflows due to delta */
	if (unlikely(delta > nr_pagecache_reclaimable))
		delta = nr_pagecache_reclaimable;

	return nr_pagecache_reclaimable - delta;
}

/*
 * Try to free up some pages from this node through reclaim.
 */
static int __node_reclaim(struct pglist_data *pgdat, gfp_t gfp_mask, unsigned int order)
{
	/* Minimum pages needed in order to stay on node */
	const unsigned long nr_pages = 1 << order;
	struct task_struct *p = current;
	unsigned int noreclaim_flag;
	struct scan_control sc = {
		.nr_to_reclaim = max(nr_pages, SWAP_CLUSTER_MAX),
		.gfp_mask = current_gfp_context(gfp_mask),
		.order = order,
		.priority = NODE_RECLAIM_PRIORITY,
		.may_writepage = !!(node_reclaim_mode & RECLAIM_WRITE),
		.may_unmap = !!(node_reclaim_mode & RECLAIM_UNMAP),
		.may_swap = 1,
		.reclaim_idx = gfp_zone(gfp_mask),
	};

	trace_mm_vmscan_node_reclaim_begin(pgdat->node_id, order,
					   sc.gfp_mask);

	cond_resched();
	fs_reclaim_acquire(sc.gfp_mask);
	/*
	 * We need to be able to allocate from the reserves for RECLAIM_UNMAP
	 * and we also need to be able to write out pages for RECLAIM_WRITE
	 * and RECLAIM_UNMAP.
	 */
	noreclaim_flag = memalloc_noreclaim_save();
	p->flags |= PF_SWAPWRITE;
	set_task_reclaim_state(p, &sc.reclaim_state);

	if (node_pagecache_reclaimable(pgdat) > pgdat->min_unmapped_pages) {
		/*
		 * Free memory by calling shrink node with increasing
		 * priorities until we have enough memory freed.
		 */
		do {
			shrink_node(pgdat, &sc);
		} while (sc.nr_reclaimed < nr_pages && --sc.priority >= 0);
	}

	set_task_reclaim_state(p, NULL);
	current->flags &= ~PF_SWAPWRITE;
	memalloc_noreclaim_restore(noreclaim_flag);
	fs_reclaim_release(sc.gfp_mask);

	trace_mm_vmscan_node_reclaim_end(sc.nr_reclaimed);

	return sc.nr_reclaimed >= nr_pages;
}

int node_reclaim(struct pglist_data *pgdat, gfp_t gfp_mask, unsigned int order)
{
	int ret;

	/*
	 * Node reclaim reclaims unmapped file backed pages and
	 * slab pages if we are over the defined limits.
	 *
	 * A small portion of unmapped file backed pages is needed for
	 * file I/O otherwise pages read by file I/O will be immediately
	 * thrown out if the node is overallocated. So we do not reclaim
	 * if less than a specified percentage of the node is used by
	 * unmapped file backed pages.
	 */
	if (node_pagecache_reclaimable(pgdat) <= pgdat->min_unmapped_pages &&
	    node_page_state_pages(pgdat, NR_SLAB_RECLAIMABLE_B) <=
	    pgdat->min_slab_pages)
		return NODE_RECLAIM_FULL;

	/*
	 * Do not scan if the allocation should not be delayed.
	 */
	if (!gfpflags_allow_blocking(gfp_mask) || (current->flags & PF_MEMALLOC))
		return NODE_RECLAIM_NOSCAN;

	/*
	 * Only run node reclaim on the local node or on nodes that do not
	 * have associated processors. This will favor the local processor
	 * over remote processors and spread off node memory allocations
	 * as wide as possible.
	 */
	if (node_state(pgdat->node_id, N_CPU) && pgdat->node_id != numa_node_id())
		return NODE_RECLAIM_NOSCAN;

	if (test_and_set_bit(PGDAT_RECLAIM_LOCKED, &pgdat->flags))
		return NODE_RECLAIM_NOSCAN;

	ret = __node_reclaim(pgdat, gfp_mask, order);
	clear_bit(PGDAT_RECLAIM_LOCKED, &pgdat->flags);

	if (!ret)
		count_vm_event(PGSCAN_ZONE_RECLAIM_FAILED);

	return ret;
}
#endif

/**
 * check_move_unevictable_pages - check pages for evictability and move to
 * appropriate zone lru list
 * @pvec: pagevec with lru pages to check
 *
 * Checks pages for evictability, if an evictable page is in the unevictable
 * lru list, moves it to the appropriate evictable lru list. This function
 * should be only used for lru pages.
 */
void check_move_unevictable_pages(struct pagevec *pvec)
{
	struct lruvec *lruvec;
	struct pglist_data *pgdat = NULL;
	int pgscanned = 0;
	int pgrescued = 0;
	int i;

	for (i = 0; i < pvec->nr; i++) {
		struct page *page = pvec->pages[i];
		struct pglist_data *pagepgdat = page_pgdat(page);
		int nr_pages;

		if (PageTransTail(page))
			continue;

		nr_pages = thp_nr_pages(page);
		pgscanned += nr_pages;

		if (pagepgdat != pgdat) {
			if (pgdat)
				spin_unlock_irq(&pgdat->lru_lock);
			pgdat = pagepgdat;
			spin_lock_irq(&pgdat->lru_lock);
		}
		lruvec = mem_cgroup_page_lruvec(page, pgdat);

		if (!PageLRU(page) || !PageUnevictable(page))
			continue;

		if (page_evictable(page)) {
			enum lru_list lru = page_lru_base_type(page);

			VM_BUG_ON_PAGE(PageActive(page), page);
			ClearPageUnevictable(page);
			del_page_from_lru_list(page, lruvec, LRU_UNEVICTABLE);
			add_page_to_lru_list(page, lruvec, lru);
			pgrescued += nr_pages;
		}
	}

	if (pgdat) {
		__count_vm_events(UNEVICTABLE_PGRESCUED, pgrescued);
		__count_vm_events(UNEVICTABLE_PGSCANNED, pgscanned);
		spin_unlock_irq(&pgdat->lru_lock);
	}
}
EXPORT_SYMBOL_GPL(check_move_unevictable_pages);<|MERGE_RESOLUTION|>--- conflicted
+++ resolved
@@ -2292,7 +2292,6 @@
 	scan_balance = SCAN_FRACT;
 	/*
 	 * Calculate the pressure balance between anon and file pages.
-<<<<<<< HEAD
 	 *
 	 * The amount of pressure we put on each LRU is inversely
 	 * proportional to the cost of reclaiming each list, as
@@ -2304,19 +2303,6 @@
 	 * left behind completely: at least a third of the pressure is
 	 * applied, before swappiness.
 	 *
-=======
-	 *
-	 * The amount of pressure we put on each LRU is inversely
-	 * proportional to the cost of reclaiming each list, as
-	 * determined by the share of pages that are refaulting, times
-	 * the relative IO cost of bringing back a swapped out
-	 * anonymous page vs reloading a filesystem page (swappiness).
-	 *
-	 * Although we limit that influence to ensure no list gets
-	 * left behind completely: at least a third of the pressure is
-	 * applied, before swappiness.
-	 *
->>>>>>> 4e026225
 	 * With swappiness at 100, anon and file have equal IO cost.
 	 */
 	total_cost = sc->anon_cost + sc->file_cost;
