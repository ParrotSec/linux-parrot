--- conflicted
+++ resolved
@@ -27,7 +27,7 @@
  *         mapping->i_mmap_rwsem
  *           anon_vma->rwsem
  *             mm->page_table_lock or pte_lock
- *               zone_lru_lock (in mark_page_accessed, isolate_lru_page)
+ *               pgdat->lru_lock (in mark_page_accessed, isolate_lru_page)
  *               swap_lock (in swap_duplicate, swap_info_get)
  *                 mmlist_lock (in mmput, drain_mmlist and others)
  *                 mapping->private_lock (in __set_page_dirty_buffers)
@@ -889,23 +889,18 @@
 		.address = address,
 		.flags = PVMW_SYNC,
 	};
-	unsigned long start = address, end;
+	struct mmu_notifier_range range;
 	int *cleaned = arg;
 
 	/*
 	 * We have to assume the worse case ie pmd for invalidation. Note that
 	 * the page can not be free from this function.
 	 */
-<<<<<<< HEAD
-	end = min(vma->vm_end, start + (PAGE_SIZE << compound_order(page)));
-	mmu_notifier_invalidate_range_start(vma->vm_mm, start, end);
-=======
 	mmu_notifier_range_init(&range, MMU_NOTIFY_PROTECTION_PAGE,
 				0, vma, vma->vm_mm, address,
 				min(vma->vm_end, address +
 				    (PAGE_SIZE << compound_order(page))));
 	mmu_notifier_invalidate_range_start(&range);
->>>>>>> 407d19ab
 
 	while (page_vma_mapped_walk(&pvmw)) {
 		unsigned long cstart;
@@ -957,7 +952,7 @@
 			(*cleaned)++;
 	}
 
-	mmu_notifier_invalidate_range_end(vma->vm_mm, start, end);
+	mmu_notifier_invalidate_range_end(&range);
 
 	return true;
 }
@@ -1025,7 +1020,7 @@
 
 /**
  * __page_set_anon_rmap - set up new anonymous rmap
- * @page:	Page to add to rmap	
+ * @page:	Page or Hugepage to add to rmap
  * @vma:	VM area to add page to.
  * @address:	User virtual address of the mapping	
  * @exclusive:	the page is exclusively owned by the current process
@@ -1353,7 +1348,7 @@
 	pte_t pteval;
 	struct page *subpage;
 	bool ret = true;
-	unsigned long start = address, end;
+	struct mmu_notifier_range range;
 	enum ttu_flags flags = (enum ttu_flags)arg;
 
 	/* munlock has nothing to gain from examining un-locked vmas */
@@ -1377,22 +1372,19 @@
 	 * Note that the page can not be free in this function as call of
 	 * try_to_unmap() must hold a reference on the page.
 	 */
-<<<<<<< HEAD
-	end = min(vma->vm_end, start + (PAGE_SIZE << compound_order(page)));
-=======
 	mmu_notifier_range_init(&range, MMU_NOTIFY_CLEAR, 0, vma, vma->vm_mm,
 				address,
 				min(vma->vm_end, address +
 				    (PAGE_SIZE << compound_order(page))));
->>>>>>> 407d19ab
 	if (PageHuge(page)) {
 		/*
 		 * If sharing is possible, start and end will be adjusted
 		 * accordingly.
 		 */
-		adjust_range_if_pmd_sharing_possible(vma, &start, &end);
-	}
-	mmu_notifier_invalidate_range_start(vma->vm_mm, start, end);
+		adjust_range_if_pmd_sharing_possible(vma, &range.start,
+						     &range.end);
+	}
+	mmu_notifier_invalidate_range_start(&range);
 
 	while (page_vma_mapped_walk(&pvmw)) {
 #ifdef CONFIG_ARCH_ENABLE_THP_MIGRATION
@@ -1443,9 +1435,10 @@
 				 * we must flush them all.  start/end were
 				 * already adjusted above to cover this range.
 				 */
-				flush_cache_range(vma, start, end);
-				flush_tlb_range(vma, start, end);
-				mmu_notifier_invalidate_range(mm, start, end);
+				flush_cache_range(vma, range.start, range.end);
+				flush_tlb_range(vma, range.start, range.end);
+				mmu_notifier_invalidate_range(mm, range.start,
+							      range.end);
 
 				/*
 				 * The ref count of the PMD page was dropped
@@ -1665,7 +1658,7 @@
 		put_page(page);
 	}
 
-	mmu_notifier_invalidate_range_end(vma->vm_mm, start, end);
+	mmu_notifier_invalidate_range_end(&range);
 
 	return ret;
 }
@@ -1925,27 +1918,10 @@
 
 #ifdef CONFIG_HUGETLB_PAGE
 /*
- * The following three functions are for anonymous (private mapped) hugepages.
+ * The following two functions are for anonymous (private mapped) hugepages.
  * Unlike common anonymous pages, anonymous hugepages have no accounting code
  * and no lru code, because we handle hugepages differently from common pages.
  */
-static void __hugepage_set_anon_rmap(struct page *page,
-	struct vm_area_struct *vma, unsigned long address, int exclusive)
-{
-	struct anon_vma *anon_vma = vma->anon_vma;
-
-	BUG_ON(!anon_vma);
-
-	if (PageAnon(page))
-		return;
-	if (!exclusive)
-		anon_vma = anon_vma->root;
-
-	anon_vma = (void *) anon_vma + PAGE_MAPPING_ANON;
-	page->mapping = (struct address_space *) anon_vma;
-	page->index = linear_page_index(vma, address);
-}
-
 void hugepage_add_anon_rmap(struct page *page,
 			    struct vm_area_struct *vma, unsigned long address)
 {
@@ -1957,7 +1933,7 @@
 	/* address might be in next vma when migration races vma_adjust */
 	first = atomic_inc_and_test(compound_mapcount_ptr(page));
 	if (first)
-		__hugepage_set_anon_rmap(page, vma, address, 0);
+		__page_set_anon_rmap(page, vma, address, 0);
 }
 
 void hugepage_add_new_anon_rmap(struct page *page,
@@ -1965,6 +1941,6 @@
 {
 	BUG_ON(address < vma->vm_start || address >= vma->vm_end);
 	atomic_set(compound_mapcount_ptr(page), 0);
-	__hugepage_set_anon_rmap(page, vma, address, 1);
+	__page_set_anon_rmap(page, vma, address, 1);
 }
 #endif /* CONFIG_HUGETLB_PAGE */