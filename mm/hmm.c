// SPDX-License-Identifier: GPL-2.0-or-later
/*
 * Copyright 2013 Red Hat Inc.
 *
<<<<<<< HEAD
 * This program is free software; you can redistribute it and/or modify
 * it under the terms of the GNU General Public License as published by
 * the Free Software Foundation; either version 2 of the License, or
 * (at your option) any later version.
 *
 * This program is distributed in the hope that it will be useful,
 * but WITHOUT ANY WARRANTY; without even the implied warranty of
 * MERCHANTABILITY or FITNESS FOR A PARTICULAR PURPOSE.  See the
 * GNU General Public License for more details.
 *
 * Authors: JÃ©rÃ´me Glisse <jglisse@redhat.com>
=======
 * Authors: Jérôme Glisse <jglisse@redhat.com>
>>>>>>> 407d19ab
 */
/*
 * Refer to include/linux/hmm.h for information about heterogeneous memory
 * management or HMM for short.
 */
#include <linux/mm.h>
#include <linux/hmm.h>
#include <linux/init.h>
#include <linux/rmap.h>
#include <linux/swap.h>
#include <linux/slab.h>
#include <linux/sched.h>
#include <linux/mmzone.h>
#include <linux/pagemap.h>
#include <linux/swapops.h>
#include <linux/hugetlb.h>
#include <linux/memremap.h>
#include <linux/jump_label.h>
#include <linux/dma-mapping.h>
#include <linux/mmu_notifier.h>
#include <linux/memory_hotplug.h>

#define PA_SECTION_SIZE (1UL << PA_SECTION_SHIFT)

#if IS_ENABLED(CONFIG_HMM_MIRROR)
static const struct mmu_notifier_ops hmm_mmu_notifier_ops;

<<<<<<< HEAD
/*
 * struct hmm - HMM per mm struct
 *
 * @mm: mm struct this HMM struct is bound to
 * @lock: lock protecting ranges list
 * @sequence: we track updates to the CPU page table with a sequence number
 * @ranges: list of range being snapshotted
 * @mirrors: list of mirrors for this mm
 * @mmu_notifier: mmu notifier to track updates to CPU page table
 * @mirrors_sem: read/write semaphore protecting the mirrors list
 */
struct hmm {
	struct mm_struct	*mm;
	spinlock_t		lock;
	atomic_t		sequence;
	struct list_head	ranges;
	struct list_head	mirrors;
	struct mmu_notifier	mmu_notifier;
	struct rw_semaphore	mirrors_sem;
};
=======
static inline struct hmm *mm_get_hmm(struct mm_struct *mm)
{
	struct hmm *hmm = READ_ONCE(mm->hmm);
>>>>>>> 407d19ab

	if (hmm && kref_get_unless_zero(&hmm->kref))
		return hmm;

	return NULL;
}

/**
 * hmm_get_or_create - register HMM against an mm (HMM internal)
 *
 * @mm: mm struct to attach to
 * Returns: returns an HMM object, either by referencing the existing
 *          (per-process) object, or by creating a new one.
 *
 * This is not intended to be used directly by device drivers. If mm already
 * has an HMM struct then it get a reference on it and returns it. Otherwise
 * it allocates an HMM struct, initializes it, associate it with the mm and
 * returns it.
 */
static struct hmm *hmm_get_or_create(struct mm_struct *mm)
{
	struct hmm *hmm = mm_get_hmm(mm);
	bool cleanup = false;

	if (hmm)
		return hmm;

	hmm = kmalloc(sizeof(*hmm), GFP_KERNEL);
	if (!hmm)
		return NULL;
	init_waitqueue_head(&hmm->wq);
	INIT_LIST_HEAD(&hmm->mirrors);
	init_rwsem(&hmm->mirrors_sem);
	atomic_set(&hmm->sequence, 0);
	hmm->mmu_notifier.ops = NULL;
	INIT_LIST_HEAD(&hmm->ranges);
	mutex_init(&hmm->lock);
	kref_init(&hmm->kref);
	hmm->notifiers = 0;
	hmm->dead = false;
	hmm->mm = mm;

	spin_lock(&mm->page_table_lock);
	if (!mm->hmm)
		mm->hmm = hmm;
	else
		cleanup = true;
	spin_unlock(&mm->page_table_lock);

	if (cleanup)
		goto error;

	/*
	 * We should only get here if hold the mmap_sem in write mode ie on
	 * registration of first mirror through hmm_mirror_register()
	 */
	hmm->mmu_notifier.ops = &hmm_mmu_notifier_ops;
	if (__mmu_notifier_register(&hmm->mmu_notifier, mm))
		goto error_mm;

	return hmm;

error_mm:
	spin_lock(&mm->page_table_lock);
	if (mm->hmm == hmm)
		mm->hmm = NULL;
	spin_unlock(&mm->page_table_lock);
error:
	kfree(hmm);
	return NULL;
}

static void hmm_free_rcu(struct rcu_head *rcu)
{
	kfree(container_of(rcu, struct hmm, rcu));
}

<<<<<<< HEAD
static void hmm_invalidate_range(struct hmm *hmm,
				 enum hmm_update_type action,
				 unsigned long start,
				 unsigned long end)
=======
static void hmm_free(struct kref *kref)
>>>>>>> 407d19ab
{
	struct hmm *hmm = container_of(kref, struct hmm, kref);
	struct mm_struct *mm = hmm->mm;

	mmu_notifier_unregister_no_release(&hmm->mmu_notifier, mm);

<<<<<<< HEAD
		if (end < range->start || start >= range->end)
			continue;

		range->valid = false;
		addr = max(start, range->start);
		idx = (addr - range->start) >> PAGE_SHIFT;
		npages = (min(range->end, end) - addr) >> PAGE_SHIFT;
		memset(&range->pfns[idx], 0, sizeof(*range->pfns) * npages);
	}
	spin_unlock(&hmm->lock);

	down_read(&hmm->mirrors_sem);
	list_for_each_entry(mirror, &hmm->mirrors, list)
		mirror->ops->sync_cpu_device_pagetables(mirror, action,
							start, end);
	up_read(&hmm->mirrors_sem);
=======
	spin_lock(&mm->page_table_lock);
	if (mm->hmm == hmm)
		mm->hmm = NULL;
	spin_unlock(&mm->page_table_lock);

	mmu_notifier_call_srcu(&hmm->rcu, hmm_free_rcu);
}

static inline void hmm_put(struct hmm *hmm)
{
	kref_put(&hmm->kref, hmm_free);
}

void hmm_mm_destroy(struct mm_struct *mm)
{
	struct hmm *hmm;

	spin_lock(&mm->page_table_lock);
	hmm = mm_get_hmm(mm);
	mm->hmm = NULL;
	if (hmm) {
		hmm->mm = NULL;
		hmm->dead = true;
		spin_unlock(&mm->page_table_lock);
		hmm_put(hmm);
		return;
	}

	spin_unlock(&mm->page_table_lock);
>>>>>>> 407d19ab
}

static void hmm_release(struct mmu_notifier *mn, struct mm_struct *mm)
{
	struct hmm *hmm = container_of(mn, struct hmm, mmu_notifier);
	struct hmm_mirror *mirror;
	struct hmm_range *range;

	/* Bail out if hmm is in the process of being freed */
	if (!kref_get_unless_zero(&hmm->kref))
		return;

	/* Report this HMM as dying. */
	hmm->dead = true;

	/* Wake-up everyone waiting on any range. */
	mutex_lock(&hmm->lock);
	list_for_each_entry(range, &hmm->ranges, list) {
		range->valid = false;
	}
	wake_up_all(&hmm->wq);
	mutex_unlock(&hmm->lock);

	down_write(&hmm->mirrors_sem);
	mirror = list_first_entry_or_null(&hmm->mirrors, struct hmm_mirror,
					  list);
	while (mirror) {
		list_del_init(&mirror->list);
		if (mirror->ops->release) {
			/*
			 * Drop mirrors_sem so callback can wait on any pending
			 * work that might itself trigger mmu_notifier callback
			 * and thus would deadlock with us.
			 */
			up_write(&hmm->mirrors_sem);
			mirror->ops->release(mirror);
			down_write(&hmm->mirrors_sem);
		}
		mirror = list_first_entry_or_null(&hmm->mirrors,
						  struct hmm_mirror, list);
	}
	up_write(&hmm->mirrors_sem);

	hmm_put(hmm);
}

static int hmm_invalidate_range_start(struct mmu_notifier *mn,
<<<<<<< HEAD
				       struct mm_struct *mm,
				       unsigned long start,
				       unsigned long end,
				       bool blockable)
{
	struct hmm *hmm = mm->hmm;
=======
			const struct mmu_notifier_range *nrange)
{
	struct hmm *hmm = container_of(mn, struct hmm, mmu_notifier);
	struct hmm_mirror *mirror;
	struct hmm_update update;
	struct hmm_range *range;
	int ret = 0;
>>>>>>> 407d19ab

	if (!kref_get_unless_zero(&hmm->kref))
		return 0;

<<<<<<< HEAD
	atomic_inc(&hmm->sequence);

	return 0;
}

static void hmm_invalidate_range_end(struct mmu_notifier *mn,
				     struct mm_struct *mm,
				     unsigned long start,
				     unsigned long end)
{
	struct hmm *hmm = mm->hmm;
=======
	update.start = nrange->start;
	update.end = nrange->end;
	update.event = HMM_UPDATE_INVALIDATE;
	update.blockable = mmu_notifier_range_blockable(nrange);

	if (mmu_notifier_range_blockable(nrange))
		mutex_lock(&hmm->lock);
	else if (!mutex_trylock(&hmm->lock)) {
		ret = -EAGAIN;
		goto out;
	}
	hmm->notifiers++;
	list_for_each_entry(range, &hmm->ranges, list) {
		if (update.end < range->start || update.start >= range->end)
			continue;

		range->valid = false;
	}
	mutex_unlock(&hmm->lock);

	if (mmu_notifier_range_blockable(nrange))
		down_read(&hmm->mirrors_sem);
	else if (!down_read_trylock(&hmm->mirrors_sem)) {
		ret = -EAGAIN;
		goto out;
	}
	list_for_each_entry(mirror, &hmm->mirrors, list) {
		int ret;

		ret = mirror->ops->sync_cpu_device_pagetables(mirror, &update);
		if (!update.blockable && ret == -EAGAIN) {
			up_read(&hmm->mirrors_sem);
			ret = -EAGAIN;
			goto out;
		}
	}
	up_read(&hmm->mirrors_sem);

out:
	hmm_put(hmm);
	return ret;
}

static void hmm_invalidate_range_end(struct mmu_notifier *mn,
			const struct mmu_notifier_range *nrange)
{
	struct hmm *hmm = container_of(mn, struct hmm, mmu_notifier);
>>>>>>> 407d19ab

	if (!kref_get_unless_zero(&hmm->kref))
		return;

<<<<<<< HEAD
	hmm_invalidate_range(mm->hmm, HMM_UPDATE_INVALIDATE, start, end);
=======
	mutex_lock(&hmm->lock);
	hmm->notifiers--;
	if (!hmm->notifiers) {
		struct hmm_range *range;

		list_for_each_entry(range, &hmm->ranges, list) {
			if (range->valid)
				continue;
			range->valid = true;
		}
		wake_up_all(&hmm->wq);
	}
	mutex_unlock(&hmm->lock);

	hmm_put(hmm);
>>>>>>> 407d19ab
}

static const struct mmu_notifier_ops hmm_mmu_notifier_ops = {
	.release		= hmm_release,
	.invalidate_range_start	= hmm_invalidate_range_start,
	.invalidate_range_end	= hmm_invalidate_range_end,
};

/*
 * hmm_mirror_register() - register a mirror against an mm
 *
 * @mirror: new mirror struct to register
 * @mm: mm to register against
 *
 * To start mirroring a process address space, the device driver must register
 * an HMM mirror struct.
 *
 * THE mm->mmap_sem MUST BE HELD IN WRITE MODE !
 */
int hmm_mirror_register(struct hmm_mirror *mirror, struct mm_struct *mm)
{
	/* Sanity check */
	if (!mm || !mirror || !mirror->ops)
		return -EINVAL;

	mirror->hmm = hmm_get_or_create(mm);
	if (!mirror->hmm)
		return -ENOMEM;

	down_write(&mirror->hmm->mirrors_sem);
	list_add(&mirror->list, &mirror->hmm->mirrors);
	up_write(&mirror->hmm->mirrors_sem);

	return 0;
}
EXPORT_SYMBOL(hmm_mirror_register);

/*
 * hmm_mirror_unregister() - unregister a mirror
 *
 * @mirror: new mirror struct to register
 *
 * Stop mirroring a process address space, and cleanup.
 */
void hmm_mirror_unregister(struct hmm_mirror *mirror)
{
	struct hmm *hmm = READ_ONCE(mirror->hmm);

	if (hmm == NULL)
		return;

	down_write(&hmm->mirrors_sem);
	list_del_init(&mirror->list);
	/* To protect us against double unregister ... */
	mirror->hmm = NULL;
	up_write(&hmm->mirrors_sem);

	hmm_put(hmm);
}
EXPORT_SYMBOL(hmm_mirror_unregister);

struct hmm_vma_walk {
	struct hmm_range	*range;
	struct dev_pagemap	*pgmap;
	unsigned long		last;
	bool			fault;
	bool			block;
};

static int hmm_vma_do_fault(struct mm_walk *walk, unsigned long addr,
			    bool write_fault, uint64_t *pfn)
{
	unsigned int flags = FAULT_FLAG_ALLOW_RETRY | FAULT_FLAG_REMOTE;
	struct hmm_vma_walk *hmm_vma_walk = walk->private;
	struct hmm_range *range = hmm_vma_walk->range;
	struct vm_area_struct *vma = walk->vma;
	vm_fault_t ret;

	flags |= hmm_vma_walk->block ? 0 : FAULT_FLAG_ALLOW_RETRY;
	flags |= write_fault ? FAULT_FLAG_WRITE : 0;
	ret = handle_mm_fault(vma, addr, flags);
	if (ret & VM_FAULT_RETRY)
		return -EAGAIN;
	if (ret & VM_FAULT_ERROR) {
		*pfn = range->values[HMM_PFN_ERROR];
		return -EFAULT;
	}

	return -EBUSY;
}

static int hmm_pfns_bad(unsigned long addr,
			unsigned long end,
			struct mm_walk *walk)
{
	struct hmm_vma_walk *hmm_vma_walk = walk->private;
	struct hmm_range *range = hmm_vma_walk->range;
	uint64_t *pfns = range->pfns;
	unsigned long i;

	i = (addr - range->start) >> PAGE_SHIFT;
	for (; addr < end; addr += PAGE_SIZE, i++)
		pfns[i] = range->values[HMM_PFN_ERROR];

	return 0;
}

/*
 * hmm_vma_walk_hole() - handle a range lacking valid pmd or pte(s)
 * @start: range virtual start address (inclusive)
 * @end: range virtual end address (exclusive)
 * @fault: should we fault or not ?
 * @write_fault: write fault ?
 * @walk: mm_walk structure
 * Returns: 0 on success, -EBUSY after page fault, or page fault error
 *
 * This function will be called whenever pmd_none() or pte_none() returns true,
 * or whenever there is no page directory covering the virtual address range.
 */
static int hmm_vma_walk_hole_(unsigned long addr, unsigned long end,
			      bool fault, bool write_fault,
			      struct mm_walk *walk)
{
	struct hmm_vma_walk *hmm_vma_walk = walk->private;
	struct hmm_range *range = hmm_vma_walk->range;
	uint64_t *pfns = range->pfns;
	unsigned long i, page_size;

	hmm_vma_walk->last = addr;
	page_size = hmm_range_page_size(range);
	i = (addr - range->start) >> range->page_shift;

	for (; addr < end; addr += page_size, i++) {
		pfns[i] = range->values[HMM_PFN_NONE];
		if (fault || write_fault) {
			int ret;

			ret = hmm_vma_do_fault(walk, addr, write_fault,
					       &pfns[i]);
			if (ret != -EBUSY)
				return ret;
		}
	}

	return (fault || write_fault) ? -EBUSY : 0;
}

static inline void hmm_pte_need_fault(const struct hmm_vma_walk *hmm_vma_walk,
				      uint64_t pfns, uint64_t cpu_flags,
				      bool *fault, bool *write_fault)
{
	struct hmm_range *range = hmm_vma_walk->range;

	if (!hmm_vma_walk->fault)
		return;

	/*
	 * So we not only consider the individual per page request we also
	 * consider the default flags requested for the range. The API can
	 * be use in 2 fashions. The first one where the HMM user coalesce
	 * multiple page fault into one request and set flags per pfns for
	 * of those faults. The second one where the HMM user want to pre-
	 * fault a range with specific flags. For the latter one it is a
	 * waste to have the user pre-fill the pfn arrays with a default
	 * flags value.
	 */
	pfns = (pfns & range->pfn_flags_mask) | range->default_flags;

	/* We aren't ask to do anything ... */
	if (!(pfns & range->flags[HMM_PFN_VALID]))
		return;
	/* If this is device memory than only fault if explicitly requested */
	if ((cpu_flags & range->flags[HMM_PFN_DEVICE_PRIVATE])) {
		/* Do we fault on device memory ? */
		if (pfns & range->flags[HMM_PFN_DEVICE_PRIVATE]) {
			*write_fault = pfns & range->flags[HMM_PFN_WRITE];
			*fault = true;
		}
		return;
	}

	/* If CPU page table is not valid then we need to fault */
	*fault = !(cpu_flags & range->flags[HMM_PFN_VALID]);
	/* Need to write fault ? */
	if ((pfns & range->flags[HMM_PFN_WRITE]) &&
	    !(cpu_flags & range->flags[HMM_PFN_WRITE])) {
		*write_fault = true;
		*fault = true;
	}
}

static void hmm_range_need_fault(const struct hmm_vma_walk *hmm_vma_walk,
				 const uint64_t *pfns, unsigned long npages,
				 uint64_t cpu_flags, bool *fault,
				 bool *write_fault)
{
	unsigned long i;

	if (!hmm_vma_walk->fault) {
		*fault = *write_fault = false;
		return;
	}

	*fault = *write_fault = false;
	for (i = 0; i < npages; ++i) {
		hmm_pte_need_fault(hmm_vma_walk, pfns[i], cpu_flags,
				   fault, write_fault);
		if ((*write_fault))
			return;
	}
}

static int hmm_vma_walk_hole(unsigned long addr, unsigned long end,
			     struct mm_walk *walk)
{
	struct hmm_vma_walk *hmm_vma_walk = walk->private;
	struct hmm_range *range = hmm_vma_walk->range;
	bool fault, write_fault;
	unsigned long i, npages;
	uint64_t *pfns;

	i = (addr - range->start) >> PAGE_SHIFT;
	npages = (end - addr) >> PAGE_SHIFT;
	pfns = &range->pfns[i];
	hmm_range_need_fault(hmm_vma_walk, pfns, npages,
			     0, &fault, &write_fault);
	return hmm_vma_walk_hole_(addr, end, fault, write_fault, walk);
}

static inline uint64_t pmd_to_hmm_pfn_flags(struct hmm_range *range, pmd_t pmd)
{
	if (pmd_protnone(pmd))
		return 0;
	return pmd_write(pmd) ? range->flags[HMM_PFN_VALID] |
				range->flags[HMM_PFN_WRITE] :
				range->flags[HMM_PFN_VALID];
}

static inline uint64_t pud_to_hmm_pfn_flags(struct hmm_range *range, pud_t pud)
{
	if (!pud_present(pud))
		return 0;
	return pud_write(pud) ? range->flags[HMM_PFN_VALID] |
				range->flags[HMM_PFN_WRITE] :
				range->flags[HMM_PFN_VALID];
}

static int hmm_vma_handle_pmd(struct mm_walk *walk,
			      unsigned long addr,
			      unsigned long end,
			      uint64_t *pfns,
			      pmd_t pmd)
{
#ifdef CONFIG_TRANSPARENT_HUGEPAGE
	struct hmm_vma_walk *hmm_vma_walk = walk->private;
	struct hmm_range *range = hmm_vma_walk->range;
	unsigned long pfn, npages, i;
	bool fault, write_fault;
	uint64_t cpu_flags;

	npages = (end - addr) >> PAGE_SHIFT;
	cpu_flags = pmd_to_hmm_pfn_flags(range, pmd);
	hmm_range_need_fault(hmm_vma_walk, pfns, npages, cpu_flags,
			     &fault, &write_fault);

	if (pmd_protnone(pmd) || fault || write_fault)
		return hmm_vma_walk_hole_(addr, end, fault, write_fault, walk);

	pfn = pmd_pfn(pmd) + pte_index(addr);
	for (i = 0; addr < end; addr += PAGE_SIZE, i++, pfn++) {
		if (pmd_devmap(pmd)) {
			hmm_vma_walk->pgmap = get_dev_pagemap(pfn,
					      hmm_vma_walk->pgmap);
			if (unlikely(!hmm_vma_walk->pgmap))
				return -EBUSY;
		}
		pfns[i] = hmm_device_entry_from_pfn(range, pfn) | cpu_flags;
	}
	if (hmm_vma_walk->pgmap) {
		put_dev_pagemap(hmm_vma_walk->pgmap);
		hmm_vma_walk->pgmap = NULL;
	}
	hmm_vma_walk->last = end;
	return 0;
#else
	/* If THP is not enabled then we should never reach that code ! */
	return -EINVAL;
#endif
}

static inline uint64_t pte_to_hmm_pfn_flags(struct hmm_range *range, pte_t pte)
{
	if (pte_none(pte) || !pte_present(pte))
		return 0;
	return pte_write(pte) ? range->flags[HMM_PFN_VALID] |
				range->flags[HMM_PFN_WRITE] :
				range->flags[HMM_PFN_VALID];
}

static int hmm_vma_handle_pte(struct mm_walk *walk, unsigned long addr,
			      unsigned long end, pmd_t *pmdp, pte_t *ptep,
			      uint64_t *pfn)
{
	struct hmm_vma_walk *hmm_vma_walk = walk->private;
	struct hmm_range *range = hmm_vma_walk->range;
	struct vm_area_struct *vma = walk->vma;
	bool fault, write_fault;
	uint64_t cpu_flags;
	pte_t pte = *ptep;
	uint64_t orig_pfn = *pfn;

	*pfn = range->values[HMM_PFN_NONE];
	fault = write_fault = false;

	if (pte_none(pte)) {
		hmm_pte_need_fault(hmm_vma_walk, orig_pfn, 0,
				   &fault, &write_fault);
		if (fault || write_fault)
			goto fault;
		return 0;
	}

	if (!pte_present(pte)) {
		swp_entry_t entry = pte_to_swp_entry(pte);

		if (!non_swap_entry(entry)) {
			if (fault || write_fault)
				goto fault;
			return 0;
		}

		/*
		 * This is a special swap entry, ignore migration, use
		 * device and report anything else as error.
		 */
		if (is_device_private_entry(entry)) {
			cpu_flags = range->flags[HMM_PFN_VALID] |
				range->flags[HMM_PFN_DEVICE_PRIVATE];
			cpu_flags |= is_write_device_private_entry(entry) ?
				range->flags[HMM_PFN_WRITE] : 0;
			hmm_pte_need_fault(hmm_vma_walk, orig_pfn, cpu_flags,
					   &fault, &write_fault);
			if (fault || write_fault)
				goto fault;
			*pfn = hmm_device_entry_from_pfn(range,
					    swp_offset(entry));
			*pfn |= cpu_flags;
			return 0;
		}

		if (is_migration_entry(entry)) {
			if (fault || write_fault) {
				pte_unmap(ptep);
				hmm_vma_walk->last = addr;
				migration_entry_wait(vma->vm_mm,
						     pmdp, addr);
				return -EBUSY;
			}
			return 0;
		}

		/* Report error for everything else */
		*pfn = range->values[HMM_PFN_ERROR];
		return -EFAULT;
	} else {
		cpu_flags = pte_to_hmm_pfn_flags(range, pte);
		hmm_pte_need_fault(hmm_vma_walk, orig_pfn, cpu_flags,
				   &fault, &write_fault);
	}

	if (fault || write_fault)
		goto fault;

	if (pte_devmap(pte)) {
		hmm_vma_walk->pgmap = get_dev_pagemap(pte_pfn(pte),
					      hmm_vma_walk->pgmap);
		if (unlikely(!hmm_vma_walk->pgmap))
			return -EBUSY;
	} else if (IS_ENABLED(CONFIG_ARCH_HAS_PTE_SPECIAL) && pte_special(pte)) {
		*pfn = range->values[HMM_PFN_SPECIAL];
		return -EFAULT;
	}

	*pfn = hmm_device_entry_from_pfn(range, pte_pfn(pte)) | cpu_flags;
	return 0;

fault:
	if (hmm_vma_walk->pgmap) {
		put_dev_pagemap(hmm_vma_walk->pgmap);
		hmm_vma_walk->pgmap = NULL;
	}
	pte_unmap(ptep);
	/* Fault any virtual address we were asked to fault */
	return hmm_vma_walk_hole_(addr, end, fault, write_fault, walk);
}

static int hmm_vma_walk_pmd(pmd_t *pmdp,
			    unsigned long start,
			    unsigned long end,
			    struct mm_walk *walk)
{
	struct hmm_vma_walk *hmm_vma_walk = walk->private;
	struct hmm_range *range = hmm_vma_walk->range;
	uint64_t *pfns = range->pfns;
	unsigned long addr = start, i;
	pte_t *ptep;

	i = (addr - range->start) >> PAGE_SHIFT;

again:
	if (pmd_none(*pmdp))
		return hmm_vma_walk_hole(start, end, walk);

	if (pmd_huge(*pmdp) && (range->vma->vm_flags & VM_HUGETLB))
		return hmm_pfns_bad(start, end, walk);

<<<<<<< HEAD
	if (pmd_devmap(*pmdp) || pmd_trans_huge(*pmdp)) {
		pmd_t pmd;
=======
	if (thp_migration_supported() && is_pmd_migration_entry(pmd)) {
		bool fault, write_fault;
		unsigned long npages;
		uint64_t *pfns;

		i = (addr - range->start) >> PAGE_SHIFT;
		npages = (end - addr) >> PAGE_SHIFT;
		pfns = &range->pfns[i];

		hmm_range_need_fault(hmm_vma_walk, pfns, npages,
				     0, &fault, &write_fault);
		if (fault || write_fault) {
			hmm_vma_walk->last = addr;
			pmd_migration_entry_wait(vma->vm_mm, pmdp);
			return -EBUSY;
		}
		return 0;
	} else if (!pmd_present(pmd))
		return hmm_pfns_bad(start, end, walk);
>>>>>>> 407d19ab

		/*
		 * No need to take pmd_lock here, even if some other threads
		 * is splitting the huge pmd we will get that event through
		 * mmu_notifier callback.
		 *
		 * So just read pmd value and check again its a transparent
		 * huge or device mapping one and compute corresponding pfn
		 * values.
		 */
		pmd = pmd_read_atomic(pmdp);
		barrier();
		if (!pmd_devmap(pmd) && !pmd_trans_huge(pmd))
			goto again;

		return hmm_vma_handle_pmd(walk, addr, end, &pfns[i], pmd);
	}

	if (pmd_bad(*pmdp))
		return hmm_pfns_bad(start, end, walk);

	ptep = pte_offset_map(pmdp, addr);
	for (; addr < end; addr += PAGE_SIZE, ptep++, i++) {
		int r;

		r = hmm_vma_handle_pte(walk, addr, end, pmdp, ptep, &pfns[i]);
		if (r) {
			/* hmm_vma_handle_pte() did unmap pte directory */
			hmm_vma_walk->last = addr;
			return r;
		}
	}
	if (hmm_vma_walk->pgmap) {
		/*
		 * We do put_dev_pagemap() here and not in hmm_vma_handle_pte()
		 * so that we can leverage get_dev_pagemap() optimization which
		 * will not re-take a reference on a pgmap if we already have
		 * one.
		 */
		put_dev_pagemap(hmm_vma_walk->pgmap);
		hmm_vma_walk->pgmap = NULL;
	}
	pte_unmap(ptep - 1);

	hmm_vma_walk->last = addr;
	return 0;
}

static int hmm_vma_walk_pud(pud_t *pudp,
			    unsigned long start,
			    unsigned long end,
			    struct mm_walk *walk)
{
	struct hmm_vma_walk *hmm_vma_walk = walk->private;
	struct hmm_range *range = hmm_vma_walk->range;
	unsigned long addr = start, next;
	pmd_t *pmdp;
	pud_t pud;
	int ret;

again:
	pud = READ_ONCE(*pudp);
	if (pud_none(pud))
		return hmm_vma_walk_hole(start, end, walk);

	if (pud_huge(pud) && pud_devmap(pud)) {
		unsigned long i, npages, pfn;
		uint64_t *pfns, cpu_flags;
		bool fault, write_fault;

		if (!pud_present(pud))
			return hmm_vma_walk_hole(start, end, walk);

		i = (addr - range->start) >> PAGE_SHIFT;
		npages = (end - addr) >> PAGE_SHIFT;
		pfns = &range->pfns[i];

		cpu_flags = pud_to_hmm_pfn_flags(range, pud);
		hmm_range_need_fault(hmm_vma_walk, pfns, npages,
				     cpu_flags, &fault, &write_fault);
		if (fault || write_fault)
			return hmm_vma_walk_hole_(addr, end, fault,
						write_fault, walk);

#ifdef CONFIG_HUGETLB_PAGE
		pfn = pud_pfn(pud) + ((addr & ~PUD_MASK) >> PAGE_SHIFT);
		for (i = 0; i < npages; ++i, ++pfn) {
			hmm_vma_walk->pgmap = get_dev_pagemap(pfn,
					      hmm_vma_walk->pgmap);
			if (unlikely(!hmm_vma_walk->pgmap))
				return -EBUSY;
			pfns[i] = hmm_device_entry_from_pfn(range, pfn) |
				  cpu_flags;
		}
		if (hmm_vma_walk->pgmap) {
			put_dev_pagemap(hmm_vma_walk->pgmap);
			hmm_vma_walk->pgmap = NULL;
		}
		hmm_vma_walk->last = end;
		return 0;
#else
		return -EINVAL;
#endif
	}

	split_huge_pud(walk->vma, pudp, addr);
	if (pud_none(*pudp))
		goto again;

	pmdp = pmd_offset(pudp, addr);
	do {
		next = pmd_addr_end(addr, end);
		ret = hmm_vma_walk_pmd(pmdp, addr, next, walk);
		if (ret)
			return ret;
	} while (pmdp++, addr = next, addr != end);

	return 0;
}

static int hmm_vma_walk_hugetlb_entry(pte_t *pte, unsigned long hmask,
				      unsigned long start, unsigned long end,
				      struct mm_walk *walk)
{
#ifdef CONFIG_HUGETLB_PAGE
	unsigned long addr = start, i, pfn, mask, size, pfn_inc;
	struct hmm_vma_walk *hmm_vma_walk = walk->private;
	struct hmm_range *range = hmm_vma_walk->range;
	struct vm_area_struct *vma = walk->vma;
	struct hstate *h = hstate_vma(vma);
	uint64_t orig_pfn, cpu_flags;
	bool fault, write_fault;
	spinlock_t *ptl;
	pte_t entry;
	int ret = 0;

	size = 1UL << huge_page_shift(h);
	mask = size - 1;
	if (range->page_shift != PAGE_SHIFT) {
		/* Make sure we are looking at full page. */
		if (start & mask)
			return -EINVAL;
		if (end < (start + size))
			return -EINVAL;
		pfn_inc = size >> PAGE_SHIFT;
	} else {
		pfn_inc = 1;
		size = PAGE_SIZE;
	}


	ptl = huge_pte_lock(hstate_vma(walk->vma), walk->mm, pte);
	entry = huge_ptep_get(pte);

	i = (start - range->start) >> range->page_shift;
	orig_pfn = range->pfns[i];
	range->pfns[i] = range->values[HMM_PFN_NONE];
	cpu_flags = pte_to_hmm_pfn_flags(range, entry);
	fault = write_fault = false;
	hmm_pte_need_fault(hmm_vma_walk, orig_pfn, cpu_flags,
			   &fault, &write_fault);
	if (fault || write_fault) {
		ret = -ENOENT;
		goto unlock;
	}

	pfn = pte_pfn(entry) + ((start & mask) >> range->page_shift);
	for (; addr < end; addr += size, i++, pfn += pfn_inc)
		range->pfns[i] = hmm_device_entry_from_pfn(range, pfn) |
				 cpu_flags;
	hmm_vma_walk->last = end;

unlock:
	spin_unlock(ptl);

	if (ret == -ENOENT)
		return hmm_vma_walk_hole_(addr, end, fault, write_fault, walk);

	return ret;
#else /* CONFIG_HUGETLB_PAGE */
	return -EINVAL;
#endif
}

static void hmm_pfns_clear(struct hmm_range *range,
			   uint64_t *pfns,
			   unsigned long addr,
			   unsigned long end)
{
	for (; addr < end; addr += PAGE_SIZE, pfns++)
		*pfns = range->values[HMM_PFN_NONE];
}

/*
 * hmm_range_register() - start tracking change to CPU page table over a range
 * @range: range
 * @mm: the mm struct for the range of virtual address
 * @start: start virtual address (inclusive)
 * @end: end virtual address (exclusive)
 * @page_shift: expect page shift for the range
 * Returns 0 on success, -EFAULT if the address space is no longer valid
 *
 * Track updates to the CPU page table see include/linux/hmm.h
 */
int hmm_range_register(struct hmm_range *range,
		       struct mm_struct *mm,
		       unsigned long start,
		       unsigned long end,
		       unsigned page_shift)
{
	unsigned long mask = ((1UL << page_shift) - 1UL);

	range->valid = false;
	range->hmm = NULL;

	if ((start & mask) || (end & mask))
		return -EINVAL;
	if (start >= end)
		return -EINVAL;

	range->page_shift = page_shift;
	range->start = start;
	range->end = end;

	range->hmm = hmm_get_or_create(mm);
	if (!range->hmm)
		return -EFAULT;

	/* Check if hmm_mm_destroy() was call. */
	if (range->hmm->mm == NULL || range->hmm->dead) {
		hmm_put(range->hmm);
		return -EFAULT;
	}

	/* Initialize range to track CPU page table update */
	mutex_lock(&range->hmm->lock);

	list_add_rcu(&range->list, &range->hmm->ranges);

	/*
	 * If there are any concurrent notifiers we have to wait for them for
	 * the range to be valid (see hmm_range_wait_until_valid()).
	 */
	if (!range->hmm->notifiers)
		range->valid = true;
	mutex_unlock(&range->hmm->lock);

	return 0;
}
EXPORT_SYMBOL(hmm_range_register);

/*
 * hmm_range_unregister() - stop tracking change to CPU page table over a range
 * @range: range
 *
 * Range struct is used to track updates to the CPU page table after a call to
 * hmm_range_register(). See include/linux/hmm.h for how to use it.
 */
void hmm_range_unregister(struct hmm_range *range)
{
	/* Sanity check this really should not happen. */
	if (range->hmm == NULL || range->end <= range->start)
		return;

	mutex_lock(&range->hmm->lock);
	list_del_rcu(&range->list);
	mutex_unlock(&range->hmm->lock);

	/* Drop reference taken by hmm_range_register() */
	range->valid = false;
	hmm_put(range->hmm);
	range->hmm = NULL;
}
EXPORT_SYMBOL(hmm_range_unregister);

/*
 * hmm_range_snapshot() - snapshot CPU page table for a range
 * @range: range
 * Returns: -EINVAL if invalid argument, -ENOMEM out of memory, -EPERM invalid
 *          permission (for instance asking for write and range is read only),
 *          -EAGAIN if you need to retry, -EFAULT invalid (ie either no valid
 *          vma or it is illegal to access that range), number of valid pages
 *          in range->pfns[] (from range start address).
 *
 * This snapshots the CPU page table for a range of virtual addresses. Snapshot
 * validity is tracked by range struct. See in include/linux/hmm.h for example
 * on how to use.
 */
long hmm_range_snapshot(struct hmm_range *range)
{
	const unsigned long device_vma = VM_IO | VM_PFNMAP | VM_MIXEDMAP;
	unsigned long start = range->start, end;
	struct hmm_vma_walk hmm_vma_walk;
	struct hmm *hmm = range->hmm;
	struct vm_area_struct *vma;
	struct mm_walk mm_walk;

	/* Check if hmm_mm_destroy() was call. */
	if (hmm->mm == NULL || hmm->dead)
		return -EFAULT;

	do {
		/* If range is no longer valid force retry. */
		if (!range->valid)
			return -EAGAIN;

		vma = find_vma(hmm->mm, start);
		if (vma == NULL || (vma->vm_flags & device_vma))
			return -EFAULT;

		if (is_vm_hugetlb_page(vma)) {
			struct hstate *h = hstate_vma(vma);

			if (huge_page_shift(h) != range->page_shift &&
			    range->page_shift != PAGE_SHIFT)
				return -EINVAL;
		} else {
			if (range->page_shift != PAGE_SHIFT)
				return -EINVAL;
		}

		if (!(vma->vm_flags & VM_READ)) {
			/*
			 * If vma do not allow read access, then assume that it
			 * does not allow write access, either. HMM does not
			 * support architecture that allow write without read.
			 */
			hmm_pfns_clear(range, range->pfns,
				range->start, range->end);
			return -EPERM;
		}

		range->vma = vma;
		hmm_vma_walk.pgmap = NULL;
		hmm_vma_walk.last = start;
		hmm_vma_walk.fault = false;
		hmm_vma_walk.range = range;
		mm_walk.private = &hmm_vma_walk;
		end = min(range->end, vma->vm_end);

		mm_walk.vma = vma;
		mm_walk.mm = vma->vm_mm;
		mm_walk.pte_entry = NULL;
		mm_walk.test_walk = NULL;
		mm_walk.hugetlb_entry = NULL;
		mm_walk.pud_entry = hmm_vma_walk_pud;
		mm_walk.pmd_entry = hmm_vma_walk_pmd;
		mm_walk.pte_hole = hmm_vma_walk_hole;
		mm_walk.hugetlb_entry = hmm_vma_walk_hugetlb_entry;

		walk_page_range(start, end, &mm_walk);
		start = end;
	} while (start < range->end);

	return (hmm_vma_walk.last - range->start) >> PAGE_SHIFT;
}
EXPORT_SYMBOL(hmm_range_snapshot);

/*
 * hmm_range_fault() - try to fault some address in a virtual address range
 * @range: range being faulted
 * @block: allow blocking on fault (if true it sleeps and do not drop mmap_sem)
 * Returns: number of valid pages in range->pfns[] (from range start
 *          address). This may be zero. If the return value is negative,
 *          then one of the following values may be returned:
 *
 *           -EINVAL  invalid arguments or mm or virtual address are in an
 *                    invalid vma (for instance device file vma).
 *           -ENOMEM: Out of memory.
 *           -EPERM:  Invalid permission (for instance asking for write and
 *                    range is read only).
 *           -EAGAIN: If you need to retry and mmap_sem was drop. This can only
 *                    happens if block argument is false.
 *           -EBUSY:  If the the range is being invalidated and you should wait
 *                    for invalidation to finish.
 *           -EFAULT: Invalid (ie either no valid vma or it is illegal to access
 *                    that range), number of valid pages in range->pfns[] (from
 *                    range start address).
 *
 * This is similar to a regular CPU page fault except that it will not trigger
 * any memory migration if the memory being faulted is not accessible by CPUs
 * and caller does not ask for migration.
 *
 * On error, for one virtual address in the range, the function will mark the
 * corresponding HMM pfn entry with an error flag.
 */
long hmm_range_fault(struct hmm_range *range, bool block)
{
	const unsigned long device_vma = VM_IO | VM_PFNMAP | VM_MIXEDMAP;
	unsigned long start = range->start, end;
	struct hmm_vma_walk hmm_vma_walk;
	struct hmm *hmm = range->hmm;
	struct vm_area_struct *vma;
	struct mm_walk mm_walk;
	int ret;

	/* Check if hmm_mm_destroy() was call. */
	if (hmm->mm == NULL || hmm->dead)
		return -EFAULT;

	do {
		/* If range is no longer valid force retry. */
		if (!range->valid) {
			up_read(&hmm->mm->mmap_sem);
			return -EAGAIN;
		}

		vma = find_vma(hmm->mm, start);
		if (vma == NULL || (vma->vm_flags & device_vma))
			return -EFAULT;

		if (is_vm_hugetlb_page(vma)) {
			if (huge_page_shift(hstate_vma(vma)) !=
			    range->page_shift &&
			    range->page_shift != PAGE_SHIFT)
				return -EINVAL;
		} else {
			if (range->page_shift != PAGE_SHIFT)
				return -EINVAL;
		}

		if (!(vma->vm_flags & VM_READ)) {
			/*
			 * If vma do not allow read access, then assume that it
			 * does not allow write access, either. HMM does not
			 * support architecture that allow write without read.
			 */
			hmm_pfns_clear(range, range->pfns,
				range->start, range->end);
			return -EPERM;
		}

		range->vma = vma;
		hmm_vma_walk.pgmap = NULL;
		hmm_vma_walk.last = start;
		hmm_vma_walk.fault = true;
		hmm_vma_walk.block = block;
		hmm_vma_walk.range = range;
		mm_walk.private = &hmm_vma_walk;
		end = min(range->end, vma->vm_end);

		mm_walk.vma = vma;
		mm_walk.mm = vma->vm_mm;
		mm_walk.pte_entry = NULL;
		mm_walk.test_walk = NULL;
		mm_walk.hugetlb_entry = NULL;
		mm_walk.pud_entry = hmm_vma_walk_pud;
		mm_walk.pmd_entry = hmm_vma_walk_pmd;
		mm_walk.pte_hole = hmm_vma_walk_hole;
		mm_walk.hugetlb_entry = hmm_vma_walk_hugetlb_entry;

		do {
			ret = walk_page_range(start, end, &mm_walk);
			start = hmm_vma_walk.last;

			/* Keep trying while the range is valid. */
		} while (ret == -EBUSY && range->valid);

		if (ret) {
			unsigned long i;

			i = (hmm_vma_walk.last - range->start) >> PAGE_SHIFT;
			hmm_pfns_clear(range, &range->pfns[i],
				hmm_vma_walk.last, range->end);
			return ret;
		}
		start = end;

	} while (start < range->end);

	return (hmm_vma_walk.last - range->start) >> PAGE_SHIFT;
}
EXPORT_SYMBOL(hmm_range_fault);

/**
 * hmm_range_dma_map() - hmm_range_fault() and dma map page all in one.
 * @range: range being faulted
 * @device: device against to dma map page to
 * @daddrs: dma address of mapped pages
 * @block: allow blocking on fault (if true it sleeps and do not drop mmap_sem)
 * Returns: number of pages mapped on success, -EAGAIN if mmap_sem have been
 *          drop and you need to try again, some other error value otherwise
 *
 * Note same usage pattern as hmm_range_fault().
 */
long hmm_range_dma_map(struct hmm_range *range,
		       struct device *device,
		       dma_addr_t *daddrs,
		       bool block)
{
	unsigned long i, npages, mapped;
	long ret;

	ret = hmm_range_fault(range, block);
	if (ret <= 0)
		return ret ? ret : -EBUSY;

	npages = (range->end - range->start) >> PAGE_SHIFT;
	for (i = 0, mapped = 0; i < npages; ++i) {
		enum dma_data_direction dir = DMA_TO_DEVICE;
		struct page *page;

		/*
		 * FIXME need to update DMA API to provide invalid DMA address
		 * value instead of a function to test dma address value. This
		 * would remove lot of dumb code duplicated accross many arch.
		 *
		 * For now setting it to 0 here is good enough as the pfns[]
		 * value is what is use to check what is valid and what isn't.
		 */
		daddrs[i] = 0;

		page = hmm_device_entry_to_page(range, range->pfns[i]);
		if (page == NULL)
			continue;

		/* Check if range is being invalidated */
		if (!range->valid) {
			ret = -EBUSY;
			goto unmap;
		}

		/* If it is read and write than map bi-directional. */
		if (range->pfns[i] & range->flags[HMM_PFN_WRITE])
			dir = DMA_BIDIRECTIONAL;

		daddrs[i] = dma_map_page(device, page, 0, PAGE_SIZE, dir);
		if (dma_mapping_error(device, daddrs[i])) {
			ret = -EFAULT;
			goto unmap;
		}

		mapped++;
	}

	return mapped;

unmap:
	for (npages = i, i = 0; (i < npages) && mapped; ++i) {
		enum dma_data_direction dir = DMA_TO_DEVICE;
		struct page *page;

		page = hmm_device_entry_to_page(range, range->pfns[i]);
		if (page == NULL)
			continue;

		if (dma_mapping_error(device, daddrs[i]))
			continue;

		/* If it is read and write than map bi-directional. */
		if (range->pfns[i] & range->flags[HMM_PFN_WRITE])
			dir = DMA_BIDIRECTIONAL;

		dma_unmap_page(device, daddrs[i], PAGE_SIZE, dir);
		mapped--;
	}

	return ret;
}
EXPORT_SYMBOL(hmm_range_dma_map);

/**
 * hmm_range_dma_unmap() - unmap range of that was map with hmm_range_dma_map()
 * @range: range being unmapped
 * @vma: the vma against which the range (optional)
 * @device: device against which dma map was done
 * @daddrs: dma address of mapped pages
 * @dirty: dirty page if it had the write flag set
 * Returns: number of page unmapped on success, -EINVAL otherwise
 *
 * Note that caller MUST abide by mmu notifier or use HMM mirror and abide
 * to the sync_cpu_device_pagetables() callback so that it is safe here to
 * call set_page_dirty(). Caller must also take appropriate locks to avoid
 * concurrent mmu notifier or sync_cpu_device_pagetables() to make progress.
 */
long hmm_range_dma_unmap(struct hmm_range *range,
			 struct vm_area_struct *vma,
			 struct device *device,
			 dma_addr_t *daddrs,
			 bool dirty)
{
	unsigned long i, npages;
	long cpages = 0;

	/* Sanity check. */
	if (range->end <= range->start)
		return -EINVAL;
	if (!daddrs)
		return -EINVAL;
	if (!range->pfns)
		return -EINVAL;

	npages = (range->end - range->start) >> PAGE_SHIFT;
	for (i = 0; i < npages; ++i) {
		enum dma_data_direction dir = DMA_TO_DEVICE;
		struct page *page;

		page = hmm_device_entry_to_page(range, range->pfns[i]);
		if (page == NULL)
			continue;

		/* If it is read and write than map bi-directional. */
		if (range->pfns[i] & range->flags[HMM_PFN_WRITE]) {
			dir = DMA_BIDIRECTIONAL;

			/*
			 * See comments in function description on why it is
			 * safe here to call set_page_dirty()
			 */
			if (dirty)
				set_page_dirty(page);
		}

		/* Unmap and clear pfns/dma address */
		dma_unmap_page(device, daddrs[i], PAGE_SIZE, dir);
		range->pfns[i] = range->values[HMM_PFN_NONE];
		/* FIXME see comments in hmm_vma_dma_map() */
		daddrs[i] = 0;
		cpages++;
	}

	return cpages;
}
EXPORT_SYMBOL(hmm_range_dma_unmap);
#endif /* IS_ENABLED(CONFIG_HMM_MIRROR) */


#if IS_ENABLED(CONFIG_DEVICE_PRIVATE) ||  IS_ENABLED(CONFIG_DEVICE_PUBLIC)
struct page *hmm_vma_alloc_locked_page(struct vm_area_struct *vma,
				       unsigned long addr)
{
	struct page *page;

	page = alloc_page_vma(GFP_HIGHUSER, vma, addr);
	if (!page)
		return NULL;
	lock_page(page);
	return page;
}
EXPORT_SYMBOL(hmm_vma_alloc_locked_page);


static void hmm_devmem_ref_release(struct percpu_ref *ref)
{
	struct hmm_devmem *devmem;

	devmem = container_of(ref, struct hmm_devmem, ref);
	complete(&devmem->completion);
}

static void hmm_devmem_ref_exit(struct percpu_ref *ref)
{
	struct hmm_devmem *devmem;

	devmem = container_of(ref, struct hmm_devmem, ref);
	percpu_ref_exit(ref);
}

static void hmm_devmem_ref_kill(void *data)
{
	struct percpu_ref *ref = data;
	struct hmm_devmem *devmem;

	devmem = container_of(ref, struct hmm_devmem, ref);
	percpu_ref_kill(ref);
	wait_for_completion(&devmem->completion);
}

static int hmm_devmem_fault(struct vm_area_struct *vma,
			    unsigned long addr,
			    const struct page *page,
			    unsigned int flags,
			    pmd_t *pmdp)
{
	struct hmm_devmem *devmem = page->pgmap->data;

	return devmem->ops->fault(devmem, vma, addr, page, flags, pmdp);
}

static void hmm_devmem_free(struct page *page, void *data)
{
	struct hmm_devmem *devmem = data;

	page->mapping = NULL;

	devmem->ops->free(devmem, page);
}

static DEFINE_MUTEX(hmm_devmem_lock);
static RADIX_TREE(hmm_devmem_radix, GFP_KERNEL);

static void hmm_devmem_radix_release(struct resource *resource)
{
	resource_size_t key;

	mutex_lock(&hmm_devmem_lock);
	for (key = resource->start;
	     key <= resource->end;
	     key += PA_SECTION_SIZE)
		radix_tree_delete(&hmm_devmem_radix, key >> PA_SECTION_SHIFT);
	mutex_unlock(&hmm_devmem_lock);
}

static void hmm_devmem_release(void *data)
{
	struct hmm_devmem *devmem = data;
	struct resource *resource = devmem->resource;
	unsigned long start_pfn, npages;
	struct zone *zone;
	struct page *page;

	/* pages are dead and unused, undo the arch mapping */
	start_pfn = (resource->start & ~(PA_SECTION_SIZE - 1)) >> PAGE_SHIFT;
	npages = ALIGN(resource_size(resource), PA_SECTION_SIZE) >> PAGE_SHIFT;

	page = pfn_to_page(start_pfn);
	zone = page_zone(page);

	mem_hotplug_begin();
	if (resource->desc == IORES_DESC_DEVICE_PRIVATE_MEMORY)
		__remove_pages(zone, start_pfn, npages, NULL);
	else
		arch_remove_memory(start_pfn << PAGE_SHIFT,
				   npages << PAGE_SHIFT, NULL);
	mem_hotplug_done();

	hmm_devmem_radix_release(resource);
}

static int hmm_devmem_pages_create(struct hmm_devmem *devmem)
{
	resource_size_t key, align_start, align_size, align_end;
	struct device *device = devmem->device;
	int ret, nid, is_ram;
	unsigned long pfn;

	align_start = devmem->resource->start & ~(PA_SECTION_SIZE - 1);
	align_size = ALIGN(devmem->resource->start +
			   resource_size(devmem->resource),
			   PA_SECTION_SIZE) - align_start;

	is_ram = region_intersects(align_start, align_size,
				   IORESOURCE_SYSTEM_RAM,
				   IORES_DESC_NONE);
	if (is_ram == REGION_MIXED) {
		WARN_ONCE(1, "%s attempted on mixed region %pr\n",
				__func__, devmem->resource);
		return -ENXIO;
	}
	if (is_ram == REGION_INTERSECTS)
		return -ENXIO;

	if (devmem->resource->desc == IORES_DESC_DEVICE_PUBLIC_MEMORY)
		devmem->pagemap.type = MEMORY_DEVICE_PUBLIC;
	else
		devmem->pagemap.type = MEMORY_DEVICE_PRIVATE;

	devmem->pagemap.res = *devmem->resource;
	devmem->pagemap.page_fault = hmm_devmem_fault;
	devmem->pagemap.page_free = hmm_devmem_free;
	devmem->pagemap.dev = devmem->device;
	devmem->pagemap.ref = &devmem->ref;
	devmem->pagemap.data = devmem;

	mutex_lock(&hmm_devmem_lock);
	align_end = align_start + align_size - 1;
	for (key = align_start; key <= align_end; key += PA_SECTION_SIZE) {
		struct hmm_devmem *dup;

		dup = radix_tree_lookup(&hmm_devmem_radix,
					key >> PA_SECTION_SHIFT);
		if (dup) {
			dev_err(device, "%s: collides with mapping for %s\n",
				__func__, dev_name(dup->device));
			mutex_unlock(&hmm_devmem_lock);
			ret = -EBUSY;
			goto error;
		}
		ret = radix_tree_insert(&hmm_devmem_radix,
					key >> PA_SECTION_SHIFT,
					devmem);
		if (ret) {
			dev_err(device, "%s: failed: %d\n", __func__, ret);
			mutex_unlock(&hmm_devmem_lock);
			goto error_radix;
		}
	}
	mutex_unlock(&hmm_devmem_lock);

	nid = dev_to_node(device);
	if (nid < 0)
		nid = numa_mem_id();

	mem_hotplug_begin();
	/*
	 * For device private memory we call add_pages() as we only need to
	 * allocate and initialize struct page for the device memory. More-
	 * over the device memory is un-accessible thus we do not want to
	 * create a linear mapping for the memory like arch_add_memory()
	 * would do.
	 *
	 * For device public memory, which is accesible by the CPU, we do
	 * want the linear mapping and thus use arch_add_memory().
	 */
	if (devmem->pagemap.type == MEMORY_DEVICE_PUBLIC)
		ret = arch_add_memory(nid, align_start, align_size, NULL,
				false);
	else
		ret = add_pages(nid, align_start >> PAGE_SHIFT,
				align_size >> PAGE_SHIFT, NULL, false);
	if (ret) {
		mem_hotplug_done();
		goto error_add_memory;
	}
	move_pfn_range_to_zone(&NODE_DATA(nid)->node_zones[ZONE_DEVICE],
				align_start >> PAGE_SHIFT,
				align_size >> PAGE_SHIFT, NULL);
	mem_hotplug_done();

	for (pfn = devmem->pfn_first; pfn < devmem->pfn_last; pfn++) {
		struct page *page = pfn_to_page(pfn);

		page->pgmap = &devmem->pagemap;
	}
	return 0;

error_add_memory:
	untrack_pfn(NULL, PHYS_PFN(align_start), align_size);
error_radix:
	hmm_devmem_radix_release(devmem->resource);
error:
	return ret;
}

/*
 * hmm_devmem_add() - hotplug ZONE_DEVICE memory for device memory
 *
 * @ops: memory event device driver callback (see struct hmm_devmem_ops)
 * @device: device struct to bind the resource too
 * @size: size in bytes of the device memory to add
 * Returns: pointer to new hmm_devmem struct ERR_PTR otherwise
 *
 * This function first finds an empty range of physical address big enough to
 * contain the new resource, and then hotplugs it as ZONE_DEVICE memory, which
 * in turn allocates struct pages. It does not do anything beyond that; all
 * events affecting the memory will go through the various callbacks provided
 * by hmm_devmem_ops struct.
 *
 * Device driver should call this function during device initialization and
 * is then responsible of memory management. HMM only provides helpers.
 */
struct hmm_devmem *hmm_devmem_add(const struct hmm_devmem_ops *ops,
				  struct device *device,
				  unsigned long size)
{
	struct hmm_devmem *devmem;
	resource_size_t addr;
	int ret;

	dev_pagemap_get_ops();

	devmem = devm_kzalloc(device, sizeof(*devmem), GFP_KERNEL);
	if (!devmem)
		return ERR_PTR(-ENOMEM);

	init_completion(&devmem->completion);
	devmem->pfn_first = -1UL;
	devmem->pfn_last = -1UL;
	devmem->resource = NULL;
	devmem->device = device;
	devmem->ops = ops;

	ret = percpu_ref_init(&devmem->ref, &hmm_devmem_ref_release,
			      0, GFP_KERNEL);
	if (ret)
		return ERR_PTR(ret);

	size = ALIGN(size, PA_SECTION_SIZE);
	addr = min((unsigned long)iomem_resource.end,
		   (1UL << MAX_PHYSMEM_BITS) - 1);
	addr = addr - size + 1UL;

	/*
	 * FIXME add a new helper to quickly walk resource tree and find free
	 * range
	 *
	 * FIXME what about ioport_resource resource ?
	 */
	for (; addr > size && addr >= iomem_resource.start; addr -= size) {
		ret = region_intersects(addr, size, 0, IORES_DESC_NONE);
		if (ret != REGION_DISJOINT)
			continue;

		devmem->resource = devm_request_mem_region(device, addr, size,
							   dev_name(device));
		if (!devmem->resource)
			return ERR_PTR(-ENOMEM);
		break;
	}
	if (!devmem->resource)
		return ERR_PTR(-ERANGE);

	devmem->resource->desc = IORES_DESC_DEVICE_PRIVATE_MEMORY;
	devmem->pfn_first = devmem->resource->start >> PAGE_SHIFT;
	devmem->pfn_last = devmem->pfn_first +
			   (resource_size(devmem->resource) >> PAGE_SHIFT);

<<<<<<< HEAD
	ret = hmm_devmem_pages_create(devmem);
	if (ret)
		return ERR_PTR(ret);

	ret = devm_add_action_or_reset(device, hmm_devmem_release, devmem);
	if (ret)
		return ERR_PTR(ret);
=======
	devmem->pagemap.type = MEMORY_DEVICE_PRIVATE;
	devmem->pagemap.res = *devmem->resource;
	devmem->pagemap.page_free = hmm_devmem_free;
	devmem->pagemap.altmap_valid = false;
	devmem->pagemap.ref = &devmem->ref;
	devmem->pagemap.data = devmem;
	devmem->pagemap.kill = hmm_devmem_ref_kill;
	devmem->pagemap.cleanup = hmm_devmem_ref_exit;
>>>>>>> 407d19ab

	return devmem;
}
EXPORT_SYMBOL_GPL(hmm_devmem_add);

struct hmm_devmem *hmm_devmem_add_resource(const struct hmm_devmem_ops *ops,
					   struct device *device,
					   struct resource *res)
{
	struct hmm_devmem *devmem;
	int ret;

	if (res->desc != IORES_DESC_DEVICE_PUBLIC_MEMORY)
		return ERR_PTR(-EINVAL);

	dev_pagemap_get_ops();

	devmem = devm_kzalloc(device, sizeof(*devmem), GFP_KERNEL);
	if (!devmem)
		return ERR_PTR(-ENOMEM);

	init_completion(&devmem->completion);
	devmem->pfn_first = -1UL;
	devmem->pfn_last = -1UL;
	devmem->resource = res;
	devmem->device = device;
	devmem->ops = ops;

	ret = percpu_ref_init(&devmem->ref, &hmm_devmem_ref_release,
			      0, GFP_KERNEL);
	if (ret)
		return ERR_PTR(ret);

	devmem->pfn_first = devmem->resource->start >> PAGE_SHIFT;
	devmem->pfn_last = devmem->pfn_first +
			   (resource_size(devmem->resource) >> PAGE_SHIFT);

<<<<<<< HEAD
	ret = hmm_devmem_pages_create(devmem);
	if (ret)
		return ERR_PTR(ret);

	ret = devm_add_action_or_reset(device, hmm_devmem_release, devmem);
	if (ret)
		return ERR_PTR(ret);

	ret = devm_add_action_or_reset(device, hmm_devmem_ref_kill,
			&devmem->ref);
	if (ret)
		return ERR_PTR(ret);
=======
	devmem->pagemap.type = MEMORY_DEVICE_PUBLIC;
	devmem->pagemap.res = *devmem->resource;
	devmem->pagemap.page_free = hmm_devmem_free;
	devmem->pagemap.altmap_valid = false;
	devmem->pagemap.ref = &devmem->ref;
	devmem->pagemap.data = devmem;
	devmem->pagemap.kill = hmm_devmem_ref_kill;
	devmem->pagemap.cleanup = hmm_devmem_ref_exit;
>>>>>>> 407d19ab

	return devmem;
}
EXPORT_SYMBOL_GPL(hmm_devmem_add_resource);

/*
 * A device driver that wants to handle multiple devices memory through a
 * single fake device can use hmm_device to do so. This is purely a helper
 * and it is not needed to make use of any HMM functionality.
 */
#define HMM_DEVICE_MAX 256

static DECLARE_BITMAP(hmm_device_mask, HMM_DEVICE_MAX);
static DEFINE_SPINLOCK(hmm_device_lock);
static struct class *hmm_device_class;
static dev_t hmm_device_devt;

static void hmm_device_release(struct device *device)
{
	struct hmm_device *hmm_device;

	hmm_device = container_of(device, struct hmm_device, device);
	spin_lock(&hmm_device_lock);
	clear_bit(hmm_device->minor, hmm_device_mask);
	spin_unlock(&hmm_device_lock);

	kfree(hmm_device);
}

struct hmm_device *hmm_device_new(void *drvdata)
{
	struct hmm_device *hmm_device;

	hmm_device = kzalloc(sizeof(*hmm_device), GFP_KERNEL);
	if (!hmm_device)
		return ERR_PTR(-ENOMEM);

	spin_lock(&hmm_device_lock);
	hmm_device->minor = find_first_zero_bit(hmm_device_mask, HMM_DEVICE_MAX);
	if (hmm_device->minor >= HMM_DEVICE_MAX) {
		spin_unlock(&hmm_device_lock);
		kfree(hmm_device);
		return ERR_PTR(-EBUSY);
	}
	set_bit(hmm_device->minor, hmm_device_mask);
	spin_unlock(&hmm_device_lock);

	dev_set_name(&hmm_device->device, "hmm_device%d", hmm_device->minor);
	hmm_device->device.devt = MKDEV(MAJOR(hmm_device_devt),
					hmm_device->minor);
	hmm_device->device.release = hmm_device_release;
	dev_set_drvdata(&hmm_device->device, drvdata);
	hmm_device->device.class = hmm_device_class;
	device_initialize(&hmm_device->device);

	return hmm_device;
}
EXPORT_SYMBOL(hmm_device_new);

void hmm_device_put(struct hmm_device *hmm_device)
{
	put_device(&hmm_device->device);
}
EXPORT_SYMBOL(hmm_device_put);

static int __init hmm_init(void)
{
	int ret;

	ret = alloc_chrdev_region(&hmm_device_devt, 0,
				  HMM_DEVICE_MAX,
				  "hmm_device");
	if (ret)
		return ret;

	hmm_device_class = class_create(THIS_MODULE, "hmm_device");
	if (IS_ERR(hmm_device_class)) {
		unregister_chrdev_region(hmm_device_devt, HMM_DEVICE_MAX);
		return PTR_ERR(hmm_device_class);
	}
	return 0;
}

device_initcall(hmm_init);
#endif /* CONFIG_DEVICE_PRIVATE || CONFIG_DEVICE_PUBLIC */<|MERGE_RESOLUTION|>--- conflicted
+++ resolved
@@ -2,21 +2,7 @@
 /*
  * Copyright 2013 Red Hat Inc.
  *
-<<<<<<< HEAD
- * This program is free software; you can redistribute it and/or modify
- * it under the terms of the GNU General Public License as published by
- * the Free Software Foundation; either version 2 of the License, or
- * (at your option) any later version.
- *
- * This program is distributed in the hope that it will be useful,
- * but WITHOUT ANY WARRANTY; without even the implied warranty of
- * MERCHANTABILITY or FITNESS FOR A PARTICULAR PURPOSE.  See the
- * GNU General Public License for more details.
- *
- * Authors: JÃ©rÃ´me Glisse <jglisse@redhat.com>
-=======
  * Authors: Jérôme Glisse <jglisse@redhat.com>
->>>>>>> 407d19ab
  */
 /*
  * Refer to include/linux/hmm.h for information about heterogeneous memory
@@ -44,32 +30,9 @@
 #if IS_ENABLED(CONFIG_HMM_MIRROR)
 static const struct mmu_notifier_ops hmm_mmu_notifier_ops;
 
-<<<<<<< HEAD
-/*
- * struct hmm - HMM per mm struct
- *
- * @mm: mm struct this HMM struct is bound to
- * @lock: lock protecting ranges list
- * @sequence: we track updates to the CPU page table with a sequence number
- * @ranges: list of range being snapshotted
- * @mirrors: list of mirrors for this mm
- * @mmu_notifier: mmu notifier to track updates to CPU page table
- * @mirrors_sem: read/write semaphore protecting the mirrors list
- */
-struct hmm {
-	struct mm_struct	*mm;
-	spinlock_t		lock;
-	atomic_t		sequence;
-	struct list_head	ranges;
-	struct list_head	mirrors;
-	struct mmu_notifier	mmu_notifier;
-	struct rw_semaphore	mirrors_sem;
-};
-=======
 static inline struct hmm *mm_get_hmm(struct mm_struct *mm)
 {
 	struct hmm *hmm = READ_ONCE(mm->hmm);
->>>>>>> 407d19ab
 
 	if (hmm && kref_get_unless_zero(&hmm->kref))
 		return hmm;
@@ -103,7 +66,6 @@
 	init_waitqueue_head(&hmm->wq);
 	INIT_LIST_HEAD(&hmm->mirrors);
 	init_rwsem(&hmm->mirrors_sem);
-	atomic_set(&hmm->sequence, 0);
 	hmm->mmu_notifier.ops = NULL;
 	INIT_LIST_HEAD(&hmm->ranges);
 	mutex_init(&hmm->lock);
@@ -147,38 +109,13 @@
 	kfree(container_of(rcu, struct hmm, rcu));
 }
 
-<<<<<<< HEAD
-static void hmm_invalidate_range(struct hmm *hmm,
-				 enum hmm_update_type action,
-				 unsigned long start,
-				 unsigned long end)
-=======
 static void hmm_free(struct kref *kref)
->>>>>>> 407d19ab
 {
 	struct hmm *hmm = container_of(kref, struct hmm, kref);
 	struct mm_struct *mm = hmm->mm;
 
 	mmu_notifier_unregister_no_release(&hmm->mmu_notifier, mm);
 
-<<<<<<< HEAD
-		if (end < range->start || start >= range->end)
-			continue;
-
-		range->valid = false;
-		addr = max(start, range->start);
-		idx = (addr - range->start) >> PAGE_SHIFT;
-		npages = (min(range->end, end) - addr) >> PAGE_SHIFT;
-		memset(&range->pfns[idx], 0, sizeof(*range->pfns) * npages);
-	}
-	spin_unlock(&hmm->lock);
-
-	down_read(&hmm->mirrors_sem);
-	list_for_each_entry(mirror, &hmm->mirrors, list)
-		mirror->ops->sync_cpu_device_pagetables(mirror, action,
-							start, end);
-	up_read(&hmm->mirrors_sem);
-=======
 	spin_lock(&mm->page_table_lock);
 	if (mm->hmm == hmm)
 		mm->hmm = NULL;
@@ -208,7 +145,6 @@
 	}
 
 	spin_unlock(&mm->page_table_lock);
->>>>>>> 407d19ab
 }
 
 static void hmm_release(struct mmu_notifier *mn, struct mm_struct *mm)
@@ -256,14 +192,6 @@
 }
 
 static int hmm_invalidate_range_start(struct mmu_notifier *mn,
-<<<<<<< HEAD
-				       struct mm_struct *mm,
-				       unsigned long start,
-				       unsigned long end,
-				       bool blockable)
-{
-	struct hmm *hmm = mm->hmm;
-=======
 			const struct mmu_notifier_range *nrange)
 {
 	struct hmm *hmm = container_of(mn, struct hmm, mmu_notifier);
@@ -271,24 +199,10 @@
 	struct hmm_update update;
 	struct hmm_range *range;
 	int ret = 0;
->>>>>>> 407d19ab
 
 	if (!kref_get_unless_zero(&hmm->kref))
 		return 0;
 
-<<<<<<< HEAD
-	atomic_inc(&hmm->sequence);
-
-	return 0;
-}
-
-static void hmm_invalidate_range_end(struct mmu_notifier *mn,
-				     struct mm_struct *mm,
-				     unsigned long start,
-				     unsigned long end)
-{
-	struct hmm *hmm = mm->hmm;
-=======
 	update.start = nrange->start;
 	update.end = nrange->end;
 	update.event = HMM_UPDATE_INVALIDATE;
@@ -336,14 +250,10 @@
 			const struct mmu_notifier_range *nrange)
 {
 	struct hmm *hmm = container_of(mn, struct hmm, mmu_notifier);
->>>>>>> 407d19ab
 
 	if (!kref_get_unless_zero(&hmm->kref))
 		return;
 
-<<<<<<< HEAD
-	hmm_invalidate_range(mm->hmm, HMM_UPDATE_INVALIDATE, start, end);
-=======
 	mutex_lock(&hmm->lock);
 	hmm->notifiers--;
 	if (!hmm->notifiers) {
@@ -359,7 +269,6 @@
 	mutex_unlock(&hmm->lock);
 
 	hmm_put(hmm);
->>>>>>> 407d19ab
 }
 
 static const struct mmu_notifier_ops hmm_mmu_notifier_ops = {
@@ -763,23 +672,21 @@
 {
 	struct hmm_vma_walk *hmm_vma_walk = walk->private;
 	struct hmm_range *range = hmm_vma_walk->range;
+	struct vm_area_struct *vma = walk->vma;
 	uint64_t *pfns = range->pfns;
 	unsigned long addr = start, i;
 	pte_t *ptep;
-
-	i = (addr - range->start) >> PAGE_SHIFT;
+	pmd_t pmd;
+
 
 again:
-	if (pmd_none(*pmdp))
+	pmd = READ_ONCE(*pmdp);
+	if (pmd_none(pmd))
 		return hmm_vma_walk_hole(start, end, walk);
 
-	if (pmd_huge(*pmdp) && (range->vma->vm_flags & VM_HUGETLB))
+	if (pmd_huge(pmd) && (range->vma->vm_flags & VM_HUGETLB))
 		return hmm_pfns_bad(start, end, walk);
 
-<<<<<<< HEAD
-	if (pmd_devmap(*pmdp) || pmd_trans_huge(*pmdp)) {
-		pmd_t pmd;
-=======
 	if (thp_migration_supported() && is_pmd_migration_entry(pmd)) {
 		bool fault, write_fault;
 		unsigned long npages;
@@ -799,8 +706,8 @@
 		return 0;
 	} else if (!pmd_present(pmd))
 		return hmm_pfns_bad(start, end, walk);
->>>>>>> 407d19ab
-
+
+	if (pmd_devmap(pmd) || pmd_trans_huge(pmd)) {
 		/*
 		 * No need to take pmd_lock here, even if some other threads
 		 * is splitting the huge pmd we will get that event through
@@ -815,13 +722,21 @@
 		if (!pmd_devmap(pmd) && !pmd_trans_huge(pmd))
 			goto again;
 
+		i = (addr - range->start) >> PAGE_SHIFT;
 		return hmm_vma_handle_pmd(walk, addr, end, &pfns[i], pmd);
 	}
 
-	if (pmd_bad(*pmdp))
+	/*
+	 * We have handled all the valid case above ie either none, migration,
+	 * huge or transparent huge. At this point either it is a valid pmd
+	 * entry pointing to pte directory or it is a bad pmd that will not
+	 * recover.
+	 */
+	if (pmd_bad(pmd))
 		return hmm_pfns_bad(start, end, walk);
 
 	ptep = pte_offset_map(pmdp, addr);
+	i = (addr - range->start) >> PAGE_SHIFT;
 	for (; addr < end; addr += PAGE_SIZE, ptep++, i++) {
 		int r;
 
@@ -1455,20 +1370,16 @@
 	struct hmm_devmem *devmem;
 
 	devmem = container_of(ref, struct hmm_devmem, ref);
+	wait_for_completion(&devmem->completion);
 	percpu_ref_exit(ref);
 }
 
-static void hmm_devmem_ref_kill(void *data)
-{
-	struct percpu_ref *ref = data;
-	struct hmm_devmem *devmem;
-
-	devmem = container_of(ref, struct hmm_devmem, ref);
+static void hmm_devmem_ref_kill(struct percpu_ref *ref)
+{
 	percpu_ref_kill(ref);
-	wait_for_completion(&devmem->completion);
-}
-
-static int hmm_devmem_fault(struct vm_area_struct *vma,
+}
+
+static vm_fault_t hmm_devmem_fault(struct vm_area_struct *vma,
 			    unsigned long addr,
 			    const struct page *page,
 			    unsigned int flags,
@@ -1486,152 +1397,6 @@
 	page->mapping = NULL;
 
 	devmem->ops->free(devmem, page);
-}
-
-static DEFINE_MUTEX(hmm_devmem_lock);
-static RADIX_TREE(hmm_devmem_radix, GFP_KERNEL);
-
-static void hmm_devmem_radix_release(struct resource *resource)
-{
-	resource_size_t key;
-
-	mutex_lock(&hmm_devmem_lock);
-	for (key = resource->start;
-	     key <= resource->end;
-	     key += PA_SECTION_SIZE)
-		radix_tree_delete(&hmm_devmem_radix, key >> PA_SECTION_SHIFT);
-	mutex_unlock(&hmm_devmem_lock);
-}
-
-static void hmm_devmem_release(void *data)
-{
-	struct hmm_devmem *devmem = data;
-	struct resource *resource = devmem->resource;
-	unsigned long start_pfn, npages;
-	struct zone *zone;
-	struct page *page;
-
-	/* pages are dead and unused, undo the arch mapping */
-	start_pfn = (resource->start & ~(PA_SECTION_SIZE - 1)) >> PAGE_SHIFT;
-	npages = ALIGN(resource_size(resource), PA_SECTION_SIZE) >> PAGE_SHIFT;
-
-	page = pfn_to_page(start_pfn);
-	zone = page_zone(page);
-
-	mem_hotplug_begin();
-	if (resource->desc == IORES_DESC_DEVICE_PRIVATE_MEMORY)
-		__remove_pages(zone, start_pfn, npages, NULL);
-	else
-		arch_remove_memory(start_pfn << PAGE_SHIFT,
-				   npages << PAGE_SHIFT, NULL);
-	mem_hotplug_done();
-
-	hmm_devmem_radix_release(resource);
-}
-
-static int hmm_devmem_pages_create(struct hmm_devmem *devmem)
-{
-	resource_size_t key, align_start, align_size, align_end;
-	struct device *device = devmem->device;
-	int ret, nid, is_ram;
-	unsigned long pfn;
-
-	align_start = devmem->resource->start & ~(PA_SECTION_SIZE - 1);
-	align_size = ALIGN(devmem->resource->start +
-			   resource_size(devmem->resource),
-			   PA_SECTION_SIZE) - align_start;
-
-	is_ram = region_intersects(align_start, align_size,
-				   IORESOURCE_SYSTEM_RAM,
-				   IORES_DESC_NONE);
-	if (is_ram == REGION_MIXED) {
-		WARN_ONCE(1, "%s attempted on mixed region %pr\n",
-				__func__, devmem->resource);
-		return -ENXIO;
-	}
-	if (is_ram == REGION_INTERSECTS)
-		return -ENXIO;
-
-	if (devmem->resource->desc == IORES_DESC_DEVICE_PUBLIC_MEMORY)
-		devmem->pagemap.type = MEMORY_DEVICE_PUBLIC;
-	else
-		devmem->pagemap.type = MEMORY_DEVICE_PRIVATE;
-
-	devmem->pagemap.res = *devmem->resource;
-	devmem->pagemap.page_fault = hmm_devmem_fault;
-	devmem->pagemap.page_free = hmm_devmem_free;
-	devmem->pagemap.dev = devmem->device;
-	devmem->pagemap.ref = &devmem->ref;
-	devmem->pagemap.data = devmem;
-
-	mutex_lock(&hmm_devmem_lock);
-	align_end = align_start + align_size - 1;
-	for (key = align_start; key <= align_end; key += PA_SECTION_SIZE) {
-		struct hmm_devmem *dup;
-
-		dup = radix_tree_lookup(&hmm_devmem_radix,
-					key >> PA_SECTION_SHIFT);
-		if (dup) {
-			dev_err(device, "%s: collides with mapping for %s\n",
-				__func__, dev_name(dup->device));
-			mutex_unlock(&hmm_devmem_lock);
-			ret = -EBUSY;
-			goto error;
-		}
-		ret = radix_tree_insert(&hmm_devmem_radix,
-					key >> PA_SECTION_SHIFT,
-					devmem);
-		if (ret) {
-			dev_err(device, "%s: failed: %d\n", __func__, ret);
-			mutex_unlock(&hmm_devmem_lock);
-			goto error_radix;
-		}
-	}
-	mutex_unlock(&hmm_devmem_lock);
-
-	nid = dev_to_node(device);
-	if (nid < 0)
-		nid = numa_mem_id();
-
-	mem_hotplug_begin();
-	/*
-	 * For device private memory we call add_pages() as we only need to
-	 * allocate and initialize struct page for the device memory. More-
-	 * over the device memory is un-accessible thus we do not want to
-	 * create a linear mapping for the memory like arch_add_memory()
-	 * would do.
-	 *
-	 * For device public memory, which is accesible by the CPU, we do
-	 * want the linear mapping and thus use arch_add_memory().
-	 */
-	if (devmem->pagemap.type == MEMORY_DEVICE_PUBLIC)
-		ret = arch_add_memory(nid, align_start, align_size, NULL,
-				false);
-	else
-		ret = add_pages(nid, align_start >> PAGE_SHIFT,
-				align_size >> PAGE_SHIFT, NULL, false);
-	if (ret) {
-		mem_hotplug_done();
-		goto error_add_memory;
-	}
-	move_pfn_range_to_zone(&NODE_DATA(nid)->node_zones[ZONE_DEVICE],
-				align_start >> PAGE_SHIFT,
-				align_size >> PAGE_SHIFT, NULL);
-	mem_hotplug_done();
-
-	for (pfn = devmem->pfn_first; pfn < devmem->pfn_last; pfn++) {
-		struct page *page = pfn_to_page(pfn);
-
-		page->pgmap = &devmem->pagemap;
-	}
-	return 0;
-
-error_add_memory:
-	untrack_pfn(NULL, PHYS_PFN(align_start), align_size);
-error_radix:
-	hmm_devmem_radix_release(devmem->resource);
-error:
-	return ret;
 }
 
 /*
@@ -1657,6 +1422,7 @@
 {
 	struct hmm_devmem *devmem;
 	resource_size_t addr;
+	void *result;
 	int ret;
 
 	dev_pagemap_get_ops();
@@ -1706,16 +1472,8 @@
 	devmem->pfn_first = devmem->resource->start >> PAGE_SHIFT;
 	devmem->pfn_last = devmem->pfn_first +
 			   (resource_size(devmem->resource) >> PAGE_SHIFT);
-
-<<<<<<< HEAD
-	ret = hmm_devmem_pages_create(devmem);
-	if (ret)
-		return ERR_PTR(ret);
-
-	ret = devm_add_action_or_reset(device, hmm_devmem_release, devmem);
-	if (ret)
-		return ERR_PTR(ret);
-=======
+	devmem->page_fault = hmm_devmem_fault;
+
 	devmem->pagemap.type = MEMORY_DEVICE_PRIVATE;
 	devmem->pagemap.res = *devmem->resource;
 	devmem->pagemap.page_free = hmm_devmem_free;
@@ -1724,8 +1482,10 @@
 	devmem->pagemap.data = devmem;
 	devmem->pagemap.kill = hmm_devmem_ref_kill;
 	devmem->pagemap.cleanup = hmm_devmem_ref_exit;
->>>>>>> 407d19ab
-
+
+	result = devm_memremap_pages(devmem->device, &devmem->pagemap);
+	if (IS_ERR(result))
+		return result;
 	return devmem;
 }
 EXPORT_SYMBOL_GPL(hmm_devmem_add);
@@ -1735,6 +1495,7 @@
 					   struct resource *res)
 {
 	struct hmm_devmem *devmem;
+	void *result;
 	int ret;
 
 	if (res->desc != IORES_DESC_DEVICE_PUBLIC_MEMORY)
@@ -1761,21 +1522,8 @@
 	devmem->pfn_first = devmem->resource->start >> PAGE_SHIFT;
 	devmem->pfn_last = devmem->pfn_first +
 			   (resource_size(devmem->resource) >> PAGE_SHIFT);
-
-<<<<<<< HEAD
-	ret = hmm_devmem_pages_create(devmem);
-	if (ret)
-		return ERR_PTR(ret);
-
-	ret = devm_add_action_or_reset(device, hmm_devmem_release, devmem);
-	if (ret)
-		return ERR_PTR(ret);
-
-	ret = devm_add_action_or_reset(device, hmm_devmem_ref_kill,
-			&devmem->ref);
-	if (ret)
-		return ERR_PTR(ret);
-=======
+	devmem->page_fault = hmm_devmem_fault;
+
 	devmem->pagemap.type = MEMORY_DEVICE_PUBLIC;
 	devmem->pagemap.res = *devmem->resource;
 	devmem->pagemap.page_free = hmm_devmem_free;
@@ -1784,8 +1532,10 @@
 	devmem->pagemap.data = devmem;
 	devmem->pagemap.kill = hmm_devmem_ref_kill;
 	devmem->pagemap.cleanup = hmm_devmem_ref_exit;
->>>>>>> 407d19ab
-
+
+	result = devm_memremap_pages(devmem->device, &devmem->pagemap);
+	if (IS_ERR(result))
+		return result;
 	return devmem;
 }
 EXPORT_SYMBOL_GPL(hmm_devmem_add_resource);
