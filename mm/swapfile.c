--- conflicted
+++ resolved
@@ -1845,19 +1845,11 @@
 int find_first_swap(dev_t *device)
 {
 	int type;
-<<<<<<< HEAD
 
 	spin_lock(&swap_lock);
 	for (type = 0; type < nr_swapfiles; type++) {
 		struct swap_info_struct *sis = swap_info[type];
 
-=======
-
-	spin_lock(&swap_lock);
-	for (type = 0; type < nr_swapfiles; type++) {
-		struct swap_info_struct *sis = swap_info[type];
-
->>>>>>> 4e026225
 		if (!(sis->flags & SWP_WRITEOK))
 			continue;
 		*device = sis->bdev->bd_dev;
