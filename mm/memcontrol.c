// SPDX-License-Identifier: GPL-2.0-or-later
/* memcontrol.c - Memory Controller
 *
 * Copyright IBM Corporation, 2007
 * Author Balbir Singh <balbir@linux.vnet.ibm.com>
 *
 * Copyright 2007 OpenVZ SWsoft Inc
 * Author: Pavel Emelianov <xemul@openvz.org>
 *
 * Memory thresholds
 * Copyright (C) 2009 Nokia Corporation
 * Author: Kirill A. Shutemov
 *
 * Kernel Memory Controller
 * Copyright (C) 2012 Parallels Inc. and Google Inc.
 * Authors: Glauber Costa and Suleiman Souhlal
 *
 * Native page reclaim
 * Charge lifetime sanitation
 * Lockless page tracking & accounting
 * Unified hierarchy configuration model
 * Copyright (C) 2015 Red Hat, Inc., Johannes Weiner
 */

#include <linux/page_counter.h>
#include <linux/memcontrol.h>
#include <linux/cgroup.h>
#include <linux/mm.h>
#include <linux/sched/mm.h>
#include <linux/shmem_fs.h>
#include <linux/hugetlb.h>
#include <linux/pagemap.h>
#include <linux/smp.h>
#include <linux/page-flags.h>
#include <linux/backing-dev.h>
#include <linux/bit_spinlock.h>
#include <linux/rcupdate.h>
#include <linux/limits.h>
#include <linux/export.h>
#include <linux/mutex.h>
#include <linux/rbtree.h>
#include <linux/slab.h>
#include <linux/swap.h>
#include <linux/swapops.h>
#include <linux/spinlock.h>
#include <linux/eventfd.h>
#include <linux/poll.h>
#include <linux/sort.h>
#include <linux/fs.h>
#include <linux/seq_file.h>
#include <linux/vmpressure.h>
#include <linux/mm_inline.h>
#include <linux/swap_cgroup.h>
#include <linux/cpu.h>
#include <linux/oom.h>
#include <linux/lockdep.h>
#include <linux/file.h>
#include <linux/tracehook.h>
#include "internal.h"
#include <net/sock.h>
#include <net/ip.h>
#include "slab.h"

#include <linux/uaccess.h>

#include <trace/events/vmscan.h>

struct cgroup_subsys memory_cgrp_subsys __read_mostly;
EXPORT_SYMBOL(memory_cgrp_subsys);

struct mem_cgroup *root_mem_cgroup __read_mostly;

#define MEM_CGROUP_RECLAIM_RETRIES	5

/* Socket memory accounting disabled? */
static bool cgroup_memory_nosocket;

/* Kernel memory accounting disabled? */
static bool cgroup_memory_nokmem;

/* Whether the swap controller is active */
#ifdef CONFIG_MEMCG_SWAP
int do_swap_account __read_mostly;
#else
#define do_swap_account		0
#endif

/* Whether legacy memory+swap accounting is active */
static bool do_memsw_account(void)
{
	return !cgroup_subsys_on_dfl(memory_cgrp_subsys) && do_swap_account;
}

static const char *const mem_cgroup_lru_names[] = {
	"inactive_anon",
	"active_anon",
	"inactive_file",
	"active_file",
	"unevictable",
};

#define THRESHOLDS_EVENTS_TARGET 128
#define SOFTLIMIT_EVENTS_TARGET 1024
#define NUMAINFO_EVENTS_TARGET	1024

/*
 * Cgroups above their limits are maintained in a RB-Tree, independent of
 * their hierarchy representation
 */

struct mem_cgroup_tree_per_node {
	struct rb_root rb_root;
	struct rb_node *rb_rightmost;
	spinlock_t lock;
};

struct mem_cgroup_tree {
	struct mem_cgroup_tree_per_node *rb_tree_per_node[MAX_NUMNODES];
};

static struct mem_cgroup_tree soft_limit_tree __read_mostly;

/* for OOM */
struct mem_cgroup_eventfd_list {
	struct list_head list;
	struct eventfd_ctx *eventfd;
};

/*
 * cgroup_event represents events which userspace want to receive.
 */
struct mem_cgroup_event {
	/*
	 * memcg which the event belongs to.
	 */
	struct mem_cgroup *memcg;
	/*
	 * eventfd to signal userspace about the event.
	 */
	struct eventfd_ctx *eventfd;
	/*
	 * Each of these stored in a list by the cgroup.
	 */
	struct list_head list;
	/*
	 * register_event() callback will be used to add new userspace
	 * waiter for changes related to this event.  Use eventfd_signal()
	 * on eventfd to send notification to userspace.
	 */
	int (*register_event)(struct mem_cgroup *memcg,
			      struct eventfd_ctx *eventfd, const char *args);
	/*
	 * unregister_event() callback will be called when userspace closes
	 * the eventfd or on cgroup removing.  This callback must be set,
	 * if you want provide notification functionality.
	 */
	void (*unregister_event)(struct mem_cgroup *memcg,
				 struct eventfd_ctx *eventfd);
	/*
	 * All fields below needed to unregister event when
	 * userspace closes eventfd.
	 */
	poll_table pt;
	wait_queue_head_t *wqh;
	wait_queue_entry_t wait;
	struct work_struct remove;
};

static void mem_cgroup_threshold(struct mem_cgroup *memcg);
static void mem_cgroup_oom_notify(struct mem_cgroup *memcg);

/* Stuffs for move charges at task migration. */
/*
 * Types of charges to be moved.
 */
#define MOVE_ANON	0x1U
#define MOVE_FILE	0x2U
#define MOVE_MASK	(MOVE_ANON | MOVE_FILE)

/* "mc" and its members are protected by cgroup_mutex */
static struct move_charge_struct {
	spinlock_t	  lock; /* for from, to */
	struct mm_struct  *mm;
	struct mem_cgroup *from;
	struct mem_cgroup *to;
	unsigned long flags;
	unsigned long precharge;
	unsigned long moved_charge;
	unsigned long moved_swap;
	struct task_struct *moving_task;	/* a task moving charges */
	wait_queue_head_t waitq;		/* a waitq for other context */
} mc = {
	.lock = __SPIN_LOCK_UNLOCKED(mc.lock),
	.waitq = __WAIT_QUEUE_HEAD_INITIALIZER(mc.waitq),
};

/*
 * Maximum loops in mem_cgroup_hierarchical_reclaim(), used for soft
 * limit reclaim to prevent infinite loops, if they ever occur.
 */
#define	MEM_CGROUP_MAX_RECLAIM_LOOPS		100
#define	MEM_CGROUP_MAX_SOFT_LIMIT_RECLAIM_LOOPS	2

enum charge_type {
	MEM_CGROUP_CHARGE_TYPE_CACHE = 0,
	MEM_CGROUP_CHARGE_TYPE_ANON,
	MEM_CGROUP_CHARGE_TYPE_SWAPOUT,	/* for accounting swapcache */
	MEM_CGROUP_CHARGE_TYPE_DROP,	/* a page was unused swap cache */
	NR_CHARGE_TYPE,
};

/* for encoding cft->private value on file */
enum res_type {
	_MEM,
	_MEMSWAP,
	_OOM_TYPE,
	_KMEM,
	_TCP,
};

#define MEMFILE_PRIVATE(x, val)	((x) << 16 | (val))
#define MEMFILE_TYPE(val)	((val) >> 16 & 0xffff)
#define MEMFILE_ATTR(val)	((val) & 0xffff)
/* Used for OOM nofiier */
#define OOM_CONTROL		(0)

/*
 * Iteration constructs for visiting all cgroups (under a tree).  If
 * loops are exited prematurely (break), mem_cgroup_iter_break() must
 * be used for reference counting.
 */
#define for_each_mem_cgroup_tree(iter, root)		\
	for (iter = mem_cgroup_iter(root, NULL, NULL);	\
	     iter != NULL;				\
	     iter = mem_cgroup_iter(root, iter, NULL))

#define for_each_mem_cgroup(iter)			\
	for (iter = mem_cgroup_iter(NULL, NULL, NULL);	\
	     iter != NULL;				\
	     iter = mem_cgroup_iter(NULL, iter, NULL))

static inline bool should_force_charge(void)
{
	return tsk_is_oom_victim(current) || fatal_signal_pending(current) ||
		(current->flags & PF_EXITING);
}

/* Some nice accessors for the vmpressure. */
struct vmpressure *memcg_to_vmpressure(struct mem_cgroup *memcg)
{
	if (!memcg)
		memcg = root_mem_cgroup;
	return &memcg->vmpressure;
}

struct cgroup_subsys_state *vmpressure_to_css(struct vmpressure *vmpr)
{
	return &container_of(vmpr, struct mem_cgroup, vmpressure)->css;
}

#ifdef CONFIG_MEMCG_KMEM
/*
 * This will be the memcg's index in each cache's ->memcg_params.memcg_caches.
 * The main reason for not using cgroup id for this:
 *  this works better in sparse environments, where we have a lot of memcgs,
 *  but only a few kmem-limited. Or also, if we have, for instance, 200
 *  memcgs, and none but the 200th is kmem-limited, we'd have to have a
 *  200 entry array for that.
 *
 * The current size of the caches array is stored in memcg_nr_cache_ids. It
 * will double each time we have to increase it.
 */
static DEFINE_IDA(memcg_cache_ida);
int memcg_nr_cache_ids;

/* Protects memcg_nr_cache_ids */
static DECLARE_RWSEM(memcg_cache_ids_sem);

void memcg_get_cache_ids(void)
{
	down_read(&memcg_cache_ids_sem);
}

void memcg_put_cache_ids(void)
{
	up_read(&memcg_cache_ids_sem);
}

/*
 * MIN_SIZE is different than 1, because we would like to avoid going through
 * the alloc/free process all the time. In a small machine, 4 kmem-limited
 * cgroups is a reasonable guess. In the future, it could be a parameter or
 * tunable, but that is strictly not necessary.
 *
 * MAX_SIZE should be as large as the number of cgrp_ids. Ideally, we could get
 * this constant directly from cgroup, but it is understandable that this is
 * better kept as an internal representation in cgroup.c. In any case, the
 * cgrp_id space is not getting any smaller, and we don't have to necessarily
 * increase ours as well if it increases.
 */
#define MEMCG_CACHES_MIN_SIZE 4
#define MEMCG_CACHES_MAX_SIZE MEM_CGROUP_ID_MAX

/*
 * A lot of the calls to the cache allocation functions are expected to be
 * inlined by the compiler. Since the calls to memcg_kmem_get_cache are
 * conditional to this static branch, we'll have to allow modules that does
 * kmem_cache_alloc and the such to see this symbol as well
 */
DEFINE_STATIC_KEY_FALSE(memcg_kmem_enabled_key);
EXPORT_SYMBOL(memcg_kmem_enabled_key);

struct workqueue_struct *memcg_kmem_cache_wq;

static int memcg_shrinker_map_size;
static DEFINE_MUTEX(memcg_shrinker_map_mutex);

static void memcg_free_shrinker_map_rcu(struct rcu_head *head)
{
	kvfree(container_of(head, struct memcg_shrinker_map, rcu));
}

static int memcg_expand_one_shrinker_map(struct mem_cgroup *memcg,
					 int size, int old_size)
{
	struct memcg_shrinker_map *new, *old;
	int nid;

	lockdep_assert_held(&memcg_shrinker_map_mutex);

	for_each_node(nid) {
		old = rcu_dereference_protected(
			mem_cgroup_nodeinfo(memcg, nid)->shrinker_map, true);
		/* Not yet online memcg */
		if (!old)
			return 0;

		new = kvmalloc(sizeof(*new) + size, GFP_KERNEL);
		if (!new)
			return -ENOMEM;

		/* Set all old bits, clear all new bits */
		memset(new->map, (int)0xff, old_size);
		memset((void *)new->map + old_size, 0, size - old_size);

		rcu_assign_pointer(memcg->nodeinfo[nid]->shrinker_map, new);
		call_rcu(&old->rcu, memcg_free_shrinker_map_rcu);
	}

	return 0;
}

static void memcg_free_shrinker_maps(struct mem_cgroup *memcg)
{
	struct mem_cgroup_per_node *pn;
	struct memcg_shrinker_map *map;
	int nid;

	if (mem_cgroup_is_root(memcg))
		return;

	for_each_node(nid) {
		pn = mem_cgroup_nodeinfo(memcg, nid);
		map = rcu_dereference_protected(pn->shrinker_map, true);
		if (map)
			kvfree(map);
		rcu_assign_pointer(pn->shrinker_map, NULL);
	}
}

static int memcg_alloc_shrinker_maps(struct mem_cgroup *memcg)
{
	struct memcg_shrinker_map *map;
	int nid, size, ret = 0;

	if (mem_cgroup_is_root(memcg))
		return 0;

	mutex_lock(&memcg_shrinker_map_mutex);
	size = memcg_shrinker_map_size;
	for_each_node(nid) {
		map = kvzalloc(sizeof(*map) + size, GFP_KERNEL);
		if (!map) {
			memcg_free_shrinker_maps(memcg);
			ret = -ENOMEM;
			break;
		}
		rcu_assign_pointer(memcg->nodeinfo[nid]->shrinker_map, map);
	}
	mutex_unlock(&memcg_shrinker_map_mutex);

	return ret;
}

int memcg_expand_shrinker_maps(int new_id)
{
	int size, old_size, ret = 0;
	struct mem_cgroup *memcg;

	size = DIV_ROUND_UP(new_id + 1, BITS_PER_LONG) * sizeof(unsigned long);
	old_size = memcg_shrinker_map_size;
	if (size <= old_size)
		return 0;

	mutex_lock(&memcg_shrinker_map_mutex);
	if (!root_mem_cgroup)
		goto unlock;

	for_each_mem_cgroup(memcg) {
		if (mem_cgroup_is_root(memcg))
			continue;
		ret = memcg_expand_one_shrinker_map(memcg, size, old_size);
		if (ret)
			goto unlock;
	}
unlock:
	if (!ret)
		memcg_shrinker_map_size = size;
	mutex_unlock(&memcg_shrinker_map_mutex);
	return ret;
}

void memcg_set_shrinker_bit(struct mem_cgroup *memcg, int nid, int shrinker_id)
{
	if (shrinker_id >= 0 && memcg && !mem_cgroup_is_root(memcg)) {
		struct memcg_shrinker_map *map;

		rcu_read_lock();
		map = rcu_dereference(memcg->nodeinfo[nid]->shrinker_map);
		/* Pairs with smp mb in shrink_slab() */
		smp_mb__before_atomic();
		set_bit(shrinker_id, map->map);
		rcu_read_unlock();
	}
}

#else /* CONFIG_MEMCG_KMEM */
static int memcg_alloc_shrinker_maps(struct mem_cgroup *memcg)
{
	return 0;
}
static void memcg_free_shrinker_maps(struct mem_cgroup *memcg) { }
#endif /* CONFIG_MEMCG_KMEM */

/**
 * mem_cgroup_css_from_page - css of the memcg associated with a page
 * @page: page of interest
 *
 * If memcg is bound to the default hierarchy, css of the memcg associated
 * with @page is returned.  The returned css remains associated with @page
 * until it is released.
 *
 * If memcg is bound to a traditional hierarchy, the css of root_mem_cgroup
 * is returned.
 */
struct cgroup_subsys_state *mem_cgroup_css_from_page(struct page *page)
{
	struct mem_cgroup *memcg;

	memcg = page->mem_cgroup;

	if (!memcg || !cgroup_subsys_on_dfl(memory_cgrp_subsys))
		memcg = root_mem_cgroup;

	return &memcg->css;
}

/**
 * page_cgroup_ino - return inode number of the memcg a page is charged to
 * @page: the page
 *
 * Look up the closest online ancestor of the memory cgroup @page is charged to
 * and return its inode number or 0 if @page is not charged to any cgroup. It
 * is safe to call this function without holding a reference to @page.
 *
 * Note, this function is inherently racy, because there is nothing to prevent
 * the cgroup inode from getting torn down and potentially reallocated a moment
 * after page_cgroup_ino() returns, so it only should be used by callers that
 * do not care (such as procfs interfaces).
 */
ino_t page_cgroup_ino(struct page *page)
{
	struct mem_cgroup *memcg;
	unsigned long ino = 0;

	rcu_read_lock();
	memcg = READ_ONCE(page->mem_cgroup);
	while (memcg && !(memcg->css.flags & CSS_ONLINE))
		memcg = parent_mem_cgroup(memcg);
	if (memcg)
		ino = cgroup_ino(memcg->css.cgroup);
	rcu_read_unlock();
	return ino;
}

static struct mem_cgroup_per_node *
mem_cgroup_page_nodeinfo(struct mem_cgroup *memcg, struct page *page)
{
	int nid = page_to_nid(page);

	return memcg->nodeinfo[nid];
}

static struct mem_cgroup_tree_per_node *
soft_limit_tree_node(int nid)
{
	return soft_limit_tree.rb_tree_per_node[nid];
}

static struct mem_cgroup_tree_per_node *
soft_limit_tree_from_page(struct page *page)
{
	int nid = page_to_nid(page);

	return soft_limit_tree.rb_tree_per_node[nid];
}

static void __mem_cgroup_insert_exceeded(struct mem_cgroup_per_node *mz,
					 struct mem_cgroup_tree_per_node *mctz,
					 unsigned long new_usage_in_excess)
{
	struct rb_node **p = &mctz->rb_root.rb_node;
	struct rb_node *parent = NULL;
	struct mem_cgroup_per_node *mz_node;
	bool rightmost = true;

	if (mz->on_tree)
		return;

	mz->usage_in_excess = new_usage_in_excess;
	if (!mz->usage_in_excess)
		return;
	while (*p) {
		parent = *p;
		mz_node = rb_entry(parent, struct mem_cgroup_per_node,
					tree_node);
		if (mz->usage_in_excess < mz_node->usage_in_excess) {
			p = &(*p)->rb_left;
			rightmost = false;
		}

		/*
		 * We can't avoid mem cgroups that are over their soft
		 * limit by the same amount
		 */
		else if (mz->usage_in_excess >= mz_node->usage_in_excess)
			p = &(*p)->rb_right;
	}

	if (rightmost)
		mctz->rb_rightmost = &mz->tree_node;

	rb_link_node(&mz->tree_node, parent, p);
	rb_insert_color(&mz->tree_node, &mctz->rb_root);
	mz->on_tree = true;
}

static void __mem_cgroup_remove_exceeded(struct mem_cgroup_per_node *mz,
					 struct mem_cgroup_tree_per_node *mctz)
{
	if (!mz->on_tree)
		return;

	if (&mz->tree_node == mctz->rb_rightmost)
		mctz->rb_rightmost = rb_prev(&mz->tree_node);

	rb_erase(&mz->tree_node, &mctz->rb_root);
	mz->on_tree = false;
}

static void mem_cgroup_remove_exceeded(struct mem_cgroup_per_node *mz,
				       struct mem_cgroup_tree_per_node *mctz)
{
	unsigned long flags;

	spin_lock_irqsave(&mctz->lock, flags);
	__mem_cgroup_remove_exceeded(mz, mctz);
	spin_unlock_irqrestore(&mctz->lock, flags);
}

static unsigned long soft_limit_excess(struct mem_cgroup *memcg)
{
	unsigned long nr_pages = page_counter_read(&memcg->memory);
	unsigned long soft_limit = READ_ONCE(memcg->soft_limit);
	unsigned long excess = 0;

	if (nr_pages > soft_limit)
		excess = nr_pages - soft_limit;

	return excess;
}

static void mem_cgroup_update_tree(struct mem_cgroup *memcg, struct page *page)
{
	unsigned long excess;
	struct mem_cgroup_per_node *mz;
	struct mem_cgroup_tree_per_node *mctz;

	mctz = soft_limit_tree_from_page(page);
	if (!mctz)
		return;
	/*
	 * Necessary to update all ancestors when hierarchy is used.
	 * because their event counter is not touched.
	 */
	for (; memcg; memcg = parent_mem_cgroup(memcg)) {
		mz = mem_cgroup_page_nodeinfo(memcg, page);
		excess = soft_limit_excess(memcg);
		/*
		 * We have to update the tree if mz is on RB-tree or
		 * mem is over its softlimit.
		 */
		if (excess || mz->on_tree) {
			unsigned long flags;

			spin_lock_irqsave(&mctz->lock, flags);
			/* if on-tree, remove it */
			if (mz->on_tree)
				__mem_cgroup_remove_exceeded(mz, mctz);
			/*
			 * Insert again. mz->usage_in_excess will be updated.
			 * If excess is 0, no tree ops.
			 */
			__mem_cgroup_insert_exceeded(mz, mctz, excess);
			spin_unlock_irqrestore(&mctz->lock, flags);
		}
	}
}

static void mem_cgroup_remove_from_trees(struct mem_cgroup *memcg)
{
	struct mem_cgroup_tree_per_node *mctz;
	struct mem_cgroup_per_node *mz;
	int nid;

	for_each_node(nid) {
		mz = mem_cgroup_nodeinfo(memcg, nid);
		mctz = soft_limit_tree_node(nid);
		if (mctz)
			mem_cgroup_remove_exceeded(mz, mctz);
	}
}

static struct mem_cgroup_per_node *
__mem_cgroup_largest_soft_limit_node(struct mem_cgroup_tree_per_node *mctz)
{
	struct mem_cgroup_per_node *mz;

retry:
	mz = NULL;
	if (!mctz->rb_rightmost)
		goto done;		/* Nothing to reclaim from */

	mz = rb_entry(mctz->rb_rightmost,
		      struct mem_cgroup_per_node, tree_node);
	/*
	 * Remove the node now but someone else can add it back,
	 * we will to add it back at the end of reclaim to its correct
	 * position in the tree.
	 */
	__mem_cgroup_remove_exceeded(mz, mctz);
	if (!soft_limit_excess(mz->memcg) ||
	    !css_tryget_online(&mz->memcg->css))
		goto retry;
done:
	return mz;
}

static struct mem_cgroup_per_node *
mem_cgroup_largest_soft_limit_node(struct mem_cgroup_tree_per_node *mctz)
{
	struct mem_cgroup_per_node *mz;

	spin_lock_irq(&mctz->lock);
	mz = __mem_cgroup_largest_soft_limit_node(mctz);
	spin_unlock_irq(&mctz->lock);
	return mz;
}

/**
 * __mod_memcg_state - update cgroup memory statistics
 * @memcg: the memory cgroup
 * @idx: the stat item - can be enum memcg_stat_item or enum node_stat_item
 * @val: delta to add to the counter, can be negative
 */
void __mod_memcg_state(struct mem_cgroup *memcg, int idx, int val)
{
	long x;

	if (mem_cgroup_disabled())
		return;

	x = val + __this_cpu_read(memcg->vmstats_percpu->stat[idx]);
	if (unlikely(abs(x) > MEMCG_CHARGE_BATCH)) {
		struct mem_cgroup *mi;

		/*
		 * Batch local counters to keep them in sync with
		 * the hierarchical ones.
		 */
		__this_cpu_add(memcg->vmstats_local->stat[idx], x);
		for (mi = memcg; mi; mi = parent_mem_cgroup(mi))
			atomic_long_add(x, &mi->vmstats[idx]);
		x = 0;
	}
	__this_cpu_write(memcg->vmstats_percpu->stat[idx], x);
}

static struct mem_cgroup_per_node *
parent_nodeinfo(struct mem_cgroup_per_node *pn, int nid)
{
	struct mem_cgroup *parent;

	parent = parent_mem_cgroup(pn->memcg);
	if (!parent)
		return NULL;
	return mem_cgroup_nodeinfo(parent, nid);
}

/**
 * __mod_lruvec_state - update lruvec memory statistics
 * @lruvec: the lruvec
 * @idx: the stat item
 * @val: delta to add to the counter, can be negative
 *
 * The lruvec is the intersection of the NUMA node and a cgroup. This
 * function updates the all three counters that are affected by a
 * change of state at this level: per-node, per-cgroup, per-lruvec.
 */
void __mod_lruvec_state(struct lruvec *lruvec, enum node_stat_item idx,
			int val)
{
	pg_data_t *pgdat = lruvec_pgdat(lruvec);
	struct mem_cgroup_per_node *pn;
	struct mem_cgroup *memcg;
	long x;

	/* Update node */
	__mod_node_page_state(pgdat, idx, val);

	if (mem_cgroup_disabled())
		return;

	pn = container_of(lruvec, struct mem_cgroup_per_node, lruvec);
	memcg = pn->memcg;

	/* Update memcg */
	__mod_memcg_state(memcg, idx, val);

	x = val + __this_cpu_read(pn->lruvec_stat_cpu->count[idx]);
	if (unlikely(abs(x) > MEMCG_CHARGE_BATCH)) {
		struct mem_cgroup_per_node *pi;

		/*
		 * Batch local counters to keep them in sync with
		 * the hierarchical ones.
		 */
		__this_cpu_add(pn->lruvec_stat_local->count[idx], x);
		for (pi = pn; pi; pi = parent_nodeinfo(pi, pgdat->node_id))
			atomic_long_add(x, &pi->lruvec_stat[idx]);
		x = 0;
	}
	__this_cpu_write(pn->lruvec_stat_cpu->count[idx], x);
}

/**
 * __count_memcg_events - account VM events in a cgroup
 * @memcg: the memory cgroup
 * @idx: the event item
 * @count: the number of events that occured
 */
void __count_memcg_events(struct mem_cgroup *memcg, enum vm_event_item idx,
			  unsigned long count)
{
	unsigned long x;

	if (mem_cgroup_disabled())
		return;

	x = count + __this_cpu_read(memcg->vmstats_percpu->events[idx]);
	if (unlikely(x > MEMCG_CHARGE_BATCH)) {
		struct mem_cgroup *mi;

		/*
		 * Batch local counters to keep them in sync with
		 * the hierarchical ones.
		 */
		__this_cpu_add(memcg->vmstats_local->events[idx], x);
		for (mi = memcg; mi; mi = parent_mem_cgroup(mi))
			atomic_long_add(x, &mi->vmevents[idx]);
		x = 0;
	}
	__this_cpu_write(memcg->vmstats_percpu->events[idx], x);
}

static unsigned long memcg_events(struct mem_cgroup *memcg, int event)
{
	return atomic_long_read(&memcg->vmevents[event]);
}

static unsigned long memcg_events_local(struct mem_cgroup *memcg, int event)
{
	long x = 0;
	int cpu;

	for_each_possible_cpu(cpu)
		x += per_cpu(memcg->vmstats_local->events[event], cpu);
	return x;
}

static void mem_cgroup_charge_statistics(struct mem_cgroup *memcg,
					 struct page *page,
					 bool compound, int nr_pages)
{
	/*
	 * Here, RSS means 'mapped anon' and anon's SwapCache. Shmem/tmpfs is
	 * counted as CACHE even if it's on ANON LRU.
	 */
	if (PageAnon(page))
		__mod_memcg_state(memcg, MEMCG_RSS, nr_pages);
	else {
		__mod_memcg_state(memcg, MEMCG_CACHE, nr_pages);
		if (PageSwapBacked(page))
			__mod_memcg_state(memcg, NR_SHMEM, nr_pages);
	}

	if (compound) {
		VM_BUG_ON_PAGE(!PageTransHuge(page), page);
		__mod_memcg_state(memcg, MEMCG_RSS_HUGE, nr_pages);
	}

	/* pagein of a big page is an event. So, ignore page size */
	if (nr_pages > 0)
		__count_memcg_events(memcg, PGPGIN, 1);
	else {
		__count_memcg_events(memcg, PGPGOUT, 1);
		nr_pages = -nr_pages; /* for event */
	}

	__this_cpu_add(memcg->vmstats_percpu->nr_page_events, nr_pages);
}

static bool mem_cgroup_event_ratelimit(struct mem_cgroup *memcg,
				       enum mem_cgroup_events_target target)
{
	unsigned long val, next;

	val = __this_cpu_read(memcg->vmstats_percpu->nr_page_events);
	next = __this_cpu_read(memcg->vmstats_percpu->targets[target]);
	/* from time_after() in jiffies.h */
	if ((long)(next - val) < 0) {
		switch (target) {
		case MEM_CGROUP_TARGET_THRESH:
			next = val + THRESHOLDS_EVENTS_TARGET;
			break;
		case MEM_CGROUP_TARGET_SOFTLIMIT:
			next = val + SOFTLIMIT_EVENTS_TARGET;
			break;
		case MEM_CGROUP_TARGET_NUMAINFO:
			next = val + NUMAINFO_EVENTS_TARGET;
			break;
		default:
			break;
		}
		__this_cpu_write(memcg->vmstats_percpu->targets[target], next);
		return true;
	}
	return false;
}

/*
 * Check events in order.
 *
 */
static void memcg_check_events(struct mem_cgroup *memcg, struct page *page)
{
	/* threshold event is triggered in finer grain than soft limit */
	if (unlikely(mem_cgroup_event_ratelimit(memcg,
						MEM_CGROUP_TARGET_THRESH))) {
		bool do_softlimit;
		bool do_numainfo __maybe_unused;

		do_softlimit = mem_cgroup_event_ratelimit(memcg,
						MEM_CGROUP_TARGET_SOFTLIMIT);
#if MAX_NUMNODES > 1
		do_numainfo = mem_cgroup_event_ratelimit(memcg,
						MEM_CGROUP_TARGET_NUMAINFO);
#endif
		mem_cgroup_threshold(memcg);
		if (unlikely(do_softlimit))
			mem_cgroup_update_tree(memcg, page);
#if MAX_NUMNODES > 1
		if (unlikely(do_numainfo))
			atomic_inc(&memcg->numainfo_events);
#endif
	}
}

struct mem_cgroup *mem_cgroup_from_task(struct task_struct *p)
{
	/*
	 * mm_update_next_owner() may clear mm->owner to NULL
	 * if it races with swapoff, page migration, etc.
	 * So this can be called with p == NULL.
	 */
	if (unlikely(!p))
		return NULL;

	return mem_cgroup_from_css(task_css(p, memory_cgrp_id));
}
EXPORT_SYMBOL(mem_cgroup_from_task);

/**
 * get_mem_cgroup_from_mm: Obtain a reference on given mm_struct's memcg.
 * @mm: mm from which memcg should be extracted. It can be NULL.
 *
 * Obtain a reference on mm->memcg and returns it if successful. Otherwise
 * root_mem_cgroup is returned. However if mem_cgroup is disabled, NULL is
 * returned.
 */
struct mem_cgroup *get_mem_cgroup_from_mm(struct mm_struct *mm)
{
	struct mem_cgroup *memcg;

	if (mem_cgroup_disabled())
		return NULL;

	rcu_read_lock();
	do {
		/*
		 * Page cache insertions can happen withou an
		 * actual mm context, e.g. during disk probing
		 * on boot, loopback IO, acct() writes etc.
		 */
		if (unlikely(!mm))
			memcg = root_mem_cgroup;
		else {
			memcg = mem_cgroup_from_task(rcu_dereference(mm->owner));
			if (unlikely(!memcg))
				memcg = root_mem_cgroup;
		}
	} while (!css_tryget_online(&memcg->css));
	rcu_read_unlock();
	return memcg;
}
EXPORT_SYMBOL(get_mem_cgroup_from_mm);

/**
 * get_mem_cgroup_from_page: Obtain a reference on given page's memcg.
 * @page: page from which memcg should be extracted.
 *
 * Obtain a reference on page->memcg and returns it if successful. Otherwise
 * root_mem_cgroup is returned.
 */
struct mem_cgroup *get_mem_cgroup_from_page(struct page *page)
{
	struct mem_cgroup *memcg = page->mem_cgroup;

	if (mem_cgroup_disabled())
		return NULL;

	rcu_read_lock();
	if (!memcg || !css_tryget_online(&memcg->css))
		memcg = root_mem_cgroup;
	rcu_read_unlock();
	return memcg;
}
EXPORT_SYMBOL(get_mem_cgroup_from_page);

/**
 * If current->active_memcg is non-NULL, do not fallback to current->mm->memcg.
 */
static __always_inline struct mem_cgroup *get_mem_cgroup_from_current(void)
{
	if (unlikely(current->active_memcg)) {
		struct mem_cgroup *memcg = root_mem_cgroup;

		rcu_read_lock();
		if (css_tryget_online(&current->active_memcg->css))
			memcg = current->active_memcg;
		rcu_read_unlock();
		return memcg;
	}
	return get_mem_cgroup_from_mm(current->mm);
}

/**
 * mem_cgroup_iter - iterate over memory cgroup hierarchy
 * @root: hierarchy root
 * @prev: previously returned memcg, NULL on first invocation
 * @reclaim: cookie for shared reclaim walks, NULL for full walks
 *
 * Returns references to children of the hierarchy below @root, or
 * @root itself, or %NULL after a full round-trip.
 *
 * Caller must pass the return value in @prev on subsequent
 * invocations for reference counting, or use mem_cgroup_iter_break()
 * to cancel a hierarchy walk before the round-trip is complete.
 *
 * Reclaimers can specify a node and a priority level in @reclaim to
 * divide up the memcgs in the hierarchy among all concurrent
 * reclaimers operating on the same node and priority.
 */
struct mem_cgroup *mem_cgroup_iter(struct mem_cgroup *root,
				   struct mem_cgroup *prev,
				   struct mem_cgroup_reclaim_cookie *reclaim)
{
	struct mem_cgroup_reclaim_iter *uninitialized_var(iter);
	struct cgroup_subsys_state *css = NULL;
	struct mem_cgroup *memcg = NULL;
	struct mem_cgroup *pos = NULL;

	if (mem_cgroup_disabled())
		return NULL;

	if (!root)
		root = root_mem_cgroup;

	if (prev && !reclaim)
		pos = prev;

	if (!root->use_hierarchy && root != root_mem_cgroup) {
		if (prev)
			goto out;
		return root;
	}

	rcu_read_lock();

	if (reclaim) {
		struct mem_cgroup_per_node *mz;

		mz = mem_cgroup_nodeinfo(root, reclaim->pgdat->node_id);
		iter = &mz->iter[reclaim->priority];

		if (prev && reclaim->generation != iter->generation)
			goto out_unlock;

		while (1) {
			pos = READ_ONCE(iter->position);
			if (!pos || css_tryget(&pos->css))
				break;
			/*
			 * css reference reached zero, so iter->position will
			 * be cleared by ->css_released. However, we should not
			 * rely on this happening soon, because ->css_released
			 * is called from a work queue, and by busy-waiting we
			 * might block it. So we clear iter->position right
			 * away.
			 */
			(void)cmpxchg(&iter->position, pos, NULL);
		}
	}

	if (pos)
		css = &pos->css;

	for (;;) {
		css = css_next_descendant_pre(css, &root->css);
		if (!css) {
			/*
			 * Reclaimers share the hierarchy walk, and a
			 * new one might jump in right at the end of
			 * the hierarchy - make sure they see at least
			 * one group and restart from the beginning.
			 */
			if (!prev)
				continue;
			break;
		}

		/*
		 * Verify the css and acquire a reference.  The root
		 * is provided by the caller, so we know it's alive
		 * and kicking, and don't take an extra reference.
		 */
		memcg = mem_cgroup_from_css(css);

		if (css == &root->css)
			break;

		if (css_tryget(css))
			break;

		memcg = NULL;
	}

	if (reclaim) {
		/*
		 * The position could have already been updated by a competing
		 * thread, so check that the value hasn't changed since we read
		 * it to avoid reclaiming from the same cgroup twice.
		 */
		(void)cmpxchg(&iter->position, pos, memcg);

		if (pos)
			css_put(&pos->css);

		if (!memcg)
			iter->generation++;
		else if (!prev)
			reclaim->generation = iter->generation;
	}

out_unlock:
	rcu_read_unlock();
out:
	if (prev && prev != root)
		css_put(&prev->css);

	return memcg;
}

/**
 * mem_cgroup_iter_break - abort a hierarchy walk prematurely
 * @root: hierarchy root
 * @prev: last visited hierarchy member as returned by mem_cgroup_iter()
 */
void mem_cgroup_iter_break(struct mem_cgroup *root,
			   struct mem_cgroup *prev)
{
	if (!root)
		root = root_mem_cgroup;
	if (prev && prev != root)
		css_put(&prev->css);
}

static void invalidate_reclaim_iterators(struct mem_cgroup *dead_memcg)
{
	struct mem_cgroup *memcg = dead_memcg;
	struct mem_cgroup_reclaim_iter *iter;
	struct mem_cgroup_per_node *mz;
	int nid;
	int i;

	for (; memcg; memcg = parent_mem_cgroup(memcg)) {
		for_each_node(nid) {
			mz = mem_cgroup_nodeinfo(memcg, nid);
			for (i = 0; i <= DEF_PRIORITY; i++) {
				iter = &mz->iter[i];
				cmpxchg(&iter->position,
					dead_memcg, NULL);
			}
		}
	}
}

/**
 * mem_cgroup_scan_tasks - iterate over tasks of a memory cgroup hierarchy
 * @memcg: hierarchy root
 * @fn: function to call for each task
 * @arg: argument passed to @fn
 *
 * This function iterates over tasks attached to @memcg or to any of its
 * descendants and calls @fn for each task. If @fn returns a non-zero
 * value, the function breaks the iteration loop and returns the value.
 * Otherwise, it will iterate over all tasks and return 0.
 *
 * This function must not be called for the root memory cgroup.
 */
int mem_cgroup_scan_tasks(struct mem_cgroup *memcg,
			  int (*fn)(struct task_struct *, void *), void *arg)
{
	struct mem_cgroup *iter;
	int ret = 0;

	BUG_ON(memcg == root_mem_cgroup);

	for_each_mem_cgroup_tree(iter, memcg) {
		struct css_task_iter it;
		struct task_struct *task;

		css_task_iter_start(&iter->css, 0, &it);
		while (!ret && (task = css_task_iter_next(&it)))
			ret = fn(task, arg);
		css_task_iter_end(&it);
		if (ret) {
			mem_cgroup_iter_break(memcg, iter);
			break;
		}
	}
	return ret;
}

/**
 * mem_cgroup_page_lruvec - return lruvec for isolating/putting an LRU page
 * @page: the page
 * @pgdat: pgdat of the page
 *
 * This function is only safe when following the LRU page isolation
 * and putback protocol: the LRU lock must be held, and the page must
 * either be PageLRU() or the caller must have isolated/allocated it.
 */
struct lruvec *mem_cgroup_page_lruvec(struct page *page, struct pglist_data *pgdat)
{
	struct mem_cgroup_per_node *mz;
	struct mem_cgroup *memcg;
	struct lruvec *lruvec;

	if (mem_cgroup_disabled()) {
		lruvec = &pgdat->lruvec;
		goto out;
	}

	memcg = page->mem_cgroup;
	/*
	 * Swapcache readahead pages are added to the LRU - and
	 * possibly migrated - before they are charged.
	 */
	if (!memcg)
		memcg = root_mem_cgroup;

	mz = mem_cgroup_page_nodeinfo(memcg, page);
	lruvec = &mz->lruvec;
out:
	/*
	 * Since a node can be onlined after the mem_cgroup was created,
	 * we have to be prepared to initialize lruvec->zone here;
	 * and if offlined then reonlined, we need to reinitialize it.
	 */
	if (unlikely(lruvec->pgdat != pgdat))
		lruvec->pgdat = pgdat;
	return lruvec;
}

/**
 * mem_cgroup_update_lru_size - account for adding or removing an lru page
 * @lruvec: mem_cgroup per zone lru vector
 * @lru: index of lru list the page is sitting on
 * @zid: zone id of the accounted pages
 * @nr_pages: positive when adding or negative when removing
 *
 * This function must be called under lru_lock, just before a page is added
 * to or just after a page is removed from an lru list (that ordering being
 * so as to allow it to check that lru_size 0 is consistent with list_empty).
 */
void mem_cgroup_update_lru_size(struct lruvec *lruvec, enum lru_list lru,
				int zid, int nr_pages)
{
	struct mem_cgroup_per_node *mz;
	unsigned long *lru_size;
	long size;

	if (mem_cgroup_disabled())
		return;

	mz = container_of(lruvec, struct mem_cgroup_per_node, lruvec);
	lru_size = &mz->lru_zone_size[zid][lru];

	if (nr_pages < 0)
		*lru_size += nr_pages;

	size = *lru_size;
	if (WARN_ONCE(size < 0,
		"%s(%p, %d, %d): lru_size %ld\n",
		__func__, lruvec, lru, nr_pages, size)) {
		VM_BUG_ON(1);
		*lru_size = 0;
	}

	if (nr_pages > 0)
		*lru_size += nr_pages;
}

bool task_in_mem_cgroup(struct task_struct *task, struct mem_cgroup *memcg)
{
	struct mem_cgroup *task_memcg;
	struct task_struct *p;
	bool ret;

	p = find_lock_task_mm(task);
	if (p) {
		task_memcg = get_mem_cgroup_from_mm(p->mm);
		task_unlock(p);
	} else {
		/*
		 * All threads may have already detached their mm's, but the oom
		 * killer still needs to detect if they have already been oom
		 * killed to prevent needlessly killing additional tasks.
		 */
		rcu_read_lock();
		task_memcg = mem_cgroup_from_task(task);
		css_get(&task_memcg->css);
		rcu_read_unlock();
	}
	ret = mem_cgroup_is_descendant(task_memcg, memcg);
	css_put(&task_memcg->css);
	return ret;
}

/**
 * mem_cgroup_margin - calculate chargeable space of a memory cgroup
 * @memcg: the memory cgroup
 *
 * Returns the maximum amount of memory @mem can be charged with, in
 * pages.
 */
static unsigned long mem_cgroup_margin(struct mem_cgroup *memcg)
{
	unsigned long margin = 0;
	unsigned long count;
	unsigned long limit;

	count = page_counter_read(&memcg->memory);
	limit = READ_ONCE(memcg->memory.max);
	if (count < limit)
		margin = limit - count;

	if (do_memsw_account()) {
		count = page_counter_read(&memcg->memsw);
		limit = READ_ONCE(memcg->memsw.max);
		if (count <= limit)
			margin = min(margin, limit - count);
		else
			margin = 0;
	}

	return margin;
}

/*
 * A routine for checking "mem" is under move_account() or not.
 *
 * Checking a cgroup is mc.from or mc.to or under hierarchy of
 * moving cgroups. This is for waiting at high-memory pressure
 * caused by "move".
 */
static bool mem_cgroup_under_move(struct mem_cgroup *memcg)
{
	struct mem_cgroup *from;
	struct mem_cgroup *to;
	bool ret = false;
	/*
	 * Unlike task_move routines, we access mc.to, mc.from not under
	 * mutual exclusion by cgroup_mutex. Here, we take spinlock instead.
	 */
	spin_lock(&mc.lock);
	from = mc.from;
	to = mc.to;
	if (!from)
		goto unlock;

	ret = mem_cgroup_is_descendant(from, memcg) ||
		mem_cgroup_is_descendant(to, memcg);
unlock:
	spin_unlock(&mc.lock);
	return ret;
}

static bool mem_cgroup_wait_acct_move(struct mem_cgroup *memcg)
{
	if (mc.moving_task && current != mc.moving_task) {
		if (mem_cgroup_under_move(memcg)) {
			DEFINE_WAIT(wait);
			prepare_to_wait(&mc.waitq, &wait, TASK_INTERRUPTIBLE);
			/* moving charge context might have finished. */
			if (mc.moving_task)
				schedule();
			finish_wait(&mc.waitq, &wait);
			return true;
		}
	}
	return false;
}

static const unsigned int memcg1_stats[] = {
	MEMCG_CACHE,
	MEMCG_RSS,
	MEMCG_RSS_HUGE,
	NR_SHMEM,
	NR_FILE_MAPPED,
	NR_FILE_DIRTY,
	NR_WRITEBACK,
	MEMCG_SWAP,
};

static const char *const memcg1_stat_names[] = {
	"cache",
	"rss",
	"rss_huge",
	"shmem",
	"mapped_file",
	"dirty",
	"writeback",
	"swap",
};

#define K(x) ((x) << (PAGE_SHIFT-10))
/**
 * mem_cgroup_print_oom_info: Print OOM information relevant to memory controller.
 * @memcg: The memory cgroup that went over limit
 * @p: Task that is going to be killed
 *
 * NOTE: @memcg and @p's mem_cgroup can be different when hierarchy is
 * enabled
 */
void mem_cgroup_print_oom_info(struct mem_cgroup *memcg, struct task_struct *p)
{
	struct mem_cgroup *iter;
	unsigned int i;

	rcu_read_lock();

	if (p) {
		pr_info("Task in ");
		pr_cont_cgroup_path(task_cgroup(p, memory_cgrp_id));
		pr_cont(" killed as a result of limit of ");
	} else {
		pr_info("Memory limit reached of cgroup ");
	}

	pr_cont_cgroup_path(memcg->css.cgroup);
	pr_cont("\n");

	rcu_read_unlock();

	pr_info("memory: usage %llukB, limit %llukB, failcnt %lu\n",
		K((u64)page_counter_read(&memcg->memory)),
		K((u64)memcg->memory.max), memcg->memory.failcnt);
	pr_info("memory+swap: usage %llukB, limit %llukB, failcnt %lu\n",
		K((u64)page_counter_read(&memcg->memsw)),
		K((u64)memcg->memsw.max), memcg->memsw.failcnt);
	pr_info("kmem: usage %llukB, limit %llukB, failcnt %lu\n",
		K((u64)page_counter_read(&memcg->kmem)),
		K((u64)memcg->kmem.max), memcg->kmem.failcnt);

	for_each_mem_cgroup_tree(iter, memcg) {
		pr_info("Memory cgroup stats for ");
		pr_cont_cgroup_path(iter->css.cgroup);
		pr_cont(":");

		for (i = 0; i < ARRAY_SIZE(memcg1_stats); i++) {
			if (memcg1_stats[i] == MEMCG_SWAP && !do_swap_account)
				continue;
			pr_cont(" %s:%luKB", memcg1_stat_names[i],
				K(memcg_page_state_local(iter,
							 memcg1_stats[i])));
		}

		for (i = 0; i < NR_LRU_LISTS; i++)
			pr_cont(" %s:%luKB", mem_cgroup_lru_names[i],
				K(memcg_page_state_local(iter,
							 NR_LRU_BASE + i)));

		pr_cont("\n");
	}
}

/*
 * Return the memory (and swap, if configured) limit for a memcg.
 */
unsigned long mem_cgroup_get_max(struct mem_cgroup *memcg)
{
	unsigned long max;

	max = memcg->memory.max;
	if (mem_cgroup_swappiness(memcg)) {
		unsigned long memsw_max;
		unsigned long swap_max;

		memsw_max = memcg->memsw.max;
		swap_max = memcg->swap.max;
		swap_max = min(swap_max, (unsigned long)total_swap_pages);
		max = min(max + swap_max, memsw_max);
	}
	return max;
}

static bool mem_cgroup_out_of_memory(struct mem_cgroup *memcg, gfp_t gfp_mask,
				     int order)
{
	struct oom_control oc = {
		.zonelist = NULL,
		.nodemask = NULL,
		.memcg = memcg,
		.gfp_mask = gfp_mask,
		.order = order,
	};
	bool ret;

	if (mutex_lock_killable(&oom_lock))
		return true;
	/*
	 * A few threads which were not waiting at mutex_lock_killable() can
	 * fail to bail out. Therefore, check again after holding oom_lock.
	 */
	ret = should_force_charge() || out_of_memory(&oc);
	mutex_unlock(&oom_lock);
	return ret;
}

#if MAX_NUMNODES > 1

/**
 * test_mem_cgroup_node_reclaimable
 * @memcg: the target memcg
 * @nid: the node ID to be checked.
 * @noswap : specify true here if the user wants flle only information.
 *
 * This function returns whether the specified memcg contains any
 * reclaimable pages on a node. Returns true if there are any reclaimable
 * pages in the node.
 */
static bool test_mem_cgroup_node_reclaimable(struct mem_cgroup *memcg,
		int nid, bool noswap)
{
	struct lruvec *lruvec = mem_cgroup_lruvec(NODE_DATA(nid), memcg);

	if (lruvec_page_state(lruvec, NR_INACTIVE_FILE) ||
	    lruvec_page_state(lruvec, NR_ACTIVE_FILE))
		return true;
	if (noswap || !total_swap_pages)
		return false;
	if (lruvec_page_state(lruvec, NR_INACTIVE_ANON) ||
	    lruvec_page_state(lruvec, NR_ACTIVE_ANON))
		return true;
	return false;

}

/*
 * Always updating the nodemask is not very good - even if we have an empty
 * list or the wrong list here, we can start from some node and traverse all
 * nodes based on the zonelist. So update the list loosely once per 10 secs.
 *
 */
static void mem_cgroup_may_update_nodemask(struct mem_cgroup *memcg)
{
	int nid;
	/*
	 * numainfo_events > 0 means there was at least NUMAINFO_EVENTS_TARGET
	 * pagein/pageout changes since the last update.
	 */
	if (!atomic_read(&memcg->numainfo_events))
		return;
	if (atomic_inc_return(&memcg->numainfo_updating) > 1)
		return;

	/* make a nodemask where this memcg uses memory from */
	memcg->scan_nodes = node_states[N_MEMORY];

	for_each_node_mask(nid, node_states[N_MEMORY]) {

		if (!test_mem_cgroup_node_reclaimable(memcg, nid, false))
			node_clear(nid, memcg->scan_nodes);
	}

	atomic_set(&memcg->numainfo_events, 0);
	atomic_set(&memcg->numainfo_updating, 0);
}

/*
 * Selecting a node where we start reclaim from. Because what we need is just
 * reducing usage counter, start from anywhere is O,K. Considering
 * memory reclaim from current node, there are pros. and cons.
 *
 * Freeing memory from current node means freeing memory from a node which
 * we'll use or we've used. So, it may make LRU bad. And if several threads
 * hit limits, it will see a contention on a node. But freeing from remote
 * node means more costs for memory reclaim because of memory latency.
 *
 * Now, we use round-robin. Better algorithm is welcomed.
 */
int mem_cgroup_select_victim_node(struct mem_cgroup *memcg)
{
	int node;

	mem_cgroup_may_update_nodemask(memcg);
	node = memcg->last_scanned_node;

	node = next_node_in(node, memcg->scan_nodes);
	/*
	 * mem_cgroup_may_update_nodemask might have seen no reclaimmable pages
	 * last time it really checked all the LRUs due to rate limiting.
	 * Fallback to the current node in that case for simplicity.
	 */
	if (unlikely(node == MAX_NUMNODES))
		node = numa_node_id();

	memcg->last_scanned_node = node;
	return node;
}
#else
int mem_cgroup_select_victim_node(struct mem_cgroup *memcg)
{
	return 0;
}
#endif

static int mem_cgroup_soft_reclaim(struct mem_cgroup *root_memcg,
				   pg_data_t *pgdat,
				   gfp_t gfp_mask,
				   unsigned long *total_scanned)
{
	struct mem_cgroup *victim = NULL;
	int total = 0;
	int loop = 0;
	unsigned long excess;
	unsigned long nr_scanned;
	struct mem_cgroup_reclaim_cookie reclaim = {
		.pgdat = pgdat,
		.priority = 0,
	};

	excess = soft_limit_excess(root_memcg);

	while (1) {
		victim = mem_cgroup_iter(root_memcg, victim, &reclaim);
		if (!victim) {
			loop++;
			if (loop >= 2) {
				/*
				 * If we have not been able to reclaim
				 * anything, it might because there are
				 * no reclaimable pages under this hierarchy
				 */
				if (!total)
					break;
				/*
				 * We want to do more targeted reclaim.
				 * excess >> 2 is not to excessive so as to
				 * reclaim too much, nor too less that we keep
				 * coming back to reclaim from this cgroup
				 */
				if (total >= (excess >> 2) ||
					(loop > MEM_CGROUP_MAX_RECLAIM_LOOPS))
					break;
			}
			continue;
		}
		total += mem_cgroup_shrink_node(victim, gfp_mask, false,
					pgdat, &nr_scanned);
		*total_scanned += nr_scanned;
		if (!soft_limit_excess(root_memcg))
			break;
	}
	mem_cgroup_iter_break(root_memcg, victim);
	return total;
}

#ifdef CONFIG_LOCKDEP
static struct lockdep_map memcg_oom_lock_dep_map = {
	.name = "memcg_oom_lock",
};
#endif

static DEFINE_SPINLOCK(memcg_oom_lock);

/*
 * Check OOM-Killer is already running under our hierarchy.
 * If someone is running, return false.
 */
static bool mem_cgroup_oom_trylock(struct mem_cgroup *memcg)
{
	struct mem_cgroup *iter, *failed = NULL;

	spin_lock(&memcg_oom_lock);

	for_each_mem_cgroup_tree(iter, memcg) {
		if (iter->oom_lock) {
			/*
			 * this subtree of our hierarchy is already locked
			 * so we cannot give a lock.
			 */
			failed = iter;
			mem_cgroup_iter_break(memcg, iter);
			break;
		} else
			iter->oom_lock = true;
	}

	if (failed) {
		/*
		 * OK, we failed to lock the whole subtree so we have
		 * to clean up what we set up to the failing subtree
		 */
		for_each_mem_cgroup_tree(iter, memcg) {
			if (iter == failed) {
				mem_cgroup_iter_break(memcg, iter);
				break;
			}
			iter->oom_lock = false;
		}
	} else
		mutex_acquire(&memcg_oom_lock_dep_map, 0, 1, _RET_IP_);

	spin_unlock(&memcg_oom_lock);

	return !failed;
}

static void mem_cgroup_oom_unlock(struct mem_cgroup *memcg)
{
	struct mem_cgroup *iter;

	spin_lock(&memcg_oom_lock);
	mutex_release(&memcg_oom_lock_dep_map, 1, _RET_IP_);
	for_each_mem_cgroup_tree(iter, memcg)
		iter->oom_lock = false;
	spin_unlock(&memcg_oom_lock);
}

static void mem_cgroup_mark_under_oom(struct mem_cgroup *memcg)
{
	struct mem_cgroup *iter;

	spin_lock(&memcg_oom_lock);
	for_each_mem_cgroup_tree(iter, memcg)
		iter->under_oom++;
	spin_unlock(&memcg_oom_lock);
}

static void mem_cgroup_unmark_under_oom(struct mem_cgroup *memcg)
{
	struct mem_cgroup *iter;

	/*
	 * When a new child is created while the hierarchy is under oom,
	 * mem_cgroup_oom_lock() may not be called. Watch for underflow.
	 */
	spin_lock(&memcg_oom_lock);
	for_each_mem_cgroup_tree(iter, memcg)
		if (iter->under_oom > 0)
			iter->under_oom--;
	spin_unlock(&memcg_oom_lock);
}

static DECLARE_WAIT_QUEUE_HEAD(memcg_oom_waitq);

struct oom_wait_info {
	struct mem_cgroup *memcg;
	wait_queue_entry_t	wait;
};

static int memcg_oom_wake_function(wait_queue_entry_t *wait,
	unsigned mode, int sync, void *arg)
{
	struct mem_cgroup *wake_memcg = (struct mem_cgroup *)arg;
	struct mem_cgroup *oom_wait_memcg;
	struct oom_wait_info *oom_wait_info;

	oom_wait_info = container_of(wait, struct oom_wait_info, wait);
	oom_wait_memcg = oom_wait_info->memcg;

	if (!mem_cgroup_is_descendant(wake_memcg, oom_wait_memcg) &&
	    !mem_cgroup_is_descendant(oom_wait_memcg, wake_memcg))
		return 0;
	return autoremove_wake_function(wait, mode, sync, arg);
}

static void memcg_oom_recover(struct mem_cgroup *memcg)
{
	/*
	 * For the following lockless ->under_oom test, the only required
	 * guarantee is that it must see the state asserted by an OOM when
	 * this function is called as a result of userland actions
	 * triggered by the notification of the OOM.  This is trivially
	 * achieved by invoking mem_cgroup_mark_under_oom() before
	 * triggering notification.
	 */
	if (memcg && memcg->under_oom)
		__wake_up(&memcg_oom_waitq, TASK_NORMAL, 0, memcg);
}

enum oom_status {
	OOM_SUCCESS,
	OOM_FAILED,
	OOM_ASYNC,
	OOM_SKIPPED
};

static enum oom_status mem_cgroup_oom(struct mem_cgroup *memcg, gfp_t mask, int order)
{
	enum oom_status ret;
	bool locked;

	if (order > PAGE_ALLOC_COSTLY_ORDER)
		return OOM_SKIPPED;

	/*
	 * We are in the middle of the charge context here, so we
	 * don't want to block when potentially sitting on a callstack
	 * that holds all kinds of filesystem and mm locks.
	 *
	 * cgroup1 allows disabling the OOM killer and waiting for outside
	 * handling until the charge can succeed; remember the context and put
	 * the task to sleep at the end of the page fault when all locks are
	 * released.
	 *
	 * On the other hand, in-kernel OOM killer allows for an async victim
	 * memory reclaim (oom_reaper) and that means that we are not solely
	 * relying on the oom victim to make a forward progress and we can
	 * invoke the oom killer here.
	 *
	 * Please note that mem_cgroup_out_of_memory might fail to find a
	 * victim and then we have to bail out from the charge path.
	 */
	if (memcg->oom_kill_disable) {
		if (!current->in_user_fault)
			return OOM_SKIPPED;
		css_get(&memcg->css);
		current->memcg_in_oom = memcg;
		current->memcg_oom_gfp_mask = mask;
		current->memcg_oom_order = order;

		return OOM_ASYNC;
	}

	mem_cgroup_mark_under_oom(memcg);

	locked = mem_cgroup_oom_trylock(memcg);

	if (locked)
		mem_cgroup_oom_notify(memcg);

	mem_cgroup_unmark_under_oom(memcg);
	if (mem_cgroup_out_of_memory(memcg, mask, order))
		ret = OOM_SUCCESS;
	else
		ret = OOM_FAILED;

	if (locked)
		mem_cgroup_oom_unlock(memcg);

	return ret;
}

/**
 * mem_cgroup_oom_synchronize - complete memcg OOM handling
 * @handle: actually kill/wait or just clean up the OOM state
 *
 * This has to be called at the end of a page fault if the memcg OOM
 * handler was enabled.
 *
 * Memcg supports userspace OOM handling where failed allocations must
 * sleep on a waitqueue until the userspace task resolves the
 * situation.  Sleeping directly in the charge context with all kinds
 * of locks held is not a good idea, instead we remember an OOM state
 * in the task and mem_cgroup_oom_synchronize() has to be called at
 * the end of the page fault to complete the OOM handling.
 *
 * Returns %true if an ongoing memcg OOM situation was detected and
 * completed, %false otherwise.
 */
bool mem_cgroup_oom_synchronize(bool handle)
{
	struct mem_cgroup *memcg = current->memcg_in_oom;
	struct oom_wait_info owait;
	bool locked;

	/* OOM is global, do not handle */
	if (!memcg)
		return false;

	if (!handle)
		goto cleanup;

	owait.memcg = memcg;
	owait.wait.flags = 0;
	owait.wait.func = memcg_oom_wake_function;
	owait.wait.private = current;
	INIT_LIST_HEAD(&owait.wait.entry);

	prepare_to_wait(&memcg_oom_waitq, &owait.wait, TASK_KILLABLE);
	mem_cgroup_mark_under_oom(memcg);

	locked = mem_cgroup_oom_trylock(memcg);

	if (locked)
		mem_cgroup_oom_notify(memcg);

	if (locked && !memcg->oom_kill_disable) {
		mem_cgroup_unmark_under_oom(memcg);
		finish_wait(&memcg_oom_waitq, &owait.wait);
		mem_cgroup_out_of_memory(memcg, current->memcg_oom_gfp_mask,
					 current->memcg_oom_order);
	} else {
		schedule();
		mem_cgroup_unmark_under_oom(memcg);
		finish_wait(&memcg_oom_waitq, &owait.wait);
	}

	if (locked) {
		mem_cgroup_oom_unlock(memcg);
		/*
		 * There is no guarantee that an OOM-lock contender
		 * sees the wakeups triggered by the OOM kill
		 * uncharges.  Wake any sleepers explicitely.
		 */
		memcg_oom_recover(memcg);
	}
cleanup:
	current->memcg_in_oom = NULL;
	css_put(&memcg->css);
	return true;
}

/**
 * mem_cgroup_get_oom_group - get a memory cgroup to clean up after OOM
 * @victim: task to be killed by the OOM killer
 * @oom_domain: memcg in case of memcg OOM, NULL in case of system-wide OOM
 *
 * Returns a pointer to a memory cgroup, which has to be cleaned up
 * by killing all belonging OOM-killable tasks.
 *
 * Caller has to call mem_cgroup_put() on the returned non-NULL memcg.
 */
struct mem_cgroup *mem_cgroup_get_oom_group(struct task_struct *victim,
					    struct mem_cgroup *oom_domain)
{
	struct mem_cgroup *oom_group = NULL;
	struct mem_cgroup *memcg;

	if (!cgroup_subsys_on_dfl(memory_cgrp_subsys))
		return NULL;

	if (!oom_domain)
		oom_domain = root_mem_cgroup;

	rcu_read_lock();

	memcg = mem_cgroup_from_task(victim);
	if (memcg == root_mem_cgroup)
		goto out;

	/*
	 * Traverse the memory cgroup hierarchy from the victim task's
	 * cgroup up to the OOMing cgroup (or root) to find the
	 * highest-level memory cgroup with oom.group set.
	 */
	for (; memcg; memcg = parent_mem_cgroup(memcg)) {
		if (memcg->oom_group)
			oom_group = memcg;

		if (memcg == oom_domain)
			break;
	}

	if (oom_group)
		css_get(&oom_group->css);
out:
	rcu_read_unlock();

	return oom_group;
}

void mem_cgroup_print_oom_group(struct mem_cgroup *memcg)
{
	pr_info("Tasks in ");
	pr_cont_cgroup_path(memcg->css.cgroup);
	pr_cont(" are going to be killed due to memory.oom.group set\n");
}

/**
 * lock_page_memcg - lock a page->mem_cgroup binding
 * @page: the page
 *
 * This function protects unlocked LRU pages from being moved to
 * another cgroup.
 *
 * It ensures lifetime of the returned memcg. Caller is responsible
 * for the lifetime of the page; __unlock_page_memcg() is available
 * when @page might get freed inside the locked section.
 */
struct mem_cgroup *lock_page_memcg(struct page *page)
{
	struct mem_cgroup *memcg;
	unsigned long flags;

	/*
	 * The RCU lock is held throughout the transaction.  The fast
	 * path can get away without acquiring the memcg->move_lock
	 * because page moving starts with an RCU grace period.
	 *
	 * The RCU lock also protects the memcg from being freed when
	 * the page state that is going to change is the only thing
	 * preventing the page itself from being freed. E.g. writeback
	 * doesn't hold a page reference and relies on PG_writeback to
	 * keep off truncation, migration and so forth.
         */
	rcu_read_lock();

	if (mem_cgroup_disabled())
		return NULL;
again:
	memcg = page->mem_cgroup;
	if (unlikely(!memcg))
		return NULL;

	if (atomic_read(&memcg->moving_account) <= 0)
		return memcg;

	spin_lock_irqsave(&memcg->move_lock, flags);
	if (memcg != page->mem_cgroup) {
		spin_unlock_irqrestore(&memcg->move_lock, flags);
		goto again;
	}

	/*
	 * When charge migration first begins, we can have locked and
	 * unlocked page stat updates happening concurrently.  Track
	 * the task who has the lock for unlock_page_memcg().
	 */
	memcg->move_lock_task = current;
	memcg->move_lock_flags = flags;

	return memcg;
}
EXPORT_SYMBOL(lock_page_memcg);

/**
 * __unlock_page_memcg - unlock and unpin a memcg
 * @memcg: the memcg
 *
 * Unlock and unpin a memcg returned by lock_page_memcg().
 */
void __unlock_page_memcg(struct mem_cgroup *memcg)
{
	if (memcg && memcg->move_lock_task == current) {
		unsigned long flags = memcg->move_lock_flags;

		memcg->move_lock_task = NULL;
		memcg->move_lock_flags = 0;

		spin_unlock_irqrestore(&memcg->move_lock, flags);
	}

	rcu_read_unlock();
}

/**
 * unlock_page_memcg - unlock a page->mem_cgroup binding
 * @page: the page
 */
void unlock_page_memcg(struct page *page)
{
	__unlock_page_memcg(page->mem_cgroup);
}
EXPORT_SYMBOL(unlock_page_memcg);

struct memcg_stock_pcp {
	struct mem_cgroup *cached; /* this never be root cgroup */
	unsigned int nr_pages;
	struct work_struct work;
	unsigned long flags;
#define FLUSHING_CACHED_CHARGE	0
};
static DEFINE_PER_CPU(struct memcg_stock_pcp, memcg_stock);
static DEFINE_MUTEX(percpu_charge_mutex);

/**
 * consume_stock: Try to consume stocked charge on this cpu.
 * @memcg: memcg to consume from.
 * @nr_pages: how many pages to charge.
 *
 * The charges will only happen if @memcg matches the current cpu's memcg
 * stock, and at least @nr_pages are available in that stock.  Failure to
 * service an allocation will refill the stock.
 *
 * returns true if successful, false otherwise.
 */
static bool consume_stock(struct mem_cgroup *memcg, unsigned int nr_pages)
{
	struct memcg_stock_pcp *stock;
	unsigned long flags;
	bool ret = false;

	if (nr_pages > MEMCG_CHARGE_BATCH)
		return ret;

	local_irq_save(flags);

	stock = this_cpu_ptr(&memcg_stock);
	if (memcg == stock->cached && stock->nr_pages >= nr_pages) {
		stock->nr_pages -= nr_pages;
		ret = true;
	}

	local_irq_restore(flags);

	return ret;
}

/*
 * Returns stocks cached in percpu and reset cached information.
 */
static void drain_stock(struct memcg_stock_pcp *stock)
{
	struct mem_cgroup *old = stock->cached;

	if (stock->nr_pages) {
		page_counter_uncharge(&old->memory, stock->nr_pages);
		if (do_memsw_account())
			page_counter_uncharge(&old->memsw, stock->nr_pages);
		css_put_many(&old->css, stock->nr_pages);
		stock->nr_pages = 0;
	}
	stock->cached = NULL;
}

static void drain_local_stock(struct work_struct *dummy)
{
	struct memcg_stock_pcp *stock;
	unsigned long flags;

	/*
	 * The only protection from memory hotplug vs. drain_stock races is
	 * that we always operate on local CPU stock here with IRQ disabled
	 */
	local_irq_save(flags);

	stock = this_cpu_ptr(&memcg_stock);
	drain_stock(stock);
	clear_bit(FLUSHING_CACHED_CHARGE, &stock->flags);

	local_irq_restore(flags);
}

/*
 * Cache charges(val) to local per_cpu area.
 * This will be consumed by consume_stock() function, later.
 */
static void refill_stock(struct mem_cgroup *memcg, unsigned int nr_pages)
{
	struct memcg_stock_pcp *stock;
	unsigned long flags;

	local_irq_save(flags);

	stock = this_cpu_ptr(&memcg_stock);
	if (stock->cached != memcg) { /* reset if necessary */
		drain_stock(stock);
		stock->cached = memcg;
	}
	stock->nr_pages += nr_pages;

	if (stock->nr_pages > MEMCG_CHARGE_BATCH)
		drain_stock(stock);

	local_irq_restore(flags);
}

/*
 * Drains all per-CPU charge caches for given root_memcg resp. subtree
 * of the hierarchy under it.
 */
static void drain_all_stock(struct mem_cgroup *root_memcg)
{
	int cpu, curcpu;

	/* If someone's already draining, avoid adding running more workers. */
	if (!mutex_trylock(&percpu_charge_mutex))
		return;
	/*
	 * Notify other cpus that system-wide "drain" is running
	 * We do not care about races with the cpu hotplug because cpu down
	 * as well as workers from this path always operate on the local
	 * per-cpu data. CPU up doesn't touch memcg_stock at all.
	 */
	curcpu = get_cpu();
	for_each_online_cpu(cpu) {
		struct memcg_stock_pcp *stock = &per_cpu(memcg_stock, cpu);
		struct mem_cgroup *memcg;

		memcg = stock->cached;
		if (!memcg || !stock->nr_pages || !css_tryget(&memcg->css))
			continue;
		if (!mem_cgroup_is_descendant(memcg, root_memcg)) {
			css_put(&memcg->css);
			continue;
		}
		if (!test_and_set_bit(FLUSHING_CACHED_CHARGE, &stock->flags)) {
			if (cpu == curcpu)
				drain_local_stock(&stock->work);
			else
				schedule_work_on(cpu, &stock->work);
		}
		css_put(&memcg->css);
	}
	put_cpu();
	mutex_unlock(&percpu_charge_mutex);
}

static int memcg_hotplug_cpu_dead(unsigned int cpu)
{
	struct memcg_stock_pcp *stock;
	struct mem_cgroup *memcg, *mi;

	stock = &per_cpu(memcg_stock, cpu);
	drain_stock(stock);

	for_each_mem_cgroup(memcg) {
		int i;

		for (i = 0; i < MEMCG_NR_STAT; i++) {
			int nid;
			long x;

			x = this_cpu_xchg(memcg->vmstats_percpu->stat[i], 0);
			if (x)
				for (mi = memcg; mi; mi = parent_mem_cgroup(mi))
					atomic_long_add(x, &memcg->vmstats[i]);

			if (i >= NR_VM_NODE_STAT_ITEMS)
				continue;

			for_each_node(nid) {
				struct mem_cgroup_per_node *pn;

				pn = mem_cgroup_nodeinfo(memcg, nid);
				x = this_cpu_xchg(pn->lruvec_stat_cpu->count[i], 0);
				if (x)
					do {
						atomic_long_add(x, &pn->lruvec_stat[i]);
					} while ((pn = parent_nodeinfo(pn, nid)));
			}
		}

		for (i = 0; i < NR_VM_EVENT_ITEMS; i++) {
			long x;

			x = this_cpu_xchg(memcg->vmstats_percpu->events[i], 0);
			if (x)
				for (mi = memcg; mi; mi = parent_mem_cgroup(mi))
					atomic_long_add(x, &memcg->vmevents[i]);
		}
	}

	return 0;
}

static void reclaim_high(struct mem_cgroup *memcg,
			 unsigned int nr_pages,
			 gfp_t gfp_mask)
{
	do {
		if (page_counter_read(&memcg->memory) <= memcg->high)
			continue;
		memcg_memory_event(memcg, MEMCG_HIGH);
		try_to_free_mem_cgroup_pages(memcg, nr_pages, gfp_mask, true);
	} while ((memcg = parent_mem_cgroup(memcg)));
}

static void high_work_func(struct work_struct *work)
{
	struct mem_cgroup *memcg;

	memcg = container_of(work, struct mem_cgroup, high_work);
	reclaim_high(memcg, MEMCG_CHARGE_BATCH, GFP_KERNEL);
}

/*
 * Scheduled by try_charge() to be executed from the userland return path
 * and reclaims memory over the high limit.
 */
void mem_cgroup_handle_over_high(void)
{
	unsigned int nr_pages = current->memcg_nr_pages_over_high;
	struct mem_cgroup *memcg;

	if (likely(!nr_pages))
		return;

	memcg = get_mem_cgroup_from_mm(current->mm);
	reclaim_high(memcg, nr_pages, GFP_KERNEL);
	css_put(&memcg->css);
	current->memcg_nr_pages_over_high = 0;
}

static int try_charge(struct mem_cgroup *memcg, gfp_t gfp_mask,
		      unsigned int nr_pages)
{
	unsigned int batch = max(MEMCG_CHARGE_BATCH, nr_pages);
	int nr_retries = MEM_CGROUP_RECLAIM_RETRIES;
	struct mem_cgroup *mem_over_limit;
	struct page_counter *counter;
	unsigned long nr_reclaimed;
	bool may_swap = true;
	bool drained = false;
	bool oomed = false;
	enum oom_status oom_status;

	if (mem_cgroup_is_root(memcg))
		return 0;
retry:
	if (consume_stock(memcg, nr_pages))
		return 0;

	if (!do_memsw_account() ||
	    page_counter_try_charge(&memcg->memsw, batch, &counter)) {
		if (page_counter_try_charge(&memcg->memory, batch, &counter))
			goto done_restock;
		if (do_memsw_account())
			page_counter_uncharge(&memcg->memsw, batch);
		mem_over_limit = mem_cgroup_from_counter(counter, memory);
	} else {
		mem_over_limit = mem_cgroup_from_counter(counter, memsw);
		may_swap = false;
	}

	if (batch > nr_pages) {
		batch = nr_pages;
		goto retry;
	}

	/*
	 * Unlike in global OOM situations, memcg is not in a physical
	 * memory shortage.  Allow dying and OOM-killed tasks to
	 * bypass the last charges so that they can exit quickly and
	 * free their memory.
	 */
	if (unlikely(should_force_charge()))
		goto force;

	/*
	 * Prevent unbounded recursion when reclaim operations need to
	 * allocate memory. This might exceed the limits temporarily,
	 * but we prefer facilitating memory reclaim and getting back
	 * under the limit over triggering OOM kills in these cases.
	 */
	if (unlikely(current->flags & PF_MEMALLOC))
		goto force;

	if (unlikely(task_in_memcg_oom(current)))
		goto nomem;

	if (!gfpflags_allow_blocking(gfp_mask))
		goto nomem;

	memcg_memory_event(mem_over_limit, MEMCG_MAX);

	nr_reclaimed = try_to_free_mem_cgroup_pages(mem_over_limit, nr_pages,
						    gfp_mask, may_swap);

	if (mem_cgroup_margin(mem_over_limit) >= nr_pages)
		goto retry;

	if (!drained) {
		drain_all_stock(mem_over_limit);
		drained = true;
		goto retry;
	}

	if (gfp_mask & __GFP_NORETRY)
		goto nomem;
	/*
	 * Even though the limit is exceeded at this point, reclaim
	 * may have been able to free some pages.  Retry the charge
	 * before killing the task.
	 *
	 * Only for regular pages, though: huge pages are rather
	 * unlikely to succeed so close to the limit, and we fall back
	 * to regular pages anyway in case of failure.
	 */
	if (nr_reclaimed && nr_pages <= (1 << PAGE_ALLOC_COSTLY_ORDER))
		goto retry;
	/*
	 * At task move, charge accounts can be doubly counted. So, it's
	 * better to wait until the end of task_move if something is going on.
	 */
	if (mem_cgroup_wait_acct_move(mem_over_limit))
		goto retry;

	if (nr_retries--)
		goto retry;

	if (gfp_mask & __GFP_RETRY_MAYFAIL && oomed)
		goto nomem;

	if (gfp_mask & __GFP_NOFAIL)
		goto force;

	if (fatal_signal_pending(current))
		goto force;

	memcg_memory_event(mem_over_limit, MEMCG_OOM);

	/*
	 * keep retrying as long as the memcg oom killer is able to make
	 * a forward progress or bypass the charge if the oom killer
	 * couldn't make any progress.
	 */
	oom_status = mem_cgroup_oom(mem_over_limit, gfp_mask,
		       get_order(nr_pages * PAGE_SIZE));
	switch (oom_status) {
	case OOM_SUCCESS:
		nr_retries = MEM_CGROUP_RECLAIM_RETRIES;
		oomed = true;
		goto retry;
	case OOM_FAILED:
		goto force;
	default:
		goto nomem;
	}
nomem:
	if (!(gfp_mask & __GFP_NOFAIL))
		return -ENOMEM;
force:
	/*
	 * The allocation either can't fail or will lead to more memory
	 * being freed very soon.  Allow memory usage go over the limit
	 * temporarily by force charging it.
	 */
	page_counter_charge(&memcg->memory, nr_pages);
	if (do_memsw_account())
		page_counter_charge(&memcg->memsw, nr_pages);
	css_get_many(&memcg->css, nr_pages);

	return 0;

done_restock:
	css_get_many(&memcg->css, batch);
	if (batch > nr_pages)
		refill_stock(memcg, batch - nr_pages);

	/*
	 * If the hierarchy is above the normal consumption range, schedule
	 * reclaim on returning to userland.  We can perform reclaim here
	 * if __GFP_RECLAIM but let's always punt for simplicity and so that
	 * GFP_KERNEL can consistently be used during reclaim.  @memcg is
	 * not recorded as it most likely matches current's and won't
	 * change in the meantime.  As high limit is checked again before
	 * reclaim, the cost of mismatch is negligible.
	 */
	do {
		if (page_counter_read(&memcg->memory) > memcg->high) {
			/* Don't bother a random interrupted task */
			if (in_interrupt()) {
				schedule_work(&memcg->high_work);
				break;
			}
			current->memcg_nr_pages_over_high += batch;
			set_notify_resume(current);
			break;
		}
	} while ((memcg = parent_mem_cgroup(memcg)));

	return 0;
}

static void cancel_charge(struct mem_cgroup *memcg, unsigned int nr_pages)
{
	if (mem_cgroup_is_root(memcg))
		return;

	page_counter_uncharge(&memcg->memory, nr_pages);
	if (do_memsw_account())
		page_counter_uncharge(&memcg->memsw, nr_pages);

	css_put_many(&memcg->css, nr_pages);
}

static void lock_page_lru(struct page *page, int *isolated)
{
	struct zone *zone = page_zone(page);

	spin_lock_irq(zone_lru_lock(zone));
	if (PageLRU(page)) {
		struct lruvec *lruvec;

		lruvec = mem_cgroup_page_lruvec(page, zone->zone_pgdat);
		ClearPageLRU(page);
		del_page_from_lru_list(page, lruvec, page_lru(page));
		*isolated = 1;
	} else
		*isolated = 0;
}

static void unlock_page_lru(struct page *page, int isolated)
{
	struct zone *zone = page_zone(page);

	if (isolated) {
		struct lruvec *lruvec;

		lruvec = mem_cgroup_page_lruvec(page, zone->zone_pgdat);
		VM_BUG_ON_PAGE(PageLRU(page), page);
		SetPageLRU(page);
		add_page_to_lru_list(page, lruvec, page_lru(page));
	}
	spin_unlock_irq(zone_lru_lock(zone));
}

static void commit_charge(struct page *page, struct mem_cgroup *memcg,
			  bool lrucare)
{
	int isolated;

	VM_BUG_ON_PAGE(page->mem_cgroup, page);

	/*
	 * In some cases, SwapCache and FUSE(splice_buf->radixtree), the page
	 * may already be on some other mem_cgroup's LRU.  Take care of it.
	 */
	if (lrucare)
		lock_page_lru(page, &isolated);

	/*
	 * Nobody should be changing or seriously looking at
	 * page->mem_cgroup at this point:
	 *
	 * - the page is uncharged
	 *
	 * - the page is off-LRU
	 *
	 * - an anonymous fault has exclusive page access, except for
	 *   a locked page table
	 *
	 * - a page cache insertion, a swapin fault, or a migration
	 *   have the page locked
	 */
	page->mem_cgroup = memcg;

	if (lrucare)
		unlock_page_lru(page, isolated);
}

#ifdef CONFIG_MEMCG_KMEM
static int memcg_alloc_cache_id(void)
{
	int id, size;
	int err;

	id = ida_simple_get(&memcg_cache_ida,
			    0, MEMCG_CACHES_MAX_SIZE, GFP_KERNEL);
	if (id < 0)
		return id;

	if (id < memcg_nr_cache_ids)
		return id;

	/*
	 * There's no space for the new id in memcg_caches arrays,
	 * so we have to grow them.
	 */
	down_write(&memcg_cache_ids_sem);

	size = 2 * (id + 1);
	if (size < MEMCG_CACHES_MIN_SIZE)
		size = MEMCG_CACHES_MIN_SIZE;
	else if (size > MEMCG_CACHES_MAX_SIZE)
		size = MEMCG_CACHES_MAX_SIZE;

	err = memcg_update_all_caches(size);
	if (!err)
		err = memcg_update_all_list_lrus(size);
	if (!err)
		memcg_nr_cache_ids = size;

	up_write(&memcg_cache_ids_sem);

	if (err) {
		ida_simple_remove(&memcg_cache_ida, id);
		return err;
	}
	return id;
}

static void memcg_free_cache_id(int id)
{
	ida_simple_remove(&memcg_cache_ida, id);
}

struct memcg_kmem_cache_create_work {
	struct mem_cgroup *memcg;
	struct kmem_cache *cachep;
	struct work_struct work;
};

static void memcg_kmem_cache_create_func(struct work_struct *w)
{
	struct memcg_kmem_cache_create_work *cw =
		container_of(w, struct memcg_kmem_cache_create_work, work);
	struct mem_cgroup *memcg = cw->memcg;
	struct kmem_cache *cachep = cw->cachep;

	memcg_create_kmem_cache(memcg, cachep);

	css_put(&memcg->css);
	kfree(cw);
}

/*
 * Enqueue the creation of a per-memcg kmem_cache.
 */
static void __memcg_schedule_kmem_cache_create(struct mem_cgroup *memcg,
					       struct kmem_cache *cachep)
{
	struct memcg_kmem_cache_create_work *cw;

	cw = kmalloc(sizeof(*cw), GFP_NOWAIT | __GFP_NOWARN);
	if (!cw)
		return;

	css_get(&memcg->css);

	cw->memcg = memcg;
	cw->cachep = cachep;
	INIT_WORK(&cw->work, memcg_kmem_cache_create_func);

	queue_work(memcg_kmem_cache_wq, &cw->work);
}

static void memcg_schedule_kmem_cache_create(struct mem_cgroup *memcg,
					     struct kmem_cache *cachep)
{
	/*
	 * We need to stop accounting when we kmalloc, because if the
	 * corresponding kmalloc cache is not yet created, the first allocation
	 * in __memcg_schedule_kmem_cache_create will recurse.
	 *
	 * However, it is better to enclose the whole function. Depending on
	 * the debugging options enabled, INIT_WORK(), for instance, can
	 * trigger an allocation. This too, will make us recurse. Because at
	 * this point we can't allow ourselves back into memcg_kmem_get_cache,
	 * the safest choice is to do it like this, wrapping the whole function.
	 */
	current->memcg_kmem_skip_account = 1;
	__memcg_schedule_kmem_cache_create(memcg, cachep);
	current->memcg_kmem_skip_account = 0;
}

static inline bool memcg_kmem_bypass(void)
{
	if (in_interrupt() || !current->mm || (current->flags & PF_KTHREAD))
		return true;
	return false;
}

/**
 * memcg_kmem_get_cache: select the correct per-memcg cache for allocation
 * @cachep: the original global kmem cache
 *
 * Return the kmem_cache we're supposed to use for a slab allocation.
 * We try to use the current memcg's version of the cache.
 *
 * If the cache does not exist yet, if we are the first user of it, we
 * create it asynchronously in a workqueue and let the current allocation
 * go through with the original cache.
 *
 * This function takes a reference to the cache it returns to assure it
 * won't get destroyed while we are working with it. Once the caller is
 * done with it, memcg_kmem_put_cache() must be called to release the
 * reference.
 */
struct kmem_cache *memcg_kmem_get_cache(struct kmem_cache *cachep)
{
	struct mem_cgroup *memcg;
	struct kmem_cache *memcg_cachep;
	int kmemcg_id;

	VM_BUG_ON(!is_root_cache(cachep));

	if (memcg_kmem_bypass())
		return cachep;

	if (current->memcg_kmem_skip_account)
		return cachep;

	memcg = get_mem_cgroup_from_current();
	kmemcg_id = READ_ONCE(memcg->kmemcg_id);
	if (kmemcg_id < 0)
		goto out;

	memcg_cachep = cache_from_memcg_idx(cachep, kmemcg_id);
	if (likely(memcg_cachep))
		return memcg_cachep;

	/*
	 * If we are in a safe context (can wait, and not in interrupt
	 * context), we could be be predictable and return right away.
	 * This would guarantee that the allocation being performed
	 * already belongs in the new cache.
	 *
	 * However, there are some clashes that can arrive from locking.
	 * For instance, because we acquire the slab_mutex while doing
	 * memcg_create_kmem_cache, this means no further allocation
	 * could happen with the slab_mutex held. So it's better to
	 * defer everything.
	 */
	memcg_schedule_kmem_cache_create(memcg, cachep);
out:
	css_put(&memcg->css);
	return cachep;
}

/**
 * memcg_kmem_put_cache: drop reference taken by memcg_kmem_get_cache
 * @cachep: the cache returned by memcg_kmem_get_cache
 */
void memcg_kmem_put_cache(struct kmem_cache *cachep)
{
	if (!is_root_cache(cachep))
		css_put(&cachep->memcg_params.memcg->css);
}

/**
 * memcg_kmem_charge_memcg: charge a kmem page
 * @page: page to charge
 * @gfp: reclaim mode
 * @order: allocation order
 * @memcg: memory cgroup to charge
 *
 * Returns 0 on success, an error code on failure.
 */
int memcg_kmem_charge_memcg(struct page *page, gfp_t gfp, int order,
			    struct mem_cgroup *memcg)
{
	unsigned int nr_pages = 1 << order;
	struct page_counter *counter;
	int ret;

	ret = try_charge(memcg, gfp, nr_pages);
	if (ret)
		return ret;

	if (!cgroup_subsys_on_dfl(memory_cgrp_subsys) &&
	    !page_counter_try_charge(&memcg->kmem, nr_pages, &counter)) {
		cancel_charge(memcg, nr_pages);
		return -ENOMEM;
	}

	page->mem_cgroup = memcg;

	return 0;
}

/**
 * memcg_kmem_charge: charge a kmem page to the current memory cgroup
 * @page: page to charge
 * @gfp: reclaim mode
 * @order: allocation order
 *
 * Returns 0 on success, an error code on failure.
 */
int memcg_kmem_charge(struct page *page, gfp_t gfp, int order)
{
	struct mem_cgroup *memcg;
	int ret = 0;

	if (memcg_kmem_bypass())
		return 0;

	memcg = get_mem_cgroup_from_current();
	if (!mem_cgroup_is_root(memcg)) {
		ret = memcg_kmem_charge_memcg(page, gfp, order, memcg);
		if (!ret)
			__SetPageKmemcg(page);
	}
	css_put(&memcg->css);
	return ret;
}
/**
 * memcg_kmem_uncharge: uncharge a kmem page
 * @page: page to uncharge
 * @order: allocation order
 */
void memcg_kmem_uncharge(struct page *page, int order)
{
	struct mem_cgroup *memcg = page->mem_cgroup;
	unsigned int nr_pages = 1 << order;

	if (!memcg)
		return;

	VM_BUG_ON_PAGE(mem_cgroup_is_root(memcg), page);

	if (!cgroup_subsys_on_dfl(memory_cgrp_subsys))
		page_counter_uncharge(&memcg->kmem, nr_pages);

	page_counter_uncharge(&memcg->memory, nr_pages);
	if (do_memsw_account())
		page_counter_uncharge(&memcg->memsw, nr_pages);

	page->mem_cgroup = NULL;

	/* slab pages do not have PageKmemcg flag set */
	if (PageKmemcg(page))
		__ClearPageKmemcg(page);

	css_put_many(&memcg->css, nr_pages);
}
#endif /* CONFIG_MEMCG_KMEM */

#ifdef CONFIG_TRANSPARENT_HUGEPAGE

/*
 * Because tail pages are not marked as "used", set it. We're under
 * zone_lru_lock and migration entries setup in all page mappings.
 */
void mem_cgroup_split_huge_fixup(struct page *head)
{
	int i;

	if (mem_cgroup_disabled())
		return;

	for (i = 1; i < HPAGE_PMD_NR; i++)
		head[i].mem_cgroup = head->mem_cgroup;

	__mod_memcg_state(head->mem_cgroup, MEMCG_RSS_HUGE, -HPAGE_PMD_NR);
}
#endif /* CONFIG_TRANSPARENT_HUGEPAGE */

#ifdef CONFIG_MEMCG_SWAP
/**
 * mem_cgroup_move_swap_account - move swap charge and swap_cgroup's record.
 * @entry: swap entry to be moved
 * @from:  mem_cgroup which the entry is moved from
 * @to:  mem_cgroup which the entry is moved to
 *
 * It succeeds only when the swap_cgroup's record for this entry is the same
 * as the mem_cgroup's id of @from.
 *
 * Returns 0 on success, -EINVAL on failure.
 *
 * The caller must have charged to @to, IOW, called page_counter_charge() about
 * both res and memsw, and called css_get().
 */
static int mem_cgroup_move_swap_account(swp_entry_t entry,
				struct mem_cgroup *from, struct mem_cgroup *to)
{
	unsigned short old_id, new_id;

	old_id = mem_cgroup_id(from);
	new_id = mem_cgroup_id(to);

	if (swap_cgroup_cmpxchg(entry, old_id, new_id) == old_id) {
		mod_memcg_state(from, MEMCG_SWAP, -1);
		mod_memcg_state(to, MEMCG_SWAP, 1);
		return 0;
	}
	return -EINVAL;
}
#else
static inline int mem_cgroup_move_swap_account(swp_entry_t entry,
				struct mem_cgroup *from, struct mem_cgroup *to)
{
	return -EINVAL;
}
#endif

static DEFINE_MUTEX(memcg_max_mutex);

static int mem_cgroup_resize_max(struct mem_cgroup *memcg,
				 unsigned long max, bool memsw)
{
	bool enlarge = false;
	bool drained = false;
	int ret;
	bool limits_invariant;
	struct page_counter *counter = memsw ? &memcg->memsw : &memcg->memory;

	do {
		if (signal_pending(current)) {
			ret = -EINTR;
			break;
		}

		mutex_lock(&memcg_max_mutex);
		/*
		 * Make sure that the new limit (memsw or memory limit) doesn't
		 * break our basic invariant rule memory.max <= memsw.max.
		 */
		limits_invariant = memsw ? max >= memcg->memory.max :
					   max <= memcg->memsw.max;
		if (!limits_invariant) {
			mutex_unlock(&memcg_max_mutex);
			ret = -EINVAL;
			break;
		}
		if (max > counter->max)
			enlarge = true;
		ret = page_counter_set_max(counter, max);
		mutex_unlock(&memcg_max_mutex);

		if (!ret)
			break;

		if (!drained) {
			drain_all_stock(memcg);
			drained = true;
			continue;
		}

		if (!try_to_free_mem_cgroup_pages(memcg, 1,
					GFP_KERNEL, !memsw)) {
			ret = -EBUSY;
			break;
		}
	} while (true);

	if (!ret && enlarge)
		memcg_oom_recover(memcg);

	return ret;
}

unsigned long mem_cgroup_soft_limit_reclaim(pg_data_t *pgdat, int order,
					    gfp_t gfp_mask,
					    unsigned long *total_scanned)
{
	unsigned long nr_reclaimed = 0;
	struct mem_cgroup_per_node *mz, *next_mz = NULL;
	unsigned long reclaimed;
	int loop = 0;
	struct mem_cgroup_tree_per_node *mctz;
	unsigned long excess;
	unsigned long nr_scanned;

	if (order > 0)
		return 0;

	mctz = soft_limit_tree_node(pgdat->node_id);

	/*
	 * Do not even bother to check the largest node if the root
	 * is empty. Do it lockless to prevent lock bouncing. Races
	 * are acceptable as soft limit is best effort anyway.
	 */
	if (!mctz || RB_EMPTY_ROOT(&mctz->rb_root))
		return 0;

	/*
	 * This loop can run a while, specially if mem_cgroup's continuously
	 * keep exceeding their soft limit and putting the system under
	 * pressure
	 */
	do {
		if (next_mz)
			mz = next_mz;
		else
			mz = mem_cgroup_largest_soft_limit_node(mctz);
		if (!mz)
			break;

		nr_scanned = 0;
		reclaimed = mem_cgroup_soft_reclaim(mz->memcg, pgdat,
						    gfp_mask, &nr_scanned);
		nr_reclaimed += reclaimed;
		*total_scanned += nr_scanned;
		spin_lock_irq(&mctz->lock);
		__mem_cgroup_remove_exceeded(mz, mctz);

		/*
		 * If we failed to reclaim anything from this memory cgroup
		 * it is time to move on to the next cgroup
		 */
		next_mz = NULL;
		if (!reclaimed)
			next_mz = __mem_cgroup_largest_soft_limit_node(mctz);

		excess = soft_limit_excess(mz->memcg);
		/*
		 * One school of thought says that we should not add
		 * back the node to the tree if reclaim returns 0.
		 * But our reclaim could return 0, simply because due
		 * to priority we are exposing a smaller subset of
		 * memory to reclaim from. Consider this as a longer
		 * term TODO.
		 */
		/* If excess == 0, no tree ops */
		__mem_cgroup_insert_exceeded(mz, mctz, excess);
		spin_unlock_irq(&mctz->lock);
		css_put(&mz->memcg->css);
		loop++;
		/*
		 * Could not reclaim anything and there are no more
		 * mem cgroups to try or we seem to be looping without
		 * reclaiming anything.
		 */
		if (!nr_reclaimed &&
			(next_mz == NULL ||
			loop > MEM_CGROUP_MAX_SOFT_LIMIT_RECLAIM_LOOPS))
			break;
	} while (!nr_reclaimed);
	if (next_mz)
		css_put(&next_mz->memcg->css);
	return nr_reclaimed;
}

/*
 * Test whether @memcg has children, dead or alive.  Note that this
 * function doesn't care whether @memcg has use_hierarchy enabled and
 * returns %true if there are child csses according to the cgroup
 * hierarchy.  Testing use_hierarchy is the caller's responsiblity.
 */
static inline bool memcg_has_children(struct mem_cgroup *memcg)
{
	bool ret;

	rcu_read_lock();
	ret = css_next_child(NULL, &memcg->css);
	rcu_read_unlock();
	return ret;
}

/*
 * Reclaims as many pages from the given memcg as possible.
 *
 * Caller is responsible for holding css reference for memcg.
 */
static int mem_cgroup_force_empty(struct mem_cgroup *memcg)
{
	int nr_retries = MEM_CGROUP_RECLAIM_RETRIES;

	/* we call try-to-free pages for make this cgroup empty */
	lru_add_drain_all();

	drain_all_stock(memcg);

	/* try to free all pages in this cgroup */
	while (nr_retries && page_counter_read(&memcg->memory)) {
		int progress;

		if (signal_pending(current))
			return -EINTR;

		progress = try_to_free_mem_cgroup_pages(memcg, 1,
							GFP_KERNEL, true);
		if (!progress) {
			nr_retries--;
			/* maybe some writeback is necessary */
			congestion_wait(BLK_RW_ASYNC, HZ/10);
		}

	}

	return 0;
}

static ssize_t mem_cgroup_force_empty_write(struct kernfs_open_file *of,
					    char *buf, size_t nbytes,
					    loff_t off)
{
	struct mem_cgroup *memcg = mem_cgroup_from_css(of_css(of));

	if (mem_cgroup_is_root(memcg))
		return -EINVAL;
	return mem_cgroup_force_empty(memcg) ?: nbytes;
}

static u64 mem_cgroup_hierarchy_read(struct cgroup_subsys_state *css,
				     struct cftype *cft)
{
	return mem_cgroup_from_css(css)->use_hierarchy;
}

static int mem_cgroup_hierarchy_write(struct cgroup_subsys_state *css,
				      struct cftype *cft, u64 val)
{
	int retval = 0;
	struct mem_cgroup *memcg = mem_cgroup_from_css(css);
	struct mem_cgroup *parent_memcg = mem_cgroup_from_css(memcg->css.parent);

	if (memcg->use_hierarchy == val)
		return 0;

	/*
	 * If parent's use_hierarchy is set, we can't make any modifications
	 * in the child subtrees. If it is unset, then the change can
	 * occur, provided the current cgroup has no children.
	 *
	 * For the root cgroup, parent_mem is NULL, we allow value to be
	 * set if there are no children.
	 */
	if ((!parent_memcg || !parent_memcg->use_hierarchy) &&
				(val == 1 || val == 0)) {
		if (!memcg_has_children(memcg))
			memcg->use_hierarchy = val;
		else
			retval = -EBUSY;
	} else
		retval = -EINVAL;

	return retval;
}

static unsigned long mem_cgroup_usage(struct mem_cgroup *memcg, bool swap)
{
	unsigned long val;

	if (mem_cgroup_is_root(memcg)) {
		val = memcg_page_state(memcg, MEMCG_CACHE) +
			memcg_page_state(memcg, MEMCG_RSS);
		if (swap)
			val += memcg_page_state(memcg, MEMCG_SWAP);
	} else {
		if (!swap)
			val = page_counter_read(&memcg->memory);
		else
			val = page_counter_read(&memcg->memsw);
	}
	return val;
}

enum {
	RES_USAGE,
	RES_LIMIT,
	RES_MAX_USAGE,
	RES_FAILCNT,
	RES_SOFT_LIMIT,
};

static u64 mem_cgroup_read_u64(struct cgroup_subsys_state *css,
			       struct cftype *cft)
{
	struct mem_cgroup *memcg = mem_cgroup_from_css(css);
	struct page_counter *counter;

	switch (MEMFILE_TYPE(cft->private)) {
	case _MEM:
		counter = &memcg->memory;
		break;
	case _MEMSWAP:
		counter = &memcg->memsw;
		break;
	case _KMEM:
		counter = &memcg->kmem;
		break;
	case _TCP:
		counter = &memcg->tcpmem;
		break;
	default:
		BUG();
	}

	switch (MEMFILE_ATTR(cft->private)) {
	case RES_USAGE:
		if (counter == &memcg->memory)
			return (u64)mem_cgroup_usage(memcg, false) * PAGE_SIZE;
		if (counter == &memcg->memsw)
			return (u64)mem_cgroup_usage(memcg, true) * PAGE_SIZE;
		return (u64)page_counter_read(counter) * PAGE_SIZE;
	case RES_LIMIT:
		return (u64)counter->max * PAGE_SIZE;
	case RES_MAX_USAGE:
		return (u64)counter->watermark * PAGE_SIZE;
	case RES_FAILCNT:
		return counter->failcnt;
	case RES_SOFT_LIMIT:
		return (u64)memcg->soft_limit * PAGE_SIZE;
	default:
		BUG();
	}
}

#ifdef CONFIG_MEMCG_KMEM
static int memcg_online_kmem(struct mem_cgroup *memcg)
{
	int memcg_id;

	if (cgroup_memory_nokmem)
		return 0;

	BUG_ON(memcg->kmemcg_id >= 0);
	BUG_ON(memcg->kmem_state);

	memcg_id = memcg_alloc_cache_id();
	if (memcg_id < 0)
		return memcg_id;

	static_branch_inc(&memcg_kmem_enabled_key);
	/*
	 * A memory cgroup is considered kmem-online as soon as it gets
	 * kmemcg_id. Setting the id after enabling static branching will
	 * guarantee no one starts accounting before all call sites are
	 * patched.
	 */
	memcg->kmemcg_id = memcg_id;
	memcg->kmem_state = KMEM_ONLINE;
	INIT_LIST_HEAD(&memcg->kmem_caches);

	return 0;
}

static void memcg_offline_kmem(struct mem_cgroup *memcg)
{
	struct cgroup_subsys_state *css;
	struct mem_cgroup *parent, *child;
	int kmemcg_id;

	if (memcg->kmem_state != KMEM_ONLINE)
		return;
	/*
	 * Clear the online state before clearing memcg_caches array
	 * entries. The slab_mutex in memcg_deactivate_kmem_caches()
	 * guarantees that no cache will be created for this cgroup
	 * after we are done (see memcg_create_kmem_cache()).
	 */
	memcg->kmem_state = KMEM_ALLOCATED;

	memcg_deactivate_kmem_caches(memcg);

	kmemcg_id = memcg->kmemcg_id;
	BUG_ON(kmemcg_id < 0);

	parent = parent_mem_cgroup(memcg);
	if (!parent)
		parent = root_mem_cgroup;

	/*
	 * Change kmemcg_id of this cgroup and all its descendants to the
	 * parent's id, and then move all entries from this cgroup's list_lrus
	 * to ones of the parent. After we have finished, all list_lrus
	 * corresponding to this cgroup are guaranteed to remain empty. The
	 * ordering is imposed by list_lru_node->lock taken by
	 * memcg_drain_all_list_lrus().
	 */
	rcu_read_lock(); /* can be called from css_free w/o cgroup_mutex */
	css_for_each_descendant_pre(css, &memcg->css) {
		child = mem_cgroup_from_css(css);
		BUG_ON(child->kmemcg_id != kmemcg_id);
		child->kmemcg_id = parent->kmemcg_id;
		if (!memcg->use_hierarchy)
			break;
	}
	rcu_read_unlock();

	memcg_drain_all_list_lrus(kmemcg_id, parent);

	memcg_free_cache_id(kmemcg_id);
}

static void memcg_free_kmem(struct mem_cgroup *memcg)
{
	/* css_alloc() failed, offlining didn't happen */
	if (unlikely(memcg->kmem_state == KMEM_ONLINE))
		memcg_offline_kmem(memcg);

	if (memcg->kmem_state == KMEM_ALLOCATED) {
		memcg_destroy_kmem_caches(memcg);
		static_branch_dec(&memcg_kmem_enabled_key);
		WARN_ON(page_counter_read(&memcg->kmem));
	}
}
#else
static int memcg_online_kmem(struct mem_cgroup *memcg)
{
	return 0;
}
static void memcg_offline_kmem(struct mem_cgroup *memcg)
{
}
static void memcg_free_kmem(struct mem_cgroup *memcg)
{
}
#endif /* CONFIG_MEMCG_KMEM */

static int memcg_update_kmem_max(struct mem_cgroup *memcg,
				 unsigned long max)
{
	int ret;

	mutex_lock(&memcg_max_mutex);
	ret = page_counter_set_max(&memcg->kmem, max);
	mutex_unlock(&memcg_max_mutex);
	return ret;
}

static int memcg_update_tcp_max(struct mem_cgroup *memcg, unsigned long max)
{
	int ret;

	mutex_lock(&memcg_max_mutex);

	ret = page_counter_set_max(&memcg->tcpmem, max);
	if (ret)
		goto out;

	if (!memcg->tcpmem_active) {
		/*
		 * The active flag needs to be written after the static_key
		 * update. This is what guarantees that the socket activation
		 * function is the last one to run. See mem_cgroup_sk_alloc()
		 * for details, and note that we don't mark any socket as
		 * belonging to this memcg until that flag is up.
		 *
		 * We need to do this, because static_keys will span multiple
		 * sites, but we can't control their order. If we mark a socket
		 * as accounted, but the accounting functions are not patched in
		 * yet, we'll lose accounting.
		 *
		 * We never race with the readers in mem_cgroup_sk_alloc(),
		 * because when this value change, the code to process it is not
		 * patched in yet.
		 */
		static_branch_inc(&memcg_sockets_enabled_key);
		memcg->tcpmem_active = true;
	}
out:
	mutex_unlock(&memcg_max_mutex);
	return ret;
}

/*
 * The user of this function is...
 * RES_LIMIT.
 */
static ssize_t mem_cgroup_write(struct kernfs_open_file *of,
				char *buf, size_t nbytes, loff_t off)
{
	struct mem_cgroup *memcg = mem_cgroup_from_css(of_css(of));
	unsigned long nr_pages;
	int ret;

	buf = strstrip(buf);
	ret = page_counter_memparse(buf, "-1", &nr_pages);
	if (ret)
		return ret;

	switch (MEMFILE_ATTR(of_cft(of)->private)) {
	case RES_LIMIT:
		if (mem_cgroup_is_root(memcg)) { /* Can't set limit on root */
			ret = -EINVAL;
			break;
		}
		switch (MEMFILE_TYPE(of_cft(of)->private)) {
		case _MEM:
			ret = mem_cgroup_resize_max(memcg, nr_pages, false);
			break;
		case _MEMSWAP:
			ret = mem_cgroup_resize_max(memcg, nr_pages, true);
			break;
		case _KMEM:
			ret = memcg_update_kmem_max(memcg, nr_pages);
			break;
		case _TCP:
			ret = memcg_update_tcp_max(memcg, nr_pages);
			break;
		}
		break;
	case RES_SOFT_LIMIT:
		memcg->soft_limit = nr_pages;
		ret = 0;
		break;
	}
	return ret ?: nbytes;
}

static ssize_t mem_cgroup_reset(struct kernfs_open_file *of, char *buf,
				size_t nbytes, loff_t off)
{
	struct mem_cgroup *memcg = mem_cgroup_from_css(of_css(of));
	struct page_counter *counter;

	switch (MEMFILE_TYPE(of_cft(of)->private)) {
	case _MEM:
		counter = &memcg->memory;
		break;
	case _MEMSWAP:
		counter = &memcg->memsw;
		break;
	case _KMEM:
		counter = &memcg->kmem;
		break;
	case _TCP:
		counter = &memcg->tcpmem;
		break;
	default:
		BUG();
	}

	switch (MEMFILE_ATTR(of_cft(of)->private)) {
	case RES_MAX_USAGE:
		page_counter_reset_watermark(counter);
		break;
	case RES_FAILCNT:
		counter->failcnt = 0;
		break;
	default:
		BUG();
	}

	return nbytes;
}

static u64 mem_cgroup_move_charge_read(struct cgroup_subsys_state *css,
					struct cftype *cft)
{
	return mem_cgroup_from_css(css)->move_charge_at_immigrate;
}

#ifdef CONFIG_MMU
static int mem_cgroup_move_charge_write(struct cgroup_subsys_state *css,
					struct cftype *cft, u64 val)
{
	struct mem_cgroup *memcg = mem_cgroup_from_css(css);

	if (val & ~MOVE_MASK)
		return -EINVAL;

	/*
	 * No kind of locking is needed in here, because ->can_attach() will
	 * check this value once in the beginning of the process, and then carry
	 * on with stale data. This means that changes to this value will only
	 * affect task migrations starting after the change.
	 */
	memcg->move_charge_at_immigrate = val;
	return 0;
}
#else
static int mem_cgroup_move_charge_write(struct cgroup_subsys_state *css,
					struct cftype *cft, u64 val)
{
	return -ENOSYS;
}
#endif

#ifdef CONFIG_NUMA

#define LRU_ALL_FILE (BIT(LRU_INACTIVE_FILE) | BIT(LRU_ACTIVE_FILE))
#define LRU_ALL_ANON (BIT(LRU_INACTIVE_ANON) | BIT(LRU_ACTIVE_ANON))
#define LRU_ALL	     ((1 << NR_LRU_LISTS) - 1)

static unsigned long mem_cgroup_node_nr_lru_pages(struct mem_cgroup *memcg,
					   int nid, unsigned int lru_mask)
{
	struct lruvec *lruvec = mem_cgroup_lruvec(NODE_DATA(nid), memcg);
	unsigned long nr = 0;
	enum lru_list lru;

	VM_BUG_ON((unsigned)nid >= nr_node_ids);

	for_each_lru(lru) {
		if (!(BIT(lru) & lru_mask))
			continue;
		nr += lruvec_page_state_local(lruvec, NR_LRU_BASE + lru);
	}
	return nr;
}

static unsigned long mem_cgroup_nr_lru_pages(struct mem_cgroup *memcg,
					     unsigned int lru_mask)
{
	unsigned long nr = 0;
	enum lru_list lru;

	for_each_lru(lru) {
		if (!(BIT(lru) & lru_mask))
			continue;
		nr += memcg_page_state_local(memcg, NR_LRU_BASE + lru);
	}
	return nr;
}

static int memcg_numa_stat_show(struct seq_file *m, void *v)
{
	struct numa_stat {
		const char *name;
		unsigned int lru_mask;
	};

	static const struct numa_stat stats[] = {
		{ "total", LRU_ALL },
		{ "file", LRU_ALL_FILE },
		{ "anon", LRU_ALL_ANON },
		{ "unevictable", BIT(LRU_UNEVICTABLE) },
	};
	const struct numa_stat *stat;
	int nid;
	unsigned long nr;
	struct mem_cgroup *memcg = mem_cgroup_from_css(seq_css(m));

	for (stat = stats; stat < stats + ARRAY_SIZE(stats); stat++) {
		nr = mem_cgroup_nr_lru_pages(memcg, stat->lru_mask);
		seq_printf(m, "%s=%lu", stat->name, nr);
		for_each_node_state(nid, N_MEMORY) {
			nr = mem_cgroup_node_nr_lru_pages(memcg, nid,
							  stat->lru_mask);
			seq_printf(m, " N%d=%lu", nid, nr);
		}
		seq_putc(m, '\n');
	}

	for (stat = stats; stat < stats + ARRAY_SIZE(stats); stat++) {
		struct mem_cgroup *iter;

		nr = 0;
		for_each_mem_cgroup_tree(iter, memcg)
			nr += mem_cgroup_nr_lru_pages(iter, stat->lru_mask);
		seq_printf(m, "hierarchical_%s=%lu", stat->name, nr);
		for_each_node_state(nid, N_MEMORY) {
			nr = 0;
			for_each_mem_cgroup_tree(iter, memcg)
				nr += mem_cgroup_node_nr_lru_pages(
					iter, nid, stat->lru_mask);
			seq_printf(m, " N%d=%lu", nid, nr);
		}
		seq_putc(m, '\n');
	}

	return 0;
}
#endif /* CONFIG_NUMA */

/* Universal VM events cgroup1 shows, original sort order */
static const unsigned int memcg1_events[] = {
	PGPGIN,
	PGPGOUT,
	PGFAULT,
	PGMAJFAULT,
};

static const char *const memcg1_event_names[] = {
	"pgpgin",
	"pgpgout",
	"pgfault",
	"pgmajfault",
};

static int memcg_stat_show(struct seq_file *m, void *v)
{
	struct mem_cgroup *memcg = mem_cgroup_from_css(seq_css(m));
	unsigned long memory, memsw;
	struct mem_cgroup *mi;
	unsigned int i;

	BUILD_BUG_ON(ARRAY_SIZE(memcg1_stat_names) != ARRAY_SIZE(memcg1_stats));
	BUILD_BUG_ON(ARRAY_SIZE(mem_cgroup_lru_names) != NR_LRU_LISTS);

	for (i = 0; i < ARRAY_SIZE(memcg1_stats); i++) {
		if (memcg1_stats[i] == MEMCG_SWAP && !do_memsw_account())
			continue;
		seq_printf(m, "%s %lu\n", memcg1_stat_names[i],
			   memcg_page_state_local(memcg, memcg1_stats[i]) *
			   PAGE_SIZE);
	}

	for (i = 0; i < ARRAY_SIZE(memcg1_events); i++)
		seq_printf(m, "%s %lu\n", memcg1_event_names[i],
			   memcg_events_local(memcg, memcg1_events[i]));

	for (i = 0; i < NR_LRU_LISTS; i++)
		seq_printf(m, "%s %lu\n", mem_cgroup_lru_names[i],
			   memcg_page_state_local(memcg, NR_LRU_BASE + i) *
			   PAGE_SIZE);

	/* Hierarchical information */
	memory = memsw = PAGE_COUNTER_MAX;
	for (mi = memcg; mi; mi = parent_mem_cgroup(mi)) {
		memory = min(memory, mi->memory.max);
		memsw = min(memsw, mi->memsw.max);
	}
	seq_printf(m, "hierarchical_memory_limit %llu\n",
		   (u64)memory * PAGE_SIZE);
	if (do_memsw_account())
		seq_printf(m, "hierarchical_memsw_limit %llu\n",
			   (u64)memsw * PAGE_SIZE);

	for (i = 0; i < ARRAY_SIZE(memcg1_stats); i++) {
		if (memcg1_stats[i] == MEMCG_SWAP && !do_memsw_account())
			continue;
		seq_printf(m, "total_%s %llu\n", memcg1_stat_names[i],
			   (u64)memcg_page_state(memcg, memcg1_stats[i]) *
			   PAGE_SIZE);
	}

	for (i = 0; i < ARRAY_SIZE(memcg1_events); i++)
		seq_printf(m, "total_%s %llu\n", memcg1_event_names[i],
			   (u64)memcg_events(memcg, memcg1_events[i]));

	for (i = 0; i < NR_LRU_LISTS; i++)
		seq_printf(m, "total_%s %llu\n", mem_cgroup_lru_names[i],
			   (u64)memcg_page_state(memcg, NR_LRU_BASE + i) *
			   PAGE_SIZE);

#ifdef CONFIG_DEBUG_VM
	{
		pg_data_t *pgdat;
		struct mem_cgroup_per_node *mz;
		struct zone_reclaim_stat *rstat;
		unsigned long recent_rotated[2] = {0, 0};
		unsigned long recent_scanned[2] = {0, 0};

		for_each_online_pgdat(pgdat) {
			mz = mem_cgroup_nodeinfo(memcg, pgdat->node_id);
			rstat = &mz->lruvec.reclaim_stat;

			recent_rotated[0] += rstat->recent_rotated[0];
			recent_rotated[1] += rstat->recent_rotated[1];
			recent_scanned[0] += rstat->recent_scanned[0];
			recent_scanned[1] += rstat->recent_scanned[1];
		}
		seq_printf(m, "recent_rotated_anon %lu\n", recent_rotated[0]);
		seq_printf(m, "recent_rotated_file %lu\n", recent_rotated[1]);
		seq_printf(m, "recent_scanned_anon %lu\n", recent_scanned[0]);
		seq_printf(m, "recent_scanned_file %lu\n", recent_scanned[1]);
	}
#endif

	return 0;
}

static u64 mem_cgroup_swappiness_read(struct cgroup_subsys_state *css,
				      struct cftype *cft)
{
	struct mem_cgroup *memcg = mem_cgroup_from_css(css);

	return mem_cgroup_swappiness(memcg);
}

static int mem_cgroup_swappiness_write(struct cgroup_subsys_state *css,
				       struct cftype *cft, u64 val)
{
	struct mem_cgroup *memcg = mem_cgroup_from_css(css);

	if (val > 100)
		return -EINVAL;

	if (css->parent)
		memcg->swappiness = val;
	else
		vm_swappiness = val;

	return 0;
}

static void __mem_cgroup_threshold(struct mem_cgroup *memcg, bool swap)
{
	struct mem_cgroup_threshold_ary *t;
	unsigned long usage;
	int i;

	rcu_read_lock();
	if (!swap)
		t = rcu_dereference(memcg->thresholds.primary);
	else
		t = rcu_dereference(memcg->memsw_thresholds.primary);

	if (!t)
		goto unlock;

	usage = mem_cgroup_usage(memcg, swap);

	/*
	 * current_threshold points to threshold just below or equal to usage.
	 * If it's not true, a threshold was crossed after last
	 * call of __mem_cgroup_threshold().
	 */
	i = t->current_threshold;

	/*
	 * Iterate backward over array of thresholds starting from
	 * current_threshold and check if a threshold is crossed.
	 * If none of thresholds below usage is crossed, we read
	 * only one element of the array here.
	 */
	for (; i >= 0 && unlikely(t->entries[i].threshold > usage); i--)
		eventfd_signal(t->entries[i].eventfd, 1);

	/* i = current_threshold + 1 */
	i++;

	/*
	 * Iterate forward over array of thresholds starting from
	 * current_threshold+1 and check if a threshold is crossed.
	 * If none of thresholds above usage is crossed, we read
	 * only one element of the array here.
	 */
	for (; i < t->size && unlikely(t->entries[i].threshold <= usage); i++)
		eventfd_signal(t->entries[i].eventfd, 1);

	/* Update current_threshold */
	t->current_threshold = i - 1;
unlock:
	rcu_read_unlock();
}

static void mem_cgroup_threshold(struct mem_cgroup *memcg)
{
	while (memcg) {
		__mem_cgroup_threshold(memcg, false);
		if (do_memsw_account())
			__mem_cgroup_threshold(memcg, true);

		memcg = parent_mem_cgroup(memcg);
	}
}

static int compare_thresholds(const void *a, const void *b)
{
	const struct mem_cgroup_threshold *_a = a;
	const struct mem_cgroup_threshold *_b = b;

	if (_a->threshold > _b->threshold)
		return 1;

	if (_a->threshold < _b->threshold)
		return -1;

	return 0;
}

static int mem_cgroup_oom_notify_cb(struct mem_cgroup *memcg)
{
	struct mem_cgroup_eventfd_list *ev;

	spin_lock(&memcg_oom_lock);

	list_for_each_entry(ev, &memcg->oom_notify, list)
		eventfd_signal(ev->eventfd, 1);

	spin_unlock(&memcg_oom_lock);
	return 0;
}

static void mem_cgroup_oom_notify(struct mem_cgroup *memcg)
{
	struct mem_cgroup *iter;

	for_each_mem_cgroup_tree(iter, memcg)
		mem_cgroup_oom_notify_cb(iter);
}

static int __mem_cgroup_usage_register_event(struct mem_cgroup *memcg,
	struct eventfd_ctx *eventfd, const char *args, enum res_type type)
{
	struct mem_cgroup_thresholds *thresholds;
	struct mem_cgroup_threshold_ary *new;
	unsigned long threshold;
	unsigned long usage;
	int i, size, ret;

	ret = page_counter_memparse(args, "-1", &threshold);
	if (ret)
		return ret;

	mutex_lock(&memcg->thresholds_lock);

	if (type == _MEM) {
		thresholds = &memcg->thresholds;
		usage = mem_cgroup_usage(memcg, false);
	} else if (type == _MEMSWAP) {
		thresholds = &memcg->memsw_thresholds;
		usage = mem_cgroup_usage(memcg, true);
	} else
		BUG();

	/* Check if a threshold crossed before adding a new one */
	if (thresholds->primary)
		__mem_cgroup_threshold(memcg, type == _MEMSWAP);

	size = thresholds->primary ? thresholds->primary->size + 1 : 1;

	/* Allocate memory for new array of thresholds */
	new = kmalloc(sizeof(*new) + size * sizeof(struct mem_cgroup_threshold),
			GFP_KERNEL);
	if (!new) {
		ret = -ENOMEM;
		goto unlock;
	}
	new->size = size;

	/* Copy thresholds (if any) to new array */
	if (thresholds->primary) {
		memcpy(new->entries, thresholds->primary->entries, (size - 1) *
				sizeof(struct mem_cgroup_threshold));
	}

	/* Add new threshold */
	new->entries[size - 1].eventfd = eventfd;
	new->entries[size - 1].threshold = threshold;

	/* Sort thresholds. Registering of new threshold isn't time-critical */
	sort(new->entries, size, sizeof(struct mem_cgroup_threshold),
			compare_thresholds, NULL);

	/* Find current threshold */
	new->current_threshold = -1;
	for (i = 0; i < size; i++) {
		if (new->entries[i].threshold <= usage) {
			/*
			 * new->current_threshold will not be used until
			 * rcu_assign_pointer(), so it's safe to increment
			 * it here.
			 */
			++new->current_threshold;
		} else
			break;
	}

	/* Free old spare buffer and save old primary buffer as spare */
	kfree(thresholds->spare);
	thresholds->spare = thresholds->primary;

	rcu_assign_pointer(thresholds->primary, new);

	/* To be sure that nobody uses thresholds */
	synchronize_rcu();

unlock:
	mutex_unlock(&memcg->thresholds_lock);

	return ret;
}

static int mem_cgroup_usage_register_event(struct mem_cgroup *memcg,
	struct eventfd_ctx *eventfd, const char *args)
{
	return __mem_cgroup_usage_register_event(memcg, eventfd, args, _MEM);
}

static int memsw_cgroup_usage_register_event(struct mem_cgroup *memcg,
	struct eventfd_ctx *eventfd, const char *args)
{
	return __mem_cgroup_usage_register_event(memcg, eventfd, args, _MEMSWAP);
}

static void __mem_cgroup_usage_unregister_event(struct mem_cgroup *memcg,
	struct eventfd_ctx *eventfd, enum res_type type)
{
	struct mem_cgroup_thresholds *thresholds;
	struct mem_cgroup_threshold_ary *new;
	unsigned long usage;
	int i, j, size;

	mutex_lock(&memcg->thresholds_lock);

	if (type == _MEM) {
		thresholds = &memcg->thresholds;
		usage = mem_cgroup_usage(memcg, false);
	} else if (type == _MEMSWAP) {
		thresholds = &memcg->memsw_thresholds;
		usage = mem_cgroup_usage(memcg, true);
	} else
		BUG();

	if (!thresholds->primary)
		goto unlock;

	/* Check if a threshold crossed before removing */
	__mem_cgroup_threshold(memcg, type == _MEMSWAP);

	/* Calculate new number of threshold */
	size = 0;
	for (i = 0; i < thresholds->primary->size; i++) {
		if (thresholds->primary->entries[i].eventfd != eventfd)
			size++;
	}

	new = thresholds->spare;

	/* Set thresholds array to NULL if we don't have thresholds */
	if (!size) {
		kfree(new);
		new = NULL;
		goto swap_buffers;
	}

	new->size = size;

	/* Copy thresholds and find current threshold */
	new->current_threshold = -1;
	for (i = 0, j = 0; i < thresholds->primary->size; i++) {
		if (thresholds->primary->entries[i].eventfd == eventfd)
			continue;

		new->entries[j] = thresholds->primary->entries[i];
		if (new->entries[j].threshold <= usage) {
			/*
			 * new->current_threshold will not be used
			 * until rcu_assign_pointer(), so it's safe to increment
			 * it here.
			 */
			++new->current_threshold;
		}
		j++;
	}

swap_buffers:
	/* Swap primary and spare array */
	thresholds->spare = thresholds->primary;

	rcu_assign_pointer(thresholds->primary, new);

	/* To be sure that nobody uses thresholds */
	synchronize_rcu();

	/* If all events are unregistered, free the spare array */
	if (!new) {
		kfree(thresholds->spare);
		thresholds->spare = NULL;
	}
unlock:
	mutex_unlock(&memcg->thresholds_lock);
}

static void mem_cgroup_usage_unregister_event(struct mem_cgroup *memcg,
	struct eventfd_ctx *eventfd)
{
	return __mem_cgroup_usage_unregister_event(memcg, eventfd, _MEM);
}

static void memsw_cgroup_usage_unregister_event(struct mem_cgroup *memcg,
	struct eventfd_ctx *eventfd)
{
	return __mem_cgroup_usage_unregister_event(memcg, eventfd, _MEMSWAP);
}

static int mem_cgroup_oom_register_event(struct mem_cgroup *memcg,
	struct eventfd_ctx *eventfd, const char *args)
{
	struct mem_cgroup_eventfd_list *event;

	event = kmalloc(sizeof(*event),	GFP_KERNEL);
	if (!event)
		return -ENOMEM;

	spin_lock(&memcg_oom_lock);

	event->eventfd = eventfd;
	list_add(&event->list, &memcg->oom_notify);

	/* already in OOM ? */
	if (memcg->under_oom)
		eventfd_signal(eventfd, 1);
	spin_unlock(&memcg_oom_lock);

	return 0;
}

static void mem_cgroup_oom_unregister_event(struct mem_cgroup *memcg,
	struct eventfd_ctx *eventfd)
{
	struct mem_cgroup_eventfd_list *ev, *tmp;

	spin_lock(&memcg_oom_lock);

	list_for_each_entry_safe(ev, tmp, &memcg->oom_notify, list) {
		if (ev->eventfd == eventfd) {
			list_del(&ev->list);
			kfree(ev);
		}
	}

	spin_unlock(&memcg_oom_lock);
}

static int mem_cgroup_oom_control_read(struct seq_file *sf, void *v)
{
	struct mem_cgroup *memcg = mem_cgroup_from_css(seq_css(sf));

	seq_printf(sf, "oom_kill_disable %d\n", memcg->oom_kill_disable);
	seq_printf(sf, "under_oom %d\n", (bool)memcg->under_oom);
	seq_printf(sf, "oom_kill %lu\n",
		   atomic_long_read(&memcg->memory_events[MEMCG_OOM_KILL]));
	return 0;
}

static int mem_cgroup_oom_control_write(struct cgroup_subsys_state *css,
	struct cftype *cft, u64 val)
{
	struct mem_cgroup *memcg = mem_cgroup_from_css(css);

	/* cannot set to root cgroup and only 0 and 1 are allowed */
	if (!css->parent || !((val == 0) || (val == 1)))
		return -EINVAL;

	memcg->oom_kill_disable = val;
	if (!val)
		memcg_oom_recover(memcg);

	return 0;
}

#ifdef CONFIG_CGROUP_WRITEBACK

static int memcg_wb_domain_init(struct mem_cgroup *memcg, gfp_t gfp)
{
	return wb_domain_init(&memcg->cgwb_domain, gfp);
}

static void memcg_wb_domain_exit(struct mem_cgroup *memcg)
{
	wb_domain_exit(&memcg->cgwb_domain);
}

static void memcg_wb_domain_size_changed(struct mem_cgroup *memcg)
{
	wb_domain_size_changed(&memcg->cgwb_domain);
}

struct wb_domain *mem_cgroup_wb_domain(struct bdi_writeback *wb)
{
	struct mem_cgroup *memcg = mem_cgroup_from_css(wb->memcg_css);

	if (!memcg->css.parent)
		return NULL;

	return &memcg->cgwb_domain;
}

/*
 * idx can be of type enum memcg_stat_item or node_stat_item.
 * Keep in sync with memcg_exact_page().
 */
static unsigned long memcg_exact_page_state(struct mem_cgroup *memcg, int idx)
{
	long x = atomic_long_read(&memcg->vmstats[idx]);
	int cpu;

	for_each_online_cpu(cpu)
		x += per_cpu_ptr(memcg->vmstats_percpu, cpu)->stat[idx];
	if (x < 0)
		x = 0;
	return x;
}

/**
 * mem_cgroup_wb_stats - retrieve writeback related stats from its memcg
 * @wb: bdi_writeback in question
 * @pfilepages: out parameter for number of file pages
 * @pheadroom: out parameter for number of allocatable pages according to memcg
 * @pdirty: out parameter for number of dirty pages
 * @pwriteback: out parameter for number of pages under writeback
 *
 * Determine the numbers of file, headroom, dirty, and writeback pages in
 * @wb's memcg.  File, dirty and writeback are self-explanatory.  Headroom
 * is a bit more involved.
 *
 * A memcg's headroom is "min(max, high) - used".  In the hierarchy, the
 * headroom is calculated as the lowest headroom of itself and the
 * ancestors.  Note that this doesn't consider the actual amount of
 * available memory in the system.  The caller should further cap
 * *@pheadroom accordingly.
 */
void mem_cgroup_wb_stats(struct bdi_writeback *wb, unsigned long *pfilepages,
			 unsigned long *pheadroom, unsigned long *pdirty,
			 unsigned long *pwriteback)
{
	struct mem_cgroup *memcg = mem_cgroup_from_css(wb->memcg_css);
	struct mem_cgroup *parent;

	*pdirty = memcg_exact_page_state(memcg, NR_FILE_DIRTY);

	/* this should eventually include NR_UNSTABLE_NFS */
	*pwriteback = memcg_exact_page_state(memcg, NR_WRITEBACK);
	*pfilepages = memcg_exact_page_state(memcg, NR_INACTIVE_FILE) +
			memcg_exact_page_state(memcg, NR_ACTIVE_FILE);
	*pheadroom = PAGE_COUNTER_MAX;

	while ((parent = parent_mem_cgroup(memcg))) {
		unsigned long ceiling = min(memcg->memory.max, memcg->high);
		unsigned long used = page_counter_read(&memcg->memory);

		*pheadroom = min(*pheadroom, ceiling - min(ceiling, used));
		memcg = parent;
	}
}

#else	/* CONFIG_CGROUP_WRITEBACK */

static int memcg_wb_domain_init(struct mem_cgroup *memcg, gfp_t gfp)
{
	return 0;
}

static void memcg_wb_domain_exit(struct mem_cgroup *memcg)
{
}

static void memcg_wb_domain_size_changed(struct mem_cgroup *memcg)
{
}

#endif	/* CONFIG_CGROUP_WRITEBACK */

/*
 * DO NOT USE IN NEW FILES.
 *
 * "cgroup.event_control" implementation.
 *
 * This is way over-engineered.  It tries to support fully configurable
 * events for each user.  Such level of flexibility is completely
 * unnecessary especially in the light of the planned unified hierarchy.
 *
 * Please deprecate this and replace with something simpler if at all
 * possible.
 */

/*
 * Unregister event and free resources.
 *
 * Gets called from workqueue.
 */
static void memcg_event_remove(struct work_struct *work)
{
	struct mem_cgroup_event *event =
		container_of(work, struct mem_cgroup_event, remove);
	struct mem_cgroup *memcg = event->memcg;

	remove_wait_queue(event->wqh, &event->wait);

	event->unregister_event(memcg, event->eventfd);

	/* Notify userspace the event is going away. */
	eventfd_signal(event->eventfd, 1);

	eventfd_ctx_put(event->eventfd);
	kfree(event);
	css_put(&memcg->css);
}

/*
 * Gets called on EPOLLHUP on eventfd when user closes it.
 *
 * Called with wqh->lock held and interrupts disabled.
 */
static int memcg_event_wake(wait_queue_entry_t *wait, unsigned mode,
			    int sync, void *key)
{
	struct mem_cgroup_event *event =
		container_of(wait, struct mem_cgroup_event, wait);
	struct mem_cgroup *memcg = event->memcg;
	__poll_t flags = key_to_poll(key);

	if (flags & EPOLLHUP) {
		/*
		 * If the event has been detached at cgroup removal, we
		 * can simply return knowing the other side will cleanup
		 * for us.
		 *
		 * We can't race against event freeing since the other
		 * side will require wqh->lock via remove_wait_queue(),
		 * which we hold.
		 */
		spin_lock(&memcg->event_list_lock);
		if (!list_empty(&event->list)) {
			list_del_init(&event->list);
			/*
			 * We are in atomic context, but cgroup_event_remove()
			 * may sleep, so we have to call it in workqueue.
			 */
			schedule_work(&event->remove);
		}
		spin_unlock(&memcg->event_list_lock);
	}

	return 0;
}

static void memcg_event_ptable_queue_proc(struct file *file,
		wait_queue_head_t *wqh, poll_table *pt)
{
	struct mem_cgroup_event *event =
		container_of(pt, struct mem_cgroup_event, pt);

	event->wqh = wqh;
	add_wait_queue(wqh, &event->wait);
}

/*
 * DO NOT USE IN NEW FILES.
 *
 * Parse input and register new cgroup event handler.
 *
 * Input must be in format '<event_fd> <control_fd> <args>'.
 * Interpretation of args is defined by control file implementation.
 */
static ssize_t memcg_write_event_control(struct kernfs_open_file *of,
					 char *buf, size_t nbytes, loff_t off)
{
	struct cgroup_subsys_state *css = of_css(of);
	struct mem_cgroup *memcg = mem_cgroup_from_css(css);
	struct mem_cgroup_event *event;
	struct cgroup_subsys_state *cfile_css;
	unsigned int efd, cfd;
	struct fd efile;
	struct fd cfile;
	const char *name;
	char *endp;
	int ret;

	buf = strstrip(buf);

	efd = simple_strtoul(buf, &endp, 10);
	if (*endp != ' ')
		return -EINVAL;
	buf = endp + 1;

	cfd = simple_strtoul(buf, &endp, 10);
	if ((*endp != ' ') && (*endp != '\0'))
		return -EINVAL;
	buf = endp + 1;

	event = kzalloc(sizeof(*event), GFP_KERNEL);
	if (!event)
		return -ENOMEM;

	event->memcg = memcg;
	INIT_LIST_HEAD(&event->list);
	init_poll_funcptr(&event->pt, memcg_event_ptable_queue_proc);
	init_waitqueue_func_entry(&event->wait, memcg_event_wake);
	INIT_WORK(&event->remove, memcg_event_remove);

	efile = fdget(efd);
	if (!efile.file) {
		ret = -EBADF;
		goto out_kfree;
	}

	event->eventfd = eventfd_ctx_fileget(efile.file);
	if (IS_ERR(event->eventfd)) {
		ret = PTR_ERR(event->eventfd);
		goto out_put_efile;
	}

	cfile = fdget(cfd);
	if (!cfile.file) {
		ret = -EBADF;
		goto out_put_eventfd;
	}

	/* the process need read permission on control file */
	/* AV: shouldn't we check that it's been opened for read instead? */
	ret = inode_permission(file_inode(cfile.file), MAY_READ);
	if (ret < 0)
		goto out_put_cfile;

	/*
	 * Determine the event callbacks and set them in @event.  This used
	 * to be done via struct cftype but cgroup core no longer knows
	 * about these events.  The following is crude but the whole thing
	 * is for compatibility anyway.
	 *
	 * DO NOT ADD NEW FILES.
	 */
	name = cfile.file->f_path.dentry->d_name.name;

	if (!strcmp(name, "memory.usage_in_bytes")) {
		event->register_event = mem_cgroup_usage_register_event;
		event->unregister_event = mem_cgroup_usage_unregister_event;
	} else if (!strcmp(name, "memory.oom_control")) {
		event->register_event = mem_cgroup_oom_register_event;
		event->unregister_event = mem_cgroup_oom_unregister_event;
	} else if (!strcmp(name, "memory.pressure_level")) {
		event->register_event = vmpressure_register_event;
		event->unregister_event = vmpressure_unregister_event;
	} else if (!strcmp(name, "memory.memsw.usage_in_bytes")) {
		event->register_event = memsw_cgroup_usage_register_event;
		event->unregister_event = memsw_cgroup_usage_unregister_event;
	} else {
		ret = -EINVAL;
		goto out_put_cfile;
	}

	/*
	 * Verify @cfile should belong to @css.  Also, remaining events are
	 * automatically removed on cgroup destruction but the removal is
	 * asynchronous, so take an extra ref on @css.
	 */
	cfile_css = css_tryget_online_from_dir(cfile.file->f_path.dentry->d_parent,
					       &memory_cgrp_subsys);
	ret = -EINVAL;
	if (IS_ERR(cfile_css))
		goto out_put_cfile;
	if (cfile_css != css) {
		css_put(cfile_css);
		goto out_put_cfile;
	}

	ret = event->register_event(memcg, event->eventfd, buf);
	if (ret)
		goto out_put_css;

	vfs_poll(efile.file, &event->pt);

	spin_lock(&memcg->event_list_lock);
	list_add(&event->list, &memcg->event_list);
	spin_unlock(&memcg->event_list_lock);

	fdput(cfile);
	fdput(efile);

	return nbytes;

out_put_css:
	css_put(css);
out_put_cfile:
	fdput(cfile);
out_put_eventfd:
	eventfd_ctx_put(event->eventfd);
out_put_efile:
	fdput(efile);
out_kfree:
	kfree(event);

	return ret;
}

static struct cftype mem_cgroup_legacy_files[] = {
	{
		.name = "usage_in_bytes",
		.private = MEMFILE_PRIVATE(_MEM, RES_USAGE),
		.read_u64 = mem_cgroup_read_u64,
	},
	{
		.name = "max_usage_in_bytes",
		.private = MEMFILE_PRIVATE(_MEM, RES_MAX_USAGE),
		.write = mem_cgroup_reset,
		.read_u64 = mem_cgroup_read_u64,
	},
	{
		.name = "limit_in_bytes",
		.private = MEMFILE_PRIVATE(_MEM, RES_LIMIT),
		.write = mem_cgroup_write,
		.read_u64 = mem_cgroup_read_u64,
	},
	{
		.name = "soft_limit_in_bytes",
		.private = MEMFILE_PRIVATE(_MEM, RES_SOFT_LIMIT),
		.write = mem_cgroup_write,
		.read_u64 = mem_cgroup_read_u64,
	},
	{
		.name = "failcnt",
		.private = MEMFILE_PRIVATE(_MEM, RES_FAILCNT),
		.write = mem_cgroup_reset,
		.read_u64 = mem_cgroup_read_u64,
	},
	{
		.name = "stat",
		.seq_show = memcg_stat_show,
	},
	{
		.name = "force_empty",
		.write = mem_cgroup_force_empty_write,
	},
	{
		.name = "use_hierarchy",
		.write_u64 = mem_cgroup_hierarchy_write,
		.read_u64 = mem_cgroup_hierarchy_read,
	},
	{
		.name = "cgroup.event_control",		/* XXX: for compat */
		.write = memcg_write_event_control,
		.flags = CFTYPE_NO_PREFIX | CFTYPE_WORLD_WRITABLE,
	},
	{
		.name = "swappiness",
		.read_u64 = mem_cgroup_swappiness_read,
		.write_u64 = mem_cgroup_swappiness_write,
	},
	{
		.name = "move_charge_at_immigrate",
		.read_u64 = mem_cgroup_move_charge_read,
		.write_u64 = mem_cgroup_move_charge_write,
	},
	{
		.name = "oom_control",
		.seq_show = mem_cgroup_oom_control_read,
		.write_u64 = mem_cgroup_oom_control_write,
		.private = MEMFILE_PRIVATE(_OOM_TYPE, OOM_CONTROL),
	},
	{
		.name = "pressure_level",
	},
#ifdef CONFIG_NUMA
	{
		.name = "numa_stat",
		.seq_show = memcg_numa_stat_show,
	},
#endif
	{
		.name = "kmem.limit_in_bytes",
		.private = MEMFILE_PRIVATE(_KMEM, RES_LIMIT),
		.write = mem_cgroup_write,
		.read_u64 = mem_cgroup_read_u64,
	},
	{
		.name = "kmem.usage_in_bytes",
		.private = MEMFILE_PRIVATE(_KMEM, RES_USAGE),
		.read_u64 = mem_cgroup_read_u64,
	},
	{
		.name = "kmem.failcnt",
		.private = MEMFILE_PRIVATE(_KMEM, RES_FAILCNT),
		.write = mem_cgroup_reset,
		.read_u64 = mem_cgroup_read_u64,
	},
	{
		.name = "kmem.max_usage_in_bytes",
		.private = MEMFILE_PRIVATE(_KMEM, RES_MAX_USAGE),
		.write = mem_cgroup_reset,
		.read_u64 = mem_cgroup_read_u64,
	},
#if defined(CONFIG_SLAB) || defined(CONFIG_SLUB_DEBUG)
	{
		.name = "kmem.slabinfo",
		.seq_start = memcg_slab_start,
		.seq_next = memcg_slab_next,
		.seq_stop = memcg_slab_stop,
		.seq_show = memcg_slab_show,
	},
#endif
	{
		.name = "kmem.tcp.limit_in_bytes",
		.private = MEMFILE_PRIVATE(_TCP, RES_LIMIT),
		.write = mem_cgroup_write,
		.read_u64 = mem_cgroup_read_u64,
	},
	{
		.name = "kmem.tcp.usage_in_bytes",
		.private = MEMFILE_PRIVATE(_TCP, RES_USAGE),
		.read_u64 = mem_cgroup_read_u64,
	},
	{
		.name = "kmem.tcp.failcnt",
		.private = MEMFILE_PRIVATE(_TCP, RES_FAILCNT),
		.write = mem_cgroup_reset,
		.read_u64 = mem_cgroup_read_u64,
	},
	{
		.name = "kmem.tcp.max_usage_in_bytes",
		.private = MEMFILE_PRIVATE(_TCP, RES_MAX_USAGE),
		.write = mem_cgroup_reset,
		.read_u64 = mem_cgroup_read_u64,
	},
	{ },	/* terminate */
};

/*
 * Private memory cgroup IDR
 *
 * Swap-out records and page cache shadow entries need to store memcg
 * references in constrained space, so we maintain an ID space that is
 * limited to 16 bit (MEM_CGROUP_ID_MAX), limiting the total number of
 * memory-controlled cgroups to 64k.
 *
 * However, there usually are many references to the oflline CSS after
 * the cgroup has been destroyed, such as page cache or reclaimable
 * slab objects, that don't need to hang on to the ID. We want to keep
 * those dead CSS from occupying IDs, or we might quickly exhaust the
 * relatively small ID space and prevent the creation of new cgroups
 * even when there are much fewer than 64k cgroups - possibly none.
 *
 * Maintain a private 16-bit ID space for memcg, and allow the ID to
 * be freed and recycled when it's no longer needed, which is usually
 * when the CSS is offlined.
 *
 * The only exception to that are records of swapped out tmpfs/shmem
 * pages that need to be attributed to live ancestors on swapin. But
 * those references are manageable from userspace.
 */

static DEFINE_IDR(mem_cgroup_idr);

static void mem_cgroup_id_remove(struct mem_cgroup *memcg)
{
	if (memcg->id.id > 0) {
		idr_remove(&mem_cgroup_idr, memcg->id.id);
		memcg->id.id = 0;
	}
}

static void mem_cgroup_id_get_many(struct mem_cgroup *memcg, unsigned int n)
{
	VM_BUG_ON(atomic_read(&memcg->id.ref) <= 0);
	atomic_add(n, &memcg->id.ref);
}

static void mem_cgroup_id_put_many(struct mem_cgroup *memcg, unsigned int n)
{
	VM_BUG_ON(atomic_read(&memcg->id.ref) < n);
	if (atomic_sub_and_test(n, &memcg->id.ref)) {
		mem_cgroup_id_remove(memcg);

		/* Memcg ID pins CSS */
		css_put(&memcg->css);
	}
}

static inline void mem_cgroup_id_get(struct mem_cgroup *memcg)
{
	mem_cgroup_id_get_many(memcg, 1);
}

static inline void mem_cgroup_id_put(struct mem_cgroup *memcg)
{
	mem_cgroup_id_put_many(memcg, 1);
}

/**
 * mem_cgroup_from_id - look up a memcg from a memcg id
 * @id: the memcg id to look up
 *
 * Caller must hold rcu_read_lock().
 */
struct mem_cgroup *mem_cgroup_from_id(unsigned short id)
{
	WARN_ON_ONCE(!rcu_read_lock_held());
	return idr_find(&mem_cgroup_idr, id);
}

static int alloc_mem_cgroup_per_node_info(struct mem_cgroup *memcg, int node)
{
	struct mem_cgroup_per_node *pn;
	int tmp = node;
	/*
	 * This routine is called against possible nodes.
	 * But it's BUG to call kmalloc() against offline node.
	 *
	 * TODO: this routine can waste much memory for nodes which will
	 *       never be onlined. It's better to use memory hotplug callback
	 *       function.
	 */
	if (!node_state(node, N_NORMAL_MEMORY))
		tmp = -1;
	pn = kzalloc_node(sizeof(*pn), GFP_KERNEL, tmp);
	if (!pn)
		return 1;

	pn->lruvec_stat_local = alloc_percpu(struct lruvec_stat);
	if (!pn->lruvec_stat_local) {
		kfree(pn);
		return 1;
	}

	pn->lruvec_stat_cpu = alloc_percpu(struct lruvec_stat);
	if (!pn->lruvec_stat_cpu) {
		free_percpu(pn->lruvec_stat_local);
		kfree(pn);
		return 1;
	}

	lruvec_init(&pn->lruvec);
	pn->usage_in_excess = 0;
	pn->on_tree = false;
	pn->memcg = memcg;

	memcg->nodeinfo[node] = pn;
	return 0;
}

static void free_mem_cgroup_per_node_info(struct mem_cgroup *memcg, int node)
{
	struct mem_cgroup_per_node *pn = memcg->nodeinfo[node];

	if (!pn)
		return;

	free_percpu(pn->lruvec_stat_cpu);
	free_percpu(pn->lruvec_stat_local);
	kfree(pn);
}

static void __mem_cgroup_free(struct mem_cgroup *memcg)
{
	int node;

	for_each_node(node)
		free_mem_cgroup_per_node_info(memcg, node);
	free_percpu(memcg->vmstats_percpu);
	free_percpu(memcg->vmstats_local);
	kfree(memcg);
}

static void mem_cgroup_free(struct mem_cgroup *memcg)
{
	memcg_wb_domain_exit(memcg);
	__mem_cgroup_free(memcg);
}

static struct mem_cgroup *mem_cgroup_alloc(void)
{
	struct mem_cgroup *memcg;
	size_t size;
	int node;

	size = sizeof(struct mem_cgroup);
	size += nr_node_ids * sizeof(struct mem_cgroup_per_node *);

	memcg = kzalloc(size, GFP_KERNEL);
	if (!memcg)
		return NULL;

	memcg->id.id = idr_alloc(&mem_cgroup_idr, NULL,
				 1, MEM_CGROUP_ID_MAX,
				 GFP_KERNEL);
	if (memcg->id.id < 0)
		goto fail;

	memcg->vmstats_local = alloc_percpu(struct memcg_vmstats_percpu);
	if (!memcg->vmstats_local)
		goto fail;

	memcg->vmstats_percpu = alloc_percpu(struct memcg_vmstats_percpu);
	if (!memcg->vmstats_percpu)
		goto fail;

	for_each_node(node)
		if (alloc_mem_cgroup_per_node_info(memcg, node))
			goto fail;

	if (memcg_wb_domain_init(memcg, GFP_KERNEL))
		goto fail;

	INIT_WORK(&memcg->high_work, high_work_func);
	memcg->last_scanned_node = MAX_NUMNODES;
	INIT_LIST_HEAD(&memcg->oom_notify);
	mutex_init(&memcg->thresholds_lock);
	spin_lock_init(&memcg->move_lock);
	vmpressure_init(&memcg->vmpressure);
	INIT_LIST_HEAD(&memcg->event_list);
	spin_lock_init(&memcg->event_list_lock);
	memcg->socket_pressure = jiffies;
#ifdef CONFIG_MEMCG_KMEM
	memcg->kmemcg_id = -1;
#endif
#ifdef CONFIG_CGROUP_WRITEBACK
	INIT_LIST_HEAD(&memcg->cgwb_list);
#endif
	idr_replace(&mem_cgroup_idr, memcg, memcg->id.id);
	return memcg;
fail:
	mem_cgroup_id_remove(memcg);
	__mem_cgroup_free(memcg);
	return NULL;
}

static struct cgroup_subsys_state * __ref
mem_cgroup_css_alloc(struct cgroup_subsys_state *parent_css)
{
	struct mem_cgroup *parent = mem_cgroup_from_css(parent_css);
	struct mem_cgroup *memcg;
	long error = -ENOMEM;

	memcg = mem_cgroup_alloc();
	if (!memcg)
		return ERR_PTR(error);

	memcg->high = PAGE_COUNTER_MAX;
	memcg->soft_limit = PAGE_COUNTER_MAX;
	if (parent) {
		memcg->swappiness = mem_cgroup_swappiness(parent);
		memcg->oom_kill_disable = parent->oom_kill_disable;
	}
	if (parent && parent->use_hierarchy) {
		memcg->use_hierarchy = true;
		page_counter_init(&memcg->memory, &parent->memory);
		page_counter_init(&memcg->swap, &parent->swap);
		page_counter_init(&memcg->memsw, &parent->memsw);
		page_counter_init(&memcg->kmem, &parent->kmem);
		page_counter_init(&memcg->tcpmem, &parent->tcpmem);
	} else {
		page_counter_init(&memcg->memory, NULL);
		page_counter_init(&memcg->swap, NULL);
		page_counter_init(&memcg->memsw, NULL);
		page_counter_init(&memcg->kmem, NULL);
		page_counter_init(&memcg->tcpmem, NULL);
		/*
		 * Deeper hierachy with use_hierarchy == false doesn't make
		 * much sense so let cgroup subsystem know about this
		 * unfortunate state in our controller.
		 */
		if (parent != root_mem_cgroup)
			memory_cgrp_subsys.broken_hierarchy = true;
	}

	/* The following stuff does not apply to the root */
	if (!parent) {
		root_mem_cgroup = memcg;
		return &memcg->css;
	}

	error = memcg_online_kmem(memcg);
	if (error)
		goto fail;

	if (cgroup_subsys_on_dfl(memory_cgrp_subsys) && !cgroup_memory_nosocket)
		static_branch_inc(&memcg_sockets_enabled_key);

	return &memcg->css;
fail:
	mem_cgroup_id_remove(memcg);
	mem_cgroup_free(memcg);
	return ERR_PTR(-ENOMEM);
}

static int mem_cgroup_css_online(struct cgroup_subsys_state *css)
{
	struct mem_cgroup *memcg = mem_cgroup_from_css(css);

	/*
	 * A memcg must be visible for memcg_expand_shrinker_maps()
	 * by the time the maps are allocated. So, we allocate maps
	 * here, when for_each_mem_cgroup() can't skip it.
	 */
	if (memcg_alloc_shrinker_maps(memcg)) {
		mem_cgroup_id_remove(memcg);
		return -ENOMEM;
	}

	/* Online state pins memcg ID, memcg ID pins CSS */
	atomic_set(&memcg->id.ref, 1);
	css_get(css);
	return 0;
}

static void mem_cgroup_css_offline(struct cgroup_subsys_state *css)
{
	struct mem_cgroup *memcg = mem_cgroup_from_css(css);
	struct mem_cgroup_event *event, *tmp;

	/*
	 * Unregister events and notify userspace.
	 * Notify userspace about cgroup removing only after rmdir of cgroup
	 * directory to avoid race between userspace and kernelspace.
	 */
	spin_lock(&memcg->event_list_lock);
	list_for_each_entry_safe(event, tmp, &memcg->event_list, list) {
		list_del_init(&event->list);
		schedule_work(&event->remove);
	}
	spin_unlock(&memcg->event_list_lock);

	page_counter_set_min(&memcg->memory, 0);
	page_counter_set_low(&memcg->memory, 0);

	memcg_offline_kmem(memcg);
	wb_memcg_offline(memcg);

	mem_cgroup_id_put(memcg);
}

static void mem_cgroup_css_released(struct cgroup_subsys_state *css)
{
	struct mem_cgroup *memcg = mem_cgroup_from_css(css);

	invalidate_reclaim_iterators(memcg);
}

static void mem_cgroup_css_free(struct cgroup_subsys_state *css)
{
	struct mem_cgroup *memcg = mem_cgroup_from_css(css);

	if (cgroup_subsys_on_dfl(memory_cgrp_subsys) && !cgroup_memory_nosocket)
		static_branch_dec(&memcg_sockets_enabled_key);

	if (!cgroup_subsys_on_dfl(memory_cgrp_subsys) && memcg->tcpmem_active)
		static_branch_dec(&memcg_sockets_enabled_key);

	vmpressure_cleanup(&memcg->vmpressure);
	cancel_work_sync(&memcg->high_work);
	mem_cgroup_remove_from_trees(memcg);
	memcg_free_shrinker_maps(memcg);
	memcg_free_kmem(memcg);
	mem_cgroup_free(memcg);
}

/**
 * mem_cgroup_css_reset - reset the states of a mem_cgroup
 * @css: the target css
 *
 * Reset the states of the mem_cgroup associated with @css.  This is
 * invoked when the userland requests disabling on the default hierarchy
 * but the memcg is pinned through dependency.  The memcg should stop
 * applying policies and should revert to the vanilla state as it may be
 * made visible again.
 *
 * The current implementation only resets the essential configurations.
 * This needs to be expanded to cover all the visible parts.
 */
static void mem_cgroup_css_reset(struct cgroup_subsys_state *css)
{
	struct mem_cgroup *memcg = mem_cgroup_from_css(css);

	page_counter_set_max(&memcg->memory, PAGE_COUNTER_MAX);
	page_counter_set_max(&memcg->swap, PAGE_COUNTER_MAX);
	page_counter_set_max(&memcg->memsw, PAGE_COUNTER_MAX);
	page_counter_set_max(&memcg->kmem, PAGE_COUNTER_MAX);
	page_counter_set_max(&memcg->tcpmem, PAGE_COUNTER_MAX);
	page_counter_set_min(&memcg->memory, 0);
	page_counter_set_low(&memcg->memory, 0);
	memcg->high = PAGE_COUNTER_MAX;
	memcg->soft_limit = PAGE_COUNTER_MAX;
	memcg_wb_domain_size_changed(memcg);
}

#ifdef CONFIG_MMU
/* Handlers for move charge at task migration. */
static int mem_cgroup_do_precharge(unsigned long count)
{
	int ret;

	/* Try a single bulk charge without reclaim first, kswapd may wake */
	ret = try_charge(mc.to, GFP_KERNEL & ~__GFP_DIRECT_RECLAIM, count);
	if (!ret) {
		mc.precharge += count;
		return ret;
	}

	/* Try charges one by one with reclaim, but do not retry */
	while (count--) {
		ret = try_charge(mc.to, GFP_KERNEL | __GFP_NORETRY, 1);
		if (ret)
			return ret;
		mc.precharge++;
		cond_resched();
	}
	return 0;
}

union mc_target {
	struct page	*page;
	swp_entry_t	ent;
};

enum mc_target_type {
	MC_TARGET_NONE = 0,
	MC_TARGET_PAGE,
	MC_TARGET_SWAP,
	MC_TARGET_DEVICE,
};

static struct page *mc_handle_present_pte(struct vm_area_struct *vma,
						unsigned long addr, pte_t ptent)
{
	struct page *page = _vm_normal_page(vma, addr, ptent, true);

	if (!page || !page_mapped(page))
		return NULL;
	if (PageAnon(page)) {
		if (!(mc.flags & MOVE_ANON))
			return NULL;
	} else {
		if (!(mc.flags & MOVE_FILE))
			return NULL;
	}
	if (!get_page_unless_zero(page))
		return NULL;

	return page;
}

#if defined(CONFIG_SWAP) || defined(CONFIG_DEVICE_PRIVATE)
static struct page *mc_handle_swap_pte(struct vm_area_struct *vma,
			pte_t ptent, swp_entry_t *entry)
{
	struct page *page = NULL;
	swp_entry_t ent = pte_to_swp_entry(ptent);

	if (!(mc.flags & MOVE_ANON) || non_swap_entry(ent))
		return NULL;

	/*
	 * Handle MEMORY_DEVICE_PRIVATE which are ZONE_DEVICE page belonging to
	 * a device and because they are not accessible by CPU they are store
	 * as special swap entry in the CPU page table.
	 */
	if (is_device_private_entry(ent)) {
		page = device_private_entry_to_page(ent);
		/*
		 * MEMORY_DEVICE_PRIVATE means ZONE_DEVICE page and which have
		 * a refcount of 1 when free (unlike normal page)
		 */
		if (!page_ref_add_unless(page, 1, 1))
			return NULL;
		return page;
	}

	/*
	 * Because lookup_swap_cache() updates some statistics counter,
	 * we call find_get_page() with swapper_space directly.
	 */
	page = find_get_page(swap_address_space(ent), swp_offset(ent));
	if (do_memsw_account())
		entry->val = ent.val;

	return page;
}
#else
static struct page *mc_handle_swap_pte(struct vm_area_struct *vma,
			pte_t ptent, swp_entry_t *entry)
{
	return NULL;
}
#endif

static struct page *mc_handle_file_pte(struct vm_area_struct *vma,
			unsigned long addr, pte_t ptent, swp_entry_t *entry)
{
	struct page *page = NULL;
	struct address_space *mapping;
	pgoff_t pgoff;

	if (!vma->vm_file) /* anonymous vma */
		return NULL;
	if (!(mc.flags & MOVE_FILE))
		return NULL;

	mapping = vma->vm_file->f_mapping;
	pgoff = linear_page_index(vma, addr);

	/* page is moved even if it's not RSS of this task(page-faulted). */
#ifdef CONFIG_SWAP
	/* shmem/tmpfs may report page out on swap: account for that too. */
	if (shmem_mapping(mapping)) {
		page = find_get_entry(mapping, pgoff);
		if (radix_tree_exceptional_entry(page)) {
			swp_entry_t swp = radix_to_swp_entry(page);
			if (do_memsw_account())
				*entry = swp;
			page = find_get_page(swap_address_space(swp),
					     swp_offset(swp));
		}
	} else
		page = find_get_page(mapping, pgoff);
#else
	page = find_get_page(mapping, pgoff);
#endif
	return page;
}

/**
 * mem_cgroup_move_account - move account of the page
 * @page: the page
 * @compound: charge the page as compound or small page
 * @from: mem_cgroup which the page is moved from.
 * @to:	mem_cgroup which the page is moved to. @from != @to.
 *
 * The caller must make sure the page is not on LRU (isolate_page() is useful.)
 *
 * This function doesn't do "charge" to new cgroup and doesn't do "uncharge"
 * from old cgroup.
 */
static int mem_cgroup_move_account(struct page *page,
				   bool compound,
				   struct mem_cgroup *from,
				   struct mem_cgroup *to)
{
	unsigned long flags;
	unsigned int nr_pages = compound ? hpage_nr_pages(page) : 1;
	int ret;
	bool anon;

	VM_BUG_ON(from == to);
	VM_BUG_ON_PAGE(PageLRU(page), page);
	VM_BUG_ON(compound && !PageTransHuge(page));

	/*
	 * Prevent mem_cgroup_migrate() from looking at
	 * page->mem_cgroup of its source page while we change it.
	 */
	ret = -EBUSY;
	if (!trylock_page(page))
		goto out;

	ret = -EINVAL;
	if (page->mem_cgroup != from)
		goto out_unlock;

	anon = PageAnon(page);

	spin_lock_irqsave(&from->move_lock, flags);

	if (!anon && page_mapped(page)) {
		__mod_memcg_state(from, NR_FILE_MAPPED, -nr_pages);
		__mod_memcg_state(to, NR_FILE_MAPPED, nr_pages);
	}

	/*
	 * move_lock grabbed above and caller set from->moving_account, so
	 * mod_memcg_page_state will serialize updates to PageDirty.
	 * So mapping should be stable for dirty pages.
	 */
	if (!anon && PageDirty(page)) {
		struct address_space *mapping = page_mapping(page);

		if (mapping_cap_account_dirty(mapping)) {
			__mod_memcg_state(from, NR_FILE_DIRTY, -nr_pages);
			__mod_memcg_state(to, NR_FILE_DIRTY, nr_pages);
		}
	}

	if (PageWriteback(page)) {
		__mod_memcg_state(from, NR_WRITEBACK, -nr_pages);
		__mod_memcg_state(to, NR_WRITEBACK, nr_pages);
	}

	/*
	 * It is safe to change page->mem_cgroup here because the page
	 * is referenced, charged, and isolated - we can't race with
	 * uncharging, charging, migration, or LRU putback.
	 */

	/* caller should have done css_get */
	page->mem_cgroup = to;
	spin_unlock_irqrestore(&from->move_lock, flags);

	ret = 0;

	local_irq_disable();
	mem_cgroup_charge_statistics(to, page, compound, nr_pages);
	memcg_check_events(to, page);
	mem_cgroup_charge_statistics(from, page, compound, -nr_pages);
	memcg_check_events(from, page);
	local_irq_enable();
out_unlock:
	unlock_page(page);
out:
	return ret;
}

/**
 * get_mctgt_type - get target type of moving charge
 * @vma: the vma the pte to be checked belongs
 * @addr: the address corresponding to the pte to be checked
 * @ptent: the pte to be checked
 * @target: the pointer the target page or swap ent will be stored(can be NULL)
 *
 * Returns
 *   0(MC_TARGET_NONE): if the pte is not a target for move charge.
 *   1(MC_TARGET_PAGE): if the page corresponding to this pte is a target for
 *     move charge. if @target is not NULL, the page is stored in target->page
 *     with extra refcnt got(Callers should handle it).
 *   2(MC_TARGET_SWAP): if the swap entry corresponding to this pte is a
 *     target for charge migration. if @target is not NULL, the entry is stored
 *     in target->ent.
 *   3(MC_TARGET_DEVICE): like MC_TARGET_PAGE  but page is MEMORY_DEVICE_PUBLIC
 *     or MEMORY_DEVICE_PRIVATE (so ZONE_DEVICE page and thus not on the lru).
 *     For now we such page is charge like a regular page would be as for all
 *     intent and purposes it is just special memory taking the place of a
 *     regular page.
 *
 *     See Documentations/vm/hmm.txt and include/linux/hmm.h
 *
 * Called with pte lock held.
 */

static enum mc_target_type get_mctgt_type(struct vm_area_struct *vma,
		unsigned long addr, pte_t ptent, union mc_target *target)
{
	struct page *page = NULL;
	enum mc_target_type ret = MC_TARGET_NONE;
	swp_entry_t ent = { .val = 0 };

	if (pte_present(ptent))
		page = mc_handle_present_pte(vma, addr, ptent);
	else if (is_swap_pte(ptent))
		page = mc_handle_swap_pte(vma, ptent, &ent);
	else if (pte_none(ptent))
		page = mc_handle_file_pte(vma, addr, ptent, &ent);

	if (!page && !ent.val)
		return ret;
	if (page) {
		/*
		 * Do only loose check w/o serialization.
		 * mem_cgroup_move_account() checks the page is valid or
		 * not under LRU exclusion.
		 */
		if (page->mem_cgroup == mc.from) {
			ret = MC_TARGET_PAGE;
			if (is_device_private_page(page) ||
			    is_device_public_page(page))
				ret = MC_TARGET_DEVICE;
			if (target)
				target->page = page;
		}
		if (!ret || !target)
			put_page(page);
	}
	/*
	 * There is a swap entry and a page doesn't exist or isn't charged.
	 * But we cannot move a tail-page in a THP.
	 */
	if (ent.val && !ret && (!page || !PageTransCompound(page)) &&
	    mem_cgroup_id(mc.from) == lookup_swap_cgroup_id(ent)) {
		ret = MC_TARGET_SWAP;
		if (target)
			target->ent = ent;
	}
	return ret;
}

#ifdef CONFIG_TRANSPARENT_HUGEPAGE
/*
 * We don't consider PMD mapped swapping or file mapped pages because THP does
 * not support them for now.
 * Caller should make sure that pmd_trans_huge(pmd) is true.
 */
static enum mc_target_type get_mctgt_type_thp(struct vm_area_struct *vma,
		unsigned long addr, pmd_t pmd, union mc_target *target)
{
	struct page *page = NULL;
	enum mc_target_type ret = MC_TARGET_NONE;

	if (unlikely(is_swap_pmd(pmd))) {
		VM_BUG_ON(thp_migration_supported() &&
				  !is_pmd_migration_entry(pmd));
		return ret;
	}
	page = pmd_page(pmd);
	VM_BUG_ON_PAGE(!page || !PageHead(page), page);
	if (!(mc.flags & MOVE_ANON))
		return ret;
	if (page->mem_cgroup == mc.from) {
		ret = MC_TARGET_PAGE;
		if (target) {
			get_page(page);
			target->page = page;
		}
	}
	return ret;
}
#else
static inline enum mc_target_type get_mctgt_type_thp(struct vm_area_struct *vma,
		unsigned long addr, pmd_t pmd, union mc_target *target)
{
	return MC_TARGET_NONE;
}
#endif

static int mem_cgroup_count_precharge_pte_range(pmd_t *pmd,
					unsigned long addr, unsigned long end,
					struct mm_walk *walk)
{
	struct vm_area_struct *vma = walk->vma;
	pte_t *pte;
	spinlock_t *ptl;

	ptl = pmd_trans_huge_lock(pmd, vma);
	if (ptl) {
		/*
		 * Note their can not be MC_TARGET_DEVICE for now as we do not
		 * support transparent huge page with MEMORY_DEVICE_PUBLIC or
		 * MEMORY_DEVICE_PRIVATE but this might change.
		 */
		if (get_mctgt_type_thp(vma, addr, *pmd, NULL) == MC_TARGET_PAGE)
			mc.precharge += HPAGE_PMD_NR;
		spin_unlock(ptl);
		return 0;
	}

	if (pmd_trans_unstable(pmd))
		return 0;
	pte = pte_offset_map_lock(vma->vm_mm, pmd, addr, &ptl);
	for (; addr != end; pte++, addr += PAGE_SIZE)
		if (get_mctgt_type(vma, addr, *pte, NULL))
			mc.precharge++;	/* increment precharge temporarily */
	pte_unmap_unlock(pte - 1, ptl);
	cond_resched();

	return 0;
}

static unsigned long mem_cgroup_count_precharge(struct mm_struct *mm)
{
	unsigned long precharge;

	struct mm_walk mem_cgroup_count_precharge_walk = {
		.pmd_entry = mem_cgroup_count_precharge_pte_range,
		.mm = mm,
	};
	down_read(&mm->mmap_sem);
	walk_page_range(0, mm->highest_vm_end,
			&mem_cgroup_count_precharge_walk);
	up_read(&mm->mmap_sem);

	precharge = mc.precharge;
	mc.precharge = 0;

	return precharge;
}

static int mem_cgroup_precharge_mc(struct mm_struct *mm)
{
	unsigned long precharge = mem_cgroup_count_precharge(mm);

	VM_BUG_ON(mc.moving_task);
	mc.moving_task = current;
	return mem_cgroup_do_precharge(precharge);
}

/* cancels all extra charges on mc.from and mc.to, and wakes up all waiters. */
static void __mem_cgroup_clear_mc(void)
{
	struct mem_cgroup *from = mc.from;
	struct mem_cgroup *to = mc.to;

	/* we must uncharge all the leftover precharges from mc.to */
	if (mc.precharge) {
		cancel_charge(mc.to, mc.precharge);
		mc.precharge = 0;
	}
	/*
	 * we didn't uncharge from mc.from at mem_cgroup_move_account(), so
	 * we must uncharge here.
	 */
	if (mc.moved_charge) {
		cancel_charge(mc.from, mc.moved_charge);
		mc.moved_charge = 0;
	}
	/* we must fixup refcnts and charges */
	if (mc.moved_swap) {
		/* uncharge swap account from the old cgroup */
		if (!mem_cgroup_is_root(mc.from))
			page_counter_uncharge(&mc.from->memsw, mc.moved_swap);

		mem_cgroup_id_put_many(mc.from, mc.moved_swap);

		/*
		 * we charged both to->memory and to->memsw, so we
		 * should uncharge to->memory.
		 */
		if (!mem_cgroup_is_root(mc.to))
			page_counter_uncharge(&mc.to->memory, mc.moved_swap);

		mem_cgroup_id_get_many(mc.to, mc.moved_swap);
		css_put_many(&mc.to->css, mc.moved_swap);

		mc.moved_swap = 0;
	}
	memcg_oom_recover(from);
	memcg_oom_recover(to);
	wake_up_all(&mc.waitq);
}

static void mem_cgroup_clear_mc(void)
{
	struct mm_struct *mm = mc.mm;

	/*
	 * we must clear moving_task before waking up waiters at the end of
	 * task migration.
	 */
	mc.moving_task = NULL;
	__mem_cgroup_clear_mc();
	spin_lock(&mc.lock);
	mc.from = NULL;
	mc.to = NULL;
	mc.mm = NULL;
	spin_unlock(&mc.lock);

	mmput(mm);
}

static int mem_cgroup_can_attach(struct cgroup_taskset *tset)
{
	struct cgroup_subsys_state *css;
	struct mem_cgroup *memcg = NULL; /* unneeded init to make gcc happy */
	struct mem_cgroup *from;
	struct task_struct *leader, *p;
	struct mm_struct *mm;
	unsigned long move_flags;
	int ret = 0;

	/* charge immigration isn't supported on the default hierarchy */
	if (cgroup_subsys_on_dfl(memory_cgrp_subsys))
		return 0;

	/*
	 * Multi-process migrations only happen on the default hierarchy
	 * where charge immigration is not used.  Perform charge
	 * immigration if @tset contains a leader and whine if there are
	 * multiple.
	 */
	p = NULL;
	cgroup_taskset_for_each_leader(leader, css, tset) {
		WARN_ON_ONCE(p);
		p = leader;
		memcg = mem_cgroup_from_css(css);
	}
	if (!p)
		return 0;

	/*
	 * We are now commited to this value whatever it is. Changes in this
	 * tunable will only affect upcoming migrations, not the current one.
	 * So we need to save it, and keep it going.
	 */
	move_flags = READ_ONCE(memcg->move_charge_at_immigrate);
	if (!move_flags)
		return 0;

	from = mem_cgroup_from_task(p);

	VM_BUG_ON(from == memcg);

	mm = get_task_mm(p);
	if (!mm)
		return 0;
	/* We move charges only when we move a owner of the mm */
	if (mm->owner == p) {
		VM_BUG_ON(mc.from);
		VM_BUG_ON(mc.to);
		VM_BUG_ON(mc.precharge);
		VM_BUG_ON(mc.moved_charge);
		VM_BUG_ON(mc.moved_swap);

		spin_lock(&mc.lock);
		mc.mm = mm;
		mc.from = from;
		mc.to = memcg;
		mc.flags = move_flags;
		spin_unlock(&mc.lock);
		/* We set mc.moving_task later */

		ret = mem_cgroup_precharge_mc(mm);
		if (ret)
			mem_cgroup_clear_mc();
	} else {
		mmput(mm);
	}
	return ret;
}

static void mem_cgroup_cancel_attach(struct cgroup_taskset *tset)
{
	if (mc.to)
		mem_cgroup_clear_mc();
}

static int mem_cgroup_move_charge_pte_range(pmd_t *pmd,
				unsigned long addr, unsigned long end,
				struct mm_walk *walk)
{
	int ret = 0;
	struct vm_area_struct *vma = walk->vma;
	pte_t *pte;
	spinlock_t *ptl;
	enum mc_target_type target_type;
	union mc_target target;
	struct page *page;

	ptl = pmd_trans_huge_lock(pmd, vma);
	if (ptl) {
		if (mc.precharge < HPAGE_PMD_NR) {
			spin_unlock(ptl);
			return 0;
		}
		target_type = get_mctgt_type_thp(vma, addr, *pmd, &target);
		if (target_type == MC_TARGET_PAGE) {
			page = target.page;
			if (!isolate_lru_page(page)) {
				if (!mem_cgroup_move_account(page, true,
							     mc.from, mc.to)) {
					mc.precharge -= HPAGE_PMD_NR;
					mc.moved_charge += HPAGE_PMD_NR;
				}
				putback_lru_page(page);
			}
			put_page(page);
		} else if (target_type == MC_TARGET_DEVICE) {
			page = target.page;
			if (!mem_cgroup_move_account(page, true,
						     mc.from, mc.to)) {
				mc.precharge -= HPAGE_PMD_NR;
				mc.moved_charge += HPAGE_PMD_NR;
			}
			put_page(page);
		}
		spin_unlock(ptl);
		return 0;
	}

	if (pmd_trans_unstable(pmd))
		return 0;
retry:
	pte = pte_offset_map_lock(vma->vm_mm, pmd, addr, &ptl);
	for (; addr != end; addr += PAGE_SIZE) {
		pte_t ptent = *(pte++);
		bool device = false;
		swp_entry_t ent;

		if (!mc.precharge)
			break;

		switch (get_mctgt_type(vma, addr, ptent, &target)) {
		case MC_TARGET_DEVICE:
			device = true;
			/* fall through */
		case MC_TARGET_PAGE:
			page = target.page;
			/*
			 * We can have a part of the split pmd here. Moving it
			 * can be done but it would be too convoluted so simply
			 * ignore such a partial THP and keep it in original
			 * memcg. There should be somebody mapping the head.
			 */
			if (PageTransCompound(page))
				goto put;
			if (!device && isolate_lru_page(page))
				goto put;
			if (!mem_cgroup_move_account(page, false,
						mc.from, mc.to)) {
				mc.precharge--;
				/* we uncharge from mc.from later. */
				mc.moved_charge++;
			}
			if (!device)
				putback_lru_page(page);
put:			/* get_mctgt_type() gets the page */
			put_page(page);
			break;
		case MC_TARGET_SWAP:
			ent = target.ent;
			if (!mem_cgroup_move_swap_account(ent, mc.from, mc.to)) {
				mc.precharge--;
				/* we fixup refcnts and charges later. */
				mc.moved_swap++;
			}
			break;
		default:
			break;
		}
	}
	pte_unmap_unlock(pte - 1, ptl);
	cond_resched();

	if (addr != end) {
		/*
		 * We have consumed all precharges we got in can_attach().
		 * We try charge one by one, but don't do any additional
		 * charges to mc.to if we have failed in charge once in attach()
		 * phase.
		 */
		ret = mem_cgroup_do_precharge(1);
		if (!ret)
			goto retry;
	}

	return ret;
}

static void mem_cgroup_move_charge(void)
{
	struct mm_walk mem_cgroup_move_charge_walk = {
		.pmd_entry = mem_cgroup_move_charge_pte_range,
		.mm = mc.mm,
	};

	lru_add_drain_all();
	/*
	 * Signal lock_page_memcg() to take the memcg's move_lock
	 * while we're moving its pages to another memcg. Then wait
	 * for already started RCU-only updates to finish.
	 */
	atomic_inc(&mc.from->moving_account);
	synchronize_rcu();
retry:
	if (unlikely(!down_read_trylock(&mc.mm->mmap_sem))) {
		/*
		 * Someone who are holding the mmap_sem might be waiting in
		 * waitq. So we cancel all extra charges, wake up all waiters,
		 * and retry. Because we cancel precharges, we might not be able
		 * to move enough charges, but moving charge is a best-effort
		 * feature anyway, so it wouldn't be a big problem.
		 */
		__mem_cgroup_clear_mc();
		cond_resched();
		goto retry;
	}
	/*
	 * When we have consumed all precharges and failed in doing
	 * additional charge, the page walk just aborts.
	 */
	walk_page_range(0, mc.mm->highest_vm_end, &mem_cgroup_move_charge_walk);

	up_read(&mc.mm->mmap_sem);
	atomic_dec(&mc.from->moving_account);
}

static void mem_cgroup_move_task(void)
{
	if (mc.to) {
		mem_cgroup_move_charge();
		mem_cgroup_clear_mc();
	}
}
#else	/* !CONFIG_MMU */
static int mem_cgroup_can_attach(struct cgroup_taskset *tset)
{
	return 0;
}
static void mem_cgroup_cancel_attach(struct cgroup_taskset *tset)
{
}
static void mem_cgroup_move_task(void)
{
}
#endif

/*
 * Cgroup retains root cgroups across [un]mount cycles making it necessary
 * to verify whether we're attached to the default hierarchy on each mount
 * attempt.
 */
static void mem_cgroup_bind(struct cgroup_subsys_state *root_css)
{
	/*
	 * use_hierarchy is forced on the default hierarchy.  cgroup core
	 * guarantees that @root doesn't have any children, so turning it
	 * on for the root memcg is enough.
	 */
	if (cgroup_subsys_on_dfl(memory_cgrp_subsys))
		root_mem_cgroup->use_hierarchy = true;
	else
		root_mem_cgroup->use_hierarchy = false;
}

static u64 memory_current_read(struct cgroup_subsys_state *css,
			       struct cftype *cft)
{
	struct mem_cgroup *memcg = mem_cgroup_from_css(css);

	return (u64)page_counter_read(&memcg->memory) * PAGE_SIZE;
}

static int memory_min_show(struct seq_file *m, void *v)
{
	struct mem_cgroup *memcg = mem_cgroup_from_css(seq_css(m));
	unsigned long min = READ_ONCE(memcg->memory.min);

	if (min == PAGE_COUNTER_MAX)
		seq_puts(m, "max\n");
	else
		seq_printf(m, "%llu\n", (u64)min * PAGE_SIZE);

	return 0;
}

static ssize_t memory_min_write(struct kernfs_open_file *of,
				char *buf, size_t nbytes, loff_t off)
{
	struct mem_cgroup *memcg = mem_cgroup_from_css(of_css(of));
	unsigned long min;
	int err;

	buf = strstrip(buf);
	err = page_counter_memparse(buf, "max", &min);
	if (err)
		return err;

	page_counter_set_min(&memcg->memory, min);

	return nbytes;
}

static int memory_low_show(struct seq_file *m, void *v)
{
	struct mem_cgroup *memcg = mem_cgroup_from_css(seq_css(m));
	unsigned long low = READ_ONCE(memcg->memory.low);

	if (low == PAGE_COUNTER_MAX)
		seq_puts(m, "max\n");
	else
		seq_printf(m, "%llu\n", (u64)low * PAGE_SIZE);

	return 0;
}

static ssize_t memory_low_write(struct kernfs_open_file *of,
				char *buf, size_t nbytes, loff_t off)
{
	struct mem_cgroup *memcg = mem_cgroup_from_css(of_css(of));
	unsigned long low;
	int err;

	buf = strstrip(buf);
	err = page_counter_memparse(buf, "max", &low);
	if (err)
		return err;

	page_counter_set_low(&memcg->memory, low);

	return nbytes;
}

static int memory_high_show(struct seq_file *m, void *v)
{
	struct mem_cgroup *memcg = mem_cgroup_from_css(seq_css(m));
	unsigned long high = READ_ONCE(memcg->high);

	if (high == PAGE_COUNTER_MAX)
		seq_puts(m, "max\n");
	else
		seq_printf(m, "%llu\n", (u64)high * PAGE_SIZE);

	return 0;
}

static ssize_t memory_high_write(struct kernfs_open_file *of,
				 char *buf, size_t nbytes, loff_t off)
{
	struct mem_cgroup *memcg = mem_cgroup_from_css(of_css(of));
	unsigned long nr_pages;
	unsigned long high;
	int err;

	buf = strstrip(buf);
	err = page_counter_memparse(buf, "max", &high);
	if (err)
		return err;

	memcg->high = high;

	nr_pages = page_counter_read(&memcg->memory);
	if (nr_pages > high)
		try_to_free_mem_cgroup_pages(memcg, nr_pages - high,
					     GFP_KERNEL, true);

	memcg_wb_domain_size_changed(memcg);
	return nbytes;
}

static int memory_max_show(struct seq_file *m, void *v)
{
	struct mem_cgroup *memcg = mem_cgroup_from_css(seq_css(m));
	unsigned long max = READ_ONCE(memcg->memory.max);

	if (max == PAGE_COUNTER_MAX)
		seq_puts(m, "max\n");
	else
		seq_printf(m, "%llu\n", (u64)max * PAGE_SIZE);

	return 0;
}

static ssize_t memory_max_write(struct kernfs_open_file *of,
				char *buf, size_t nbytes, loff_t off)
{
	struct mem_cgroup *memcg = mem_cgroup_from_css(of_css(of));
	unsigned int nr_reclaims = MEM_CGROUP_RECLAIM_RETRIES;
	bool drained = false;
	unsigned long max;
	int err;

	buf = strstrip(buf);
	err = page_counter_memparse(buf, "max", &max);
	if (err)
		return err;

	xchg(&memcg->memory.max, max);

	for (;;) {
		unsigned long nr_pages = page_counter_read(&memcg->memory);

		if (nr_pages <= max)
			break;

		if (signal_pending(current)) {
			err = -EINTR;
			break;
		}

		if (!drained) {
			drain_all_stock(memcg);
			drained = true;
			continue;
		}

		if (nr_reclaims) {
			if (!try_to_free_mem_cgroup_pages(memcg, nr_pages - max,
							  GFP_KERNEL, true))
				nr_reclaims--;
			continue;
		}

		memcg_memory_event(memcg, MEMCG_OOM);
		if (!mem_cgroup_out_of_memory(memcg, GFP_KERNEL, 0))
			break;
	}

	memcg_wb_domain_size_changed(memcg);
	return nbytes;
}

static int memory_events_show(struct seq_file *m, void *v)
{
	struct mem_cgroup *memcg = mem_cgroup_from_css(seq_css(m));

	seq_printf(m, "low %lu\n",
		   atomic_long_read(&memcg->memory_events[MEMCG_LOW]));
	seq_printf(m, "high %lu\n",
		   atomic_long_read(&memcg->memory_events[MEMCG_HIGH]));
	seq_printf(m, "max %lu\n",
		   atomic_long_read(&memcg->memory_events[MEMCG_MAX]));
	seq_printf(m, "oom %lu\n",
		   atomic_long_read(&memcg->memory_events[MEMCG_OOM]));
	seq_printf(m, "oom_kill %lu\n",
		   atomic_long_read(&memcg->memory_events[MEMCG_OOM_KILL]));

	return 0;
}

static int memory_stat_show(struct seq_file *m, void *v)
{
<<<<<<< HEAD
	struct mem_cgroup *memcg = mem_cgroup_from_css(seq_css(m));
	struct accumulated_stats acc;
=======
	struct mem_cgroup *memcg = mem_cgroup_from_seq(m);
>>>>>>> 407d19ab
	int i;

	/*
	 * Provide statistics on the state of the memory subsystem as
	 * well as cumulative event counters that show past behavior.
	 *
	 * This list is ordered following a combination of these gradients:
	 * 1) generic big picture -> specifics and details
	 * 2) reflecting userspace activity -> reflecting kernel heuristics
	 *
	 * Current memory state:
	 */

	seq_printf(m, "anon %llu\n",
		   (u64)memcg_page_state(memcg, MEMCG_RSS) * PAGE_SIZE);
	seq_printf(m, "file %llu\n",
		   (u64)memcg_page_state(memcg, MEMCG_CACHE) * PAGE_SIZE);
	seq_printf(m, "kernel_stack %llu\n",
		   (u64)memcg_page_state(memcg, MEMCG_KERNEL_STACK_KB) * 1024);
	seq_printf(m, "slab %llu\n",
		   (u64)(memcg_page_state(memcg, NR_SLAB_RECLAIMABLE) +
			 memcg_page_state(memcg, NR_SLAB_UNRECLAIMABLE)) *
		   PAGE_SIZE);
	seq_printf(m, "sock %llu\n",
		   (u64)memcg_page_state(memcg, MEMCG_SOCK) * PAGE_SIZE);

	seq_printf(m, "shmem %llu\n",
		   (u64)memcg_page_state(memcg, NR_SHMEM) * PAGE_SIZE);
	seq_printf(m, "file_mapped %llu\n",
		   (u64)memcg_page_state(memcg, NR_FILE_MAPPED) * PAGE_SIZE);
	seq_printf(m, "file_dirty %llu\n",
		   (u64)memcg_page_state(memcg, NR_FILE_DIRTY) * PAGE_SIZE);
	seq_printf(m, "file_writeback %llu\n",
		   (u64)memcg_page_state(memcg, NR_WRITEBACK) * PAGE_SIZE);

<<<<<<< HEAD
=======
	/*
	 * TODO: We should eventually replace our own MEMCG_RSS_HUGE counter
	 * with the NR_ANON_THP vm counter, but right now it's a pain in the
	 * arse because it requires migrating the work out of rmap to a place
	 * where the page->mem_cgroup is set up and stable.
	 */
	seq_printf(m, "anon_thp %llu\n",
		   (u64)memcg_page_state(memcg, MEMCG_RSS_HUGE) * PAGE_SIZE);

>>>>>>> 407d19ab
	for (i = 0; i < NR_LRU_LISTS; i++)
		seq_printf(m, "%s %llu\n", mem_cgroup_lru_names[i],
			   (u64)memcg_page_state(memcg, NR_LRU_BASE + i) *
			   PAGE_SIZE);

	seq_printf(m, "slab_reclaimable %llu\n",
		   (u64)memcg_page_state(memcg, NR_SLAB_RECLAIMABLE) *
		   PAGE_SIZE);
	seq_printf(m, "slab_unreclaimable %llu\n",
		   (u64)memcg_page_state(memcg, NR_SLAB_UNRECLAIMABLE) *
		   PAGE_SIZE);

	/* Accumulated memory events */

	seq_printf(m, "pgfault %lu\n", memcg_events(memcg, PGFAULT));
	seq_printf(m, "pgmajfault %lu\n", memcg_events(memcg, PGMAJFAULT));

<<<<<<< HEAD
	seq_printf(m, "pgrefill %lu\n", acc.events[PGREFILL]);
	seq_printf(m, "pgscan %lu\n", acc.events[PGSCAN_KSWAPD] +
		   acc.events[PGSCAN_DIRECT]);
	seq_printf(m, "pgsteal %lu\n", acc.events[PGSTEAL_KSWAPD] +
		   acc.events[PGSTEAL_DIRECT]);
	seq_printf(m, "pgactivate %lu\n", acc.events[PGACTIVATE]);
	seq_printf(m, "pgdeactivate %lu\n", acc.events[PGDEACTIVATE]);
	seq_printf(m, "pglazyfree %lu\n", acc.events[PGLAZYFREE]);
	seq_printf(m, "pglazyfreed %lu\n", acc.events[PGLAZYFREED]);

	seq_printf(m, "workingset_refault %lu\n",
		   acc.stat[WORKINGSET_REFAULT]);
	seq_printf(m, "workingset_activate %lu\n",
		   acc.stat[WORKINGSET_ACTIVATE]);
	seq_printf(m, "workingset_nodereclaim %lu\n",
		   acc.stat[WORKINGSET_NODERECLAIM]);
=======
	seq_printf(m, "workingset_refault %lu\n",
		   memcg_page_state(memcg, WORKINGSET_REFAULT));
	seq_printf(m, "workingset_activate %lu\n",
		   memcg_page_state(memcg, WORKINGSET_ACTIVATE));
	seq_printf(m, "workingset_nodereclaim %lu\n",
		   memcg_page_state(memcg, WORKINGSET_NODERECLAIM));

	seq_printf(m, "pgrefill %lu\n", memcg_events(memcg, PGREFILL));
	seq_printf(m, "pgscan %lu\n", memcg_events(memcg, PGSCAN_KSWAPD) +
		   memcg_events(memcg, PGSCAN_DIRECT));
	seq_printf(m, "pgsteal %lu\n", memcg_events(memcg, PGSTEAL_KSWAPD) +
		   memcg_events(memcg, PGSTEAL_DIRECT));
	seq_printf(m, "pgactivate %lu\n", memcg_events(memcg, PGACTIVATE));
	seq_printf(m, "pgdeactivate %lu\n", memcg_events(memcg, PGDEACTIVATE));
	seq_printf(m, "pglazyfree %lu\n", memcg_events(memcg, PGLAZYFREE));
	seq_printf(m, "pglazyfreed %lu\n", memcg_events(memcg, PGLAZYFREED));

#ifdef CONFIG_TRANSPARENT_HUGEPAGE
	seq_printf(m, "thp_fault_alloc %lu\n",
		   memcg_events(memcg, THP_FAULT_ALLOC));
	seq_printf(m, "thp_collapse_alloc %lu\n",
		   memcg_events(memcg, THP_COLLAPSE_ALLOC));
#endif /* CONFIG_TRANSPARENT_HUGEPAGE */
>>>>>>> 407d19ab

	return 0;
}

static int memory_oom_group_show(struct seq_file *m, void *v)
{
	struct mem_cgroup *memcg = mem_cgroup_from_css(seq_css(m));

	seq_printf(m, "%d\n", memcg->oom_group);

	return 0;
}

static ssize_t memory_oom_group_write(struct kernfs_open_file *of,
				      char *buf, size_t nbytes, loff_t off)
{
	struct mem_cgroup *memcg = mem_cgroup_from_css(of_css(of));
	int ret, oom_group;

	buf = strstrip(buf);
	if (!buf)
		return -EINVAL;

	ret = kstrtoint(buf, 0, &oom_group);
	if (ret)
		return ret;

	if (oom_group != 0 && oom_group != 1)
		return -EINVAL;

	memcg->oom_group = oom_group;

	return nbytes;
}

static struct cftype memory_files[] = {
	{
		.name = "current",
		.flags = CFTYPE_NOT_ON_ROOT,
		.read_u64 = memory_current_read,
	},
	{
		.name = "min",
		.flags = CFTYPE_NOT_ON_ROOT,
		.seq_show = memory_min_show,
		.write = memory_min_write,
	},
	{
		.name = "low",
		.flags = CFTYPE_NOT_ON_ROOT,
		.seq_show = memory_low_show,
		.write = memory_low_write,
	},
	{
		.name = "high",
		.flags = CFTYPE_NOT_ON_ROOT,
		.seq_show = memory_high_show,
		.write = memory_high_write,
	},
	{
		.name = "max",
		.flags = CFTYPE_NOT_ON_ROOT,
		.seq_show = memory_max_show,
		.write = memory_max_write,
	},
	{
		.name = "events",
		.flags = CFTYPE_NOT_ON_ROOT,
		.file_offset = offsetof(struct mem_cgroup, events_file),
		.seq_show = memory_events_show,
	},
	{
		.name = "stat",
		.flags = CFTYPE_NOT_ON_ROOT,
		.seq_show = memory_stat_show,
	},
	{
		.name = "oom.group",
		.flags = CFTYPE_NOT_ON_ROOT | CFTYPE_NS_DELEGATABLE,
		.seq_show = memory_oom_group_show,
		.write = memory_oom_group_write,
	},
	{ }	/* terminate */
};

struct cgroup_subsys memory_cgrp_subsys = {
	.css_alloc = mem_cgroup_css_alloc,
	.css_online = mem_cgroup_css_online,
	.css_offline = mem_cgroup_css_offline,
	.css_released = mem_cgroup_css_released,
	.css_free = mem_cgroup_css_free,
	.css_reset = mem_cgroup_css_reset,
	.can_attach = mem_cgroup_can_attach,
	.cancel_attach = mem_cgroup_cancel_attach,
	.post_attach = mem_cgroup_move_task,
	.bind = mem_cgroup_bind,
	.dfl_cftypes = memory_files,
	.legacy_cftypes = mem_cgroup_legacy_files,
	.early_init = 0,
};

/**
 * mem_cgroup_protected - check if memory consumption is in the normal range
 * @root: the top ancestor of the sub-tree being checked
 * @memcg: the memory cgroup to check
 *
 * WARNING: This function is not stateless! It can only be used as part
 *          of a top-down tree iteration, not for isolated queries.
 *
 * Returns one of the following:
 *   MEMCG_PROT_NONE: cgroup memory is not protected
 *   MEMCG_PROT_LOW: cgroup memory is protected as long there is
 *     an unprotected supply of reclaimable memory from other cgroups.
 *   MEMCG_PROT_MIN: cgroup memory is protected
 *
 * @root is exclusive; it is never protected when looked at directly
 *
 * To provide a proper hierarchical behavior, effective memory.min/low values
 * are used. Below is the description of how effective memory.low is calculated.
 * Effective memory.min values is calculated in the same way.
 *
 * Effective memory.low is always equal or less than the original memory.low.
 * If there is no memory.low overcommittment (which is always true for
 * top-level memory cgroups), these two values are equal.
 * Otherwise, it's a part of parent's effective memory.low,
 * calculated as a cgroup's memory.low usage divided by sum of sibling's
 * memory.low usages, where memory.low usage is the size of actually
 * protected memory.
 *
 *                                             low_usage
 * elow = min( memory.low, parent->elow * ------------------ ),
 *                                        siblings_low_usage
 *
 *             | memory.current, if memory.current < memory.low
 * low_usage = |
	       | 0, otherwise.
 *
 *
 * Such definition of the effective memory.low provides the expected
 * hierarchical behavior: parent's memory.low value is limiting
 * children, unprotected memory is reclaimed first and cgroups,
 * which are not using their guarantee do not affect actual memory
 * distribution.
 *
 * For example, if there are memcgs A, A/B, A/C, A/D and A/E:
 *
 *     A      A/memory.low = 2G, A/memory.current = 6G
 *    //\\
 *   BC  DE   B/memory.low = 3G  B/memory.current = 2G
 *            C/memory.low = 1G  C/memory.current = 2G
 *            D/memory.low = 0   D/memory.current = 2G
 *            E/memory.low = 10G E/memory.current = 0
 *
 * and the memory pressure is applied, the following memory distribution
 * is expected (approximately):
 *
 *     A/memory.current = 2G
 *
 *     B/memory.current = 1.3G
 *     C/memory.current = 0.6G
 *     D/memory.current = 0
 *     E/memory.current = 0
 *
 * These calculations require constant tracking of the actual low usages
 * (see propagate_protected_usage()), as well as recursive calculation of
 * effective memory.low values. But as we do call mem_cgroup_protected()
 * path for each memory cgroup top-down from the reclaim,
 * it's possible to optimize this part, and save calculated elow
 * for next usage. This part is intentionally racy, but it's ok,
 * as memory.low is a best-effort mechanism.
 */
enum mem_cgroup_protection mem_cgroup_protected(struct mem_cgroup *root,
						struct mem_cgroup *memcg)
{
	struct mem_cgroup *parent;
	unsigned long emin, parent_emin;
	unsigned long elow, parent_elow;
	unsigned long usage;

	if (mem_cgroup_disabled())
		return MEMCG_PROT_NONE;

	if (!root)
		root = root_mem_cgroup;
	if (memcg == root)
		return MEMCG_PROT_NONE;

	usage = page_counter_read(&memcg->memory);
	if (!usage)
		return MEMCG_PROT_NONE;

	emin = memcg->memory.min;
	elow = memcg->memory.low;

	parent = parent_mem_cgroup(memcg);
	/* No parent means a non-hierarchical mode on v1 memcg */
	if (!parent)
		return MEMCG_PROT_NONE;

	if (parent == root)
		goto exit;

	parent_emin = READ_ONCE(parent->memory.emin);
	emin = min(emin, parent_emin);
	if (emin && parent_emin) {
		unsigned long min_usage, siblings_min_usage;

		min_usage = min(usage, memcg->memory.min);
		siblings_min_usage = atomic_long_read(
			&parent->memory.children_min_usage);

		if (min_usage && siblings_min_usage)
			emin = min(emin, parent_emin * min_usage /
				   siblings_min_usage);
	}

	parent_elow = READ_ONCE(parent->memory.elow);
	elow = min(elow, parent_elow);
	if (elow && parent_elow) {
		unsigned long low_usage, siblings_low_usage;

		low_usage = min(usage, memcg->memory.low);
		siblings_low_usage = atomic_long_read(
			&parent->memory.children_low_usage);

		if (low_usage && siblings_low_usage)
			elow = min(elow, parent_elow * low_usage /
				   siblings_low_usage);
	}

exit:
	memcg->memory.emin = emin;
	memcg->memory.elow = elow;

	if (usage <= emin)
		return MEMCG_PROT_MIN;
	else if (usage <= elow)
		return MEMCG_PROT_LOW;
	else
		return MEMCG_PROT_NONE;
}

/**
 * mem_cgroup_try_charge - try charging a page
 * @page: page to charge
 * @mm: mm context of the victim
 * @gfp_mask: reclaim mode
 * @memcgp: charged memcg return
 * @compound: charge the page as compound or small page
 *
 * Try to charge @page to the memcg that @mm belongs to, reclaiming
 * pages according to @gfp_mask if necessary.
 *
 * Returns 0 on success, with *@memcgp pointing to the charged memcg.
 * Otherwise, an error code is returned.
 *
 * After page->mapping has been set up, the caller must finalize the
 * charge with mem_cgroup_commit_charge().  Or abort the transaction
 * with mem_cgroup_cancel_charge() in case page instantiation fails.
 */
int mem_cgroup_try_charge(struct page *page, struct mm_struct *mm,
			  gfp_t gfp_mask, struct mem_cgroup **memcgp,
			  bool compound)
{
	struct mem_cgroup *memcg = NULL;
	unsigned int nr_pages = compound ? hpage_nr_pages(page) : 1;
	int ret = 0;

	if (mem_cgroup_disabled())
		goto out;

	if (PageSwapCache(page)) {
		/*
		 * Every swap fault against a single page tries to charge the
		 * page, bail as early as possible.  shmem_unuse() encounters
		 * already charged pages, too.  The USED bit is protected by
		 * the page lock, which serializes swap cache removal, which
		 * in turn serializes uncharging.
		 */
		VM_BUG_ON_PAGE(!PageLocked(page), page);
		if (compound_head(page)->mem_cgroup)
			goto out;

		if (do_swap_account) {
			swp_entry_t ent = { .val = page_private(page), };
			unsigned short id = lookup_swap_cgroup_id(ent);

			rcu_read_lock();
			memcg = mem_cgroup_from_id(id);
			if (memcg && !css_tryget_online(&memcg->css))
				memcg = NULL;
			rcu_read_unlock();
		}
	}

	if (!memcg)
		memcg = get_mem_cgroup_from_mm(mm);

	ret = try_charge(memcg, gfp_mask, nr_pages);

	css_put(&memcg->css);
out:
	*memcgp = memcg;
	return ret;
}

int mem_cgroup_try_charge_delay(struct page *page, struct mm_struct *mm,
			  gfp_t gfp_mask, struct mem_cgroup **memcgp,
			  bool compound)
{
	struct mem_cgroup *memcg;
	int ret;

	ret = mem_cgroup_try_charge(page, mm, gfp_mask, memcgp, compound);
	memcg = *memcgp;
	mem_cgroup_throttle_swaprate(memcg, page_to_nid(page), gfp_mask);
	return ret;
}

/**
 * mem_cgroup_commit_charge - commit a page charge
 * @page: page to charge
 * @memcg: memcg to charge the page to
 * @lrucare: page might be on LRU already
 * @compound: charge the page as compound or small page
 *
 * Finalize a charge transaction started by mem_cgroup_try_charge(),
 * after page->mapping has been set up.  This must happen atomically
 * as part of the page instantiation, i.e. under the page table lock
 * for anonymous pages, under the page lock for page and swap cache.
 *
 * In addition, the page must not be on the LRU during the commit, to
 * prevent racing with task migration.  If it might be, use @lrucare.
 *
 * Use mem_cgroup_cancel_charge() to cancel the transaction instead.
 */
void mem_cgroup_commit_charge(struct page *page, struct mem_cgroup *memcg,
			      bool lrucare, bool compound)
{
	unsigned int nr_pages = compound ? hpage_nr_pages(page) : 1;

	VM_BUG_ON_PAGE(!page->mapping, page);
	VM_BUG_ON_PAGE(PageLRU(page) && !lrucare, page);

	if (mem_cgroup_disabled())
		return;
	/*
	 * Swap faults will attempt to charge the same page multiple
	 * times.  But reuse_swap_page() might have removed the page
	 * from swapcache already, so we can't check PageSwapCache().
	 */
	if (!memcg)
		return;

	commit_charge(page, memcg, lrucare);

	local_irq_disable();
	mem_cgroup_charge_statistics(memcg, page, compound, nr_pages);
	memcg_check_events(memcg, page);
	local_irq_enable();

	if (do_memsw_account() && PageSwapCache(page)) {
		swp_entry_t entry = { .val = page_private(page) };
		/*
		 * The swap entry might not get freed for a long time,
		 * let's not wait for it.  The page already received a
		 * memory+swap charge, drop the swap entry duplicate.
		 */
		mem_cgroup_uncharge_swap(entry, nr_pages);
	}
}

/**
 * mem_cgroup_cancel_charge - cancel a page charge
 * @page: page to charge
 * @memcg: memcg to charge the page to
 * @compound: charge the page as compound or small page
 *
 * Cancel a charge transaction started by mem_cgroup_try_charge().
 */
void mem_cgroup_cancel_charge(struct page *page, struct mem_cgroup *memcg,
		bool compound)
{
	unsigned int nr_pages = compound ? hpage_nr_pages(page) : 1;

	if (mem_cgroup_disabled())
		return;
	/*
	 * Swap faults will attempt to charge the same page multiple
	 * times.  But reuse_swap_page() might have removed the page
	 * from swapcache already, so we can't check PageSwapCache().
	 */
	if (!memcg)
		return;

	cancel_charge(memcg, nr_pages);
}

struct uncharge_gather {
	struct mem_cgroup *memcg;
	unsigned long pgpgout;
	unsigned long nr_anon;
	unsigned long nr_file;
	unsigned long nr_kmem;
	unsigned long nr_huge;
	unsigned long nr_shmem;
	struct page *dummy_page;
};

static inline void uncharge_gather_clear(struct uncharge_gather *ug)
{
	memset(ug, 0, sizeof(*ug));
}

static void uncharge_batch(const struct uncharge_gather *ug)
{
	unsigned long nr_pages = ug->nr_anon + ug->nr_file + ug->nr_kmem;
	unsigned long flags;

	if (!mem_cgroup_is_root(ug->memcg)) {
		page_counter_uncharge(&ug->memcg->memory, nr_pages);
		if (do_memsw_account())
			page_counter_uncharge(&ug->memcg->memsw, nr_pages);
		if (!cgroup_subsys_on_dfl(memory_cgrp_subsys) && ug->nr_kmem)
			page_counter_uncharge(&ug->memcg->kmem, ug->nr_kmem);
		memcg_oom_recover(ug->memcg);
	}

	local_irq_save(flags);
	__mod_memcg_state(ug->memcg, MEMCG_RSS, -ug->nr_anon);
	__mod_memcg_state(ug->memcg, MEMCG_CACHE, -ug->nr_file);
	__mod_memcg_state(ug->memcg, MEMCG_RSS_HUGE, -ug->nr_huge);
	__mod_memcg_state(ug->memcg, NR_SHMEM, -ug->nr_shmem);
	__count_memcg_events(ug->memcg, PGPGOUT, ug->pgpgout);
	__this_cpu_add(ug->memcg->vmstats_percpu->nr_page_events, nr_pages);
	memcg_check_events(ug->memcg, ug->dummy_page);
	local_irq_restore(flags);

	if (!mem_cgroup_is_root(ug->memcg))
		css_put_many(&ug->memcg->css, nr_pages);
}

static void uncharge_page(struct page *page, struct uncharge_gather *ug)
{
	VM_BUG_ON_PAGE(PageLRU(page), page);
	VM_BUG_ON_PAGE(page_count(page) && !is_zone_device_page(page) &&
			!PageHWPoison(page) , page);

	if (!page->mem_cgroup)
		return;

	/*
	 * Nobody should be changing or seriously looking at
	 * page->mem_cgroup at this point, we have fully
	 * exclusive access to the page.
	 */

	if (ug->memcg != page->mem_cgroup) {
		if (ug->memcg) {
			uncharge_batch(ug);
			uncharge_gather_clear(ug);
		}
		ug->memcg = page->mem_cgroup;
	}

	if (!PageKmemcg(page)) {
		unsigned int nr_pages = 1;

		if (PageTransHuge(page)) {
			nr_pages <<= compound_order(page);
			ug->nr_huge += nr_pages;
		}
		if (PageAnon(page))
			ug->nr_anon += nr_pages;
		else {
			ug->nr_file += nr_pages;
			if (PageSwapBacked(page))
				ug->nr_shmem += nr_pages;
		}
		ug->pgpgout++;
	} else {
		ug->nr_kmem += 1 << compound_order(page);
		__ClearPageKmemcg(page);
	}

	ug->dummy_page = page;
	page->mem_cgroup = NULL;
}

static void uncharge_list(struct list_head *page_list)
{
	struct uncharge_gather ug;
	struct list_head *next;

	uncharge_gather_clear(&ug);

	/*
	 * Note that the list can be a single page->lru; hence the
	 * do-while loop instead of a simple list_for_each_entry().
	 */
	next = page_list->next;
	do {
		struct page *page;

		page = list_entry(next, struct page, lru);
		next = page->lru.next;

		uncharge_page(page, &ug);
	} while (next != page_list);

	if (ug.memcg)
		uncharge_batch(&ug);
}

/**
 * mem_cgroup_uncharge - uncharge a page
 * @page: page to uncharge
 *
 * Uncharge a page previously charged with mem_cgroup_try_charge() and
 * mem_cgroup_commit_charge().
 */
void mem_cgroup_uncharge(struct page *page)
{
	struct uncharge_gather ug;

	if (mem_cgroup_disabled())
		return;

	/* Don't touch page->lru of any random page, pre-check: */
	if (!page->mem_cgroup)
		return;

	uncharge_gather_clear(&ug);
	uncharge_page(page, &ug);
	uncharge_batch(&ug);
}

/**
 * mem_cgroup_uncharge_list - uncharge a list of page
 * @page_list: list of pages to uncharge
 *
 * Uncharge a list of pages previously charged with
 * mem_cgroup_try_charge() and mem_cgroup_commit_charge().
 */
void mem_cgroup_uncharge_list(struct list_head *page_list)
{
	if (mem_cgroup_disabled())
		return;

	if (!list_empty(page_list))
		uncharge_list(page_list);
}

/**
 * mem_cgroup_migrate - charge a page's replacement
 * @oldpage: currently circulating page
 * @newpage: replacement page
 *
 * Charge @newpage as a replacement page for @oldpage. @oldpage will
 * be uncharged upon free.
 *
 * Both pages must be locked, @newpage->mapping must be set up.
 */
void mem_cgroup_migrate(struct page *oldpage, struct page *newpage)
{
	struct mem_cgroup *memcg;
	unsigned int nr_pages;
	bool compound;
	unsigned long flags;

	VM_BUG_ON_PAGE(!PageLocked(oldpage), oldpage);
	VM_BUG_ON_PAGE(!PageLocked(newpage), newpage);
	VM_BUG_ON_PAGE(PageAnon(oldpage) != PageAnon(newpage), newpage);
	VM_BUG_ON_PAGE(PageTransHuge(oldpage) != PageTransHuge(newpage),
		       newpage);

	if (mem_cgroup_disabled())
		return;

	/* Page cache replacement: new page already charged? */
	if (newpage->mem_cgroup)
		return;

	/* Swapcache readahead pages can get replaced before being charged */
	memcg = oldpage->mem_cgroup;
	if (!memcg)
		return;

	/* Force-charge the new page. The old one will be freed soon */
	compound = PageTransHuge(newpage);
	nr_pages = compound ? hpage_nr_pages(newpage) : 1;

	page_counter_charge(&memcg->memory, nr_pages);
	if (do_memsw_account())
		page_counter_charge(&memcg->memsw, nr_pages);
	css_get_many(&memcg->css, nr_pages);

	commit_charge(newpage, memcg, false);

	local_irq_save(flags);
	mem_cgroup_charge_statistics(memcg, newpage, compound, nr_pages);
	memcg_check_events(memcg, newpage);
	local_irq_restore(flags);
}

DEFINE_STATIC_KEY_FALSE(memcg_sockets_enabled_key);
EXPORT_SYMBOL(memcg_sockets_enabled_key);

void mem_cgroup_sk_alloc(struct sock *sk)
{
	struct mem_cgroup *memcg;

	if (!mem_cgroup_sockets_enabled)
		return;

	/*
	 * Socket cloning can throw us here with sk_memcg already
	 * filled. It won't however, necessarily happen from
	 * process context. So the test for root memcg given
	 * the current task's memcg won't help us in this case.
	 *
	 * Respecting the original socket's memcg is a better
	 * decision in this case.
	 */
	if (sk->sk_memcg) {
		css_get(&sk->sk_memcg->css);
		return;
	}

	rcu_read_lock();
	memcg = mem_cgroup_from_task(current);
	if (memcg == root_mem_cgroup)
		goto out;
	if (!cgroup_subsys_on_dfl(memory_cgrp_subsys) && !memcg->tcpmem_active)
		goto out;
	if (css_tryget_online(&memcg->css))
		sk->sk_memcg = memcg;
out:
	rcu_read_unlock();
}

void mem_cgroup_sk_free(struct sock *sk)
{
	if (sk->sk_memcg)
		css_put(&sk->sk_memcg->css);
}

/**
 * mem_cgroup_charge_skmem - charge socket memory
 * @memcg: memcg to charge
 * @nr_pages: number of pages to charge
 *
 * Charges @nr_pages to @memcg. Returns %true if the charge fit within
 * @memcg's configured limit, %false if the charge had to be forced.
 */
bool mem_cgroup_charge_skmem(struct mem_cgroup *memcg, unsigned int nr_pages)
{
	gfp_t gfp_mask = GFP_KERNEL;

	if (!cgroup_subsys_on_dfl(memory_cgrp_subsys)) {
		struct page_counter *fail;

		if (page_counter_try_charge(&memcg->tcpmem, nr_pages, &fail)) {
			memcg->tcpmem_pressure = 0;
			return true;
		}
		page_counter_charge(&memcg->tcpmem, nr_pages);
		memcg->tcpmem_pressure = 1;
		return false;
	}

	/* Don't block in the packet receive path */
	if (in_softirq())
		gfp_mask = GFP_NOWAIT;

	mod_memcg_state(memcg, MEMCG_SOCK, nr_pages);

	if (try_charge(memcg, gfp_mask, nr_pages) == 0)
		return true;

	try_charge(memcg, gfp_mask|__GFP_NOFAIL, nr_pages);
	return false;
}

/**
 * mem_cgroup_uncharge_skmem - uncharge socket memory
 * @memcg: memcg to uncharge
 * @nr_pages: number of pages to uncharge
 */
void mem_cgroup_uncharge_skmem(struct mem_cgroup *memcg, unsigned int nr_pages)
{
	if (!cgroup_subsys_on_dfl(memory_cgrp_subsys)) {
		page_counter_uncharge(&memcg->tcpmem, nr_pages);
		return;
	}

	mod_memcg_state(memcg, MEMCG_SOCK, -nr_pages);

	refill_stock(memcg, nr_pages);
}

static int __init cgroup_memory(char *s)
{
	char *token;

	while ((token = strsep(&s, ",")) != NULL) {
		if (!*token)
			continue;
		if (!strcmp(token, "nosocket"))
			cgroup_memory_nosocket = true;
		if (!strcmp(token, "nokmem"))
			cgroup_memory_nokmem = true;
	}
	return 0;
}
__setup("cgroup.memory=", cgroup_memory);

/*
 * subsys_initcall() for memory controller.
 *
 * Some parts like memcg_hotplug_cpu_dead() have to be initialized from this
 * context because of lock dependencies (cgroup_lock -> cpu hotplug) but
 * basically everything that doesn't depend on a specific mem_cgroup structure
 * should be initialized from here.
 */
static int __init mem_cgroup_init(void)
{
	int cpu, node;

#ifdef CONFIG_MEMCG_KMEM
	/*
	 * Kmem cache creation is mostly done with the slab_mutex held,
	 * so use a workqueue with limited concurrency to avoid stalling
	 * all worker threads in case lots of cgroups are created and
	 * destroyed simultaneously.
	 */
	memcg_kmem_cache_wq = alloc_workqueue("memcg_kmem_cache", 0, 1);
	BUG_ON(!memcg_kmem_cache_wq);
#endif

	cpuhp_setup_state_nocalls(CPUHP_MM_MEMCQ_DEAD, "mm/memctrl:dead", NULL,
				  memcg_hotplug_cpu_dead);

	for_each_possible_cpu(cpu)
		INIT_WORK(&per_cpu_ptr(&memcg_stock, cpu)->work,
			  drain_local_stock);

	for_each_node(node) {
		struct mem_cgroup_tree_per_node *rtpn;

		rtpn = kzalloc_node(sizeof(*rtpn), GFP_KERNEL,
				    node_online(node) ? node : NUMA_NO_NODE);

		rtpn->rb_root = RB_ROOT;
		rtpn->rb_rightmost = NULL;
		spin_lock_init(&rtpn->lock);
		soft_limit_tree.rb_tree_per_node[node] = rtpn;
	}

	return 0;
}
subsys_initcall(mem_cgroup_init);

#ifdef CONFIG_MEMCG_SWAP
static struct mem_cgroup *mem_cgroup_id_get_online(struct mem_cgroup *memcg)
{
	while (!atomic_inc_not_zero(&memcg->id.ref)) {
		/*
		 * The root cgroup cannot be destroyed, so it's refcount must
		 * always be >= 1.
		 */
		if (WARN_ON_ONCE(memcg == root_mem_cgroup)) {
			VM_BUG_ON(1);
			break;
		}
		memcg = parent_mem_cgroup(memcg);
		if (!memcg)
			memcg = root_mem_cgroup;
	}
	return memcg;
}

/**
 * mem_cgroup_swapout - transfer a memsw charge to swap
 * @page: page whose memsw charge to transfer
 * @entry: swap entry to move the charge to
 *
 * Transfer the memsw charge of @page to @entry.
 */
void mem_cgroup_swapout(struct page *page, swp_entry_t entry)
{
	struct mem_cgroup *memcg, *swap_memcg;
	unsigned int nr_entries;
	unsigned short oldid;

	VM_BUG_ON_PAGE(PageLRU(page), page);
	VM_BUG_ON_PAGE(page_count(page), page);

	if (!do_memsw_account())
		return;

	memcg = page->mem_cgroup;

	/* Readahead page, never charged */
	if (!memcg)
		return;

	/*
	 * In case the memcg owning these pages has been offlined and doesn't
	 * have an ID allocated to it anymore, charge the closest online
	 * ancestor for the swap instead and transfer the memory+swap charge.
	 */
	swap_memcg = mem_cgroup_id_get_online(memcg);
	nr_entries = hpage_nr_pages(page);
	/* Get references for the tail pages, too */
	if (nr_entries > 1)
		mem_cgroup_id_get_many(swap_memcg, nr_entries - 1);
	oldid = swap_cgroup_record(entry, mem_cgroup_id(swap_memcg),
				   nr_entries);
	VM_BUG_ON_PAGE(oldid, page);
	mod_memcg_state(swap_memcg, MEMCG_SWAP, nr_entries);

	page->mem_cgroup = NULL;

	if (!mem_cgroup_is_root(memcg))
		page_counter_uncharge(&memcg->memory, nr_entries);

	if (memcg != swap_memcg) {
		if (!mem_cgroup_is_root(swap_memcg))
			page_counter_charge(&swap_memcg->memsw, nr_entries);
		page_counter_uncharge(&memcg->memsw, nr_entries);
	}

	/*
	 * Interrupts should be disabled here because the caller holds the
	 * i_pages lock which is taken with interrupts-off. It is
	 * important here to have the interrupts disabled because it is the
	 * only synchronisation we have for updating the per-CPU variables.
	 */
	VM_BUG_ON(!irqs_disabled());
	mem_cgroup_charge_statistics(memcg, page, PageTransHuge(page),
				     -nr_entries);
	memcg_check_events(memcg, page);

	if (!mem_cgroup_is_root(memcg))
		css_put_many(&memcg->css, nr_entries);
}

/**
 * mem_cgroup_try_charge_swap - try charging swap space for a page
 * @page: page being added to swap
 * @entry: swap entry to charge
 *
 * Try to charge @page's memcg for the swap space at @entry.
 *
 * Returns 0 on success, -ENOMEM on failure.
 */
int mem_cgroup_try_charge_swap(struct page *page, swp_entry_t entry)
{
	unsigned int nr_pages = hpage_nr_pages(page);
	struct page_counter *counter;
	struct mem_cgroup *memcg;
	unsigned short oldid;

	if (!cgroup_subsys_on_dfl(memory_cgrp_subsys) || !do_swap_account)
		return 0;

	memcg = page->mem_cgroup;

	/* Readahead page, never charged */
	if (!memcg)
		return 0;

	if (!entry.val) {
		memcg_memory_event(memcg, MEMCG_SWAP_FAIL);
		return 0;
	}

	memcg = mem_cgroup_id_get_online(memcg);

	if (!mem_cgroup_is_root(memcg) &&
	    !page_counter_try_charge(&memcg->swap, nr_pages, &counter)) {
		memcg_memory_event(memcg, MEMCG_SWAP_MAX);
		memcg_memory_event(memcg, MEMCG_SWAP_FAIL);
		mem_cgroup_id_put(memcg);
		return -ENOMEM;
	}

	/* Get references for the tail pages, too */
	if (nr_pages > 1)
		mem_cgroup_id_get_many(memcg, nr_pages - 1);
	oldid = swap_cgroup_record(entry, mem_cgroup_id(memcg), nr_pages);
	VM_BUG_ON_PAGE(oldid, page);
	mod_memcg_state(memcg, MEMCG_SWAP, nr_pages);

	return 0;
}

/**
 * mem_cgroup_uncharge_swap - uncharge swap space
 * @entry: swap entry to uncharge
 * @nr_pages: the amount of swap space to uncharge
 */
void mem_cgroup_uncharge_swap(swp_entry_t entry, unsigned int nr_pages)
{
	struct mem_cgroup *memcg;
	unsigned short id;

	if (!do_swap_account)
		return;

	id = swap_cgroup_record(entry, 0, nr_pages);
	rcu_read_lock();
	memcg = mem_cgroup_from_id(id);
	if (memcg) {
		if (!mem_cgroup_is_root(memcg)) {
			if (cgroup_subsys_on_dfl(memory_cgrp_subsys))
				page_counter_uncharge(&memcg->swap, nr_pages);
			else
				page_counter_uncharge(&memcg->memsw, nr_pages);
		}
		mod_memcg_state(memcg, MEMCG_SWAP, -nr_pages);
		mem_cgroup_id_put_many(memcg, nr_pages);
	}
	rcu_read_unlock();
}

long mem_cgroup_get_nr_swap_pages(struct mem_cgroup *memcg)
{
	long nr_swap_pages = get_nr_swap_pages();

	if (!do_swap_account || !cgroup_subsys_on_dfl(memory_cgrp_subsys))
		return nr_swap_pages;
	for (; memcg != root_mem_cgroup; memcg = parent_mem_cgroup(memcg))
		nr_swap_pages = min_t(long, nr_swap_pages,
				      READ_ONCE(memcg->swap.max) -
				      page_counter_read(&memcg->swap));
	return nr_swap_pages;
}

bool mem_cgroup_swap_full(struct page *page)
{
	struct mem_cgroup *memcg;

	VM_BUG_ON_PAGE(!PageLocked(page), page);

	if (vm_swap_full())
		return true;
	if (!do_swap_account || !cgroup_subsys_on_dfl(memory_cgrp_subsys))
		return false;

	memcg = page->mem_cgroup;
	if (!memcg)
		return false;

	for (; memcg != root_mem_cgroup; memcg = parent_mem_cgroup(memcg))
		if (page_counter_read(&memcg->swap) * 2 >= memcg->swap.max)
			return true;

	return false;
}

/* for remember boot option*/
#ifdef CONFIG_MEMCG_SWAP_ENABLED
static int really_do_swap_account __initdata = 1;
#else
static int really_do_swap_account __initdata;
#endif

static int __init enable_swap_account(char *s)
{
	if (!strcmp(s, "1"))
		really_do_swap_account = 1;
	else if (!strcmp(s, "0"))
		really_do_swap_account = 0;
	return 1;
}
__setup("swapaccount=", enable_swap_account);

static u64 swap_current_read(struct cgroup_subsys_state *css,
			     struct cftype *cft)
{
	struct mem_cgroup *memcg = mem_cgroup_from_css(css);

	return (u64)page_counter_read(&memcg->swap) * PAGE_SIZE;
}

static int swap_max_show(struct seq_file *m, void *v)
{
	struct mem_cgroup *memcg = mem_cgroup_from_css(seq_css(m));
	unsigned long max = READ_ONCE(memcg->swap.max);

	if (max == PAGE_COUNTER_MAX)
		seq_puts(m, "max\n");
	else
		seq_printf(m, "%llu\n", (u64)max * PAGE_SIZE);

	return 0;
}

static ssize_t swap_max_write(struct kernfs_open_file *of,
			      char *buf, size_t nbytes, loff_t off)
{
	struct mem_cgroup *memcg = mem_cgroup_from_css(of_css(of));
	unsigned long max;
	int err;

	buf = strstrip(buf);
	err = page_counter_memparse(buf, "max", &max);
	if (err)
		return err;

	xchg(&memcg->swap.max, max);

	return nbytes;
}

static int swap_events_show(struct seq_file *m, void *v)
{
	struct mem_cgroup *memcg = mem_cgroup_from_css(seq_css(m));

	seq_printf(m, "max %lu\n",
		   atomic_long_read(&memcg->memory_events[MEMCG_SWAP_MAX]));
	seq_printf(m, "fail %lu\n",
		   atomic_long_read(&memcg->memory_events[MEMCG_SWAP_FAIL]));

	return 0;
}

static struct cftype swap_files[] = {
	{
		.name = "swap.current",
		.flags = CFTYPE_NOT_ON_ROOT,
		.read_u64 = swap_current_read,
	},
	{
		.name = "swap.max",
		.flags = CFTYPE_NOT_ON_ROOT,
		.seq_show = swap_max_show,
		.write = swap_max_write,
	},
	{
		.name = "swap.events",
		.flags = CFTYPE_NOT_ON_ROOT,
		.file_offset = offsetof(struct mem_cgroup, swap_events_file),
		.seq_show = swap_events_show,
	},
	{ }	/* terminate */
};

static struct cftype memsw_cgroup_files[] = {
	{
		.name = "memsw.usage_in_bytes",
		.private = MEMFILE_PRIVATE(_MEMSWAP, RES_USAGE),
		.read_u64 = mem_cgroup_read_u64,
	},
	{
		.name = "memsw.max_usage_in_bytes",
		.private = MEMFILE_PRIVATE(_MEMSWAP, RES_MAX_USAGE),
		.write = mem_cgroup_reset,
		.read_u64 = mem_cgroup_read_u64,
	},
	{
		.name = "memsw.limit_in_bytes",
		.private = MEMFILE_PRIVATE(_MEMSWAP, RES_LIMIT),
		.write = mem_cgroup_write,
		.read_u64 = mem_cgroup_read_u64,
	},
	{
		.name = "memsw.failcnt",
		.private = MEMFILE_PRIVATE(_MEMSWAP, RES_FAILCNT),
		.write = mem_cgroup_reset,
		.read_u64 = mem_cgroup_read_u64,
	},
	{ },	/* terminate */
};

static int __init mem_cgroup_swap_init(void)
{
	if (!mem_cgroup_disabled() && really_do_swap_account) {
		do_swap_account = 1;
		WARN_ON(cgroup_add_dfl_cftypes(&memory_cgrp_subsys,
					       swap_files));
		WARN_ON(cgroup_add_legacy_cftypes(&memory_cgrp_subsys,
						  memsw_cgroup_files));
	}
	return 0;
}
subsys_initcall(mem_cgroup_swap_init);

#endif /* CONFIG_MEMCG_SWAP */<|MERGE_RESOLUTION|>--- conflicted
+++ resolved
@@ -30,6 +30,7 @@
 #include <linux/shmem_fs.h>
 #include <linux/hugetlb.h>
 #include <linux/pagemap.h>
+#include <linux/vm_event_item.h>
 #include <linux/smp.h>
 #include <linux/page-flags.h>
 #include <linux/backing-dev.h>
@@ -1387,32 +1388,39 @@
 
 #define K(x) ((x) << (PAGE_SHIFT-10))
 /**
- * mem_cgroup_print_oom_info: Print OOM information relevant to memory controller.
+ * mem_cgroup_print_oom_context: Print OOM information relevant to
+ * memory controller.
  * @memcg: The memory cgroup that went over limit
  * @p: Task that is going to be killed
  *
  * NOTE: @memcg and @p's mem_cgroup can be different when hierarchy is
  * enabled
  */
-void mem_cgroup_print_oom_info(struct mem_cgroup *memcg, struct task_struct *p)
+void mem_cgroup_print_oom_context(struct mem_cgroup *memcg, struct task_struct *p)
+{
+	rcu_read_lock();
+
+	if (memcg) {
+		pr_cont(",oom_memcg=");
+		pr_cont_cgroup_path(memcg->css.cgroup);
+	} else
+		pr_cont(",global_oom");
+	if (p) {
+		pr_cont(",task_memcg=");
+		pr_cont_cgroup_path(task_cgroup(p, memory_cgrp_id));
+	}
+	rcu_read_unlock();
+}
+
+/**
+ * mem_cgroup_print_oom_meminfo: Print OOM memory information relevant to
+ * memory controller.
+ * @memcg: The memory cgroup that went over limit
+ */
+void mem_cgroup_print_oom_meminfo(struct mem_cgroup *memcg)
 {
 	struct mem_cgroup *iter;
 	unsigned int i;
-
-	rcu_read_lock();
-
-	if (p) {
-		pr_info("Task in ");
-		pr_cont_cgroup_path(task_cgroup(p, memory_cgrp_id));
-		pr_cont(" killed as a result of limit of ");
-	} else {
-		pr_info("Memory limit reached of cgroup ");
-	}
-
-	pr_cont_cgroup_path(memcg->css.cgroup);
-	pr_cont("\n");
-
-	rcu_read_unlock();
 
 	pr_info("memory: usage %llukB, limit %llukB, failcnt %lu\n",
 		K((u64)page_counter_read(&memcg->memory)),
@@ -1777,6 +1785,8 @@
 	if (order > PAGE_ALLOC_COSTLY_ORDER)
 		return OOM_SKIPPED;
 
+	memcg_memory_event(memcg, MEMCG_OOM);
+
 	/*
 	 * We are in the middle of the charge context here, so we
 	 * don't want to block when potentially sitting on a callstack
@@ -2373,8 +2383,6 @@
 	if (fatal_signal_pending(current))
 		goto force;
 
-	memcg_memory_event(mem_over_limit, MEMCG_OOM);
-
 	/*
 	 * keep retrying as long as the memcg oom killer is able to make
 	 * a forward progress or bypass the charge if the oom killer
@@ -2452,13 +2460,13 @@
 
 static void lock_page_lru(struct page *page, int *isolated)
 {
-	struct zone *zone = page_zone(page);
-
-	spin_lock_irq(zone_lru_lock(zone));
+	pg_data_t *pgdat = page_pgdat(page);
+
+	spin_lock_irq(&pgdat->lru_lock);
 	if (PageLRU(page)) {
 		struct lruvec *lruvec;
 
-		lruvec = mem_cgroup_page_lruvec(page, zone->zone_pgdat);
+		lruvec = mem_cgroup_page_lruvec(page, pgdat);
 		ClearPageLRU(page);
 		del_page_from_lru_list(page, lruvec, page_lru(page));
 		*isolated = 1;
@@ -2468,17 +2476,17 @@
 
 static void unlock_page_lru(struct page *page, int isolated)
 {
-	struct zone *zone = page_zone(page);
+	pg_data_t *pgdat = page_pgdat(page);
 
 	if (isolated) {
 		struct lruvec *lruvec;
 
-		lruvec = mem_cgroup_page_lruvec(page, zone->zone_pgdat);
+		lruvec = mem_cgroup_page_lruvec(page, pgdat);
 		VM_BUG_ON_PAGE(PageLRU(page), page);
 		SetPageLRU(page);
 		add_page_to_lru_list(page, lruvec, page_lru(page));
 	}
-	spin_unlock_irq(zone_lru_lock(zone));
+	spin_unlock_irq(&pgdat->lru_lock);
 }
 
 static void commit_charge(struct page *page, struct mem_cgroup *memcg,
@@ -2583,7 +2591,7 @@
 /*
  * Enqueue the creation of a per-memcg kmem_cache.
  */
-static void __memcg_schedule_kmem_cache_create(struct mem_cgroup *memcg,
+static void memcg_schedule_kmem_cache_create(struct mem_cgroup *memcg,
 					       struct kmem_cache *cachep)
 {
 	struct memcg_kmem_cache_create_work *cw;
@@ -2599,25 +2607,6 @@
 	INIT_WORK(&cw->work, memcg_kmem_cache_create_func);
 
 	queue_work(memcg_kmem_cache_wq, &cw->work);
-}
-
-static void memcg_schedule_kmem_cache_create(struct mem_cgroup *memcg,
-					     struct kmem_cache *cachep)
-{
-	/*
-	 * We need to stop accounting when we kmalloc, because if the
-	 * corresponding kmalloc cache is not yet created, the first allocation
-	 * in __memcg_schedule_kmem_cache_create will recurse.
-	 *
-	 * However, it is better to enclose the whole function. Depending on
-	 * the debugging options enabled, INIT_WORK(), for instance, can
-	 * trigger an allocation. This too, will make us recurse. Because at
-	 * this point we can't allow ourselves back into memcg_kmem_get_cache,
-	 * the safest choice is to do it like this, wrapping the whole function.
-	 */
-	current->memcg_kmem_skip_account = 1;
-	__memcg_schedule_kmem_cache_create(memcg, cachep);
-	current->memcg_kmem_skip_account = 0;
 }
 
 static inline bool memcg_kmem_bypass(void)
@@ -2652,9 +2641,6 @@
 	VM_BUG_ON(!is_root_cache(cachep));
 
 	if (memcg_kmem_bypass())
-		return cachep;
-
-	if (current->memcg_kmem_skip_account)
 		return cachep;
 
 	memcg = get_mem_cgroup_from_current();
@@ -2695,7 +2681,7 @@
 }
 
 /**
- * memcg_kmem_charge_memcg: charge a kmem page
+ * __memcg_kmem_charge_memcg: charge a kmem page
  * @page: page to charge
  * @gfp: reclaim mode
  * @order: allocation order
@@ -2703,7 +2689,7 @@
  *
  * Returns 0 on success, an error code on failure.
  */
-int memcg_kmem_charge_memcg(struct page *page, gfp_t gfp, int order,
+int __memcg_kmem_charge_memcg(struct page *page, gfp_t gfp, int order,
 			    struct mem_cgroup *memcg)
 {
 	unsigned int nr_pages = 1 << order;
@@ -2726,14 +2712,14 @@
 }
 
 /**
- * memcg_kmem_charge: charge a kmem page to the current memory cgroup
+ * __memcg_kmem_charge: charge a kmem page to the current memory cgroup
  * @page: page to charge
  * @gfp: reclaim mode
  * @order: allocation order
  *
  * Returns 0 on success, an error code on failure.
  */
-int memcg_kmem_charge(struct page *page, gfp_t gfp, int order)
+int __memcg_kmem_charge(struct page *page, gfp_t gfp, int order)
 {
 	struct mem_cgroup *memcg;
 	int ret = 0;
@@ -2743,7 +2729,7 @@
 
 	memcg = get_mem_cgroup_from_current();
 	if (!mem_cgroup_is_root(memcg)) {
-		ret = memcg_kmem_charge_memcg(page, gfp, order, memcg);
+		ret = __memcg_kmem_charge_memcg(page, gfp, order, memcg);
 		if (!ret)
 			__SetPageKmemcg(page);
 	}
@@ -2751,11 +2737,11 @@
 	return ret;
 }
 /**
- * memcg_kmem_uncharge: uncharge a kmem page
+ * __memcg_kmem_uncharge: uncharge a kmem page
  * @page: page to uncharge
  * @order: allocation order
  */
-void memcg_kmem_uncharge(struct page *page, int order)
+void __memcg_kmem_uncharge(struct page *page, int order)
 {
 	struct mem_cgroup *memcg = page->mem_cgroup;
 	unsigned int nr_pages = 1 << order;
@@ -2786,7 +2772,7 @@
 
 /*
  * Because tail pages are not marked as "used", set it. We're under
- * zone_lru_lock and migration entries setup in all page mappings.
+ * pgdat->lru_lock and migration entries setup in all page mappings.
  */
 void mem_cgroup_split_huge_fixup(struct page *head)
 {
@@ -3460,7 +3446,7 @@
 	const struct numa_stat *stat;
 	int nid;
 	unsigned long nr;
-	struct mem_cgroup *memcg = mem_cgroup_from_css(seq_css(m));
+	struct mem_cgroup *memcg = mem_cgroup_from_seq(m);
 
 	for (stat = stats; stat < stats + ARRAY_SIZE(stats); stat++) {
 		nr = mem_cgroup_nr_lru_pages(memcg, stat->lru_mask);
@@ -3511,7 +3497,7 @@
 
 static int memcg_stat_show(struct seq_file *m, void *v)
 {
-	struct mem_cgroup *memcg = mem_cgroup_from_css(seq_css(m));
+	struct mem_cgroup *memcg = mem_cgroup_from_seq(m);
 	unsigned long memory, memsw;
 	struct mem_cgroup *mi;
 	unsigned int i;
@@ -3744,8 +3730,7 @@
 	size = thresholds->primary ? thresholds->primary->size + 1 : 1;
 
 	/* Allocate memory for new array of thresholds */
-	new = kmalloc(sizeof(*new) + size * sizeof(struct mem_cgroup_threshold),
-			GFP_KERNEL);
+	new = kmalloc(struct_size(new, entries, size), GFP_KERNEL);
 	if (!new) {
 		ret = -ENOMEM;
 		goto unlock;
@@ -3939,7 +3924,7 @@
 
 static int mem_cgroup_oom_control_read(struct seq_file *sf, void *v)
 {
-	struct mem_cgroup *memcg = mem_cgroup_from_css(seq_css(sf));
+	struct mem_cgroup *memcg = mem_cgroup_from_seq(sf);
 
 	seq_printf(sf, "oom_kill_disable %d\n", memcg->oom_kill_disable);
 	seq_printf(sf, "under_oom %d\n", (bool)memcg->under_oom);
@@ -4456,14 +4441,12 @@
 
 static void mem_cgroup_id_get_many(struct mem_cgroup *memcg, unsigned int n)
 {
-	VM_BUG_ON(atomic_read(&memcg->id.ref) <= 0);
-	atomic_add(n, &memcg->id.ref);
+	refcount_add(n, &memcg->id.ref);
 }
 
 static void mem_cgroup_id_put_many(struct mem_cgroup *memcg, unsigned int n)
 {
-	VM_BUG_ON(atomic_read(&memcg->id.ref) < n);
-	if (atomic_sub_and_test(n, &memcg->id.ref)) {
+	if (refcount_sub_and_test(n, &memcg->id.ref)) {
 		mem_cgroup_id_remove(memcg);
 
 		/* Memcg ID pins CSS */
@@ -4565,7 +4548,7 @@
 static struct mem_cgroup *mem_cgroup_alloc(void)
 {
 	struct mem_cgroup *memcg;
-	size_t size;
+	unsigned int size;
 	int node;
 
 	size = sizeof(struct mem_cgroup);
@@ -4693,7 +4676,7 @@
 	}
 
 	/* Online state pins memcg ID, memcg ID pins CSS */
-	atomic_set(&memcg->id.ref, 1);
+	refcount_set(&memcg->id.ref, 1);
 	css_get(css);
 	return 0;
 }
@@ -4720,6 +4703,8 @@
 
 	memcg_offline_kmem(memcg);
 	wb_memcg_offline(memcg);
+
+	drain_all_stock(memcg);
 
 	mem_cgroup_id_put(memcg);
 }
@@ -4898,7 +4883,7 @@
 	/* shmem/tmpfs may report page out on swap: account for that too. */
 	if (shmem_mapping(mapping)) {
 		page = find_get_entry(mapping, pgoff);
-		if (radix_tree_exceptional_entry(page)) {
+		if (xa_is_value(page)) {
 			swp_entry_t swp = radix_to_swp_entry(page);
 			if (do_memsw_account())
 				*entry = swp;
@@ -5501,6 +5486,16 @@
 		root_mem_cgroup->use_hierarchy = false;
 }
 
+static int seq_puts_memcg_tunable(struct seq_file *m, unsigned long value)
+{
+	if (value == PAGE_COUNTER_MAX)
+		seq_puts(m, "max\n");
+	else
+		seq_printf(m, "%llu\n", (u64)value * PAGE_SIZE);
+
+	return 0;
+}
+
 static u64 memory_current_read(struct cgroup_subsys_state *css,
 			       struct cftype *cft)
 {
@@ -5511,15 +5506,8 @@
 
 static int memory_min_show(struct seq_file *m, void *v)
 {
-	struct mem_cgroup *memcg = mem_cgroup_from_css(seq_css(m));
-	unsigned long min = READ_ONCE(memcg->memory.min);
-
-	if (min == PAGE_COUNTER_MAX)
-		seq_puts(m, "max\n");
-	else
-		seq_printf(m, "%llu\n", (u64)min * PAGE_SIZE);
-
-	return 0;
+	return seq_puts_memcg_tunable(m,
+		READ_ONCE(mem_cgroup_from_seq(m)->memory.min));
 }
 
 static ssize_t memory_min_write(struct kernfs_open_file *of,
@@ -5541,15 +5529,8 @@
 
 static int memory_low_show(struct seq_file *m, void *v)
 {
-	struct mem_cgroup *memcg = mem_cgroup_from_css(seq_css(m));
-	unsigned long low = READ_ONCE(memcg->memory.low);
-
-	if (low == PAGE_COUNTER_MAX)
-		seq_puts(m, "max\n");
-	else
-		seq_printf(m, "%llu\n", (u64)low * PAGE_SIZE);
-
-	return 0;
+	return seq_puts_memcg_tunable(m,
+		READ_ONCE(mem_cgroup_from_seq(m)->memory.low));
 }
 
 static ssize_t memory_low_write(struct kernfs_open_file *of,
@@ -5571,15 +5552,7 @@
 
 static int memory_high_show(struct seq_file *m, void *v)
 {
-	struct mem_cgroup *memcg = mem_cgroup_from_css(seq_css(m));
-	unsigned long high = READ_ONCE(memcg->high);
-
-	if (high == PAGE_COUNTER_MAX)
-		seq_puts(m, "max\n");
-	else
-		seq_printf(m, "%llu\n", (u64)high * PAGE_SIZE);
-
-	return 0;
+	return seq_puts_memcg_tunable(m, READ_ONCE(mem_cgroup_from_seq(m)->high));
 }
 
 static ssize_t memory_high_write(struct kernfs_open_file *of,
@@ -5608,15 +5581,8 @@
 
 static int memory_max_show(struct seq_file *m, void *v)
 {
-	struct mem_cgroup *memcg = mem_cgroup_from_css(seq_css(m));
-	unsigned long max = READ_ONCE(memcg->memory.max);
-
-	if (max == PAGE_COUNTER_MAX)
-		seq_puts(m, "max\n");
-	else
-		seq_printf(m, "%llu\n", (u64)max * PAGE_SIZE);
-
-	return 0;
+	return seq_puts_memcg_tunable(m,
+		READ_ONCE(mem_cgroup_from_seq(m)->memory.max));
 }
 
 static ssize_t memory_max_write(struct kernfs_open_file *of,
@@ -5670,7 +5636,7 @@
 
 static int memory_events_show(struct seq_file *m, void *v)
 {
-	struct mem_cgroup *memcg = mem_cgroup_from_css(seq_css(m));
+	struct mem_cgroup *memcg = mem_cgroup_from_seq(m);
 
 	seq_printf(m, "low %lu\n",
 		   atomic_long_read(&memcg->memory_events[MEMCG_LOW]));
@@ -5688,12 +5654,7 @@
 
 static int memory_stat_show(struct seq_file *m, void *v)
 {
-<<<<<<< HEAD
-	struct mem_cgroup *memcg = mem_cgroup_from_css(seq_css(m));
-	struct accumulated_stats acc;
-=======
 	struct mem_cgroup *memcg = mem_cgroup_from_seq(m);
->>>>>>> 407d19ab
 	int i;
 
 	/*
@@ -5729,8 +5690,6 @@
 	seq_printf(m, "file_writeback %llu\n",
 		   (u64)memcg_page_state(memcg, NR_WRITEBACK) * PAGE_SIZE);
 
-<<<<<<< HEAD
-=======
 	/*
 	 * TODO: We should eventually replace our own MEMCG_RSS_HUGE counter
 	 * with the NR_ANON_THP vm counter, but right now it's a pain in the
@@ -5740,7 +5699,6 @@
 	seq_printf(m, "anon_thp %llu\n",
 		   (u64)memcg_page_state(memcg, MEMCG_RSS_HUGE) * PAGE_SIZE);
 
->>>>>>> 407d19ab
 	for (i = 0; i < NR_LRU_LISTS; i++)
 		seq_printf(m, "%s %llu\n", mem_cgroup_lru_names[i],
 			   (u64)memcg_page_state(memcg, NR_LRU_BASE + i) *
@@ -5758,24 +5716,6 @@
 	seq_printf(m, "pgfault %lu\n", memcg_events(memcg, PGFAULT));
 	seq_printf(m, "pgmajfault %lu\n", memcg_events(memcg, PGMAJFAULT));
 
-<<<<<<< HEAD
-	seq_printf(m, "pgrefill %lu\n", acc.events[PGREFILL]);
-	seq_printf(m, "pgscan %lu\n", acc.events[PGSCAN_KSWAPD] +
-		   acc.events[PGSCAN_DIRECT]);
-	seq_printf(m, "pgsteal %lu\n", acc.events[PGSTEAL_KSWAPD] +
-		   acc.events[PGSTEAL_DIRECT]);
-	seq_printf(m, "pgactivate %lu\n", acc.events[PGACTIVATE]);
-	seq_printf(m, "pgdeactivate %lu\n", acc.events[PGDEACTIVATE]);
-	seq_printf(m, "pglazyfree %lu\n", acc.events[PGLAZYFREE]);
-	seq_printf(m, "pglazyfreed %lu\n", acc.events[PGLAZYFREED]);
-
-	seq_printf(m, "workingset_refault %lu\n",
-		   acc.stat[WORKINGSET_REFAULT]);
-	seq_printf(m, "workingset_activate %lu\n",
-		   acc.stat[WORKINGSET_ACTIVATE]);
-	seq_printf(m, "workingset_nodereclaim %lu\n",
-		   acc.stat[WORKINGSET_NODERECLAIM]);
-=======
 	seq_printf(m, "workingset_refault %lu\n",
 		   memcg_page_state(memcg, WORKINGSET_REFAULT));
 	seq_printf(m, "workingset_activate %lu\n",
@@ -5799,14 +5739,13 @@
 	seq_printf(m, "thp_collapse_alloc %lu\n",
 		   memcg_events(memcg, THP_COLLAPSE_ALLOC));
 #endif /* CONFIG_TRANSPARENT_HUGEPAGE */
->>>>>>> 407d19ab
 
 	return 0;
 }
 
 static int memory_oom_group_show(struct seq_file *m, void *v)
 {
-	struct mem_cgroup *memcg = mem_cgroup_from_css(seq_css(m));
+	struct mem_cgroup *memcg = mem_cgroup_from_seq(m);
 
 	seq_printf(m, "%d\n", memcg->oom_group);
 
@@ -5935,7 +5874,7 @@
  *
  *             | memory.current, if memory.current < memory.low
  * low_usage = |
-	       | 0, otherwise.
+ *	       | 0, otherwise.
  *
  *
  * Such definition of the effective memory.low provides the expected
@@ -6566,7 +6505,7 @@
 #ifdef CONFIG_MEMCG_SWAP
 static struct mem_cgroup *mem_cgroup_id_get_online(struct mem_cgroup *memcg)
 {
-	while (!atomic_inc_not_zero(&memcg->id.ref)) {
+	while (!refcount_inc_not_zero(&memcg->id.ref)) {
 		/*
 		 * The root cgroup cannot be destroyed, so it's refcount must
 		 * always be >= 1.
@@ -6789,15 +6728,8 @@
 
 static int swap_max_show(struct seq_file *m, void *v)
 {
-	struct mem_cgroup *memcg = mem_cgroup_from_css(seq_css(m));
-	unsigned long max = READ_ONCE(memcg->swap.max);
-
-	if (max == PAGE_COUNTER_MAX)
-		seq_puts(m, "max\n");
-	else
-		seq_printf(m, "%llu\n", (u64)max * PAGE_SIZE);
-
-	return 0;
+	return seq_puts_memcg_tunable(m,
+		READ_ONCE(mem_cgroup_from_seq(m)->swap.max));
 }
 
 static ssize_t swap_max_write(struct kernfs_open_file *of,
@@ -6819,7 +6751,7 @@
 
 static int swap_events_show(struct seq_file *m, void *v)
 {
-	struct mem_cgroup *memcg = mem_cgroup_from_css(seq_css(m));
+	struct mem_cgroup *memcg = mem_cgroup_from_seq(m);
 
 	seq_printf(m, "max %lu\n",
 		   atomic_long_read(&memcg->memory_events[MEMCG_SWAP_MAX]));
