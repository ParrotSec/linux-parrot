--- conflicted
+++ resolved
@@ -1070,57 +1070,6 @@
 EXPORT_SYMBOL(get_mem_cgroup_from_page);
 
 static __always_inline struct mem_cgroup *active_memcg(void)
-<<<<<<< HEAD
-{
-	if (in_interrupt())
-		return this_cpu_read(int_active_memcg);
-	else
-		return current->active_memcg;
-}
-
-static __always_inline struct mem_cgroup *get_active_memcg(void)
-{
-	struct mem_cgroup *memcg;
-
-	rcu_read_lock();
-	memcg = active_memcg();
-	if (memcg) {
-		/* current->active_memcg must hold a ref. */
-		if (WARN_ON_ONCE(!css_tryget(&memcg->css)))
-			memcg = root_mem_cgroup;
-		else
-			memcg = current->active_memcg;
-	}
-	rcu_read_unlock();
-
-	return memcg;
-}
-
-static __always_inline bool memcg_kmem_bypass(void)
-{
-	/* Allow remote memcg charging from any context. */
-	if (unlikely(active_memcg()))
-		return false;
-
-	/* Memcg to charge can't be determined. */
-	if (in_interrupt() || !current->mm || (current->flags & PF_KTHREAD))
-		return true;
-
-	return false;
-}
-
-/**
- * If active memcg is set, do not fallback to current->mm->memcg.
- */
-static __always_inline struct mem_cgroup *get_mem_cgroup_from_current(void)
-{
-	if (memcg_kmem_bypass())
-		return NULL;
-
-	if (unlikely(active_memcg()))
-		return get_active_memcg();
-
-=======
 {
 	if (in_interrupt())
 		return this_cpu_read(int_active_memcg);
@@ -1166,7 +1115,6 @@
 	if (unlikely(active_memcg()))
 		return get_active_memcg();
 
->>>>>>> 4e026225
 	return get_mem_cgroup_from_mm(current->mm);
 }
 
@@ -2580,7 +2528,6 @@
 static u64 mem_find_max_overage(struct mem_cgroup *memcg)
 {
 	u64 overage, max_overage = 0;
-<<<<<<< HEAD
 
 	do {
 		overage = calculate_overage(page_counter_read(&memcg->memory),
@@ -2596,23 +2543,6 @@
 {
 	u64 overage, max_overage = 0;
 
-=======
-
-	do {
-		overage = calculate_overage(page_counter_read(&memcg->memory),
-					    READ_ONCE(memcg->memory.high));
-		max_overage = max(overage, max_overage);
-	} while ((memcg = parent_mem_cgroup(memcg)) &&
-		 !mem_cgroup_is_root(memcg));
-
-	return max_overage;
-}
-
-static u64 swap_find_max_overage(struct mem_cgroup *memcg)
-{
-	u64 overage, max_overage = 0;
-
->>>>>>> 4e026225
 	do {
 		overage = calculate_overage(page_counter_read(&memcg->swap),
 					    READ_ONCE(memcg->swap.high));
@@ -5734,15 +5664,8 @@
 			__mod_lruvec_state(from_vec, NR_ANON_MAPPED, -nr_pages);
 			__mod_lruvec_state(to_vec, NR_ANON_MAPPED, nr_pages);
 			if (PageTransHuge(page)) {
-<<<<<<< HEAD
-				__mod_lruvec_state(from_vec, NR_ANON_THPS,
-						   -nr_pages);
-				__mod_lruvec_state(to_vec, NR_ANON_THPS,
-						   nr_pages);
-=======
 				__dec_lruvec_state(from_vec, NR_ANON_THPS);
 				__inc_lruvec_state(to_vec, NR_ANON_THPS);
->>>>>>> 4e026225
 			}
 
 		}
@@ -5754,7 +5677,6 @@
 			__mod_lruvec_state(from_vec, NR_SHMEM, -nr_pages);
 			__mod_lruvec_state(to_vec, NR_SHMEM, nr_pages);
 		}
-<<<<<<< HEAD
 
 		if (page_mapped(page)) {
 			__mod_lruvec_state(from_vec, NR_FILE_MAPPED, -nr_pages);
@@ -5764,17 +5686,6 @@
 		if (PageDirty(page)) {
 			struct address_space *mapping = page_mapping(page);
 
-=======
-
-		if (page_mapped(page)) {
-			__mod_lruvec_state(from_vec, NR_FILE_MAPPED, -nr_pages);
-			__mod_lruvec_state(to_vec, NR_FILE_MAPPED, nr_pages);
-		}
-
-		if (PageDirty(page)) {
-			struct address_space *mapping = page_mapping(page);
-
->>>>>>> 4e026225
 			if (mapping_can_writeback(mapping)) {
 				__mod_lruvec_state(from_vec, NR_FILE_DIRTY,
 						   -nr_pages);
@@ -6403,11 +6314,8 @@
 	if (err)
 		return err;
 
-<<<<<<< HEAD
-=======
 	page_counter_set_high(&memcg->memory, high);
 
->>>>>>> 4e026225
 	for (;;) {
 		unsigned long nr_pages = page_counter_read(&memcg->memory);
 		unsigned long reclaimed;
@@ -6431,14 +6339,7 @@
 			break;
 	}
 
-<<<<<<< HEAD
-	page_counter_set_high(&memcg->memory, high);
-
 	memcg_wb_domain_size_changed(memcg);
-
-=======
-	memcg_wb_domain_size_changed(memcg);
->>>>>>> 4e026225
 	return nbytes;
 }
 
@@ -6903,9 +6804,6 @@
 	memcg_check_events(memcg, page);
 	local_irq_enable();
 
-<<<<<<< HEAD
-	if (PageSwapCache(page)) {
-=======
 	/*
 	 * Cgroup1's unified memory+swap counter has been charged with the
 	 * new swapcache page, finish the transfer by uncharging the swap
@@ -6919,7 +6817,6 @@
 	 * page to memory here, and uncharge swap when the slot is freed.
 	 */
 	if (do_memsw_account() && PageSwapCache(page)) {
->>>>>>> 4e026225
 		swp_entry_t entry = { .val = page_private(page) };
 		/*
 		 * The swap entry might not get freed for a long time,
