--- conflicted
+++ resolved
@@ -112,15 +112,12 @@
 		"__crc_",		/* modversions */
 		"__efistub_",		/* arm64 EFI stub namespace */
 		"__kvm_nvhe_",		/* arm64 non-VHE KVM namespace */
-<<<<<<< HEAD
-=======
 		"__AArch64ADRPThunk_",	/* arm64 lld */
 		"__ARMV5PILongThunk_",	/* arm lld */
 		"__ARMV7PILongThunk_",
 		"__ThumbV7PILongThunk_",
 		"__LA25Thunk_",		/* mips lld */
 		"__microLA25Thunk_",
->>>>>>> 4e026225
 		NULL
 	};
 
