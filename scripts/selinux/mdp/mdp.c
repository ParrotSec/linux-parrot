--- conflicted
+++ resolved
@@ -19,11 +19,7 @@
 #include <stdlib.h>
 #include <unistd.h>
 #include <string.h>
-<<<<<<< HEAD
-#include <sys/socket.h>
-=======
 #include <linux/kconfig.h>
->>>>>>> 407d19ab
 
 static void usage(char *name)
 {
