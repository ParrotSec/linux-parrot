# SPDX-License-Identifier: GPL-2.0
# ==========================================================================
# Building binaries on the host system
# Binaries are used during the compilation of the kernel, for example
# to preprocess a data file.
#
# Both C and C++ are supported, but preferred language is C for such utilities.
#
# Sample syntax (see Documentation/kbuild/makefiles.txt for reference)
# hostprogs-y := bin2hex
# Will compile bin2hex.c and create an executable named bin2hex
#
# hostprogs-y    := lxdialog
# lxdialog-objs := checklist.o lxdialog.o
# Will compile lxdialog.c and checklist.c, and then link the executable
# lxdialog, based on checklist.o and lxdialog.o
#
# hostprogs-y      := qconf
# qconf-cxxobjs   := qconf.o
# qconf-objs      := menu.o
# Will compile qconf as a C++ program, and menu as a C program.
# They are linked as C++ code to the executable qconf

__hostprogs := $(sort $(hostprogs-y) $(hostprogs-m))
host-cshlib := $(sort $(hostlibs-y) $(hostlibs-m))
host-cxxshlib := $(sort $(hostcxxlibs-y) $(hostcxxlibs-m))

# C code
# Executables compiled from a single .c file
host-csingle	:= $(foreach m,$(__hostprogs), \
			$(if $($(m)-objs)$($(m)-cxxobjs),,$(m)))

# C executables linked based on several .o files
host-cmulti	:= $(foreach m,$(__hostprogs),\
		   $(if $($(m)-cxxobjs),,$(if $($(m)-objs),$(m))))

# Object (.o) files compiled from .c files
host-cobjs	:= $(sort $(foreach m,$(__hostprogs),$($(m)-objs)))

# C++ code
# C++ executables compiled from at least one .cc file
# and zero or more .c files
host-cxxmulti	:= $(foreach m,$(__hostprogs),$(if $($(m)-cxxobjs),$(m)))

# C++ Object (.o) files compiled from .cc files
host-cxxobjs	:= $(sort $(foreach m,$(host-cxxmulti),$($(m)-cxxobjs)))

# Object (.o) files used by the shared libaries
host-cshobjs	:= $(sort $(foreach m,$(host-cshlib),$($(m:.so=-objs))))
host-cxxshobjs	:= $(sort $(foreach m,$(host-cxxshlib),$($(m:.so=-objs))))

host-csingle	:= $(addprefix $(obj)/,$(host-csingle))
host-cmulti	:= $(addprefix $(obj)/,$(host-cmulti))
host-cobjs	:= $(addprefix $(obj)/,$(host-cobjs))
host-cxxmulti	:= $(addprefix $(obj)/,$(host-cxxmulti))
host-cxxobjs	:= $(addprefix $(obj)/,$(host-cxxobjs))
host-cshlib	:= $(addprefix $(obj)/,$(host-cshlib))
host-cxxshlib	:= $(addprefix $(obj)/,$(host-cxxshlib))
host-cshobjs	:= $(addprefix $(obj)/,$(host-cshobjs))
host-cxxshobjs	:= $(addprefix $(obj)/,$(host-cxxshobjs))

#####
# Handle options to gcc. Support building with separate output directory

_hostc_flags   = $(KBUILD_HOSTCFLAGS)   $(HOST_EXTRACFLAGS)   \
                 $(HOSTCFLAGS_$(basetarget).o)
_hostcxx_flags = $(KBUILD_HOSTCXXFLAGS) $(HOST_EXTRACXXFLAGS) \
                 $(HOSTCXXFLAGS_$(basetarget).o)

<<<<<<< HEAD
ifeq ($(KBUILD_SRC),)
__hostc_flags	= $(_hostc_flags)
__hostcxx_flags	= $(_hostcxx_flags)
else
__hostc_flags	= -I$(obj) $(call flags,_hostc_flags)
__hostcxx_flags	= -I$(obj) $(call flags,_hostcxx_flags)
=======
# $(objtree)/$(obj) for including generated headers from checkin source files
ifeq ($(KBUILD_EXTMOD),)
ifneq ($(srctree),.)
_hostc_flags   += -I $(objtree)/$(obj)
_hostcxx_flags += -I $(objtree)/$(obj)
>>>>>>> 407d19ab
endif

hostc_flags    = -Wp,-MD,$(depfile) $(_hostc_flags)
hostcxx_flags  = -Wp,-MD,$(depfile) $(_hostcxx_flags)

#####
# Compile programs on the host

# Create executable from a single .c file
# host-csingle -> Executable
quiet_cmd_host-csingle 	= HOSTCC  $@
      cmd_host-csingle	= $(HOSTCC) $(hostc_flags) $(KBUILD_HOSTLDFLAGS) -o $@ $< \
		$(KBUILD_HOSTLDLIBS) $(HOSTLDLIBS_$(@F))
$(host-csingle): $(obj)/%: $(src)/%.c FORCE
	$(call if_changed_dep,host-csingle)

# Link an executable based on list of .o files, all plain c
# host-cmulti -> executable
quiet_cmd_host-cmulti	= HOSTLD  $@
      cmd_host-cmulti	= $(HOSTCC) $(KBUILD_HOSTLDFLAGS) -o $@ \
			  $(addprefix $(obj)/,$($(@F)-objs)) \
			  $(KBUILD_HOSTLDLIBS) $(HOSTLDLIBS_$(@F))
$(host-cmulti): FORCE
	$(call if_changed,host-cmulti)
$(call multi_depend, $(host-cmulti), , -objs)

# Create .o file from a single .c file
# host-cobjs -> .o
quiet_cmd_host-cobjs	= HOSTCC  $@
      cmd_host-cobjs	= $(HOSTCC) $(hostc_flags) -c -o $@ $<
$(host-cobjs): $(obj)/%.o: $(src)/%.c FORCE
	$(call if_changed_dep,host-cobjs)

# Link an executable based on list of .o files, a mixture of .c and .cc
# host-cxxmulti -> executable
quiet_cmd_host-cxxmulti	= HOSTLD  $@
      cmd_host-cxxmulti	= $(HOSTCXX) $(KBUILD_HOSTLDFLAGS) -o $@ \
			  $(foreach o,objs cxxobjs,\
			  $(addprefix $(obj)/,$($(@F)-$(o)))) \
			  $(KBUILD_HOSTLDLIBS) $(HOSTLDLIBS_$(@F))
$(host-cxxmulti): FORCE
	$(call if_changed,host-cxxmulti)
$(call multi_depend, $(host-cxxmulti), , -objs -cxxobjs)

# Create .o file from a single .cc (C++) file
quiet_cmd_host-cxxobjs	= HOSTCXX $@
      cmd_host-cxxobjs	= $(HOSTCXX) $(hostcxx_flags) -c -o $@ $<
$(host-cxxobjs): $(obj)/%.o: $(src)/%.cc FORCE
	$(call if_changed_dep,host-cxxobjs)

# Compile .c file, create position independent .o file
# host-cshobjs -> .o
quiet_cmd_host-cshobjs	= HOSTCC  -fPIC $@
      cmd_host-cshobjs	= $(HOSTCC) $(hostc_flags) -fPIC -c -o $@ $<
$(host-cshobjs): $(obj)/%.o: $(src)/%.c FORCE
	$(call if_changed_dep,host-cshobjs)

# Compile .c file, create position independent .o file
# Note that plugin capable gcc versions can be either C or C++ based
# therefore plugin source files have to be compilable in both C and C++ mode.
# This is why a C++ compiler is invoked on a .c file.
# host-cxxshobjs -> .o
quiet_cmd_host-cxxshobjs	= HOSTCXX -fPIC $@
      cmd_host-cxxshobjs	= $(HOSTCXX) $(hostcxx_flags) -fPIC -c -o $@ $<
$(host-cxxshobjs): $(obj)/%.o: $(src)/%.c FORCE
	$(call if_changed_dep,host-cxxshobjs)

# Link a shared library, based on position independent .o files
# *.o -> .so shared library (host-cshlib)
quiet_cmd_host-cshlib	= HOSTLLD -shared $@
      cmd_host-cshlib	= $(HOSTCC) $(KBUILD_HOSTLDFLAGS) -shared -o $@ \
			  $(addprefix $(obj)/,$($(@F:.so=-objs))) \
			  $(KBUILD_HOSTLDLIBS) $(HOSTLDLIBS_$(@F))
$(host-cshlib): FORCE
	$(call if_changed,host-cshlib)
$(call multi_depend, $(host-cshlib), .so, -objs)

# Link a shared library, based on position independent .o files
# *.o -> .so shared library (host-cxxshlib)
quiet_cmd_host-cxxshlib	= HOSTLLD -shared $@
      cmd_host-cxxshlib	= $(HOSTCXX) $(KBUILD_HOSTLDFLAGS) -shared -o $@ \
			  $(addprefix $(obj)/,$($(@F:.so=-objs))) \
			  $(KBUILD_HOSTLDLIBS) $(HOSTLDLIBS_$(@F))
$(host-cxxshlib): FORCE
	$(call if_changed,host-cxxshlib)
$(call multi_depend, $(host-cxxshlib), .so, -objs)

targets += $(host-csingle)  $(host-cmulti) $(host-cobjs)\
	   $(host-cxxmulti) $(host-cxxobjs) $(host-cshlib) $(host-cshobjs) $(host-cxxshlib) $(host-cxxshobjs)<|MERGE_RESOLUTION|>--- conflicted
+++ resolved
@@ -67,20 +67,12 @@
 _hostcxx_flags = $(KBUILD_HOSTCXXFLAGS) $(HOST_EXTRACXXFLAGS) \
                  $(HOSTCXXFLAGS_$(basetarget).o)
 
-<<<<<<< HEAD
-ifeq ($(KBUILD_SRC),)
-__hostc_flags	= $(_hostc_flags)
-__hostcxx_flags	= $(_hostcxx_flags)
-else
-__hostc_flags	= -I$(obj) $(call flags,_hostc_flags)
-__hostcxx_flags	= -I$(obj) $(call flags,_hostcxx_flags)
-=======
 # $(objtree)/$(obj) for including generated headers from checkin source files
 ifeq ($(KBUILD_EXTMOD),)
 ifneq ($(srctree),.)
 _hostc_flags   += -I $(objtree)/$(obj)
 _hostcxx_flags += -I $(objtree)/$(obj)
->>>>>>> 407d19ab
+endif
 endif
 
 hostc_flags    = -Wp,-MD,$(depfile) $(_hostc_flags)
