# SPDX-License-Identifier: GPL-2.0
# ===========================================================================
# Kernel configuration targets
# These targets are used from top-level makefile

PHONY += xconfig gconfig menuconfig config localmodconfig localyesconfig \
	build_menuconfig build_nconfig build_gconfig build_xconfig

ifdef KBUILD_KCONFIG
Kconfig := $(KBUILD_KCONFIG)
else
Kconfig := Kconfig
endif

ifeq ($(quiet),silent_)
silent := -s
endif

# We need this, in case the user has it in its environment
unexport CONFIG_

xconfig: $(obj)/qconf
	$< $(silent) $(Kconfig)

gconfig: $(obj)/gconf
	$< $(silent) $(Kconfig)

menuconfig: $(obj)/mconf
	$< $(silent) $(Kconfig)

config: $(obj)/conf
	$< $(silent) --oldaskconfig $(Kconfig)

nconfig: $(obj)/nconf
	$< $(silent) $(Kconfig)

build_menuconfig: $(obj)/mconf

build_nconfig: $(obj)/nconf

build_gconfig: $(obj)/gconf

build_xconfig: $(obj)/qconf

localyesconfig localmodconfig: $(obj)/conf
	$(Q)perl $(srctree)/$(src)/streamline_config.pl --$@ $(srctree) $(Kconfig) > .tmp.config
	$(Q)if [ -f .config ]; then 					\
			cmp -s .tmp.config .config ||			\
			(mv -f .config .config.old.1;			\
			 mv -f .tmp.config .config;			\
			 $< $(silent) --oldconfig $(Kconfig);		\
			 mv -f .config.old.1 .config.old)		\
	else								\
			mv -f .tmp.config .config;			\
			$< $(silent) --oldconfig $(Kconfig);		\
	fi
	$(Q)rm -f .tmp.config

# These targets map 1:1 to the commandline options of 'conf'
#
# Note:
#  syncconfig has become an internal implementation detail and is now
#  deprecated for external use
simple-targets := oldconfig allnoconfig allyesconfig allmodconfig \
	alldefconfig randconfig listnewconfig olddefconfig syncconfig
PHONY += $(simple-targets)

$(simple-targets): $(obj)/conf
	$< $(silent) --$@ $(Kconfig)

PHONY += oldnoconfig silentoldconfig savedefconfig defconfig

# oldnoconfig is an alias of olddefconfig, because people already are dependent
# on its behavior (sets new symbols to their default value but not 'n') with the
# counter-intuitive name.
oldnoconfig: olddefconfig
	@echo "  WARNING: \"oldnoconfig\" target will be removed after Linux 4.19"
	@echo "            Please use \"olddefconfig\" instead, which is an alias."

# We do not expect manual invokcation of "silentoldcofig" (or "syncconfig").
silentoldconfig: syncconfig
	@echo "  WARNING: \"silentoldconfig\" has been renamed to \"syncconfig\""
	@echo "            and is now an internal implementation detail."
	@echo "            What you want is probably \"oldconfig\"."
	@echo "            \"silentoldconfig\" will be removed after Linux 4.19"

savedefconfig: $(obj)/conf
	$< $(silent) --$@=defconfig $(Kconfig)

defconfig: $(obj)/conf
ifeq ($(KBUILD_DEFCONFIG),)
	$< $(silent) --defconfig $(Kconfig)
else ifneq ($(wildcard $(srctree)/arch/$(SRCARCH)/configs/$(KBUILD_DEFCONFIG)),)
	@$(kecho) "*** Default configuration is based on '$(KBUILD_DEFCONFIG)'"
	$(Q)$< $(silent) --defconfig=arch/$(SRCARCH)/configs/$(KBUILD_DEFCONFIG) $(Kconfig)
else
	@$(kecho) "*** Default configuration is based on target '$(KBUILD_DEFCONFIG)'"
	$(Q)$(MAKE) -f $(srctree)/Makefile $(KBUILD_DEFCONFIG)
endif

%_defconfig: $(obj)/conf
	$(Q)$< $(silent) --defconfig=arch/$(SRCARCH)/configs/$@ $(Kconfig)

configfiles=$(wildcard $(srctree)/kernel/configs/$@ $(srctree)/arch/$(SRCARCH)/configs/$@)

%.config: $(obj)/conf
	$(if $(call configfiles),, $(error No configuration exists for this target on this architecture))
	$(Q)$(CONFIG_SHELL) $(srctree)/scripts/kconfig/merge_config.sh -m .config $(configfiles)
	+$(Q)yes "" | $(MAKE) -f $(srctree)/Makefile oldconfig

PHONY += kvmconfig
kvmconfig: kvm_guest.config
	@:

PHONY += xenconfig
xenconfig: xen.config
	@:

PHONY += tinyconfig
tinyconfig:
	$(Q)$(MAKE) -f $(srctree)/Makefile allnoconfig tiny.config

# CHECK: -o cache_dir=<path> working?
PHONY += testconfig
testconfig: $(obj)/conf
	$(PYTHON3) -B -m pytest $(srctree)/$(src)/tests \
	-o cache_dir=$(abspath $(obj)/tests/.cache) \
	$(if $(findstring 1,$(KBUILD_VERBOSE)),--capture=no)
clean-dirs += tests/.cache

# Help text used by make help
help:
	@echo  '  config	  - Update current config utilising a line-oriented program'
	@echo  '  nconfig         - Update current config utilising a ncurses menu based program'
	@echo  '  menuconfig	  - Update current config utilising a menu based program'
	@echo  '  xconfig	  - Update current config utilising a Qt based front-end'
	@echo  '  gconfig	  - Update current config utilising a GTK+ based front-end'
	@echo  '  oldconfig	  - Update current config utilising a provided .config as base'
	@echo  '  localmodconfig  - Update current config disabling modules not loaded'
	@echo  '  localyesconfig  - Update current config converting local mods to core'
	@echo  '  defconfig	  - New config with default from ARCH supplied defconfig'
	@echo  '  savedefconfig   - Save current config as ./defconfig (minimal config)'
	@echo  '  allnoconfig	  - New config where all options are answered with no'
	@echo  '  allyesconfig	  - New config where all options are accepted with yes'
	@echo  '  allmodconfig	  - New config selecting modules when possible'
	@echo  '  alldefconfig    - New config with all symbols set to default'
	@echo  '  randconfig	  - New config with random answer to all options'
	@echo  '  listnewconfig   - List new options'
	@echo  '  olddefconfig	  - Same as oldconfig but sets new symbols to their'
	@echo  '                    default value without prompting'
	@echo  '  kvmconfig	  - Enable additional options for kvm guest kernel support'
	@echo  '  xenconfig       - Enable additional options for xen dom0 and guest kernel support'
	@echo  '  tinyconfig	  - Configure the tiniest possible kernel'
	@echo  '  testconfig	  - Run Kconfig unit tests (requires python3 and pytest)'

# ===========================================================================
# Shared Makefile for the various kconfig executables:
# conf:	  Used for defconfig, oldconfig and related targets
# object files used by all kconfig flavours

<<<<<<< HEAD
conf-objs	:= conf.o  zconf.tab.o
=======
$(obj)/lexer.lex.o: $(obj)/parser.tab.h
HOSTCFLAGS_lexer.lex.o	:= -I $(srctree)/$(src)
HOSTCFLAGS_parser.tab.o	:= -I $(srctree)/$(src)
>>>>>>> 407d19ab

hostprogs-y := conf

targets		+= zconf.lex.c

# generated files seem to need this to find local include files
HOSTCFLAGS_zconf.lex.o	:= -I$(src)
HOSTCFLAGS_zconf.tab.o	:= -I$(src)

# nconf: Used for the nconfig target based on ncurses
hostprogs-y	+= nconf
nconf-objs	:= nconf.o zconf.tab.o nconf.gui.o

HOSTLDLIBS_nconf	= $(shell . $(obj)/.nconf-cfg && echo $$libs)
HOSTCFLAGS_nconf.o	= $(shell . $(obj)/.nconf-cfg && echo $$cflags)
HOSTCFLAGS_nconf.gui.o	= $(shell . $(obj)/.nconf-cfg && echo $$cflags)

$(obj)/nconf.o $(obj)/nconf.gui.o: $(obj)/.nconf-cfg

# mconf: Used for the menuconfig target based on lxdialog
hostprogs-y	+= mconf
lxdialog	:= checklist.o inputbox.o menubox.o textbox.o util.o yesno.o
mconf-objs	:= mconf.o zconf.tab.o $(addprefix lxdialog/, $(lxdialog))

HOSTLDLIBS_mconf = $(shell . $(obj)/.mconf-cfg && echo $$libs)
$(foreach f, mconf.o $(lxdialog), \
  $(eval HOSTCFLAGS_$f = $$(shell . $(obj)/.mconf-cfg && echo $$$$cflags)))

$(obj)/mconf.o: $(obj)/.mconf-cfg
$(addprefix $(obj)/lxdialog/, $(lxdialog)): $(obj)/.mconf-cfg

# qconf: Used for the xconfig target based on Qt
hostprogs-y	+= qconf
qconf-cxxobjs	:= qconf.o
qconf-objs	:= zconf.tab.o

HOSTLDLIBS_qconf	= $(shell . $(obj)/.qconf-cfg && echo $$libs)
HOSTCXXFLAGS_qconf.o	= $(shell . $(obj)/.qconf-cfg && echo $$cflags)

$(obj)/qconf.o: $(obj)/.qconf-cfg $(obj)/qconf.moc

quiet_cmd_moc = MOC     $@
      cmd_moc = $(shell . $(obj)/.qconf-cfg && echo $$moc) -i $< -o $@

$(obj)/%.moc: $(src)/%.h $(obj)/.qconf-cfg
	$(call cmd,moc)

# gconf: Used for the gconfig target based on GTK+
hostprogs-y	+= gconf
gconf-objs	:= gconf.o zconf.tab.o

HOSTLDLIBS_gconf    = $(shell . $(obj)/.gconf-cfg && echo $$libs)
HOSTCFLAGS_gconf.o  = $(shell . $(obj)/.gconf-cfg && echo $$cflags)

$(obj)/gconf.o: $(obj)/.gconf-cfg

$(obj)/zconf.tab.o: $(obj)/zconf.lex.c

# check if necessary packages are available, and configure build flags
define filechk_conf_cfg
	$(CONFIG_SHELL) $<
endef

$(obj)/.%conf-cfg: $(src)/%conf-cfg.sh FORCE
	$(call filechk,conf_cfg)

clean-files += .*conf-cfg<|MERGE_RESOLUTION|>--- conflicted
+++ resolved
@@ -68,21 +68,7 @@
 $(simple-targets): $(obj)/conf
 	$< $(silent) --$@ $(Kconfig)
 
-PHONY += oldnoconfig silentoldconfig savedefconfig defconfig
-
-# oldnoconfig is an alias of olddefconfig, because people already are dependent
-# on its behavior (sets new symbols to their default value but not 'n') with the
-# counter-intuitive name.
-oldnoconfig: olddefconfig
-	@echo "  WARNING: \"oldnoconfig\" target will be removed after Linux 4.19"
-	@echo "            Please use \"olddefconfig\" instead, which is an alias."
-
-# We do not expect manual invokcation of "silentoldcofig" (or "syncconfig").
-silentoldconfig: syncconfig
-	@echo "  WARNING: \"silentoldconfig\" has been renamed to \"syncconfig\""
-	@echo "            and is now an internal implementation detail."
-	@echo "            What you want is probably \"oldconfig\"."
-	@echo "            \"silentoldconfig\" will be removed after Linux 4.19"
+PHONY += savedefconfig defconfig
 
 savedefconfig: $(obj)/conf
 	$< $(silent) --$@=defconfig $(Kconfig)
@@ -154,81 +140,69 @@
 	@echo  '  testconfig	  - Run Kconfig unit tests (requires python3 and pytest)'
 
 # ===========================================================================
-# Shared Makefile for the various kconfig executables:
-# conf:	  Used for defconfig, oldconfig and related targets
 # object files used by all kconfig flavours
-
-<<<<<<< HEAD
-conf-objs	:= conf.o  zconf.tab.o
-=======
+common-objs	:= confdata.o expr.o lexer.lex.o parser.tab.o preprocess.o \
+		   symbol.o
+
 $(obj)/lexer.lex.o: $(obj)/parser.tab.h
 HOSTCFLAGS_lexer.lex.o	:= -I $(srctree)/$(src)
 HOSTCFLAGS_parser.tab.o	:= -I $(srctree)/$(src)
->>>>>>> 407d19ab
-
-hostprogs-y := conf
-
-targets		+= zconf.lex.c
-
-# generated files seem to need this to find local include files
-HOSTCFLAGS_zconf.lex.o	:= -I$(src)
-HOSTCFLAGS_zconf.tab.o	:= -I$(src)
+
+# conf: Used for defconfig, oldconfig and related targets
+hostprogs-y	+= conf
+conf-objs	:= conf.o $(common-objs)
 
 # nconf: Used for the nconfig target based on ncurses
 hostprogs-y	+= nconf
-nconf-objs	:= nconf.o zconf.tab.o nconf.gui.o
-
-HOSTLDLIBS_nconf	= $(shell . $(obj)/.nconf-cfg && echo $$libs)
-HOSTCFLAGS_nconf.o	= $(shell . $(obj)/.nconf-cfg && echo $$cflags)
-HOSTCFLAGS_nconf.gui.o	= $(shell . $(obj)/.nconf-cfg && echo $$cflags)
-
-$(obj)/nconf.o $(obj)/nconf.gui.o: $(obj)/.nconf-cfg
+nconf-objs	:= nconf.o nconf.gui.o $(common-objs)
+
+HOSTLDLIBS_nconf	= $(shell . $(obj)/nconf-cfg && echo $$libs)
+HOSTCFLAGS_nconf.o	= $(shell . $(obj)/nconf-cfg && echo $$cflags)
+HOSTCFLAGS_nconf.gui.o	= $(shell . $(obj)/nconf-cfg && echo $$cflags)
+
+$(obj)/nconf.o $(obj)/nconf.gui.o: $(obj)/nconf-cfg
 
 # mconf: Used for the menuconfig target based on lxdialog
 hostprogs-y	+= mconf
 lxdialog	:= checklist.o inputbox.o menubox.o textbox.o util.o yesno.o
-mconf-objs	:= mconf.o zconf.tab.o $(addprefix lxdialog/, $(lxdialog))
-
-HOSTLDLIBS_mconf = $(shell . $(obj)/.mconf-cfg && echo $$libs)
+mconf-objs	:= mconf.o $(addprefix lxdialog/, $(lxdialog)) $(common-objs)
+
+HOSTLDLIBS_mconf = $(shell . $(obj)/mconf-cfg && echo $$libs)
 $(foreach f, mconf.o $(lxdialog), \
-  $(eval HOSTCFLAGS_$f = $$(shell . $(obj)/.mconf-cfg && echo $$$$cflags)))
-
-$(obj)/mconf.o: $(obj)/.mconf-cfg
-$(addprefix $(obj)/lxdialog/, $(lxdialog)): $(obj)/.mconf-cfg
+  $(eval HOSTCFLAGS_$f = $$(shell . $(obj)/mconf-cfg && echo $$$$cflags)))
+
+$(obj)/mconf.o: $(obj)/mconf-cfg
+$(addprefix $(obj)/lxdialog/, $(lxdialog)): $(obj)/mconf-cfg
 
 # qconf: Used for the xconfig target based on Qt
 hostprogs-y	+= qconf
 qconf-cxxobjs	:= qconf.o
-qconf-objs	:= zconf.tab.o
-
-HOSTLDLIBS_qconf	= $(shell . $(obj)/.qconf-cfg && echo $$libs)
-HOSTCXXFLAGS_qconf.o	= $(shell . $(obj)/.qconf-cfg && echo $$cflags)
-
-$(obj)/qconf.o: $(obj)/.qconf-cfg $(obj)/qconf.moc
+qconf-objs	:= images.o $(common-objs)
+
+HOSTLDLIBS_qconf	= $(shell . $(obj)/qconf-cfg && echo $$libs)
+HOSTCXXFLAGS_qconf.o	= $(shell . $(obj)/qconf-cfg && echo $$cflags)
+
+$(obj)/qconf.o: $(obj)/qconf-cfg $(obj)/qconf.moc
 
 quiet_cmd_moc = MOC     $@
-      cmd_moc = $(shell . $(obj)/.qconf-cfg && echo $$moc) -i $< -o $@
-
-$(obj)/%.moc: $(src)/%.h $(obj)/.qconf-cfg
+      cmd_moc = $(shell . $(obj)/qconf-cfg && echo $$moc) -i $< -o $@
+
+$(obj)/%.moc: $(src)/%.h $(obj)/qconf-cfg
 	$(call cmd,moc)
 
 # gconf: Used for the gconfig target based on GTK+
 hostprogs-y	+= gconf
-gconf-objs	:= gconf.o zconf.tab.o
-
-HOSTLDLIBS_gconf    = $(shell . $(obj)/.gconf-cfg && echo $$libs)
-HOSTCFLAGS_gconf.o  = $(shell . $(obj)/.gconf-cfg && echo $$cflags)
-
-$(obj)/gconf.o: $(obj)/.gconf-cfg
-
-$(obj)/zconf.tab.o: $(obj)/zconf.lex.c
+gconf-objs	:= gconf.o images.o $(common-objs)
+
+HOSTLDLIBS_gconf    = $(shell . $(obj)/gconf-cfg && echo $$libs)
+HOSTCFLAGS_gconf.o  = $(shell . $(obj)/gconf-cfg && echo $$cflags)
+
+$(obj)/gconf.o: $(obj)/gconf-cfg
 
 # check if necessary packages are available, and configure build flags
-define filechk_conf_cfg
-	$(CONFIG_SHELL) $<
-endef
-
-$(obj)/.%conf-cfg: $(src)/%conf-cfg.sh FORCE
+filechk_conf_cfg = $(CONFIG_SHELL) $<
+
+$(obj)/%conf-cfg: $(src)/%conf-cfg.sh FORCE
 	$(call filechk,conf_cfg)
 
-clean-files += .*conf-cfg+clean-files += *conf-cfg