--- conflicted
+++ resolved
@@ -174,21 +174,6 @@
 
 	b = BIO_new_file(x509_name, "rb");
 	ERR(!b, "%s", x509_name);
-<<<<<<< HEAD
-	x509 = d2i_X509_bio(b, NULL); /* Binary encoded X.509 */
-	if (!x509) {
-		/*
-		 * We want to hold onto the error messages in case
-		 * it's neither valid DER or PEM, but BIO_reset() will
-		 * print them immediately so we can't.
-		 */
-		drain_openssl_errors();
-		ERR(BIO_reset(b) != 0, "%s", x509_name);
-		x509 = PEM_read_bio_X509(b, NULL, NULL,
-					 NULL); /* PEM encoded X.509 */
-		if (x509)
-			drain_openssl_errors();
-=======
 
 	/* Look at the first two bytes of the file to determine the encoding */
 	n = BIO_read(b, buf, 2);
@@ -202,7 +187,6 @@
 			exit(1);
 		}
 		ERR(1, "%s", x509_name);
->>>>>>> f70f7bfe
 	}
 
 	ERR(BIO_reset(b) != 0, "%s", x509_name);
