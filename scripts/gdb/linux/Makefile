# SPDX-License-Identifier: GPL-2.0
always := gdb-scripts

<<<<<<< HEAD
SRCTREE := $(abspath $(srctree))
=======
ifneq ($(srctree),.)

symlinks := $(patsubst $(srctree)/$(src)/%,%,$(wildcard $(srctree)/$(src)/*.py))

quiet_cmd_symlink = SYMLINK $@
      cmd_symlink = ln -fsn $(patsubst $(obj)/%,$(abspath $(srctree))/$(src)/%,$@) $@

extra-y += $(symlinks)
$(addprefix $(obj)/, $(symlinks)): FORCE
	$(call if_changed,symlink)
>>>>>>> 407d19ab

$(obj)/gdb-scripts:
ifneq ($(KBUILD_SRC),)
	$(Q)ln -fsn $(SRCTREE)/$(obj)/*.py $(objtree)/$(obj)
endif
	@:

quiet_cmd_gen_constants_py = GEN     $@
      cmd_gen_constants_py = \
	$(CPP) -E -x c -P $(c_flags) $< > $@ ;\
	sed -i '1,/<!-- end-c-headers -->/d;' $@

targets += constants.py
$(obj)/constants.py: $(SRCTREE)/$(obj)/constants.py.in FORCE
	$(call if_changed_dep,gen_constants_py)

build_constants_py: $(obj)/constants.py
	@:

clean-files := *.pyc *.pyo $(if $(KBUILD_SRC),*.py) $(obj)/constants.py<|MERGE_RESOLUTION|>--- conflicted
+++ resolved
@@ -1,9 +1,5 @@
 # SPDX-License-Identifier: GPL-2.0
-always := gdb-scripts
 
-<<<<<<< HEAD
-SRCTREE := $(abspath $(srctree))
-=======
 ifneq ($(srctree),.)
 
 symlinks := $(patsubst $(srctree)/$(src)/%,%,$(wildcard $(srctree)/$(src)/*.py))
@@ -14,24 +10,16 @@
 extra-y += $(symlinks)
 $(addprefix $(obj)/, $(symlinks)): FORCE
 	$(call if_changed,symlink)
->>>>>>> 407d19ab
 
-$(obj)/gdb-scripts:
-ifneq ($(KBUILD_SRC),)
-	$(Q)ln -fsn $(SRCTREE)/$(obj)/*.py $(objtree)/$(obj)
 endif
-	@:
 
 quiet_cmd_gen_constants_py = GEN     $@
       cmd_gen_constants_py = \
 	$(CPP) -E -x c -P $(c_flags) $< > $@ ;\
 	sed -i '1,/<!-- end-c-headers -->/d;' $@
 
-targets += constants.py
-$(obj)/constants.py: $(SRCTREE)/$(obj)/constants.py.in FORCE
+extra-y += constants.py
+$(obj)/constants.py: $(src)/constants.py.in FORCE
 	$(call if_changed_dep,gen_constants_py)
 
-build_constants_py: $(obj)/constants.py
-	@:
-
-clean-files := *.pyc *.pyo $(if $(KBUILD_SRC),*.py) $(obj)/constants.py+clean-files := *.pyc *.pyo