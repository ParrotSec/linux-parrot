--- conflicted
+++ resolved
@@ -60,6 +60,11 @@
 # If CONFIG_OF_ALL_DTBS is enabled, all DT blobs are built
 extra-y				+= $(dtb-y)
 extra-$(CONFIG_OF_ALL_DTBS)	+= $(dtb-)
+
+ifneq ($(CHECK_DTBS),)
+extra-y += $(patsubst %.dtb,%.dt.yaml, $(dtb-y))
+extra-$(CONFIG_OF_ALL_DTBS) += $(patsubst %.dtb,%.dt.yaml, $(dtb-))
+endif
 
 # Add subdir path
 
@@ -132,25 +137,6 @@
 	$(CFLAGS_KCOV))
 endif
 
-<<<<<<< HEAD
-# If building the kernel in a separate objtree expand all occurrences
-# of -Idir to -I$(srctree)/dir except for absolute paths (starting with '/').
-
-ifeq ($(KBUILD_SRC),)
-__c_flags	= $(_c_flags)
-__a_flags	= $(_a_flags)
-__cpp_flags     = $(_cpp_flags)
-else
-
-# -I$(obj) locates generated .h files
-# $(call addtree,-I$(obj)) locates .h files in srctree, from generated .c files
-#   and locates generated .h files
-# FIXME: Replace both with specific CFLAGS* statements in the makefiles
-__c_flags	= $(if $(obj),$(call addtree,-I$(src)) -I$(obj)) \
-		  $(call flags,_c_flags)
-__a_flags	= $(call flags,_a_flags)
-__cpp_flags     = $(call flags,_cpp_flags)
-=======
 # $(srctree)/$(src) for including checkin headers from generated source files
 # $(objtree)/$(obj) for including generated headers from checkin source files
 ifeq ($(KBUILD_EXTMOD),)
@@ -158,7 +144,7 @@
 _c_flags   += -I $(srctree)/$(src) -I $(objtree)/$(obj)
 _a_flags   += -I $(srctree)/$(src) -I $(objtree)/$(obj)
 _cpp_flags += -I $(srctree)/$(src) -I $(objtree)/$(obj)
->>>>>>> 407d19ab
+endif
 endif
 
 c_flags        = -Wp,-MD,$(depfile) $(NOSTDINC_FLAGS) $(LINUXINCLUDE)     \
@@ -235,7 +221,13 @@
 # ---------------------------------------------------------------------------
 
 quiet_cmd_ld = LD      $@
-cmd_ld = $(LD) $(ld_flags) $(filter-out FORCE,$^) -o $@
+      cmd_ld = $(LD) $(ld_flags) $(real-prereqs) -o $@
+
+# Archive
+# ---------------------------------------------------------------------------
+
+quiet_cmd_ar = AR      $@
+      cmd_ar = rm -f $@; $(AR) rcsTP$(KBUILD_ARFLAGS) $@ $(real-prereqs)
 
 # Objcopy
 # ---------------------------------------------------------------------------
@@ -247,8 +239,7 @@
 # ---------------------------------------------------------------------------
 
 quiet_cmd_gzip = GZIP    $@
-cmd_gzip = (cat $(filter-out FORCE,$^) | gzip -n -f -9 > $@) || \
-	(rm -f $@ ; false)
+      cmd_gzip = cat $(real-prereqs) | gzip -n -f -9 > $@
 
 # DTC
 # ---------------------------------------------------------------------------
@@ -261,7 +252,7 @@
 	-Wno-avoid_unnecessary_addr_size \
 	-Wno-alias_paths \
 	-Wno-graph_child_address \
-	-Wno-graph_port \
+	-Wno-simple_bus_reg \
 	-Wno-unique_unit_address \
 	-Wno-pci_device_reg
 endif
@@ -276,7 +267,7 @@
 # Generate an assembly file to wrap the output of the device tree compiler
 quiet_cmd_dt_S_dtb= DTB     $@
 cmd_dt_S_dtb=						\
-(							\
+{							\
 	echo '\#include <asm-generic/vmlinux.lds.h>'; 	\
 	echo '.section .dtb.init.rodata,"a"';		\
 	echo '.balign STRUCT_ALIGNMENT';		\
@@ -286,23 +277,20 @@
 	echo '__dtb_$(subst -,_,$(*F))_end:';		\
 	echo '.global __dtb_$(subst -,_,$(*F))_end';	\
 	echo '.balign STRUCT_ALIGNMENT'; 		\
-) > $@
+} > $@
 
 $(obj)/%.dtb.S: $(obj)/%.dtb FORCE
 	$(call if_changed,dt_S_dtb)
 
 quiet_cmd_dtc = DTC     $@
 cmd_dtc = mkdir -p $(dir ${dtc-tmp}) ; \
-	$(CPP) $(dtc_cpp_flags) -x assembler-with-cpp -o $(dtc-tmp) $< ; \
-	$(DTC) -O dtb -o $@ -b 0 \
+	$(HOSTCC) -E $(dtc_cpp_flags) -x assembler-with-cpp -o $(dtc-tmp) $< ; \
+	$(DTC) -O $(2) -o $@ -b 0 \
 		$(addprefix -i,$(dir $<) $(DTC_INCLUDE)) $(DTC_FLAGS) \
 		-d $(depfile).dtc.tmp $(dtc-tmp) ; \
 	cat $(depfile).pre.tmp $(depfile).dtc.tmp > $(depfile)
 
 $(obj)/%.dtb: $(src)/%.dts $(DTC) FORCE
-<<<<<<< HEAD
-	$(call if_changed_dep,dtc)
-=======
 	$(call if_changed_dep,dtc,dtb)
 
 DT_CHECKER ?= dt-validate
@@ -319,7 +307,6 @@
 
 $(obj)/%.dt.yaml: $(src)/%.dts $(DTC) $(DT_TMP_SCHEMA) FORCE
 	$(call if_changed_rule,dtc_dt_yaml)
->>>>>>> 407d19ab
 
 dtc-tmp = $(subst $(comma),_,$(dot-target).dts.tmp)
 
@@ -330,7 +317,7 @@
 # append the size as a 32-bit littleendian number as gzip does.
 size_append = printf $(shell						\
 dec_size=0;								\
-for F in $1; do								\
+for F in $(real-prereqs); do					\
 	fsize=$$($(CONFIG_SHELL) $(srctree)/scripts/file-size.sh $$F);	\
 	dec_size=$$(expr $$dec_size + $$fsize);				\
 done;									\
@@ -344,27 +331,20 @@
 )
 
 quiet_cmd_bzip2 = BZIP2   $@
-cmd_bzip2 = (cat $(filter-out FORCE,$^) | \
-	bzip2 -9 && $(call size_append, $(filter-out FORCE,$^))) > $@ || \
-	(rm -f $@ ; false)
+      cmd_bzip2 = { cat $(real-prereqs) | bzip2 -9 && $(size_append); } > $@
 
 # Lzma
 # ---------------------------------------------------------------------------
 
 quiet_cmd_lzma = LZMA    $@
-cmd_lzma = (cat $(filter-out FORCE,$^) | \
-	lzma -9 && $(call size_append, $(filter-out FORCE,$^))) > $@ || \
-	(rm -f $@ ; false)
+      cmd_lzma = { cat $(real-prereqs) | lzma -9 && $(size_append); } > $@
 
 quiet_cmd_lzo = LZO     $@
-cmd_lzo = (cat $(filter-out FORCE,$^) | \
-	lzop -9 && $(call size_append, $(filter-out FORCE,$^))) > $@ || \
-	(rm -f $@ ; false)
+      cmd_lzo = { cat $(real-prereqs) | lzop -9 && $(size_append); } > $@
 
 quiet_cmd_lz4 = LZ4     $@
-cmd_lz4 = (cat $(filter-out FORCE,$^) | \
-	lz4c -l -c1 stdin stdout && $(call size_append, $(filter-out FORCE,$^))) > $@ || \
-	(rm -f $@ ; false)
+      cmd_lz4 = { cat $(real-prereqs) | lz4c -l -c1 stdin stdout && \
+                  $(size_append); } > $@
 
 # U-Boot mkimage
 # ---------------------------------------------------------------------------
@@ -380,15 +360,13 @@
 UIMAGE_LOADADDR ?= arch_must_set_this
 UIMAGE_ENTRYADDR ?= $(UIMAGE_LOADADDR)
 UIMAGE_NAME ?= 'Linux-$(KERNELRELEASE)'
-UIMAGE_IN ?= $<
-UIMAGE_OUT ?= $@
-
-quiet_cmd_uimage = UIMAGE  $(UIMAGE_OUT)
+
+quiet_cmd_uimage = UIMAGE  $@
       cmd_uimage = $(CONFIG_SHELL) $(MKIMAGE) -A $(UIMAGE_ARCH) -O linux \
 			-C $(UIMAGE_COMPRESSION) $(UIMAGE_OPTS-y) \
 			-T $(UIMAGE_TYPE) \
 			-a $(UIMAGE_LOADADDR) -e $(UIMAGE_ENTRYADDR) \
-			-n $(UIMAGE_NAME) -d $(UIMAGE_IN) $(UIMAGE_OUT)
+			-n $(UIMAGE_NAME) -d $< $@
 
 # XZ
 # ---------------------------------------------------------------------------
@@ -408,15 +386,11 @@
 # big dictionary would increase the memory usage too much in the multi-call
 # decompression mode. A BCJ filter isn't used either.
 quiet_cmd_xzkern = XZKERN  $@
-cmd_xzkern = (cat $(filter-out FORCE,$^) | \
-	sh $(srctree)/scripts/xz_wrap.sh && \
-	$(call size_append, $(filter-out FORCE,$^))) > $@ || \
-	(rm -f $@ ; false)
+      cmd_xzkern = { cat $(real-prereqs) | sh $(srctree)/scripts/xz_wrap.sh && \
+                     $(size_append); } > $@
 
 quiet_cmd_xzmisc = XZMISC  $@
-cmd_xzmisc = (cat $(filter-out FORCE,$^) | \
-	xz --check=crc32 --lzma2=dict=1MiB) > $@ || \
-	(rm -f $@ ; false)
+      cmd_xzmisc = cat $(real-prereqs) | xz --check=crc32 --lzma2=dict=1MiB > $@
 
 # ASM offsets
 # ---------------------------------------------------------------------------
@@ -435,7 +409,6 @@
 # Use filechk to avoid rebuilds when a header changes, but the resulting file
 # does not
 define filechk_offsets
-	(set -e; \
 	 echo "#ifndef $2"; \
 	 echo "#define $2"; \
 	 echo "/*"; \
@@ -446,5 +419,5 @@
 	 echo ""; \
 	 sed -ne $(sed-offsets) < $<; \
 	 echo ""; \
-	 echo "#endif" )
+	 echo "#endif"
 endef