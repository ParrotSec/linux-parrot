# SPDX-License-Identifier: GPL-2.0-only
preferred-plugin-hostcc := $(if-success,[ $(gcc-version) -ge 40800 ],$(HOSTCXX),$(HOSTCC))

config PLUGIN_HOSTCC
	string
	default "$(shell,$(srctree)/scripts/gcc-plugin.sh "$(preferred-plugin-hostcc)" "$(HOSTCXX)" "$(CC)")" if CC_IS_GCC
	help
	  Host compiler used to build GCC plugins.  This can be $(HOSTCXX),
	  $(HOSTCC), or a null string if GCC plugin is unsupported.

config HAVE_GCC_PLUGINS
	bool
	help
	  An arch should select this symbol if it supports building with
	  GCC plugins.

config GCC_PLUGINS
	bool
	depends on HAVE_GCC_PLUGINS
	depends on PLUGIN_HOSTCC != ""
	default y
	help
	  GCC plugins are loadable modules that provide extra features to the
	  compiler. They are useful for runtime instrumentation and static analysis.

	  See Documentation/gcc-plugins.txt for details.

menu "GCC plugins"
	depends on GCC_PLUGINS

config GCC_PLUGIN_CYC_COMPLEXITY
	bool "Compute the cyclomatic complexity of a function" if EXPERT
	depends on !COMPILE_TEST	# too noisy
	help
	  The complexity M of a function's control flow graph is defined as:
	   M = E - N + 2P
	  where

	  E = the number of edges
	  N = the number of nodes
	  P = the number of connected components (exit nodes).

	  Enabling this plugin reports the complexity to stderr during the
	  build. It mainly serves as a simple example of how to create a
	  gcc plugin for the kernel.

config GCC_PLUGIN_SANCOV
	bool
	help
	  This plugin inserts a __sanitizer_cov_trace_pc() call at the start of
	  basic blocks. It supports all gcc versions with plugin support (from
	  gcc-4.5 on). It is based on the commit "Add fuzzing coverage support"
	  by Dmitry Vyukov <dvyukov@google.com>.

config GCC_PLUGIN_LATENT_ENTROPY
	bool "Generate some entropy during boot and runtime"
	help
	  By saying Y here the kernel will instrument some kernel code to
	  extract some entropy from both original and artificially created
	  program state.  This will help especially embedded systems where
	  there is little 'natural' source of entropy normally.  The cost
	  is some slowdown of the boot process (about 0.5%) and fork and
	  irq processing.

	  Note that entropy extracted this way is not cryptographically
	  secure!

	  This plugin was ported from grsecurity/PaX. More information at:
	   * https://grsecurity.net/
	   * https://pax.grsecurity.net/

<<<<<<< HEAD
config GCC_PLUGIN_STRUCTLEAK
	bool "Force initialization of variables containing userspace addresses"
	# Currently STRUCTLEAK inserts initialization out of live scope of
	# variables from KASAN point of view. This leads to KASAN false
	# positive reports. Prohibit this combination for now.
	depends on !KASAN_EXTRA
	help
	  This plugin zero-initializes any structures containing a
	  __user attribute. This can prevent some classes of information
	  exposures.

	  This plugin was ported from grsecurity/PaX. More information at:
	   * https://grsecurity.net/
	   * https://pax.grsecurity.net/

config GCC_PLUGIN_STRUCTLEAK_BYREF_ALL
	bool "Force initialize all struct type variables passed by reference"
	depends on GCC_PLUGIN_STRUCTLEAK
	depends on !COMPILE_TEST
	help
	  Zero initialize any struct type local variable that may be passed by
	  reference without having been initialized.

config GCC_PLUGIN_STRUCTLEAK_VERBOSE
	bool "Report forcefully initialized variables"
	depends on GCC_PLUGIN_STRUCTLEAK
	depends on !COMPILE_TEST	# too noisy
	help
	  This option will cause a warning to be printed each time the
	  structleak plugin finds a variable it thinks needs to be
	  initialized. Since not all existing initializers are detected
	  by the plugin, this can produce false positive warnings.

=======
>>>>>>> 407d19ab
config GCC_PLUGIN_RANDSTRUCT
	bool "Randomize layout of sensitive kernel structures"
	select MODVERSIONS if MODULES
	help
	  If you say Y here, the layouts of structures that are entirely
	  function pointers (and have not been manually annotated with
	  __no_randomize_layout), or structures that have been explicitly
	  marked with __randomize_layout, will be randomized at compile-time.
	  This can introduce the requirement of an additional information
	  exposure vulnerability for exploits targeting these structure
	  types.

	  Enabling this feature will introduce some performance impact,
	  slightly increase memory usage, and prevent the use of forensic
	  tools like Volatility against the system (unless the kernel
	  source tree isn't cleaned after kernel installation).

	  The seed used for compilation is located at
	  scripts/gcc-plgins/randomize_layout_seed.h.  It remains after
	  a make clean to allow for external modules to be compiled with
	  the existing seed and will be removed by a make mrproper or
	  make distclean.

	  Note that the implementation requires gcc 4.7 or newer.

	  This plugin was ported from grsecurity/PaX. More information at:
	   * https://grsecurity.net/
	   * https://pax.grsecurity.net/

config GCC_PLUGIN_RANDSTRUCT_PERFORMANCE
	bool "Use cacheline-aware structure randomization"
	depends on GCC_PLUGIN_RANDSTRUCT
	depends on !COMPILE_TEST	# do not reduce test coverage
	help
	  If you say Y here, the RANDSTRUCT randomization will make a
	  best effort at restricting randomization to cacheline-sized
	  groups of elements.  It will further not randomize bitfields
	  in structures.  This reduces the performance hit of RANDSTRUCT
	  at the cost of weakened randomization.

<<<<<<< HEAD
endif
=======
config GCC_PLUGIN_ARM_SSP_PER_TASK
	bool
	depends on GCC_PLUGINS && ARM

endmenu
>>>>>>> 407d19ab
<|MERGE_RESOLUTION|>--- conflicted
+++ resolved
@@ -69,42 +69,6 @@
 	   * https://grsecurity.net/
 	   * https://pax.grsecurity.net/
 
-<<<<<<< HEAD
-config GCC_PLUGIN_STRUCTLEAK
-	bool "Force initialization of variables containing userspace addresses"
-	# Currently STRUCTLEAK inserts initialization out of live scope of
-	# variables from KASAN point of view. This leads to KASAN false
-	# positive reports. Prohibit this combination for now.
-	depends on !KASAN_EXTRA
-	help
-	  This plugin zero-initializes any structures containing a
-	  __user attribute. This can prevent some classes of information
-	  exposures.
-
-	  This plugin was ported from grsecurity/PaX. More information at:
-	   * https://grsecurity.net/
-	   * https://pax.grsecurity.net/
-
-config GCC_PLUGIN_STRUCTLEAK_BYREF_ALL
-	bool "Force initialize all struct type variables passed by reference"
-	depends on GCC_PLUGIN_STRUCTLEAK
-	depends on !COMPILE_TEST
-	help
-	  Zero initialize any struct type local variable that may be passed by
-	  reference without having been initialized.
-
-config GCC_PLUGIN_STRUCTLEAK_VERBOSE
-	bool "Report forcefully initialized variables"
-	depends on GCC_PLUGIN_STRUCTLEAK
-	depends on !COMPILE_TEST	# too noisy
-	help
-	  This option will cause a warning to be printed each time the
-	  structleak plugin finds a variable it thinks needs to be
-	  initialized. Since not all existing initializers are detected
-	  by the plugin, this can produce false positive warnings.
-
-=======
->>>>>>> 407d19ab
 config GCC_PLUGIN_RANDSTRUCT
 	bool "Randomize layout of sensitive kernel structures"
 	select MODVERSIONS if MODULES
@@ -145,12 +109,8 @@
 	  in structures.  This reduces the performance hit of RANDSTRUCT
 	  at the cost of weakened randomization.
 
-<<<<<<< HEAD
-endif
-=======
 config GCC_PLUGIN_ARM_SSP_PER_TASK
 	bool
 	depends on GCC_PLUGINS && ARM
 
-endmenu
->>>>>>> 407d19ab
+endmenu