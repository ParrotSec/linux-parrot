// SPDX-License-Identifier: GPL-2.0-only
/*
 * recordmcount.c: construct a table of the locations of calls to 'mcount'
 * so that ftrace can find them quickly.
 * Copyright 2009 John F. Reiser <jreiser@BitWagon.com>.  All rights reserved.
 *
 * Restructured to fit Linux format, as well as other updates:
 *  Copyright 2010 Steven Rostedt <srostedt@redhat.com>, Red Hat Inc.
 */

/*
 * Strategy: alter the .o file in-place.
 *
 * Append a new STRTAB that has the new section names, followed by a new array
 * ElfXX_Shdr[] that has the new section headers, followed by the section
 * contents for __mcount_loc and its relocations.  The old shstrtab strings,
 * and the old ElfXX_Shdr[] array, remain as "garbage" (commonly, a couple
 * kilobytes.)  Subsequent processing by /bin/ld (or the kernel module loader)
 * will ignore the garbage regions, because they are not designated by the
 * new .e_shoff nor the new ElfXX_Shdr[].  [In order to remove the garbage,
 * then use "ld -r" to create a new file that omits the garbage.]
 */

#include <sys/types.h>
#include <sys/mman.h>
#include <sys/stat.h>
#include <getopt.h>
#include <elf.h>
#include <fcntl.h>
#include <stdio.h>
#include <stdlib.h>
#include <string.h>
#include <unistd.h>

#ifndef EM_AARCH64
#define EM_AARCH64	183
#define R_AARCH64_NONE		0
#define R_AARCH64_ABS64	257
#endif

#define R_ARM_PC24		1
#define R_ARM_THM_CALL		10
#define R_ARM_CALL		28

#define R_AARCH64_CALL26	283

static int fd_map;	/* File descriptor for file being modified. */
static int mmap_failed; /* Boolean flag. */
static char gpfx;	/* prefix for global symbol name (sometimes '_') */
static struct stat sb;	/* Remember .st_size, etc. */
static const char *altmcount;	/* alternate mcount symbol name */
static int warn_on_notrace_sect; /* warn when section has mcount not being recorded */
static void *file_map;	/* pointer of the mapped file */
static void *file_end;	/* pointer to the end of the mapped file */
static int file_updated; /* flag to state file was changed */
static void *file_ptr;	/* current file pointer location */

static void *file_append; /* added to the end of the file */
static size_t file_append_size; /* how much is added to end of file */

/* Per-file resource cleanup when multiple files. */
static void file_append_cleanup(void)
{
	free(file_append);
	file_append = NULL;
	file_append_size = 0;
	file_updated = 0;
}

static void mmap_cleanup(void)
{
	if (!mmap_failed)
		munmap(file_map, sb.st_size);
	else
		free(file_map);
	file_map = NULL;
}

/* ulseek, uwrite, ...:  Check return value for errors. */

static off_t ulseek(off_t const offset, int const whence)
{
	switch (whence) {
	case SEEK_SET:
		file_ptr = file_map + offset;
		break;
	case SEEK_CUR:
		file_ptr += offset;
		break;
	case SEEK_END:
		file_ptr = file_map + (sb.st_size - offset);
		break;
	}
	if (file_ptr < file_map) {
		fprintf(stderr, "lseek: seek before file\n");
		return -1;
	}
	return file_ptr - file_map;
}

static ssize_t uwrite(void const *const buf, size_t const count)
{
	size_t cnt = count;
	off_t idx = 0;

	file_updated = 1;

	if (file_ptr + count >= file_end) {
		off_t aoffset = (file_ptr + count) - file_end;

		if (aoffset > file_append_size) {
			file_append = realloc(file_append, aoffset);
			file_append_size = aoffset;
		}
		if (!file_append) {
			perror("write");
			file_append_cleanup();
			mmap_cleanup();
			return -1;
		}
		if (file_ptr < file_end) {
			cnt = file_end - file_ptr;
		} else {
			cnt = 0;
			idx = aoffset - count;
		}
	}

	if (cnt)
		memcpy(file_ptr, buf, cnt);

	if (cnt < count)
		memcpy(file_append + idx, buf + cnt, count - cnt);

	file_ptr += count;
	return count;
}

static void * umalloc(size_t size)
{
	void *const addr = malloc(size);
	if (addr == 0) {
		fprintf(stderr, "malloc failed: %zu bytes\n", size);
		file_append_cleanup();
		mmap_cleanup();
		return NULL;
	}
	return addr;
}

/*
 * Get the whole file as a programming convenience in order to avoid
 * malloc+lseek+read+free of many pieces.  If successful, then mmap
 * avoids copying unused pieces; else just read the whole file.
 * Open for both read and write; new info will be appended to the file.
 * Use MAP_PRIVATE so that a few changes to the in-memory ElfXX_Ehdr
 * do not propagate to the file until an explicit overwrite at the last.
 * This preserves most aspects of consistency (all except .st_size)
 * for simultaneous readers of the file while we are appending to it.
 * However, multiple writers still are bad.  We choose not to use
 * locking because it is expensive and the use case of kernel build
 * makes multiple writers unlikely.
 */
static void *mmap_file(char const *fname)
{
	/* Avoid problems if early cleanup() */
	fd_map = -1;
	mmap_failed = 1;
	file_map = NULL;
	file_ptr = NULL;
	file_updated = 0;
	sb.st_size = 0;

	fd_map = open(fname, O_RDONLY);
	if (fd_map < 0) {
		perror(fname);
		return NULL;
	}
	if (fstat(fd_map, &sb) < 0) {
		perror(fname);
		goto out;
	}
	if (!S_ISREG(sb.st_mode)) {
		fprintf(stderr, "not a regular file: %s\n", fname);
		goto out;
	}
	file_map = mmap(0, sb.st_size, PROT_READ|PROT_WRITE, MAP_PRIVATE,
			fd_map, 0);
	if (file_map == MAP_FAILED) {
		mmap_failed = 1;
		file_map = umalloc(sb.st_size);
		if (!file_map) {
			perror(fname);
			goto out;
		}
		if (read(fd_map, file_map, sb.st_size) != sb.st_size) {
			perror(fname);
			free(file_map);
			file_map = NULL;
			goto out;
		}
	} else
		mmap_failed = 0;
out:
	close(fd_map);
	fd_map = -1;

	file_end = file_map + sb.st_size;

	return file_map;
}


static unsigned char ideal_nop5_x86_64[5] = { 0x0f, 0x1f, 0x44, 0x00, 0x00 };
static unsigned char ideal_nop5_x86_32[5] = { 0x3e, 0x8d, 0x74, 0x26, 0x00 };
static unsigned char *ideal_nop;

static char rel_type_nop;

static int (*make_nop)(void *map, size_t const offset);

static int make_nop_x86(void *map, size_t const offset)
{
	uint32_t *ptr;
	unsigned char *op;

	/* Confirm we have 0xe8 0x0 0x0 0x0 0x0 */
	ptr = map + offset;
	if (*ptr != 0)
		return -1;

	op = map + offset - 1;
	if (*op != 0xe8)
		return -1;

	/* convert to nop */
	if (ulseek(offset - 1, SEEK_SET) < 0)
		return -1;
	if (uwrite(ideal_nop, 5) < 0)
		return -1;
	return 0;
}

static unsigned char ideal_nop4_arm_le[4] = { 0x00, 0x00, 0xa0, 0xe1 }; /* mov r0, r0 */
static unsigned char ideal_nop4_arm_be[4] = { 0xe1, 0xa0, 0x00, 0x00 }; /* mov r0, r0 */
static unsigned char *ideal_nop4_arm;

static unsigned char bl_mcount_arm_le[4] = { 0xfe, 0xff, 0xff, 0xeb }; /* bl */
static unsigned char bl_mcount_arm_be[4] = { 0xeb, 0xff, 0xff, 0xfe }; /* bl */
static unsigned char *bl_mcount_arm;

static unsigned char push_arm_le[4] = { 0x04, 0xe0, 0x2d, 0xe5 }; /* push {lr} */
static unsigned char push_arm_be[4] = { 0xe5, 0x2d, 0xe0, 0x04 }; /* push {lr} */
static unsigned char *push_arm;

static unsigned char ideal_nop2_thumb_le[2] = { 0x00, 0xbf }; /* nop */
static unsigned char ideal_nop2_thumb_be[2] = { 0xbf, 0x00 }; /* nop */
static unsigned char *ideal_nop2_thumb;

static unsigned char push_bl_mcount_thumb_le[6] = { 0x00, 0xb5, 0xff, 0xf7, 0xfe, 0xff }; /* push {lr}, bl */
static unsigned char push_bl_mcount_thumb_be[6] = { 0xb5, 0x00, 0xf7, 0xff, 0xff, 0xfe }; /* push {lr}, bl */
static unsigned char *push_bl_mcount_thumb;

static int make_nop_arm(void *map, size_t const offset)
{
	char *ptr;
	int cnt = 1;
	int nop_size;
	size_t off = offset;

	ptr = map + offset;
	if (memcmp(ptr, bl_mcount_arm, 4) == 0) {
		if (memcmp(ptr - 4, push_arm, 4) == 0) {
			off -= 4;
			cnt = 2;
		}
		ideal_nop = ideal_nop4_arm;
		nop_size = 4;
	} else if (memcmp(ptr - 2, push_bl_mcount_thumb, 6) == 0) {
		cnt = 3;
		nop_size = 2;
		off -= 2;
		ideal_nop = ideal_nop2_thumb;
	} else
		return -1;

	/* Convert to nop */
	if (ulseek(off, SEEK_SET) < 0)
		return -1;

	do {
		if (uwrite(ideal_nop, nop_size) < 0)
			return -1;
	} while (--cnt > 0);

	return 0;
}

static unsigned char ideal_nop4_arm64[4] = {0x1f, 0x20, 0x03, 0xd5};
static int make_nop_arm64(void *map, size_t const offset)
{
	uint32_t *ptr;

	ptr = map + offset;
	/* bl <_mcount> is 0x94000000 before relocation */
	if (*ptr != 0x94000000)
		return -1;

	/* Convert to nop */
	if (ulseek(offset, SEEK_SET) < 0)
		return -1;
	if (uwrite(ideal_nop, 4) < 0)
		return -1;
	return 0;
}

static int write_file(const char *fname)
{
	char tmp_file[strlen(fname) + 4];
	size_t n;

	if (!file_updated)
		return 0;

	sprintf(tmp_file, "%s.rc", fname);

	/*
	 * After reading the entire file into memory, delete it
	 * and write it back, to prevent weird side effects of modifying
	 * an object file in place.
	 */
	fd_map = open(tmp_file, O_WRONLY | O_TRUNC | O_CREAT, sb.st_mode);
	if (fd_map < 0) {
		perror(fname);
		return -1;
	}
	n = write(fd_map, file_map, sb.st_size);
	if (n != sb.st_size) {
		perror("write");
		close(fd_map);
		return -1;
	}
	if (file_append_size) {
		n = write(fd_map, file_append, file_append_size);
		if (n != file_append_size) {
			perror("write");
			close(fd_map);
			return -1;
		}
	}
	close(fd_map);
	if (rename(tmp_file, fname) < 0) {
		perror(fname);
		return -1;
	}
	return 0;
}

/* w8rev, w8nat, ...: Handle endianness. */

static uint64_t w8rev(uint64_t const x)
{
	return   ((0xff & (x >> (0 * 8))) << (7 * 8))
	       | ((0xff & (x >> (1 * 8))) << (6 * 8))
	       | ((0xff & (x >> (2 * 8))) << (5 * 8))
	       | ((0xff & (x >> (3 * 8))) << (4 * 8))
	       | ((0xff & (x >> (4 * 8))) << (3 * 8))
	       | ((0xff & (x >> (5 * 8))) << (2 * 8))
	       | ((0xff & (x >> (6 * 8))) << (1 * 8))
	       | ((0xff & (x >> (7 * 8))) << (0 * 8));
}

static uint32_t w4rev(uint32_t const x)
{
	return   ((0xff & (x >> (0 * 8))) << (3 * 8))
	       | ((0xff & (x >> (1 * 8))) << (2 * 8))
	       | ((0xff & (x >> (2 * 8))) << (1 * 8))
	       | ((0xff & (x >> (3 * 8))) << (0 * 8));
}

static uint32_t w2rev(uint16_t const x)
{
	return   ((0xff & (x >> (0 * 8))) << (1 * 8))
	       | ((0xff & (x >> (1 * 8))) << (0 * 8));
}

static uint64_t w8nat(uint64_t const x)
{
	return x;
}

static uint32_t w4nat(uint32_t const x)
{
	return x;
}

static uint32_t w2nat(uint16_t const x)
{
	return x;
}

static uint64_t (*w8)(uint64_t);
static uint32_t (*w)(uint32_t);
static uint32_t (*w2)(uint16_t);

/* Names of the sections that could contain calls to mcount. */
static int is_mcounted_section_name(char const *const txtname)
{
	return strncmp(".text",          txtname, 5) == 0 ||
		strcmp(".init.text",     txtname) == 0 ||
		strcmp(".ref.text",      txtname) == 0 ||
		strcmp(".sched.text",    txtname) == 0 ||
		strcmp(".spinlock.text", txtname) == 0 ||
		strcmp(".irqentry.text", txtname) == 0 ||
		strcmp(".softirqentry.text", txtname) == 0 ||
		strcmp(".kprobes.text", txtname) == 0 ||
		strcmp(".cpuidle.text", txtname) == 0;
}

static char const *already_has_rel_mcount = "success"; /* our work here is done! */

/* 32 bit and 64 bit are very similar */
#include "recordmcount.h"
#define RECORD_MCOUNT_64
#include "recordmcount.h"

static int arm_is_fake_mcount(Elf32_Rel const *rp)
{
	switch (ELF32_R_TYPE(w(rp->r_info))) {
	case R_ARM_THM_CALL:
	case R_ARM_CALL:
	case R_ARM_PC24:
		return 0;
	}

	return 1;
}

static int arm64_is_fake_mcount(Elf64_Rel const *rp)
{
<<<<<<< HEAD
	return ELF64_R_TYPE(w(rp->r_info)) != R_AARCH64_CALL26;
=======
	return ELF64_R_TYPE(w8(rp->r_info)) != R_AARCH64_CALL26;
>>>>>>> 4e026225
}

/* 64-bit EM_MIPS has weird ELF64_Rela.r_info.
 * http://techpubs.sgi.com/library/manuals/4000/007-4658-001/pdf/007-4658-001.pdf
 * We interpret Table 29 Relocation Operation (Elf64_Rel, Elf64_Rela) [p.40]
 * to imply the order of the members; the spec does not say so.
 *	typedef unsigned char Elf64_Byte;
 * fails on MIPS64 because their <elf.h> already has it!
 */

typedef uint8_t myElf64_Byte;		/* Type for a 8-bit quantity.  */

union mips_r_info {
	Elf64_Xword r_info;
	struct {
		Elf64_Word r_sym;		/* Symbol index.  */
		myElf64_Byte r_ssym;		/* Special symbol.  */
		myElf64_Byte r_type3;		/* Third relocation.  */
		myElf64_Byte r_type2;		/* Second relocation.  */
		myElf64_Byte r_type;		/* First relocation.  */
	} r_mips;
};

static uint64_t MIPS64_r_sym(Elf64_Rel const *rp)
{
	return w(((union mips_r_info){ .r_info = rp->r_info }).r_mips.r_sym);
}

static void MIPS64_r_info(Elf64_Rel *const rp, unsigned sym, unsigned type)
{
	rp->r_info = ((union mips_r_info){
		.r_mips = { .r_sym = w(sym), .r_type = type }
	}).r_info;
}

static int do_file(char const *const fname)
{
	unsigned int reltype = 0;
	Elf32_Ehdr *ehdr;
	int rc = -1;

	ehdr = mmap_file(fname);
	if (!ehdr)
		goto out;

	w = w4nat;
	w2 = w2nat;
	w8 = w8nat;
	switch (ehdr->e_ident[EI_DATA]) {
		static unsigned int const endian = 1;
	default:
		fprintf(stderr, "unrecognized ELF data encoding %d: %s\n",
			ehdr->e_ident[EI_DATA], fname);
		goto out;
	case ELFDATA2LSB:
		if (*(unsigned char const *)&endian != 1) {
			/* main() is big endian, file.o is little endian. */
			w = w4rev;
			w2 = w2rev;
			w8 = w8rev;
		}
		ideal_nop4_arm = ideal_nop4_arm_le;
		bl_mcount_arm = bl_mcount_arm_le;
		push_arm = push_arm_le;
		ideal_nop2_thumb = ideal_nop2_thumb_le;
		push_bl_mcount_thumb = push_bl_mcount_thumb_le;
		break;
	case ELFDATA2MSB:
		if (*(unsigned char const *)&endian != 0) {
			/* main() is little endian, file.o is big endian. */
			w = w4rev;
			w2 = w2rev;
			w8 = w8rev;
		}
		ideal_nop4_arm = ideal_nop4_arm_be;
		bl_mcount_arm = bl_mcount_arm_be;
		push_arm = push_arm_be;
		ideal_nop2_thumb = ideal_nop2_thumb_be;
		push_bl_mcount_thumb = push_bl_mcount_thumb_be;
		break;
	}  /* end switch */
	if (memcmp(ELFMAG, ehdr->e_ident, SELFMAG) != 0 ||
	    w2(ehdr->e_type) != ET_REL ||
	    ehdr->e_ident[EI_VERSION] != EV_CURRENT) {
		fprintf(stderr, "unrecognized ET_REL file %s\n", fname);
		goto out;
	}

	gpfx = '_';
	switch (w2(ehdr->e_machine)) {
	default:
		fprintf(stderr, "unrecognized e_machine %u %s\n",
			w2(ehdr->e_machine), fname);
		goto out;
	case EM_386:
		reltype = R_386_32;
		rel_type_nop = R_386_NONE;
		make_nop = make_nop_x86;
		ideal_nop = ideal_nop5_x86_32;
		mcount_adjust_32 = -1;
		gpfx = 0;
		break;
	case EM_ARM:
		reltype = R_ARM_ABS32;
		altmcount = "__gnu_mcount_nc";
		make_nop = make_nop_arm;
		rel_type_nop = R_ARM_NONE;
		is_fake_mcount32 = arm_is_fake_mcount;
		gpfx = 0;
		break;
	case EM_AARCH64:
		reltype = R_AARCH64_ABS64;
		make_nop = make_nop_arm64;
		rel_type_nop = R_AARCH64_NONE;
		ideal_nop = ideal_nop4_arm64;
		is_fake_mcount64 = arm64_is_fake_mcount;
		break;
	case EM_IA_64:	reltype = R_IA64_IMM64; break;
	case EM_MIPS:	/* reltype: e_class    */ break;
	case EM_PPC:	reltype = R_PPC_ADDR32; break;
	case EM_PPC64:	reltype = R_PPC64_ADDR64; break;
	case EM_S390:	/* reltype: e_class    */ break;
	case EM_SH:	reltype = R_SH_DIR32; gpfx = 0; break;
	case EM_SPARCV9: reltype = R_SPARC_64; break;
	case EM_X86_64:
		make_nop = make_nop_x86;
		ideal_nop = ideal_nop5_x86_64;
		reltype = R_X86_64_64;
		rel_type_nop = R_X86_64_NONE;
		mcount_adjust_64 = -1;
		gpfx = 0;
		break;
	}  /* end switch */

	switch (ehdr->e_ident[EI_CLASS]) {
	default:
		fprintf(stderr, "unrecognized ELF class %d %s\n",
			ehdr->e_ident[EI_CLASS], fname);
		goto out;
	case ELFCLASS32:
		if (w2(ehdr->e_ehsize) != sizeof(Elf32_Ehdr)
		||  w2(ehdr->e_shentsize) != sizeof(Elf32_Shdr)) {
			fprintf(stderr,
				"unrecognized ET_REL file: %s\n", fname);
			goto out;
		}
		if (w2(ehdr->e_machine) == EM_MIPS) {
			reltype = R_MIPS_32;
			is_fake_mcount32 = MIPS32_is_fake_mcount;
		}
		if (do32(ehdr, fname, reltype) < 0)
			goto out;
		break;
	case ELFCLASS64: {
		Elf64_Ehdr *const ghdr = (Elf64_Ehdr *)ehdr;
		if (w2(ghdr->e_ehsize) != sizeof(Elf64_Ehdr)
		||  w2(ghdr->e_shentsize) != sizeof(Elf64_Shdr)) {
			fprintf(stderr,
				"unrecognized ET_REL file: %s\n", fname);
			goto out;
		}
		if (w2(ghdr->e_machine) == EM_S390) {
			reltype = R_390_64;
			mcount_adjust_64 = -14;
		}
		if (w2(ghdr->e_machine) == EM_MIPS) {
			reltype = R_MIPS_64;
			Elf64_r_sym = MIPS64_r_sym;
			Elf64_r_info = MIPS64_r_info;
			is_fake_mcount64 = MIPS64_is_fake_mcount;
		}
		if (do64(ghdr, fname, reltype) < 0)
			goto out;
		break;
	}
	}  /* end switch */

	rc = write_file(fname);
out:
	file_append_cleanup();
	mmap_cleanup();
	return rc;
}

int main(int argc, char *argv[])
{
	const char ftrace[] = "/ftrace.o";
	int ftrace_size = sizeof(ftrace) - 1;
	int n_error = 0;  /* gcc-4.3.0 false positive complaint */
	int c;
	int i;

	while ((c = getopt(argc, argv, "w")) >= 0) {
		switch (c) {
		case 'w':
			warn_on_notrace_sect = 1;
			break;
		default:
			fprintf(stderr, "usage: recordmcount [-w] file.o...\n");
			return 0;
		}
	}

	if ((argc - optind) < 1) {
		fprintf(stderr, "usage: recordmcount [-w] file.o...\n");
		return 0;
	}

	/* Process each file in turn, allowing deep failure. */
	for (i = optind; i < argc; i++) {
		char *file = argv[i];
		int len;

		/*
		 * The file kernel/trace/ftrace.o references the mcount
		 * function but does not call it. Since ftrace.o should
		 * not be traced anyway, we just skip it.
		 */
		len = strlen(file);
		if (len >= ftrace_size &&
		    strcmp(file + (len - ftrace_size), ftrace) == 0)
			continue;

		if (do_file(file)) {
			fprintf(stderr, "%s: failed\n", file);
			++n_error;
		}
	}
	return !!n_error;
}<|MERGE_RESOLUTION|>--- conflicted
+++ resolved
@@ -438,11 +438,7 @@
 
 static int arm64_is_fake_mcount(Elf64_Rel const *rp)
 {
-<<<<<<< HEAD
-	return ELF64_R_TYPE(w(rp->r_info)) != R_AARCH64_CALL26;
-=======
 	return ELF64_R_TYPE(w8(rp->r_info)) != R_AARCH64_CALL26;
->>>>>>> 4e026225
 }
 
 /* 64-bit EM_MIPS has weird ELF64_Rela.r_info.
