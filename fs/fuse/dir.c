--- conflicted
+++ resolved
@@ -1591,10 +1591,9 @@
  * vmtruncate() doesn't allow for this case, so do the rlimit checking
  * and the actual truncation by hand.
  */
-int fuse_do_setattr(struct dentry *dentry, struct iattr *attr,
+int fuse_do_setattr(struct inode *inode, struct iattr *attr,
 		    struct file *file)
 {
-	struct inode *inode = d_inode(dentry);
 	struct fuse_conn *fc = get_fuse_conn(inode);
 	struct fuse_inode *fi = get_fuse_inode(inode);
 	FUSE_ARGS(args);
@@ -1609,7 +1608,7 @@
 	if (!(fc->flags & FUSE_DEFAULT_PERMISSIONS))
 		attr->ia_valid |= ATTR_FORCE;
 
-	err = setattr_prepare(dentry, attr);
+	err = inode_change_ok(inode, attr);
 	if (err)
 		return err;
 
@@ -1736,11 +1735,7 @@
 	if (!attr->ia_valid)
 		return 0;
 
-<<<<<<< HEAD
-	ret = fuse_do_setattr(entry, attr, file);
-=======
 	ret = fuse_do_setattr(inode, attr, file);
->>>>>>> 3de281fb
 	if (!ret) {
 		/* Directory mode changed, may need to revalidate access */
 		if (d_is_dir(entry) && (attr->ia_valid & ATTR_MODE))
