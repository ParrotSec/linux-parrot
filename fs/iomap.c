// SPDX-License-Identifier: GPL-2.0
/*
 * Copyright (C) 2010 Red Hat, Inc.
 * Copyright (c) 2016-2018 Christoph Hellwig.
 */
#include <linux/module.h>
#include <linux/compiler.h>
#include <linux/fs.h>
#include <linux/iomap.h>
#include <linux/uaccess.h>
#include <linux/gfp.h>
#include <linux/migrate.h>
#include <linux/mm.h>
#include <linux/mm_inline.h>
#include <linux/swap.h>
#include <linux/pagemap.h>
#include <linux/pagevec.h>
#include <linux/file.h>
#include <linux/uio.h>
#include <linux/backing-dev.h>
#include <linux/buffer_head.h>
#include <linux/task_io_accounting_ops.h>
#include <linux/dax.h>
#include <linux/sched/signal.h>
#include <linux/swap.h>

#include "internal.h"

/*
 * Execute a iomap write on a segment of the mapping that spans a
 * contiguous range of pages that have identical block mapping state.
 *
 * This avoids the need to map pages individually, do individual allocations
 * for each page and most importantly avoid the need for filesystem specific
 * locking per page. Instead, all the operations are amortised over the entire
 * range of pages. It is assumed that the filesystems will lock whatever
 * resources they require in the iomap_begin call, and release them in the
 * iomap_end call.
 */
loff_t
iomap_apply(struct inode *inode, loff_t pos, loff_t length, unsigned flags,
		const struct iomap_ops *ops, void *data, iomap_actor_t actor)
{
	struct iomap iomap = { 0 };
	loff_t written = 0, ret;

	/*
	 * Need to map a range from start position for length bytes. This can
	 * span multiple pages - it is only guaranteed to return a range of a
	 * single type of pages (e.g. all into a hole, all mapped or all
	 * unwritten). Failure at this point has nothing to undo.
	 *
	 * If allocation is required for this range, reserve the space now so
	 * that the allocation is guaranteed to succeed later on. Once we copy
	 * the data into the page cache pages, then we cannot fail otherwise we
	 * expose transient stale data. If the reserve fails, we can safely
	 * back out at this point as there is nothing to undo.
	 */
	ret = ops->iomap_begin(inode, pos, length, flags, &iomap);
	if (ret)
		return ret;
	if (WARN_ON(iomap.offset > pos))
		return -EIO;
	if (WARN_ON(iomap.length == 0))
		return -EIO;

	/*
	 * Cut down the length to the one actually provided by the filesystem,
	 * as it might not be able to give us the whole size that we requested.
	 */
	if (iomap.offset + iomap.length < pos + length)
		length = iomap.offset + iomap.length - pos;

	/*
	 * Now that we have guaranteed that the space allocation will succeed.
	 * we can do the copy-in page by page without having to worry about
	 * failures exposing transient data.
	 */
	written = actor(inode, pos, length, data, &iomap);

	/*
	 * Now the data has been copied, commit the range we've copied.  This
	 * should not fail unless the filesystem has had a fatal error.
	 */
	if (ops->iomap_end) {
		ret = ops->iomap_end(inode, pos, length,
				     written > 0 ? written : 0,
				     flags, &iomap);
	}

	return written ? written : ret;
}

static sector_t
iomap_sector(struct iomap *iomap, loff_t pos)
{
	return (iomap->addr + pos - iomap->offset) >> SECTOR_SHIFT;
}

static struct iomap_page *
iomap_page_create(struct inode *inode, struct page *page)
{
	struct iomap_page *iop = to_iomap_page(page);

	if (iop || i_blocksize(inode) == PAGE_SIZE)
		return iop;

	iop = kmalloc(sizeof(*iop), GFP_NOFS | __GFP_NOFAIL);
	atomic_set(&iop->read_count, 0);
	atomic_set(&iop->write_count, 0);
	bitmap_zero(iop->uptodate, PAGE_SIZE / SECTOR_SIZE);

	/*
	 * migrate_page_move_mapping() assumes that pages with private data have
	 * their count elevated by 1.
	 */
	get_page(page);
	set_page_private(page, (unsigned long)iop);
	SetPagePrivate(page);
	return iop;
}

static void
iomap_page_release(struct page *page)
{
	struct iomap_page *iop = to_iomap_page(page);

	if (!iop)
		return;
	WARN_ON_ONCE(atomic_read(&iop->read_count));
	WARN_ON_ONCE(atomic_read(&iop->write_count));
	ClearPagePrivate(page);
	set_page_private(page, 0);
	put_page(page);
	kfree(iop);
}

/*
 * Calculate the range inside the page that we actually need to read.
 */
static void
iomap_adjust_read_range(struct inode *inode, struct iomap_page *iop,
		loff_t *pos, loff_t length, unsigned *offp, unsigned *lenp)
{
	unsigned block_bits = inode->i_blkbits;
	unsigned block_size = (1 << block_bits);
	unsigned poff = offset_in_page(*pos);
	unsigned plen = min_t(loff_t, PAGE_SIZE - poff, length);
	unsigned first = poff >> block_bits;
	unsigned last = (poff + plen - 1) >> block_bits;
	unsigned end = offset_in_page(i_size_read(inode)) >> block_bits;

	/*
	 * If the block size is smaller than the page size we need to check the
	 * per-block uptodate status and adjust the offset and length if needed
	 * to avoid reading in already uptodate ranges.
	 */
	if (iop) {
		unsigned int i;

		/* move forward for each leading block marked uptodate */
		for (i = first; i <= last; i++) {
			if (!test_bit(i, iop->uptodate))
				break;
			*pos += block_size;
			poff += block_size;
			plen -= block_size;
			first++;
		}

		/* truncate len if we find any trailing uptodate block(s) */
		for ( ; i <= last; i++) {
			if (test_bit(i, iop->uptodate)) {
				plen -= (last - i + 1) * block_size;
				last = i - 1;
				break;
			}
		}
	}

	/*
	 * If the extent spans the block that contains the i_size we need to
	 * handle both halves separately so that we properly zero data in the
	 * page cache for blocks that are entirely outside of i_size.
	 */
	if (first <= end && last > end)
		plen -= (last - end) * block_size;

	*offp = poff;
	*lenp = plen;
}

static void
iomap_set_range_uptodate(struct page *page, unsigned off, unsigned len)
{
	struct iomap_page *iop = to_iomap_page(page);
	struct inode *inode = page->mapping->host;
	unsigned first = off >> inode->i_blkbits;
	unsigned last = (off + len - 1) >> inode->i_blkbits;
	unsigned int i;
	bool uptodate = true;

	if (iop) {
		for (i = 0; i < PAGE_SIZE / i_blocksize(inode); i++) {
			if (i >= first && i <= last)
				set_bit(i, iop->uptodate);
			else if (!test_bit(i, iop->uptodate))
				uptodate = false;
		}
	}

	if (uptodate && !PageError(page))
		SetPageUptodate(page);
}

static void
iomap_read_finish(struct iomap_page *iop, struct page *page)
{
	if (!iop || atomic_dec_and_test(&iop->read_count))
		unlock_page(page);
}

static void
iomap_read_page_end_io(struct bio_vec *bvec, int error)
{
	struct page *page = bvec->bv_page;
	struct iomap_page *iop = to_iomap_page(page);

	if (unlikely(error)) {
		ClearPageUptodate(page);
		SetPageError(page);
	} else {
		iomap_set_range_uptodate(page, bvec->bv_offset, bvec->bv_len);
	}

	iomap_read_finish(iop, page);
}

static void
iomap_read_end_io(struct bio *bio)
{
	int error = blk_status_to_errno(bio->bi_status);
	struct bio_vec *bvec;
	struct bvec_iter_all iter_all;

	bio_for_each_segment_all(bvec, bio, iter_all)
		iomap_read_page_end_io(bvec, error);
	bio_put(bio);
}

struct iomap_readpage_ctx {
	struct page		*cur_page;
	bool			cur_page_in_bio;
	bool			is_readahead;
	struct bio		*bio;
	struct list_head	*pages;
};

static void
iomap_read_inline_data(struct inode *inode, struct page *page,
		struct iomap *iomap)
{
	size_t size = i_size_read(inode);
	void *addr;

	if (PageUptodate(page))
		return;

	BUG_ON(page->index);
	BUG_ON(size > PAGE_SIZE - offset_in_page(iomap->inline_data));

	addr = kmap_atomic(page);
	memcpy(addr, iomap->inline_data, size);
	memset(addr + size, 0, PAGE_SIZE - size);
	kunmap_atomic(addr);
	SetPageUptodate(page);
}

<<<<<<< HEAD
static void
iomap_read_end_io(struct bio *bio)
{
	int error = blk_status_to_errno(bio->bi_status);
	struct bio_vec *bvec;
	int i;

	bio_for_each_segment_all(bvec, bio, i)
		iomap_read_page_end_io(bvec, error);
	bio_put(bio);
}

struct iomap_readpage_ctx {
	struct page		*cur_page;
	bool			cur_page_in_bio;
	bool			is_readahead;
	struct bio		*bio;
	struct list_head	*pages;
};

=======
>>>>>>> 407d19ab
static loff_t
iomap_readpage_actor(struct inode *inode, loff_t pos, loff_t length, void *data,
		struct iomap *iomap)
{
	struct iomap_readpage_ctx *ctx = data;
	struct page *page = ctx->cur_page;
	struct iomap_page *iop = iomap_page_create(inode, page);
	bool same_page = false, is_contig = false;
	loff_t orig_pos = pos;
	unsigned poff, plen;
	sector_t sector;

	if (iomap->type == IOMAP_INLINE) {
		WARN_ON_ONCE(pos);
		iomap_read_inline_data(inode, page, iomap);
		return PAGE_SIZE;
	}

	/* zero post-eof blocks as the page may be mapped */
	iomap_adjust_read_range(inode, iop, &pos, length, &poff, &plen);
	if (plen == 0)
		goto done;

	if (iomap->type != IOMAP_MAPPED || pos >= i_size_read(inode)) {
		zero_user(page, poff, plen);
		iomap_set_range_uptodate(page, poff, plen);
		goto done;
	}

	ctx->cur_page_in_bio = true;

	/*
	 * Try to merge into a previous segment if we can.
	 */
	sector = iomap_sector(iomap, pos);
<<<<<<< HEAD
	if (ctx->bio && bio_end_sector(ctx->bio) == sector) {
		if (__bio_try_merge_page(ctx->bio, page, plen, poff))
			goto done;
=======
	if (ctx->bio && bio_end_sector(ctx->bio) == sector)
>>>>>>> 407d19ab
		is_contig = true;

	if (is_contig &&
	    __bio_try_merge_page(ctx->bio, page, plen, poff, &same_page)) {
		if (!same_page && iop)
			atomic_inc(&iop->read_count);
		goto done;
	}

	/*
	 * If we start a new segment we need to increase the read count, and we
	 * need to do so before submitting any previous full bio to make sure
	 * that we don't prematurely unlock the page.
	 */
	if (iop)
		atomic_inc(&iop->read_count);

	if (!ctx->bio || !is_contig || bio_full(ctx->bio, plen)) {
		gfp_t gfp = mapping_gfp_constraint(page->mapping, GFP_KERNEL);
		int nr_vecs = (length + PAGE_SIZE - 1) >> PAGE_SHIFT;

		if (ctx->bio)
			submit_bio(ctx->bio);

		if (ctx->is_readahead) /* same as readahead_gfp_mask */
			gfp |= __GFP_NORETRY | __GFP_NOWARN;
		ctx->bio = bio_alloc(gfp, min(BIO_MAX_PAGES, nr_vecs));
		ctx->bio->bi_opf = REQ_OP_READ;
		if (ctx->is_readahead)
			ctx->bio->bi_opf |= REQ_RAHEAD;
		ctx->bio->bi_iter.bi_sector = sector;
		bio_set_dev(ctx->bio, iomap->bdev);
		ctx->bio->bi_end_io = iomap_read_end_io;
	}

	__bio_add_page(ctx->bio, page, plen, poff);
done:
	/*
	 * Move the caller beyond our range so that it keeps making progress.
	 * For that we have to include any leading non-uptodate ranges, but
	 * we can skip trailing ones as they will be handled in the next
	 * iteration.
	 */
	return pos - orig_pos + plen;
}

int
iomap_readpage(struct page *page, const struct iomap_ops *ops)
{
	struct iomap_readpage_ctx ctx = { .cur_page = page };
	struct inode *inode = page->mapping->host;
	unsigned poff;
	loff_t ret;

	for (poff = 0; poff < PAGE_SIZE; poff += ret) {
		ret = iomap_apply(inode, page_offset(page) + poff,
				PAGE_SIZE - poff, 0, ops, &ctx,
				iomap_readpage_actor);
		if (ret <= 0) {
			WARN_ON_ONCE(ret == 0);
			SetPageError(page);
			break;
		}
	}

	if (ctx.bio) {
		submit_bio(ctx.bio);
		WARN_ON_ONCE(!ctx.cur_page_in_bio);
	} else {
		WARN_ON_ONCE(ctx.cur_page_in_bio);
		unlock_page(page);
	}

	/*
	 * Just like mpage_readpages and block_read_full_page we always
	 * return 0 and just mark the page as PageError on errors.  This
	 * should be cleaned up all through the stack eventually.
	 */
	return 0;
}
EXPORT_SYMBOL_GPL(iomap_readpage);

static struct page *
iomap_next_page(struct inode *inode, struct list_head *pages, loff_t pos,
		loff_t length, loff_t *done)
{
	while (!list_empty(pages)) {
		struct page *page = lru_to_page(pages);

		if (page_offset(page) >= (u64)pos + length)
			break;

		list_del(&page->lru);
		if (!add_to_page_cache_lru(page, inode->i_mapping, page->index,
				GFP_NOFS))
			return page;

		/*
		 * If we already have a page in the page cache at index we are
		 * done.  Upper layers don't care if it is uptodate after the
		 * readpages call itself as every page gets checked again once
		 * actually needed.
		 */
		*done += PAGE_SIZE;
		put_page(page);
	}

	return NULL;
}

static loff_t
iomap_readpages_actor(struct inode *inode, loff_t pos, loff_t length,
		void *data, struct iomap *iomap)
{
	struct iomap_readpage_ctx *ctx = data;
	loff_t done, ret;

	for (done = 0; done < length; done += ret) {
		if (ctx->cur_page && offset_in_page(pos + done) == 0) {
			if (!ctx->cur_page_in_bio)
				unlock_page(ctx->cur_page);
			put_page(ctx->cur_page);
			ctx->cur_page = NULL;
		}
		if (!ctx->cur_page) {
			ctx->cur_page = iomap_next_page(inode, ctx->pages,
					pos, length, &done);
			if (!ctx->cur_page)
				break;
			ctx->cur_page_in_bio = false;
		}
		ret = iomap_readpage_actor(inode, pos + done, length - done,
				ctx, iomap);
	}

	return done;
}

int
iomap_readpages(struct address_space *mapping, struct list_head *pages,
		unsigned nr_pages, const struct iomap_ops *ops)
{
	struct iomap_readpage_ctx ctx = {
		.pages		= pages,
		.is_readahead	= true,
	};
	loff_t pos = page_offset(list_entry(pages->prev, struct page, lru));
	loff_t last = page_offset(list_entry(pages->next, struct page, lru));
	loff_t length = last - pos + PAGE_SIZE, ret = 0;

	while (length > 0) {
		ret = iomap_apply(mapping->host, pos, length, 0, ops,
				&ctx, iomap_readpages_actor);
		if (ret <= 0) {
			WARN_ON_ONCE(ret == 0);
			goto done;
		}
		pos += ret;
		length -= ret;
	}
	ret = 0;
done:
	if (ctx.bio)
		submit_bio(ctx.bio);
	if (ctx.cur_page) {
		if (!ctx.cur_page_in_bio)
			unlock_page(ctx.cur_page);
		put_page(ctx.cur_page);
	}

	/*
	 * Check that we didn't lose a page due to the arcance calling
	 * conventions..
	 */
	WARN_ON_ONCE(!ret && !list_empty(ctx.pages));
	return ret;
}
EXPORT_SYMBOL_GPL(iomap_readpages);

/*
 * iomap_is_partially_uptodate checks whether blocks within a page are
 * uptodate or not.
 *
 * Returns true if all blocks which correspond to a file portion
 * we want to read within the page are uptodate.
 */
int
iomap_is_partially_uptodate(struct page *page, unsigned long from,
		unsigned long count)
{
	struct iomap_page *iop = to_iomap_page(page);
	struct inode *inode = page->mapping->host;
	unsigned len, first, last;
	unsigned i;

	/* Limit range to one page */
	len = min_t(unsigned, PAGE_SIZE - from, count);

	/* First and last blocks in range within page */
	first = from >> inode->i_blkbits;
	last = (from + len - 1) >> inode->i_blkbits;

	if (iop) {
		for (i = first; i <= last; i++)
			if (!test_bit(i, iop->uptodate))
				return 0;
		return 1;
	}

	return 0;
}
EXPORT_SYMBOL_GPL(iomap_is_partially_uptodate);

int
iomap_releasepage(struct page *page, gfp_t gfp_mask)
{
	/*
	 * mm accommodates an old ext3 case where clean pages might not have had
	 * the dirty bit cleared. Thus, it can send actual dirty pages to
	 * ->releasepage() via shrink_active_list(), skip those here.
	 */
	if (PageDirty(page) || PageWriteback(page))
		return 0;
	iomap_page_release(page);
	return 1;
}
EXPORT_SYMBOL_GPL(iomap_releasepage);

void
iomap_invalidatepage(struct page *page, unsigned int offset, unsigned int len)
{
	/*
	 * If we are invalidating the entire page, clear the dirty state from it
	 * and release it to avoid unnecessary buildup of the LRU.
	 */
	if (offset == 0 && len == PAGE_SIZE) {
		WARN_ON_ONCE(PageWriteback(page));
		cancel_dirty_page(page);
		iomap_page_release(page);
	}
}
EXPORT_SYMBOL_GPL(iomap_invalidatepage);

#ifdef CONFIG_MIGRATION
int
iomap_migrate_page(struct address_space *mapping, struct page *newpage,
		struct page *page, enum migrate_mode mode)
{
	int ret;

	ret = migrate_page_move_mapping(mapping, newpage, page, NULL, mode, 0);
	if (ret != MIGRATEPAGE_SUCCESS)
		return ret;

	if (page_has_private(page)) {
		ClearPagePrivate(page);
		get_page(newpage);
		set_page_private(newpage, page_private(page));
		set_page_private(page, 0);
		put_page(page);
		SetPagePrivate(newpage);
	}

	if (mode != MIGRATE_SYNC_NO_COPY)
		migrate_page_copy(newpage, page);
	else
		migrate_page_states(newpage, page);
	return MIGRATEPAGE_SUCCESS;
}
EXPORT_SYMBOL_GPL(iomap_migrate_page);
#endif /* CONFIG_MIGRATION */

static void
iomap_write_failed(struct inode *inode, loff_t pos, unsigned len)
{
	loff_t i_size = i_size_read(inode);

	/*
	 * Only truncate newly allocated pages beyoned EOF, even if the
	 * write started inside the existing inode size.
	 */
	if (pos + len > i_size)
		truncate_pagecache_range(inode, max(pos, i_size), pos + len);
}

static int
iomap_read_page_sync(struct inode *inode, loff_t block_start, struct page *page,
		unsigned poff, unsigned plen, unsigned from, unsigned to,
		struct iomap *iomap)
{
	struct bio_vec bvec;
	struct bio bio;

	if (iomap->type != IOMAP_MAPPED || block_start >= i_size_read(inode)) {
		zero_user_segments(page, poff, from, to, poff + plen);
		iomap_set_range_uptodate(page, poff, plen);
		return 0;
	}

	bio_init(&bio, &bvec, 1);
	bio.bi_opf = REQ_OP_READ;
	bio.bi_iter.bi_sector = iomap_sector(iomap, block_start);
	bio_set_dev(&bio, iomap->bdev);
	__bio_add_page(&bio, page, plen, poff);
	return submit_bio_wait(&bio);
}

static int
__iomap_write_begin(struct inode *inode, loff_t pos, unsigned len,
		struct page *page, struct iomap *iomap)
{
	struct iomap_page *iop = iomap_page_create(inode, page);
	loff_t block_size = i_blocksize(inode);
	loff_t block_start = pos & ~(block_size - 1);
	loff_t block_end = (pos + len + block_size - 1) & ~(block_size - 1);
	unsigned from = offset_in_page(pos), to = from + len, poff, plen;
	int status = 0;

	if (PageUptodate(page))
		return 0;

	do {
		iomap_adjust_read_range(inode, iop, &block_start,
				block_end - block_start, &poff, &plen);
		if (plen == 0)
			break;

		if ((from > poff && from < poff + plen) ||
		    (to > poff && to < poff + plen)) {
			status = iomap_read_page_sync(inode, block_start, page,
					poff, plen, from, to, iomap);
			if (status)
				break;
		}

	} while ((block_start += plen) < block_end);

	return status;
}

static int
iomap_write_begin(struct inode *inode, loff_t pos, unsigned len, unsigned flags,
		struct page **pagep, struct iomap *iomap)
{
	const struct iomap_page_ops *page_ops = iomap->page_ops;
	pgoff_t index = pos >> PAGE_SHIFT;
	struct page *page;
	int status = 0;

	BUG_ON(pos + len > iomap->offset + iomap->length);

	if (fatal_signal_pending(current))
		return -EINTR;

	if (page_ops && page_ops->page_prepare) {
		status = page_ops->page_prepare(inode, pos, len, iomap);
		if (status)
			return status;
	}

	page = grab_cache_page_write_begin(inode->i_mapping, index, flags);
	if (!page) {
		status = -ENOMEM;
		goto out_no_page;
	}

	if (iomap->type == IOMAP_INLINE)
		iomap_read_inline_data(inode, page, iomap);
	else if (iomap->flags & IOMAP_F_BUFFER_HEAD)
		status = __block_write_begin_int(page, pos, len, NULL, iomap);
	else
		status = __iomap_write_begin(inode, pos, len, page, iomap);

	if (unlikely(status))
		goto out_unlock;

	*pagep = page;
	return 0;

out_unlock:
	unlock_page(page);
	put_page(page);
	iomap_write_failed(inode, pos, len);

out_no_page:
	if (page_ops && page_ops->page_done)
		page_ops->page_done(inode, pos, 0, NULL, iomap);
	return status;
}

int
iomap_set_page_dirty(struct page *page)
{
	struct address_space *mapping = page_mapping(page);
	int newly_dirty;

	if (unlikely(!mapping))
		return !TestSetPageDirty(page);

	/*
	 * Lock out page->mem_cgroup migration to keep PageDirty
	 * synchronized with per-memcg dirty page counters.
	 */
	lock_page_memcg(page);
	newly_dirty = !TestSetPageDirty(page);
	if (newly_dirty)
		__set_page_dirty(page, mapping, 0);
	unlock_page_memcg(page);

	if (newly_dirty)
		__mark_inode_dirty(mapping->host, I_DIRTY_PAGES);
	return newly_dirty;
}
EXPORT_SYMBOL_GPL(iomap_set_page_dirty);

static int
__iomap_write_end(struct inode *inode, loff_t pos, unsigned len,
		unsigned copied, struct page *page, struct iomap *iomap)
{
	flush_dcache_page(page);

	/*
	 * The blocks that were entirely written will now be uptodate, so we
	 * don't have to worry about a readpage reading them and overwriting a
	 * partial write.  However if we have encountered a short write and only
	 * partially written into a block, it will not be marked uptodate, so a
	 * readpage might come in and destroy our partial write.
	 *
	 * Do the simplest thing, and just treat any short write to a non
	 * uptodate page as a zero-length write, and force the caller to redo
	 * the whole thing.
	 */
	if (unlikely(copied < len && !PageUptodate(page)))
		return 0;
	iomap_set_range_uptodate(page, offset_in_page(pos), len);
	iomap_set_page_dirty(page);
	return copied;
}

static int
iomap_write_end_inline(struct inode *inode, struct page *page,
		struct iomap *iomap, loff_t pos, unsigned copied)
{
	void *addr;

	WARN_ON_ONCE(!PageUptodate(page));
	BUG_ON(pos + copied > PAGE_SIZE - offset_in_page(iomap->inline_data));

	addr = kmap_atomic(page);
	memcpy(iomap->inline_data + pos, addr + pos, copied);
	kunmap_atomic(addr);

	mark_inode_dirty(inode);
	return copied;
}

static int
iomap_write_end(struct inode *inode, loff_t pos, unsigned len,
		unsigned copied, struct page *page, struct iomap *iomap)
{
	const struct iomap_page_ops *page_ops = iomap->page_ops;
	int ret;

	if (iomap->type == IOMAP_INLINE) {
		ret = iomap_write_end_inline(inode, page, iomap, pos, copied);
	} else if (iomap->flags & IOMAP_F_BUFFER_HEAD) {
		ret = block_write_end(NULL, inode->i_mapping, pos, len, copied,
				page, NULL);
	} else {
		ret = __iomap_write_end(inode, pos, len, copied, page, iomap);
	}

	__generic_write_end(inode, pos, ret, page);
	if (page_ops && page_ops->page_done)
		page_ops->page_done(inode, pos, copied, page, iomap);
	put_page(page);

	if (ret < len)
		iomap_write_failed(inode, pos, len);
	return ret;
}

static loff_t
iomap_write_actor(struct inode *inode, loff_t pos, loff_t length, void *data,
		struct iomap *iomap)
{
	struct iov_iter *i = data;
	long status = 0;
	ssize_t written = 0;
	unsigned int flags = AOP_FLAG_NOFS;

	do {
		struct page *page;
		unsigned long offset;	/* Offset into pagecache page */
		unsigned long bytes;	/* Bytes to write to page */
		size_t copied;		/* Bytes copied from user */

		offset = offset_in_page(pos);
		bytes = min_t(unsigned long, PAGE_SIZE - offset,
						iov_iter_count(i));
again:
		if (bytes > length)
			bytes = length;

		/*
		 * Bring in the user page that we will copy from _first_.
		 * Otherwise there's a nasty deadlock on copying from the
		 * same page as we're writing to, without it being marked
		 * up-to-date.
		 *
		 * Not only is this an optimisation, but it is also required
		 * to check that the address is actually valid, when atomic
		 * usercopies are used, below.
		 */
		if (unlikely(iov_iter_fault_in_readable(i, bytes))) {
			status = -EFAULT;
			break;
		}

		status = iomap_write_begin(inode, pos, bytes, flags, &page,
				iomap);
		if (unlikely(status))
			break;

		if (mapping_writably_mapped(inode->i_mapping))
			flush_dcache_page(page);

		copied = iov_iter_copy_from_user_atomic(page, i, offset, bytes);

		flush_dcache_page(page);

		status = iomap_write_end(inode, pos, bytes, copied, page,
				iomap);
		if (unlikely(status < 0))
			break;
		copied = status;

		cond_resched();

		iov_iter_advance(i, copied);
		if (unlikely(copied == 0)) {
			/*
			 * If we were unable to copy any data at all, we must
			 * fall back to a single segment length write.
			 *
			 * If we didn't fallback here, we could livelock
			 * because not all segments in the iov can be copied at
			 * once without a pagefault.
			 */
			bytes = min_t(unsigned long, PAGE_SIZE - offset,
						iov_iter_single_seg_count(i));
			goto again;
		}
		pos += copied;
		written += copied;
		length -= copied;

		balance_dirty_pages_ratelimited(inode->i_mapping);
	} while (iov_iter_count(i) && length);

	return written ? written : status;
}

ssize_t
iomap_file_buffered_write(struct kiocb *iocb, struct iov_iter *iter,
		const struct iomap_ops *ops)
{
	struct inode *inode = iocb->ki_filp->f_mapping->host;
	loff_t pos = iocb->ki_pos, ret = 0, written = 0;

	while (iov_iter_count(iter)) {
		ret = iomap_apply(inode, pos, iov_iter_count(iter),
				IOMAP_WRITE, ops, iter, iomap_write_actor);
		if (ret <= 0)
			break;
		pos += ret;
		written += ret;
	}

	return written ? written : ret;
}
EXPORT_SYMBOL_GPL(iomap_file_buffered_write);

static struct page *
__iomap_read_page(struct inode *inode, loff_t offset)
{
	struct address_space *mapping = inode->i_mapping;
	struct page *page;

	page = read_mapping_page(mapping, offset >> PAGE_SHIFT, NULL);
	if (IS_ERR(page))
		return page;
	if (!PageUptodate(page)) {
		put_page(page);
		return ERR_PTR(-EIO);
	}
	return page;
}

static loff_t
iomap_dirty_actor(struct inode *inode, loff_t pos, loff_t length, void *data,
		struct iomap *iomap)
{
	long status = 0;
	ssize_t written = 0;

	do {
		struct page *page, *rpage;
		unsigned long offset;	/* Offset into pagecache page */
		unsigned long bytes;	/* Bytes to write to page */

		offset = offset_in_page(pos);
		bytes = min_t(loff_t, PAGE_SIZE - offset, length);

		rpage = __iomap_read_page(inode, pos);
		if (IS_ERR(rpage))
			return PTR_ERR(rpage);

		status = iomap_write_begin(inode, pos, bytes,
					   AOP_FLAG_NOFS, &page, iomap);
		put_page(rpage);
		if (unlikely(status))
			return status;

		WARN_ON_ONCE(!PageUptodate(page));

		status = iomap_write_end(inode, pos, bytes, bytes, page, iomap);
		if (unlikely(status <= 0)) {
			if (WARN_ON_ONCE(status == 0))
				return -EIO;
			return status;
		}

		cond_resched();

		pos += status;
		written += status;
		length -= status;

		balance_dirty_pages_ratelimited(inode->i_mapping);
	} while (length);

	return written;
}

int
iomap_file_dirty(struct inode *inode, loff_t pos, loff_t len,
		const struct iomap_ops *ops)
{
	loff_t ret;

	while (len) {
		ret = iomap_apply(inode, pos, len, IOMAP_WRITE, ops, NULL,
				iomap_dirty_actor);
		if (ret <= 0)
			return ret;
		pos += ret;
		len -= ret;
	}

	return 0;
}
EXPORT_SYMBOL_GPL(iomap_file_dirty);

static int iomap_zero(struct inode *inode, loff_t pos, unsigned offset,
		unsigned bytes, struct iomap *iomap)
{
	struct page *page;
	int status;

	status = iomap_write_begin(inode, pos, bytes, AOP_FLAG_NOFS, &page,
				   iomap);
	if (status)
		return status;

	zero_user(page, offset, bytes);
	mark_page_accessed(page);

	return iomap_write_end(inode, pos, bytes, bytes, page, iomap);
}

static int iomap_dax_zero(loff_t pos, unsigned offset, unsigned bytes,
		struct iomap *iomap)
{
	return __dax_zero_page_range(iomap->bdev, iomap->dax_dev,
			iomap_sector(iomap, pos & PAGE_MASK), offset, bytes);
}

static loff_t
iomap_zero_range_actor(struct inode *inode, loff_t pos, loff_t count,
		void *data, struct iomap *iomap)
{
	bool *did_zero = data;
	loff_t written = 0;
	int status;

	/* already zeroed?  we're done. */
	if (iomap->type == IOMAP_HOLE || iomap->type == IOMAP_UNWRITTEN)
	    	return count;

	do {
		unsigned offset, bytes;

		offset = offset_in_page(pos);
		bytes = min_t(loff_t, PAGE_SIZE - offset, count);

		if (IS_DAX(inode))
			status = iomap_dax_zero(pos, offset, bytes, iomap);
		else
			status = iomap_zero(inode, pos, offset, bytes, iomap);
		if (status < 0)
			return status;

		pos += bytes;
		count -= bytes;
		written += bytes;
		if (did_zero)
			*did_zero = true;
	} while (count > 0);

	return written;
}

int
iomap_zero_range(struct inode *inode, loff_t pos, loff_t len, bool *did_zero,
		const struct iomap_ops *ops)
{
	loff_t ret;

	while (len > 0) {
		ret = iomap_apply(inode, pos, len, IOMAP_ZERO,
				ops, did_zero, iomap_zero_range_actor);
		if (ret <= 0)
			return ret;

		pos += ret;
		len -= ret;
	}

	return 0;
}
EXPORT_SYMBOL_GPL(iomap_zero_range);

int
iomap_truncate_page(struct inode *inode, loff_t pos, bool *did_zero,
		const struct iomap_ops *ops)
{
	unsigned int blocksize = i_blocksize(inode);
	unsigned int off = pos & (blocksize - 1);

	/* Block boundary? Nothing to do */
	if (!off)
		return 0;
	return iomap_zero_range(inode, pos, blocksize - off, did_zero, ops);
}
EXPORT_SYMBOL_GPL(iomap_truncate_page);

static loff_t
iomap_page_mkwrite_actor(struct inode *inode, loff_t pos, loff_t length,
		void *data, struct iomap *iomap)
{
	struct page *page = data;
	int ret;

	if (iomap->flags & IOMAP_F_BUFFER_HEAD) {
		ret = __block_write_begin_int(page, pos, length, NULL, iomap);
		if (ret)
			return ret;
		block_commit_write(page, 0, length);
	} else {
		WARN_ON_ONCE(!PageUptodate(page));
		iomap_page_create(inode, page);
		set_page_dirty(page);
	}

	return length;
}

int iomap_page_mkwrite(struct vm_fault *vmf, const struct iomap_ops *ops)
{
	struct page *page = vmf->page;
	struct inode *inode = file_inode(vmf->vma->vm_file);
	unsigned long length;
	loff_t offset, size;
	ssize_t ret;

	lock_page(page);
	size = i_size_read(inode);
	if ((page->mapping != inode->i_mapping) ||
	    (page_offset(page) > size)) {
		/* We overload EFAULT to mean page got truncated */
		ret = -EFAULT;
		goto out_unlock;
	}

	/* page is wholly or partially inside EOF */
	if (((page->index + 1) << PAGE_SHIFT) > size)
		length = offset_in_page(size);
	else
		length = PAGE_SIZE;

	offset = page_offset(page);
	while (length > 0) {
		ret = iomap_apply(inode, offset, length,
				IOMAP_WRITE | IOMAP_FAULT, ops, page,
				iomap_page_mkwrite_actor);
		if (unlikely(ret <= 0))
			goto out_unlock;
		offset += ret;
		length -= ret;
	}

	wait_for_stable_page(page);
	return VM_FAULT_LOCKED;
out_unlock:
	unlock_page(page);
	return block_page_mkwrite_return(ret);
}
EXPORT_SYMBOL_GPL(iomap_page_mkwrite);

struct fiemap_ctx {
	struct fiemap_extent_info *fi;
	struct iomap prev;
};

static int iomap_to_fiemap(struct fiemap_extent_info *fi,
		struct iomap *iomap, u32 flags)
{
	switch (iomap->type) {
	case IOMAP_HOLE:
		/* skip holes */
		return 0;
	case IOMAP_DELALLOC:
		flags |= FIEMAP_EXTENT_DELALLOC | FIEMAP_EXTENT_UNKNOWN;
		break;
	case IOMAP_MAPPED:
		break;
	case IOMAP_UNWRITTEN:
		flags |= FIEMAP_EXTENT_UNWRITTEN;
		break;
	case IOMAP_INLINE:
		flags |= FIEMAP_EXTENT_DATA_INLINE;
		break;
	}

	if (iomap->flags & IOMAP_F_MERGED)
		flags |= FIEMAP_EXTENT_MERGED;
	if (iomap->flags & IOMAP_F_SHARED)
		flags |= FIEMAP_EXTENT_SHARED;

	return fiemap_fill_next_extent(fi, iomap->offset,
			iomap->addr != IOMAP_NULL_ADDR ? iomap->addr : 0,
			iomap->length, flags);
}

static loff_t
iomap_fiemap_actor(struct inode *inode, loff_t pos, loff_t length, void *data,
		struct iomap *iomap)
{
	struct fiemap_ctx *ctx = data;
	loff_t ret = length;

	if (iomap->type == IOMAP_HOLE)
		return length;

	ret = iomap_to_fiemap(ctx->fi, &ctx->prev, 0);
	ctx->prev = *iomap;
	switch (ret) {
	case 0:		/* success */
		return length;
	case 1:		/* extent array full */
		return 0;
	default:
		return ret;
	}
}

int iomap_fiemap(struct inode *inode, struct fiemap_extent_info *fi,
		loff_t start, loff_t len, const struct iomap_ops *ops)
{
	struct fiemap_ctx ctx;
	loff_t ret;

	memset(&ctx, 0, sizeof(ctx));
	ctx.fi = fi;
	ctx.prev.type = IOMAP_HOLE;

	ret = fiemap_check_flags(fi, FIEMAP_FLAG_SYNC);
	if (ret)
		return ret;

	if (fi->fi_flags & FIEMAP_FLAG_SYNC) {
		ret = filemap_write_and_wait(inode->i_mapping);
		if (ret)
			return ret;
	}

	while (len > 0) {
		ret = iomap_apply(inode, start, len, IOMAP_REPORT, ops, &ctx,
				iomap_fiemap_actor);
		/* inode with no (attribute) mapping will give ENOENT */
		if (ret == -ENOENT)
			break;
		if (ret < 0)
			return ret;
		if (ret == 0)
			break;

		start += ret;
		len -= ret;
	}

	if (ctx.prev.type != IOMAP_HOLE) {
		ret = iomap_to_fiemap(fi, &ctx.prev, FIEMAP_EXTENT_LAST);
		if (ret < 0)
			return ret;
	}

	return 0;
}
EXPORT_SYMBOL_GPL(iomap_fiemap);

/*
 * Seek for SEEK_DATA / SEEK_HOLE within @page, starting at @lastoff.
 * Returns true if found and updates @lastoff to the offset in file.
 */
static bool
page_seek_hole_data(struct inode *inode, struct page *page, loff_t *lastoff,
		int whence)
{
	const struct address_space_operations *ops = inode->i_mapping->a_ops;
	unsigned int bsize = i_blocksize(inode), off;
	bool seek_data = whence == SEEK_DATA;
	loff_t poff = page_offset(page);

	if (WARN_ON_ONCE(*lastoff >= poff + PAGE_SIZE))
		return false;

	if (*lastoff < poff) {
		/*
		 * Last offset smaller than the start of the page means we found
		 * a hole:
		 */
		if (whence == SEEK_HOLE)
			return true;
		*lastoff = poff;
	}

	/*
	 * Just check the page unless we can and should check block ranges:
	 */
	if (bsize == PAGE_SIZE || !ops->is_partially_uptodate)
		return PageUptodate(page) == seek_data;

	lock_page(page);
	if (unlikely(page->mapping != inode->i_mapping))
		goto out_unlock_not_found;

	for (off = 0; off < PAGE_SIZE; off += bsize) {
		if (offset_in_page(*lastoff) >= off + bsize)
			continue;
		if (ops->is_partially_uptodate(page, off, bsize) == seek_data) {
			unlock_page(page);
			return true;
		}
		*lastoff = poff + off + bsize;
	}

out_unlock_not_found:
	unlock_page(page);
	return false;
}

/*
 * Seek for SEEK_DATA / SEEK_HOLE in the page cache.
 *
 * Within unwritten extents, the page cache determines which parts are holes
 * and which are data: uptodate buffer heads count as data; everything else
 * counts as a hole.
 *
 * Returns the resulting offset on successs, and -ENOENT otherwise.
 */
static loff_t
page_cache_seek_hole_data(struct inode *inode, loff_t offset, loff_t length,
		int whence)
{
	pgoff_t index = offset >> PAGE_SHIFT;
	pgoff_t end = DIV_ROUND_UP(offset + length, PAGE_SIZE);
	loff_t lastoff = offset;
	struct pagevec pvec;

	if (length <= 0)
		return -ENOENT;

	pagevec_init(&pvec);

	do {
		unsigned nr_pages, i;

		nr_pages = pagevec_lookup_range(&pvec, inode->i_mapping, &index,
						end - 1);
		if (nr_pages == 0)
			break;

		for (i = 0; i < nr_pages; i++) {
			struct page *page = pvec.pages[i];

			if (page_seek_hole_data(inode, page, &lastoff, whence))
				goto check_range;
			lastoff = page_offset(page) + PAGE_SIZE;
		}
		pagevec_release(&pvec);
	} while (index < end);

	/* When no page at lastoff and we are not done, we found a hole. */
	if (whence != SEEK_HOLE)
		goto not_found;

check_range:
	if (lastoff < offset + length)
		goto out;
not_found:
	lastoff = -ENOENT;
out:
	pagevec_release(&pvec);
	return lastoff;
}


static loff_t
iomap_seek_hole_actor(struct inode *inode, loff_t offset, loff_t length,
		      void *data, struct iomap *iomap)
{
	switch (iomap->type) {
	case IOMAP_UNWRITTEN:
		offset = page_cache_seek_hole_data(inode, offset, length,
						   SEEK_HOLE);
		if (offset < 0)
			return length;
		/* fall through */
	case IOMAP_HOLE:
		*(loff_t *)data = offset;
		return 0;
	default:
		return length;
	}
}

loff_t
iomap_seek_hole(struct inode *inode, loff_t offset, const struct iomap_ops *ops)
{
	loff_t size = i_size_read(inode);
	loff_t length = size - offset;
	loff_t ret;

	/* Nothing to be found before or beyond the end of the file. */
	if (offset < 0 || offset >= size)
		return -ENXIO;

	while (length > 0) {
		ret = iomap_apply(inode, offset, length, IOMAP_REPORT, ops,
				  &offset, iomap_seek_hole_actor);
		if (ret < 0)
			return ret;
		if (ret == 0)
			break;

		offset += ret;
		length -= ret;
	}

	return offset;
}
EXPORT_SYMBOL_GPL(iomap_seek_hole);

static loff_t
iomap_seek_data_actor(struct inode *inode, loff_t offset, loff_t length,
		      void *data, struct iomap *iomap)
{
	switch (iomap->type) {
	case IOMAP_HOLE:
		return length;
	case IOMAP_UNWRITTEN:
		offset = page_cache_seek_hole_data(inode, offset, length,
						   SEEK_DATA);
		if (offset < 0)
			return length;
		/*FALLTHRU*/
	default:
		*(loff_t *)data = offset;
		return 0;
	}
}

loff_t
iomap_seek_data(struct inode *inode, loff_t offset, const struct iomap_ops *ops)
{
	loff_t size = i_size_read(inode);
	loff_t length = size - offset;
	loff_t ret;

	/* Nothing to be found before or beyond the end of the file. */
	if (offset < 0 || offset >= size)
		return -ENXIO;

	while (length > 0) {
		ret = iomap_apply(inode, offset, length, IOMAP_REPORT, ops,
				  &offset, iomap_seek_data_actor);
		if (ret < 0)
			return ret;
		if (ret == 0)
			break;

		offset += ret;
		length -= ret;
	}

	if (length <= 0)
		return -ENXIO;
	return offset;
}
EXPORT_SYMBOL_GPL(iomap_seek_data);

/*
 * Private flags for iomap_dio, must not overlap with the public ones in
 * iomap.h:
 */
#define IOMAP_DIO_WRITE_FUA	(1 << 28)
#define IOMAP_DIO_NEED_SYNC	(1 << 29)
#define IOMAP_DIO_WRITE		(1 << 30)
#define IOMAP_DIO_DIRTY		(1 << 31)

struct iomap_dio {
	struct kiocb		*iocb;
	iomap_dio_end_io_t	*end_io;
	loff_t			i_size;
	loff_t			size;
	atomic_t		ref;
	unsigned		flags;
	int			error;
	bool			wait_for_completion;

	union {
		/* used during submission and for synchronous completion: */
		struct {
			struct iov_iter		*iter;
			struct task_struct	*waiter;
			struct request_queue	*last_queue;
			blk_qc_t		cookie;
		} submit;

		/* used for aio completion: */
		struct {
			struct work_struct	work;
		} aio;
	};
};

static ssize_t iomap_dio_complete(struct iomap_dio *dio)
{
	struct kiocb *iocb = dio->iocb;
	struct inode *inode = file_inode(iocb->ki_filp);
	loff_t offset = iocb->ki_pos;
	ssize_t ret;

	if (dio->end_io) {
		ret = dio->end_io(iocb,
				dio->error ? dio->error : dio->size,
				dio->flags);
	} else {
		ret = dio->error;
	}

	if (likely(!ret)) {
		ret = dio->size;
		/* check for short read */
		if (offset + ret > dio->i_size &&
		    !(dio->flags & IOMAP_DIO_WRITE))
			ret = dio->i_size - offset;
		iocb->ki_pos += ret;
	}

	/*
	 * Try again to invalidate clean pages which might have been cached by
	 * non-direct readahead, or faulted in by get_user_pages() if the source
	 * of the write was an mmap'ed region of the file we're writing.  Either
	 * one is a pretty crazy thing to do, so we don't support it 100%.  If
	 * this invalidation fails, tough, the write still worked...
	 *
	 * And this page cache invalidation has to be after dio->end_io(), as
	 * some filesystems convert unwritten extents to real allocations in
	 * end_io() when necessary, otherwise a racing buffer read would cache
	 * zeros from unwritten extents.
	 */
	if (!dio->error &&
	    (dio->flags & IOMAP_DIO_WRITE) && inode->i_mapping->nrpages) {
		int err;
		err = invalidate_inode_pages2_range(inode->i_mapping,
				offset >> PAGE_SHIFT,
				(offset + dio->size - 1) >> PAGE_SHIFT);
		if (err)
			dio_warn_stale_pagecache(iocb->ki_filp);
	}

	/*
	 * If this is a DSYNC write, make sure we push it to stable storage now
	 * that we've written data.
	 */
	if (ret > 0 && (dio->flags & IOMAP_DIO_NEED_SYNC))
		ret = generic_write_sync(iocb, ret);

	inode_dio_end(file_inode(iocb->ki_filp));
	kfree(dio);

	return ret;
}

static void iomap_dio_complete_work(struct work_struct *work)
{
	struct iomap_dio *dio = container_of(work, struct iomap_dio, aio.work);
	struct kiocb *iocb = dio->iocb;

	iocb->ki_complete(iocb, iomap_dio_complete(dio), 0);
}

/*
 * Set an error in the dio if none is set yet.  We have to use cmpxchg
 * as the submission context and the completion context(s) can race to
 * update the error.
 */
static inline void iomap_dio_set_error(struct iomap_dio *dio, int ret)
{
	cmpxchg(&dio->error, 0, ret);
}

static void iomap_dio_bio_end_io(struct bio *bio)
{
	struct iomap_dio *dio = bio->bi_private;
	bool should_dirty = (dio->flags & IOMAP_DIO_DIRTY);

	if (bio->bi_status)
		iomap_dio_set_error(dio, blk_status_to_errno(bio->bi_status));

	if (atomic_dec_and_test(&dio->ref)) {
		if (dio->wait_for_completion) {
			struct task_struct *waiter = dio->submit.waiter;
			WRITE_ONCE(dio->submit.waiter, NULL);
			wake_up_process(waiter);
		} else if (dio->flags & IOMAP_DIO_WRITE) {
			struct inode *inode = file_inode(dio->iocb->ki_filp);

			INIT_WORK(&dio->aio.work, iomap_dio_complete_work);
			queue_work(inode->i_sb->s_dio_done_wq, &dio->aio.work);
		} else {
			iomap_dio_complete_work(&dio->aio.work);
		}
	}

	if (should_dirty) {
		bio_check_pages_dirty(bio);
	} else {
<<<<<<< HEAD
		struct bio_vec *bvec;
		int i;

		bio_for_each_segment_all(bvec, bio, i)
			put_page(bvec->bv_page);
=======
		if (!bio_flagged(bio, BIO_NO_PAGE_REF)) {
			struct bvec_iter_all iter_all;
			struct bio_vec *bvec;

			bio_for_each_segment_all(bvec, bio, iter_all)
				put_page(bvec->bv_page);
		}
>>>>>>> 407d19ab
		bio_put(bio);
	}
}

static blk_qc_t
iomap_dio_zero(struct iomap_dio *dio, struct iomap *iomap, loff_t pos,
		unsigned len)
{
	struct page *page = ZERO_PAGE(0);
	struct bio *bio;

	bio = bio_alloc(GFP_KERNEL, 1);
	bio_set_dev(bio, iomap->bdev);
	bio->bi_iter.bi_sector = iomap_sector(iomap, pos);
	bio->bi_private = dio;
	bio->bi_end_io = iomap_dio_bio_end_io;

	get_page(page);
	__bio_add_page(bio, page, len, 0);
	bio_set_op_attrs(bio, REQ_OP_WRITE, REQ_SYNC | REQ_IDLE);

	atomic_inc(&dio->ref);
	return submit_bio(bio);
}

static loff_t
iomap_dio_bio_actor(struct inode *inode, loff_t pos, loff_t length,
		struct iomap_dio *dio, struct iomap *iomap)
{
	unsigned int blkbits = blksize_bits(bdev_logical_block_size(iomap->bdev));
	unsigned int fs_block_size = i_blocksize(inode), pad;
	unsigned int align = iov_iter_alignment(dio->submit.iter);
	struct iov_iter iter;
	struct bio *bio;
	bool need_zeroout = false;
	bool use_fua = false;
	int nr_pages, ret;
	size_t copied = 0;

	if ((pos | length | align) & ((1 << blkbits) - 1))
		return -EINVAL;

	if (iomap->type == IOMAP_UNWRITTEN) {
		dio->flags |= IOMAP_DIO_UNWRITTEN;
		need_zeroout = true;
	}

	if (iomap->flags & IOMAP_F_SHARED)
		dio->flags |= IOMAP_DIO_COW;

	if (iomap->flags & IOMAP_F_NEW) {
		need_zeroout = true;
	} else {
		/*
		 * Use a FUA write if we need datasync semantics, this
		 * is a pure data IO that doesn't require any metadata
		 * updates and the underlying device supports FUA. This
		 * allows us to avoid cache flushes on IO completion.
		 */
		if (!(iomap->flags & (IOMAP_F_SHARED|IOMAP_F_DIRTY)) &&
		    (dio->flags & IOMAP_DIO_WRITE_FUA) &&
		    blk_queue_fua(bdev_get_queue(iomap->bdev)))
			use_fua = true;
	}

	/*
	 * Operate on a partial iter trimmed to the extent we were called for.
	 * We'll update the iter in the dio once we're done with this extent.
	 */
	iter = *dio->submit.iter;
	iov_iter_truncate(&iter, length);

	nr_pages = iov_iter_npages(&iter, BIO_MAX_PAGES);
	if (nr_pages <= 0)
		return nr_pages;

	if (need_zeroout) {
		/* zero out from the start of the block to the write offset */
		pad = pos & (fs_block_size - 1);
		if (pad)
			iomap_dio_zero(dio, iomap, pos - pad, pad);
	}

	do {
		size_t n;
		if (dio->error) {
			iov_iter_revert(dio->submit.iter, copied);
			return 0;
		}

		bio = bio_alloc(GFP_KERNEL, nr_pages);
		bio_set_dev(bio, iomap->bdev);
		bio->bi_iter.bi_sector = iomap_sector(iomap, pos);
		bio->bi_write_hint = dio->iocb->ki_hint;
		bio->bi_ioprio = dio->iocb->ki_ioprio;
		bio->bi_private = dio;
		bio->bi_end_io = iomap_dio_bio_end_io;

		ret = bio_iov_iter_get_pages(bio, &iter);
		if (unlikely(ret)) {
			bio_put(bio);
			return copied ? copied : ret;
		}

		n = bio->bi_iter.bi_size;
		if (dio->flags & IOMAP_DIO_WRITE) {
			bio->bi_opf = REQ_OP_WRITE | REQ_SYNC | REQ_IDLE;
			if (use_fua)
				bio->bi_opf |= REQ_FUA;
			else
				dio->flags &= ~IOMAP_DIO_WRITE_FUA;
			task_io_account_write(n);
		} else {
			bio->bi_opf = REQ_OP_READ;
			if (dio->flags & IOMAP_DIO_DIRTY)
				bio_set_pages_dirty(bio);
		}

		iov_iter_advance(dio->submit.iter, n);

		dio->size += n;
		pos += n;
		copied += n;

		nr_pages = iov_iter_npages(&iter, BIO_MAX_PAGES);

		atomic_inc(&dio->ref);

		dio->submit.last_queue = bdev_get_queue(iomap->bdev);
		dio->submit.cookie = submit_bio(bio);
	} while (nr_pages);

	if (need_zeroout) {
		/* zero out from the end of the write to the end of the block */
		pad = pos & (fs_block_size - 1);
		if (pad)
			iomap_dio_zero(dio, iomap, pos, fs_block_size - pad);
	}
	return copied;
}

static loff_t
iomap_dio_hole_actor(loff_t length, struct iomap_dio *dio)
{
	length = iov_iter_zero(length, dio->submit.iter);
	dio->size += length;
	return length;
}

static loff_t
iomap_dio_inline_actor(struct inode *inode, loff_t pos, loff_t length,
		struct iomap_dio *dio, struct iomap *iomap)
{
	struct iov_iter *iter = dio->submit.iter;
	size_t copied;

	BUG_ON(pos + length > PAGE_SIZE - offset_in_page(iomap->inline_data));

	if (dio->flags & IOMAP_DIO_WRITE) {
		loff_t size = inode->i_size;

		if (pos > size)
			memset(iomap->inline_data + size, 0, pos - size);
		copied = copy_from_iter(iomap->inline_data + pos, length, iter);
		if (copied) {
			if (pos + copied > size)
				i_size_write(inode, pos + copied);
			mark_inode_dirty(inode);
		}
	} else {
		copied = copy_to_iter(iomap->inline_data + pos, length, iter);
	}
	dio->size += copied;
	return copied;
}

static loff_t
iomap_dio_actor(struct inode *inode, loff_t pos, loff_t length,
		void *data, struct iomap *iomap)
{
	struct iomap_dio *dio = data;

	switch (iomap->type) {
	case IOMAP_HOLE:
		if (WARN_ON_ONCE(dio->flags & IOMAP_DIO_WRITE))
			return -EIO;
		return iomap_dio_hole_actor(length, dio);
	case IOMAP_UNWRITTEN:
		if (!(dio->flags & IOMAP_DIO_WRITE))
			return iomap_dio_hole_actor(length, dio);
		return iomap_dio_bio_actor(inode, pos, length, dio, iomap);
	case IOMAP_MAPPED:
		return iomap_dio_bio_actor(inode, pos, length, dio, iomap);
	case IOMAP_INLINE:
		return iomap_dio_inline_actor(inode, pos, length, dio, iomap);
	default:
		WARN_ON_ONCE(1);
		return -EIO;
	}
}

/*
 * iomap_dio_rw() always completes O_[D]SYNC writes regardless of whether the IO
 * is being issued as AIO or not.  This allows us to optimise pure data writes
 * to use REQ_FUA rather than requiring generic_write_sync() to issue a
 * REQ_FLUSH post write. This is slightly tricky because a single request here
 * can be mapped into multiple disjoint IOs and only a subset of the IOs issued
 * may be pure data writes. In that case, we still need to do a full data sync
 * completion.
 */
ssize_t
iomap_dio_rw(struct kiocb *iocb, struct iov_iter *iter,
		const struct iomap_ops *ops, iomap_dio_end_io_t end_io)
{
	struct address_space *mapping = iocb->ki_filp->f_mapping;
	struct inode *inode = file_inode(iocb->ki_filp);
	size_t count = iov_iter_count(iter);
	loff_t pos = iocb->ki_pos, start = pos;
	loff_t end = iocb->ki_pos + count - 1, ret = 0;
	unsigned int flags = IOMAP_DIRECT;
	bool wait_for_completion = is_sync_kiocb(iocb);
	struct blk_plug plug;
	struct iomap_dio *dio;

	lockdep_assert_held(&inode->i_rwsem);

	if (!count)
		return 0;

	dio = kmalloc(sizeof(*dio), GFP_KERNEL);
	if (!dio)
		return -ENOMEM;

	dio->iocb = iocb;
	atomic_set(&dio->ref, 1);
	dio->size = 0;
	dio->i_size = i_size_read(inode);
	dio->end_io = end_io;
	dio->error = 0;
	dio->flags = 0;

	dio->submit.iter = iter;
	dio->submit.waiter = current;
	dio->submit.cookie = BLK_QC_T_NONE;
	dio->submit.last_queue = NULL;

	if (iov_iter_rw(iter) == READ) {
		if (pos >= dio->i_size)
			goto out_free_dio;

		if (iter->type == ITER_IOVEC)
			dio->flags |= IOMAP_DIO_DIRTY;
	} else {
		flags |= IOMAP_WRITE;
		dio->flags |= IOMAP_DIO_WRITE;

		/* for data sync or sync, we need sync completion processing */
		if (iocb->ki_flags & IOCB_DSYNC)
			dio->flags |= IOMAP_DIO_NEED_SYNC;

		/*
		 * For datasync only writes, we optimistically try using FUA for
		 * this IO.  Any non-FUA write that occurs will clear this flag,
		 * hence we know before completion whether a cache flush is
		 * necessary.
		 */
		if ((iocb->ki_flags & (IOCB_DSYNC | IOCB_SYNC)) == IOCB_DSYNC)
			dio->flags |= IOMAP_DIO_WRITE_FUA;
	}

	if (iocb->ki_flags & IOCB_NOWAIT) {
		if (filemap_range_has_page(mapping, start, end)) {
			ret = -EAGAIN;
			goto out_free_dio;
		}
		flags |= IOMAP_NOWAIT;
	}

	ret = filemap_write_and_wait_range(mapping, start, end);
	if (ret)
		goto out_free_dio;

	/*
	 * Try to invalidate cache pages for the range we're direct
	 * writing.  If this invalidation fails, tough, the write will
	 * still work, but racing two incompatible write paths is a
	 * pretty crazy thing to do, so we don't support it 100%.
	 */
	ret = invalidate_inode_pages2_range(mapping,
			start >> PAGE_SHIFT, end >> PAGE_SHIFT);
	if (ret)
		dio_warn_stale_pagecache(iocb->ki_filp);
	ret = 0;

	if (iov_iter_rw(iter) == WRITE && !wait_for_completion &&
	    !inode->i_sb->s_dio_done_wq) {
		ret = sb_init_dio_done_wq(inode->i_sb);
		if (ret < 0)
			goto out_free_dio;
	}

	inode_dio_begin(inode);

	blk_start_plug(&plug);
	do {
		ret = iomap_apply(inode, pos, count, flags, ops, dio,
				iomap_dio_actor);
		if (ret <= 0) {
			/* magic error code to fall back to buffered I/O */
			if (ret == -ENOTBLK) {
				wait_for_completion = true;
				ret = 0;
			}
			break;
		}
		pos += ret;

		if (iov_iter_rw(iter) == READ && pos >= dio->i_size)
			break;
	} while ((count = iov_iter_count(iter)) > 0);
	blk_finish_plug(&plug);

	if (ret < 0)
		iomap_dio_set_error(dio, ret);

	/*
	 * If all the writes we issued were FUA, we don't need to flush the
	 * cache on IO completion. Clear the sync flag for this case.
	 */
	if (dio->flags & IOMAP_DIO_WRITE_FUA)
		dio->flags &= ~IOMAP_DIO_NEED_SYNC;

	/*
	 * We are about to drop our additional submission reference, which
	 * might be the last reference to the dio.  There are three three
	 * different ways we can progress here:
	 *
	 *  (a) If this is the last reference we will always complete and free
	 *	the dio ourselves.
	 *  (b) If this is not the last reference, and we serve an asynchronous
	 *	iocb, we must never touch the dio after the decrement, the
	 *	I/O completion handler will complete and free it.
	 *  (c) If this is not the last reference, but we serve a synchronous
	 *	iocb, the I/O completion handler will wake us up on the drop
	 *	of the final reference, and we will complete and free it here
	 *	after we got woken by the I/O completion handler.
	 */
	dio->wait_for_completion = wait_for_completion;
	if (!atomic_dec_and_test(&dio->ref)) {
		if (!wait_for_completion)
			return -EIOCBQUEUED;

		for (;;) {
			set_current_state(TASK_UNINTERRUPTIBLE);
			if (!READ_ONCE(dio->submit.waiter))
				break;

			if (!(iocb->ki_flags & IOCB_HIPRI) ||
			    !dio->submit.last_queue ||
			    !blk_poll(dio->submit.last_queue,
					 dio->submit.cookie))
				io_schedule();
		}
		__set_current_state(TASK_RUNNING);
	}

	return iomap_dio_complete(dio);

out_free_dio:
	kfree(dio);
	return ret;
}
EXPORT_SYMBOL_GPL(iomap_dio_rw);

/* Swapfile activation */

#ifdef CONFIG_SWAP
struct iomap_swapfile_info {
	struct iomap iomap;		/* accumulated iomap */
	struct swap_info_struct *sis;
	uint64_t lowest_ppage;		/* lowest physical addr seen (pages) */
	uint64_t highest_ppage;		/* highest physical addr seen (pages) */
	unsigned long nr_pages;		/* number of pages collected */
	int nr_extents;			/* extent count */
};

/*
 * Collect physical extents for this swap file.  Physical extents reported to
 * the swap code must be trimmed to align to a page boundary.  The logical
 * offset within the file is irrelevant since the swapfile code maps logical
 * page numbers of the swap device to the physical page-aligned extents.
 */
static int iomap_swapfile_add_extent(struct iomap_swapfile_info *isi)
{
	struct iomap *iomap = &isi->iomap;
	unsigned long nr_pages;
	uint64_t first_ppage;
	uint64_t first_ppage_reported;
	uint64_t next_ppage;
	int error;

	/*
	 * Round the start up and the end down so that the physical
	 * extent aligns to a page boundary.
	 */
	first_ppage = ALIGN(iomap->addr, PAGE_SIZE) >> PAGE_SHIFT;
	next_ppage = ALIGN_DOWN(iomap->addr + iomap->length, PAGE_SIZE) >>
			PAGE_SHIFT;

	/* Skip too-short physical extents. */
	if (first_ppage >= next_ppage)
		return 0;
	nr_pages = next_ppage - first_ppage;

	/*
	 * Calculate how much swap space we're adding; the first page contains
	 * the swap header and doesn't count.  The mm still wants that first
	 * page fed to add_swap_extent, however.
	 */
	first_ppage_reported = first_ppage;
	if (iomap->offset == 0)
		first_ppage_reported++;
	if (isi->lowest_ppage > first_ppage_reported)
		isi->lowest_ppage = first_ppage_reported;
	if (isi->highest_ppage < (next_ppage - 1))
		isi->highest_ppage = next_ppage - 1;

	/* Add extent, set up for the next call. */
	error = add_swap_extent(isi->sis, isi->nr_pages, nr_pages, first_ppage);
	if (error < 0)
		return error;
	isi->nr_extents += error;
	isi->nr_pages += nr_pages;
	return 0;
}

/*
 * Accumulate iomaps for this swap file.  We have to accumulate iomaps because
 * swap only cares about contiguous page-aligned physical extents and makes no
 * distinction between written and unwritten extents.
 */
static loff_t iomap_swapfile_activate_actor(struct inode *inode, loff_t pos,
		loff_t count, void *data, struct iomap *iomap)
{
	struct iomap_swapfile_info *isi = data;
	int error;

	switch (iomap->type) {
	case IOMAP_MAPPED:
	case IOMAP_UNWRITTEN:
		/* Only real or unwritten extents. */
		break;
	case IOMAP_INLINE:
		/* No inline data. */
		pr_err("swapon: file is inline\n");
		return -EINVAL;
	default:
		pr_err("swapon: file has unallocated extents\n");
		return -EINVAL;
	}

	/* No uncommitted metadata or shared blocks. */
	if (iomap->flags & IOMAP_F_DIRTY) {
		pr_err("swapon: file is not committed\n");
		return -EINVAL;
	}
	if (iomap->flags & IOMAP_F_SHARED) {
		pr_err("swapon: file has shared extents\n");
		return -EINVAL;
	}

	/* Only one bdev per swap file. */
	if (iomap->bdev != isi->sis->bdev) {
		pr_err("swapon: file is on multiple devices\n");
		return -EINVAL;
	}

	if (isi->iomap.length == 0) {
		/* No accumulated extent, so just store it. */
		memcpy(&isi->iomap, iomap, sizeof(isi->iomap));
	} else if (isi->iomap.addr + isi->iomap.length == iomap->addr) {
		/* Append this to the accumulated extent. */
		isi->iomap.length += iomap->length;
	} else {
		/* Otherwise, add the retained iomap and store this one. */
		error = iomap_swapfile_add_extent(isi);
		if (error)
			return error;
		memcpy(&isi->iomap, iomap, sizeof(isi->iomap));
	}
	return count;
}

/*
 * Iterate a swap file's iomaps to construct physical extents that can be
 * passed to the swapfile subsystem.
 */
int iomap_swapfile_activate(struct swap_info_struct *sis,
		struct file *swap_file, sector_t *pagespan,
		const struct iomap_ops *ops)
{
	struct iomap_swapfile_info isi = {
		.sis = sis,
		.lowest_ppage = (sector_t)-1ULL,
	};
	struct address_space *mapping = swap_file->f_mapping;
	struct inode *inode = mapping->host;
	loff_t pos = 0;
	loff_t len = ALIGN_DOWN(i_size_read(inode), PAGE_SIZE);
	loff_t ret;

	/*
	 * Persist all file mapping metadata so that we won't have any
	 * IOMAP_F_DIRTY iomaps.
	 */
	ret = vfs_fsync(swap_file, 1);
	if (ret)
		return ret;

	while (len > 0) {
		ret = iomap_apply(inode, pos, len, IOMAP_REPORT,
				ops, &isi, iomap_swapfile_activate_actor);
		if (ret <= 0)
			return ret;

		pos += ret;
		len -= ret;
	}

	if (isi.iomap.length) {
		ret = iomap_swapfile_add_extent(&isi);
		if (ret)
			return ret;
	}

	*pagespan = 1 + isi.highest_ppage - isi.lowest_ppage;
	sis->max = isi.nr_pages;
	sis->pages = isi.nr_pages - 1;
	sis->highest_bit = isi.nr_pages - 1;
	return isi.nr_extents;
}
EXPORT_SYMBOL_GPL(iomap_swapfile_activate);
#endif /* CONFIG_SWAP */

static loff_t
iomap_bmap_actor(struct inode *inode, loff_t pos, loff_t length,
		void *data, struct iomap *iomap)
{
	sector_t *bno = data, addr;

	if (iomap->type == IOMAP_MAPPED) {
		addr = (pos - iomap->offset + iomap->addr) >> inode->i_blkbits;
		if (addr > INT_MAX)
			WARN(1, "would truncate bmap result\n");
		else
			*bno = addr;
	}
	return 0;
}

/* legacy ->bmap interface.  0 is the error return (!) */
sector_t
iomap_bmap(struct address_space *mapping, sector_t bno,
		const struct iomap_ops *ops)
{
	struct inode *inode = mapping->host;
	loff_t pos = bno << inode->i_blkbits;
	unsigned blocksize = i_blocksize(inode);

	if (filemap_write_and_wait(mapping))
		return 0;

	bno = 0;
	iomap_apply(inode, pos, blocksize, 0, ops, &bno, iomap_bmap_actor);
	return bno;
}
EXPORT_SYMBOL_GPL(iomap_bmap);<|MERGE_RESOLUTION|>--- conflicted
+++ resolved
@@ -22,7 +22,6 @@
 #include <linux/task_io_accounting_ops.h>
 #include <linux/dax.h>
 #include <linux/sched/signal.h>
-#include <linux/swap.h>
 
 #include "internal.h"
 
@@ -142,13 +141,14 @@
 iomap_adjust_read_range(struct inode *inode, struct iomap_page *iop,
 		loff_t *pos, loff_t length, unsigned *offp, unsigned *lenp)
 {
+	loff_t orig_pos = *pos;
+	loff_t isize = i_size_read(inode);
 	unsigned block_bits = inode->i_blkbits;
 	unsigned block_size = (1 << block_bits);
 	unsigned poff = offset_in_page(*pos);
 	unsigned plen = min_t(loff_t, PAGE_SIZE - poff, length);
 	unsigned first = poff >> block_bits;
 	unsigned last = (poff + plen - 1) >> block_bits;
-	unsigned end = offset_in_page(i_size_read(inode)) >> block_bits;
 
 	/*
 	 * If the block size is smaller than the page size we need to check the
@@ -183,8 +183,12 @@
 	 * handle both halves separately so that we properly zero data in the
 	 * page cache for blocks that are entirely outside of i_size.
 	 */
-	if (first <= end && last > end)
-		plen -= (last - end) * block_size;
+	if (orig_pos <= isize && orig_pos + length > isize) {
+		unsigned end = offset_in_page(isize - 1) >> block_bits;
+
+		if (first <= end && last > end)
+			plen -= (last - end) * block_size;
+	}
 
 	*offp = poff;
 	*lenp = plen;
@@ -276,29 +280,6 @@
 	SetPageUptodate(page);
 }
 
-<<<<<<< HEAD
-static void
-iomap_read_end_io(struct bio *bio)
-{
-	int error = blk_status_to_errno(bio->bi_status);
-	struct bio_vec *bvec;
-	int i;
-
-	bio_for_each_segment_all(bvec, bio, i)
-		iomap_read_page_end_io(bvec, error);
-	bio_put(bio);
-}
-
-struct iomap_readpage_ctx {
-	struct page		*cur_page;
-	bool			cur_page_in_bio;
-	bool			is_readahead;
-	struct bio		*bio;
-	struct list_head	*pages;
-};
-
-=======
->>>>>>> 407d19ab
 static loff_t
 iomap_readpage_actor(struct inode *inode, loff_t pos, loff_t length, void *data,
 		struct iomap *iomap)
@@ -334,13 +315,7 @@
 	 * Try to merge into a previous segment if we can.
 	 */
 	sector = iomap_sector(iomap, pos);
-<<<<<<< HEAD
-	if (ctx->bio && bio_end_sector(ctx->bio) == sector) {
-		if (__bio_try_merge_page(ctx->bio, page, plen, poff))
-			goto done;
-=======
 	if (ctx->bio && bio_end_sector(ctx->bio) == sector)
->>>>>>> 407d19ab
 		is_contig = true;
 
 	if (is_contig &&
@@ -376,7 +351,7 @@
 		ctx->bio->bi_end_io = iomap_read_end_io;
 	}
 
-	__bio_add_page(ctx->bio, page, plen, poff);
+	bio_add_page(ctx->bio, page, plen, poff);
 done:
 	/*
 	 * Move the caller beyond our range so that it keeps making progress.
@@ -591,7 +566,7 @@
 {
 	int ret;
 
-	ret = migrate_page_move_mapping(mapping, newpage, page, NULL, mode, 0);
+	ret = migrate_page_move_mapping(mapping, newpage, page, mode, 0);
 	if (ret != MIGRATEPAGE_SUCCESS)
 		return ret;
 
@@ -1119,7 +1094,7 @@
 	return length;
 }
 
-int iomap_page_mkwrite(struct vm_fault *vmf, const struct iomap_ops *ops)
+vm_fault_t iomap_page_mkwrite(struct vm_fault *vmf, const struct iomap_ops *ops)
 {
 	struct page *page = vmf->page;
 	struct inode *inode = file_inode(vmf->vma->vm_file);
@@ -1499,6 +1474,28 @@
 	};
 };
 
+int iomap_dio_iopoll(struct kiocb *kiocb, bool spin)
+{
+	struct request_queue *q = READ_ONCE(kiocb->private);
+
+	if (!q)
+		return 0;
+	return blk_poll(q, READ_ONCE(kiocb->ki_cookie), spin);
+}
+EXPORT_SYMBOL_GPL(iomap_dio_iopoll);
+
+static void iomap_dio_submit_bio(struct iomap_dio *dio, struct iomap *iomap,
+		struct bio *bio)
+{
+	atomic_inc(&dio->ref);
+
+	if (dio->iocb->ki_flags & IOCB_HIPRI)
+		bio_set_polled(bio, dio->iocb);
+
+	dio->submit.last_queue = bdev_get_queue(iomap->bdev);
+	dio->submit.cookie = submit_bio(bio);
+}
+
 static ssize_t iomap_dio_complete(struct iomap_dio *dio)
 {
 	struct kiocb *iocb = dio->iocb;
@@ -1588,7 +1585,7 @@
 		if (dio->wait_for_completion) {
 			struct task_struct *waiter = dio->submit.waiter;
 			WRITE_ONCE(dio->submit.waiter, NULL);
-			wake_up_process(waiter);
+			blk_wake_io_task(waiter);
 		} else if (dio->flags & IOMAP_DIO_WRITE) {
 			struct inode *inode = file_inode(dio->iocb->ki_filp);
 
@@ -1602,13 +1599,6 @@
 	if (should_dirty) {
 		bio_check_pages_dirty(bio);
 	} else {
-<<<<<<< HEAD
-		struct bio_vec *bvec;
-		int i;
-
-		bio_for_each_segment_all(bvec, bio, i)
-			put_page(bvec->bv_page);
-=======
 		if (!bio_flagged(bio, BIO_NO_PAGE_REF)) {
 			struct bvec_iter_all iter_all;
 			struct bio_vec *bvec;
@@ -1616,16 +1606,16 @@
 			bio_for_each_segment_all(bvec, bio, iter_all)
 				put_page(bvec->bv_page);
 		}
->>>>>>> 407d19ab
 		bio_put(bio);
 	}
 }
 
-static blk_qc_t
+static void
 iomap_dio_zero(struct iomap_dio *dio, struct iomap *iomap, loff_t pos,
 		unsigned len)
 {
 	struct page *page = ZERO_PAGE(0);
+	int flags = REQ_SYNC | REQ_IDLE;
 	struct bio *bio;
 
 	bio = bio_alloc(GFP_KERNEL, 1);
@@ -1636,10 +1626,8 @@
 
 	get_page(page);
 	__bio_add_page(bio, page, len, 0);
-	bio_set_op_attrs(bio, REQ_OP_WRITE, REQ_SYNC | REQ_IDLE);
-
-	atomic_inc(&dio->ref);
-	return submit_bio(bio);
+	bio_set_op_attrs(bio, REQ_OP_WRITE, flags);
+	iomap_dio_submit_bio(dio, iomap, bio);
 }
 
 static loff_t
@@ -1653,7 +1641,7 @@
 	struct bio *bio;
 	bool need_zeroout = false;
 	bool use_fua = false;
-	int nr_pages, ret;
+	int nr_pages, ret = 0;
 	size_t copied = 0;
 
 	if ((pos | length | align) & ((1 << blkbits) - 1))
@@ -1669,12 +1657,13 @@
 
 	if (iomap->flags & IOMAP_F_NEW) {
 		need_zeroout = true;
-	} else {
+	} else if (iomap->type == IOMAP_MAPPED) {
 		/*
-		 * Use a FUA write if we need datasync semantics, this
-		 * is a pure data IO that doesn't require any metadata
-		 * updates and the underlying device supports FUA. This
-		 * allows us to avoid cache flushes on IO completion.
+		 * Use a FUA write if we need datasync semantics, this is a pure
+		 * data IO that doesn't require any metadata updates (including
+		 * after IO completion such as unwritten extent conversion) and
+		 * the underlying device supports FUA. This allows us to avoid
+		 * cache flushes on IO completion.
 		 */
 		if (!(iomap->flags & (IOMAP_F_SHARED|IOMAP_F_DIRTY)) &&
 		    (dio->flags & IOMAP_DIO_WRITE_FUA) &&
@@ -1717,8 +1706,14 @@
 
 		ret = bio_iov_iter_get_pages(bio, &iter);
 		if (unlikely(ret)) {
+			/*
+			 * We have to stop part way through an IO. We must fall
+			 * through to the sub-block tail zeroing here, otherwise
+			 * this short IO may expose stale data in the tail of
+			 * the block we haven't written data to.
+			 */
 			bio_put(bio);
-			return copied ? copied : ret;
+			goto zero_tail;
 		}
 
 		n = bio->bi_iter.bi_size;
@@ -1742,20 +1737,24 @@
 		copied += n;
 
 		nr_pages = iov_iter_npages(&iter, BIO_MAX_PAGES);
-
-		atomic_inc(&dio->ref);
-
-		dio->submit.last_queue = bdev_get_queue(iomap->bdev);
-		dio->submit.cookie = submit_bio(bio);
+		iomap_dio_submit_bio(dio, iomap, bio);
 	} while (nr_pages);
 
-	if (need_zeroout) {
+	/*
+	 * We need to zeroout the tail of a sub-block write if the extent type
+	 * requires zeroing or the write extends beyond EOF. If we don't zero
+	 * the block tail in the latter case, we can expose stale data via mmap
+	 * reads of the EOF block.
+	 */
+zero_tail:
+	if (need_zeroout ||
+	    ((dio->flags & IOMAP_DIO_WRITE) && pos >= i_size_read(inode))) {
 		/* zero out from the end of the write to the end of the block */
 		pad = pos & (fs_block_size - 1);
 		if (pad)
 			iomap_dio_zero(dio, iomap, pos, fs_block_size - pad);
 	}
-	return copied;
+	return copied ? copied : ret;
 }
 
 static loff_t
@@ -1867,7 +1866,7 @@
 		if (pos >= dio->i_size)
 			goto out_free_dio;
 
-		if (iter->type == ITER_IOVEC)
+		if (iter_is_iovec(iter) && iov_iter_rw(iter) == READ)
 			dio->flags |= IOMAP_DIO_DIRTY;
 	} else {
 		flags |= IOMAP_WRITE;
@@ -1949,6 +1948,9 @@
 	if (dio->flags & IOMAP_DIO_WRITE_FUA)
 		dio->flags &= ~IOMAP_DIO_NEED_SYNC;
 
+	WRITE_ONCE(iocb->ki_cookie, dio->submit.cookie);
+	WRITE_ONCE(iocb->private, dio->submit.last_queue);
+
 	/*
 	 * We are about to drop our additional submission reference, which
 	 * might be the last reference to the dio.  There are three three
@@ -1977,7 +1979,7 @@
 			if (!(iocb->ki_flags & IOCB_HIPRI) ||
 			    !dio->submit.last_queue ||
 			    !blk_poll(dio->submit.last_queue,
-					 dio->submit.cookie))
+					 dio->submit.cookie, true))
 				io_schedule();
 		}
 		__set_current_state(TASK_RUNNING);
