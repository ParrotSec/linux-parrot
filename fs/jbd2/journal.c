// SPDX-License-Identifier: GPL-2.0+
/*
 * linux/fs/jbd2/journal.c
 *
 * Written by Stephen C. Tweedie <sct@redhat.com>, 1998
 *
 * Copyright 1998 Red Hat corp --- All Rights Reserved
 *
 * Generic filesystem journal-writing code; part of the ext2fs
 * journaling system.
 *
 * This file manages journals: areas of disk reserved for logging
 * transactional updates.  This includes the kernel journaling thread
 * which is responsible for scheduling updates to the log.
 *
 * We do not actually manage the physical storage of the journal in this
 * file: that is left to a per-journal policy function, which allows us
 * to store the journal within a filesystem-specified area for ext2
 * journaling (ext2 can use a reserved inode for storing the log).
 */

#include <linux/module.h>
#include <linux/time.h>
#include <linux/fs.h>
#include <linux/jbd2.h>
#include <linux/errno.h>
#include <linux/slab.h>
#include <linux/init.h>
#include <linux/mm.h>
#include <linux/freezer.h>
#include <linux/pagemap.h>
#include <linux/kthread.h>
#include <linux/poison.h>
#include <linux/proc_fs.h>
#include <linux/seq_file.h>
#include <linux/math64.h>
#include <linux/hash.h>
#include <linux/log2.h>
#include <linux/vmalloc.h>
#include <linux/backing-dev.h>
#include <linux/bitops.h>
#include <linux/ratelimit.h>
#include <linux/sched/mm.h>

#define CREATE_TRACE_POINTS
#include <trace/events/jbd2.h>

#include <linux/uaccess.h>
#include <asm/page.h>

#ifdef CONFIG_JBD2_DEBUG
ushort jbd2_journal_enable_debug __read_mostly;
EXPORT_SYMBOL(jbd2_journal_enable_debug);

module_param_named(jbd2_debug, jbd2_journal_enable_debug, ushort, 0644);
MODULE_PARM_DESC(jbd2_debug, "Debugging level for jbd2");
#endif

EXPORT_SYMBOL(jbd2_journal_extend);
EXPORT_SYMBOL(jbd2_journal_stop);
EXPORT_SYMBOL(jbd2_journal_lock_updates);
EXPORT_SYMBOL(jbd2_journal_unlock_updates);
EXPORT_SYMBOL(jbd2_journal_get_write_access);
EXPORT_SYMBOL(jbd2_journal_get_create_access);
EXPORT_SYMBOL(jbd2_journal_get_undo_access);
EXPORT_SYMBOL(jbd2_journal_set_triggers);
EXPORT_SYMBOL(jbd2_journal_dirty_metadata);
EXPORT_SYMBOL(jbd2_journal_forget);
EXPORT_SYMBOL(jbd2_journal_flush);
EXPORT_SYMBOL(jbd2_journal_revoke);

EXPORT_SYMBOL(jbd2_journal_init_dev);
EXPORT_SYMBOL(jbd2_journal_init_inode);
EXPORT_SYMBOL(jbd2_journal_check_used_features);
EXPORT_SYMBOL(jbd2_journal_check_available_features);
EXPORT_SYMBOL(jbd2_journal_set_features);
EXPORT_SYMBOL(jbd2_journal_load);
EXPORT_SYMBOL(jbd2_journal_destroy);
EXPORT_SYMBOL(jbd2_journal_abort);
EXPORT_SYMBOL(jbd2_journal_errno);
EXPORT_SYMBOL(jbd2_journal_ack_err);
EXPORT_SYMBOL(jbd2_journal_clear_err);
EXPORT_SYMBOL(jbd2_log_wait_commit);
EXPORT_SYMBOL(jbd2_log_start_commit);
EXPORT_SYMBOL(jbd2_journal_start_commit);
EXPORT_SYMBOL(jbd2_journal_force_commit_nested);
EXPORT_SYMBOL(jbd2_journal_wipe);
EXPORT_SYMBOL(jbd2_journal_blocks_per_page);
EXPORT_SYMBOL(jbd2_journal_invalidatepage);
EXPORT_SYMBOL(jbd2_journal_try_to_free_buffers);
EXPORT_SYMBOL(jbd2_journal_force_commit);
EXPORT_SYMBOL(jbd2_journal_inode_ranged_write);
EXPORT_SYMBOL(jbd2_journal_inode_ranged_wait);
EXPORT_SYMBOL(jbd2_journal_init_jbd_inode);
EXPORT_SYMBOL(jbd2_journal_release_jbd_inode);
EXPORT_SYMBOL(jbd2_journal_begin_ordered_truncate);
EXPORT_SYMBOL(jbd2_inode_cache);

static int jbd2_journal_create_slab(size_t slab_size);

#ifdef CONFIG_JBD2_DEBUG
void __jbd2_debug(int level, const char *file, const char *func,
		  unsigned int line, const char *fmt, ...)
{
	struct va_format vaf;
	va_list args;

	if (level > jbd2_journal_enable_debug)
		return;
	va_start(args, fmt);
	vaf.fmt = fmt;
	vaf.va = &args;
	printk(KERN_DEBUG "%s: (%s, %u): %pV", file, func, line, &vaf);
	va_end(args);
}
EXPORT_SYMBOL(__jbd2_debug);
#endif

/* Checksumming functions */
static int jbd2_verify_csum_type(journal_t *j, journal_superblock_t *sb)
{
	if (!jbd2_journal_has_csum_v2or3_feature(j))
		return 1;

	return sb->s_checksum_type == JBD2_CRC32C_CHKSUM;
}

static __be32 jbd2_superblock_csum(journal_t *j, journal_superblock_t *sb)
{
	__u32 csum;
	__be32 old_csum;

	old_csum = sb->s_checksum;
	sb->s_checksum = 0;
	csum = jbd2_chksum(j, ~0, (char *)sb, sizeof(journal_superblock_t));
	sb->s_checksum = old_csum;

	return cpu_to_be32(csum);
}

/*
 * Helper function used to manage commit timeouts
 */

static void commit_timeout(struct timer_list *t)
{
	journal_t *journal = from_timer(journal, t, j_commit_timer);

	wake_up_process(journal->j_task);
}

/*
 * kjournald2: The main thread function used to manage a logging device
 * journal.
 *
 * This kernel thread is responsible for two things:
 *
 * 1) COMMIT:  Every so often we need to commit the current state of the
 *    filesystem to disk.  The journal thread is responsible for writing
 *    all of the metadata buffers to disk.
 *
 * 2) CHECKPOINT: We cannot reuse a used section of the log file until all
 *    of the data in that part of the log has been rewritten elsewhere on
 *    the disk.  Flushing these old buffers to reclaim space in the log is
 *    known as checkpointing, and this thread is responsible for that job.
 */

static int kjournald2(void *arg)
{
	journal_t *journal = arg;
	transaction_t *transaction;

	/*
	 * Set up an interval timer which can be used to trigger a commit wakeup
	 * after the commit interval expires
	 */
	timer_setup(&journal->j_commit_timer, commit_timeout, 0);

	set_freezable();

	/* Record that the journal thread is running */
	journal->j_task = current;
	wake_up(&journal->j_wait_done_commit);

	/*
	 * Make sure that no allocations from this kernel thread will ever
	 * recurse to the fs layer because we are responsible for the
	 * transaction commit and any fs involvement might get stuck waiting for
	 * the trasn. commit.
	 */
	memalloc_nofs_save();

	/*
	 * And now, wait forever for commit wakeup events.
	 */
	write_lock(&journal->j_state_lock);

loop:
	if (journal->j_flags & JBD2_UNMOUNT)
		goto end_loop;

	jbd_debug(1, "commit_sequence=%u, commit_request=%u\n",
		journal->j_commit_sequence, journal->j_commit_request);

	if (journal->j_commit_sequence != journal->j_commit_request) {
		jbd_debug(1, "OK, requests differ\n");
		write_unlock(&journal->j_state_lock);
		del_timer_sync(&journal->j_commit_timer);
		jbd2_journal_commit_transaction(journal);
		write_lock(&journal->j_state_lock);
		goto loop;
	}

	wake_up(&journal->j_wait_done_commit);
	if (freezing(current)) {
		/*
		 * The simpler the better. Flushing journal isn't a
		 * good idea, because that depends on threads that may
		 * be already stopped.
		 */
		jbd_debug(1, "Now suspending kjournald2\n");
		write_unlock(&journal->j_state_lock);
		try_to_freeze();
		write_lock(&journal->j_state_lock);
	} else {
		/*
		 * We assume on resume that commits are already there,
		 * so we don't sleep
		 */
		DEFINE_WAIT(wait);
		int should_sleep = 1;

		prepare_to_wait(&journal->j_wait_commit, &wait,
				TASK_INTERRUPTIBLE);
		if (journal->j_commit_sequence != journal->j_commit_request)
			should_sleep = 0;
		transaction = journal->j_running_transaction;
		if (transaction && time_after_eq(jiffies,
						transaction->t_expires))
			should_sleep = 0;
		if (journal->j_flags & JBD2_UNMOUNT)
			should_sleep = 0;
		if (should_sleep) {
			write_unlock(&journal->j_state_lock);
			schedule();
			write_lock(&journal->j_state_lock);
		}
		finish_wait(&journal->j_wait_commit, &wait);
	}

	jbd_debug(1, "kjournald2 wakes\n");

	/*
	 * Were we woken up by a commit wakeup event?
	 */
	transaction = journal->j_running_transaction;
	if (transaction && time_after_eq(jiffies, transaction->t_expires)) {
		journal->j_commit_request = transaction->t_tid;
		jbd_debug(1, "woke because of timeout\n");
	}
	goto loop;

end_loop:
	del_timer_sync(&journal->j_commit_timer);
	journal->j_task = NULL;
	wake_up(&journal->j_wait_done_commit);
	jbd_debug(1, "Journal thread exiting.\n");
	write_unlock(&journal->j_state_lock);
	return 0;
}

static int jbd2_journal_start_thread(journal_t *journal)
{
	struct task_struct *t;

	t = kthread_run(kjournald2, journal, "jbd2/%s",
			journal->j_devname);
	if (IS_ERR(t))
		return PTR_ERR(t);

	wait_event(journal->j_wait_done_commit, journal->j_task != NULL);
	return 0;
}

static void journal_kill_thread(journal_t *journal)
{
	write_lock(&journal->j_state_lock);
	journal->j_flags |= JBD2_UNMOUNT;

	while (journal->j_task) {
		write_unlock(&journal->j_state_lock);
		wake_up(&journal->j_wait_commit);
		wait_event(journal->j_wait_done_commit, journal->j_task == NULL);
		write_lock(&journal->j_state_lock);
	}
	write_unlock(&journal->j_state_lock);
}

/*
 * jbd2_journal_write_metadata_buffer: write a metadata buffer to the journal.
 *
 * Writes a metadata buffer to a given disk block.  The actual IO is not
 * performed but a new buffer_head is constructed which labels the data
 * to be written with the correct destination disk block.
 *
 * Any magic-number escaping which needs to be done will cause a
 * copy-out here.  If the buffer happens to start with the
 * JBD2_MAGIC_NUMBER, then we can't write it to the log directly: the
 * magic number is only written to the log for descripter blocks.  In
 * this case, we copy the data and replace the first word with 0, and we
 * return a result code which indicates that this buffer needs to be
 * marked as an escaped buffer in the corresponding log descriptor
 * block.  The missing word can then be restored when the block is read
 * during recovery.
 *
 * If the source buffer has already been modified by a new transaction
 * since we took the last commit snapshot, we use the frozen copy of
 * that data for IO. If we end up using the existing buffer_head's data
 * for the write, then we have to make sure nobody modifies it while the
 * IO is in progress. do_get_write_access() handles this.
 *
 * The function returns a pointer to the buffer_head to be used for IO.
 *
 *
 * Return value:
 *  <0: Error
 * >=0: Finished OK
 *
 * On success:
 * Bit 0 set == escape performed on the data
 * Bit 1 set == buffer copy-out performed (kfree the data after IO)
 */

int jbd2_journal_write_metadata_buffer(transaction_t *transaction,
				  struct journal_head  *jh_in,
				  struct buffer_head **bh_out,
				  sector_t blocknr)
{
	int need_copy_out = 0;
	int done_copy_out = 0;
	int do_escape = 0;
	char *mapped_data;
	struct buffer_head *new_bh;
	struct page *new_page;
	unsigned int new_offset;
	struct buffer_head *bh_in = jh2bh(jh_in);
	journal_t *journal = transaction->t_journal;

	/*
	 * The buffer really shouldn't be locked: only the current committing
	 * transaction is allowed to write it, so nobody else is allowed
	 * to do any IO.
	 *
	 * akpm: except if we're journalling data, and write() output is
	 * also part of a shared mapping, and another thread has
	 * decided to launch a writepage() against this buffer.
	 */
	J_ASSERT_BH(bh_in, buffer_jbddirty(bh_in));

	new_bh = alloc_buffer_head(GFP_NOFS|__GFP_NOFAIL);

	/* keep subsequent assertions sane */
	atomic_set(&new_bh->b_count, 1);

	spin_lock(&jh_in->b_state_lock);
repeat:
	/*
	 * If a new transaction has already done a buffer copy-out, then
	 * we use that version of the data for the commit.
	 */
	if (jh_in->b_frozen_data) {
		done_copy_out = 1;
		new_page = virt_to_page(jh_in->b_frozen_data);
		new_offset = offset_in_page(jh_in->b_frozen_data);
	} else {
		new_page = jh2bh(jh_in)->b_page;
		new_offset = offset_in_page(jh2bh(jh_in)->b_data);
	}

	mapped_data = kmap_atomic(new_page);
	/*
	 * Fire data frozen trigger if data already wasn't frozen.  Do this
	 * before checking for escaping, as the trigger may modify the magic
	 * offset.  If a copy-out happens afterwards, it will have the correct
	 * data in the buffer.
	 */
	if (!done_copy_out)
		jbd2_buffer_frozen_trigger(jh_in, mapped_data + new_offset,
					   jh_in->b_triggers);

	/*
	 * Check for escaping
	 */
	if (*((__be32 *)(mapped_data + new_offset)) ==
				cpu_to_be32(JBD2_MAGIC_NUMBER)) {
		need_copy_out = 1;
		do_escape = 1;
	}
	kunmap_atomic(mapped_data);

	/*
	 * Do we need to do a data copy?
	 */
	if (need_copy_out && !done_copy_out) {
		char *tmp;

		spin_unlock(&jh_in->b_state_lock);
		tmp = jbd2_alloc(bh_in->b_size, GFP_NOFS);
		if (!tmp) {
			brelse(new_bh);
			return -ENOMEM;
		}
		spin_lock(&jh_in->b_state_lock);
		if (jh_in->b_frozen_data) {
			jbd2_free(tmp, bh_in->b_size);
			goto repeat;
		}

		jh_in->b_frozen_data = tmp;
		mapped_data = kmap_atomic(new_page);
		memcpy(tmp, mapped_data + new_offset, bh_in->b_size);
		kunmap_atomic(mapped_data);

		new_page = virt_to_page(tmp);
		new_offset = offset_in_page(tmp);
		done_copy_out = 1;

		/*
		 * This isn't strictly necessary, as we're using frozen
		 * data for the escaping, but it keeps consistency with
		 * b_frozen_data usage.
		 */
		jh_in->b_frozen_triggers = jh_in->b_triggers;
	}

	/*
	 * Did we need to do an escaping?  Now we've done all the
	 * copying, we can finally do so.
	 */
	if (do_escape) {
		mapped_data = kmap_atomic(new_page);
		*((unsigned int *)(mapped_data + new_offset)) = 0;
		kunmap_atomic(mapped_data);
	}

	set_bh_page(new_bh, new_page, new_offset);
	new_bh->b_size = bh_in->b_size;
	new_bh->b_bdev = journal->j_dev;
	new_bh->b_blocknr = blocknr;
	new_bh->b_private = bh_in;
	set_buffer_mapped(new_bh);
	set_buffer_dirty(new_bh);

	*bh_out = new_bh;

	/*
	 * The to-be-written buffer needs to get moved to the io queue,
	 * and the original buffer whose contents we are shadowing or
	 * copying is moved to the transaction's shadow queue.
	 */
	JBUFFER_TRACE(jh_in, "file as BJ_Shadow");
	spin_lock(&journal->j_list_lock);
	__jbd2_journal_file_buffer(jh_in, transaction, BJ_Shadow);
	spin_unlock(&journal->j_list_lock);
	set_buffer_shadow(bh_in);
	spin_unlock(&jh_in->b_state_lock);

	return do_escape | (done_copy_out << 1);
}

/*
 * Allocation code for the journal file.  Manage the space left in the
 * journal, so that we can begin checkpointing when appropriate.
 */

/*
 * Called with j_state_lock locked for writing.
 * Returns true if a transaction commit was started.
 */
int __jbd2_log_start_commit(journal_t *journal, tid_t target)
{
	/* Return if the txn has already requested to be committed */
	if (journal->j_commit_request == target)
		return 0;

	/*
	 * The only transaction we can possibly wait upon is the
	 * currently running transaction (if it exists).  Otherwise,
	 * the target tid must be an old one.
	 */
	if (journal->j_running_transaction &&
	    journal->j_running_transaction->t_tid == target) {
		/*
		 * We want a new commit: OK, mark the request and wakeup the
		 * commit thread.  We do _not_ do the commit ourselves.
		 */

		journal->j_commit_request = target;
		jbd_debug(1, "JBD2: requesting commit %u/%u\n",
			  journal->j_commit_request,
			  journal->j_commit_sequence);
		journal->j_running_transaction->t_requested = jiffies;
		wake_up(&journal->j_wait_commit);
		return 1;
	} else if (!tid_geq(journal->j_commit_request, target))
		/* This should never happen, but if it does, preserve
		   the evidence before kjournald goes into a loop and
		   increments j_commit_sequence beyond all recognition. */
		WARN_ONCE(1, "JBD2: bad log_start_commit: %u %u %u %u\n",
			  journal->j_commit_request,
			  journal->j_commit_sequence,
			  target, journal->j_running_transaction ?
			  journal->j_running_transaction->t_tid : 0);
	return 0;
}

int jbd2_log_start_commit(journal_t *journal, tid_t tid)
{
	int ret;

	write_lock(&journal->j_state_lock);
	ret = __jbd2_log_start_commit(journal, tid);
	write_unlock(&journal->j_state_lock);
	return ret;
}

/*
 * Force and wait any uncommitted transactions.  We can only force the running
 * transaction if we don't have an active handle, otherwise, we will deadlock.
 * Returns: <0 in case of error,
 *           0 if nothing to commit,
 *           1 if transaction was successfully committed.
 */
static int __jbd2_journal_force_commit(journal_t *journal)
{
	transaction_t *transaction = NULL;
	tid_t tid;
	int need_to_start = 0, ret = 0;

	read_lock(&journal->j_state_lock);
	if (journal->j_running_transaction && !current->journal_info) {
		transaction = journal->j_running_transaction;
		if (!tid_geq(journal->j_commit_request, transaction->t_tid))
			need_to_start = 1;
	} else if (journal->j_committing_transaction)
		transaction = journal->j_committing_transaction;

	if (!transaction) {
		/* Nothing to commit */
		read_unlock(&journal->j_state_lock);
		return 0;
	}
	tid = transaction->t_tid;
	read_unlock(&journal->j_state_lock);
	if (need_to_start)
		jbd2_log_start_commit(journal, tid);
	ret = jbd2_log_wait_commit(journal, tid);
	if (!ret)
		ret = 1;

	return ret;
}

/**
 * Force and wait upon a commit if the calling process is not within
 * transaction.  This is used for forcing out undo-protected data which contains
 * bitmaps, when the fs is running out of space.
 *
 * @journal: journal to force
 * Returns true if progress was made.
 */
int jbd2_journal_force_commit_nested(journal_t *journal)
{
	int ret;

	ret = __jbd2_journal_force_commit(journal);
	return ret > 0;
}

/**
 * int journal_force_commit() - force any uncommitted transactions
 * @journal: journal to force
 *
 * Caller want unconditional commit. We can only force the running transaction
 * if we don't have an active handle, otherwise, we will deadlock.
 */
int jbd2_journal_force_commit(journal_t *journal)
{
	int ret;

	J_ASSERT(!current->journal_info);
	ret = __jbd2_journal_force_commit(journal);
	if (ret > 0)
		ret = 0;
	return ret;
}

/*
 * Start a commit of the current running transaction (if any).  Returns true
 * if a transaction is going to be committed (or is currently already
 * committing), and fills its tid in at *ptid
 */
int jbd2_journal_start_commit(journal_t *journal, tid_t *ptid)
{
	int ret = 0;

	write_lock(&journal->j_state_lock);
	if (journal->j_running_transaction) {
		tid_t tid = journal->j_running_transaction->t_tid;

		__jbd2_log_start_commit(journal, tid);
		/* There's a running transaction and we've just made sure
		 * it's commit has been scheduled. */
		if (ptid)
			*ptid = tid;
		ret = 1;
	} else if (journal->j_committing_transaction) {
		/*
		 * If commit has been started, then we have to wait for
		 * completion of that transaction.
		 */
		if (ptid)
			*ptid = journal->j_committing_transaction->t_tid;
		ret = 1;
	}
	write_unlock(&journal->j_state_lock);
	return ret;
}

/*
 * Return 1 if a given transaction has not yet sent barrier request
 * connected with a transaction commit. If 0 is returned, transaction
 * may or may not have sent the barrier. Used to avoid sending barrier
 * twice in common cases.
 */
int jbd2_trans_will_send_data_barrier(journal_t *journal, tid_t tid)
{
	int ret = 0;
	transaction_t *commit_trans;

	if (!(journal->j_flags & JBD2_BARRIER))
		return 0;
	read_lock(&journal->j_state_lock);
	/* Transaction already committed? */
	if (tid_geq(journal->j_commit_sequence, tid))
		goto out;
	commit_trans = journal->j_committing_transaction;
	if (!commit_trans || commit_trans->t_tid != tid) {
		ret = 1;
		goto out;
	}
	/*
	 * Transaction is being committed and we already proceeded to
	 * submitting a flush to fs partition?
	 */
	if (journal->j_fs_dev != journal->j_dev) {
		if (!commit_trans->t_need_data_flush ||
		    commit_trans->t_state >= T_COMMIT_DFLUSH)
			goto out;
	} else {
		if (commit_trans->t_state >= T_COMMIT_JFLUSH)
			goto out;
	}
	ret = 1;
out:
	read_unlock(&journal->j_state_lock);
	return ret;
}
EXPORT_SYMBOL(jbd2_trans_will_send_data_barrier);

/*
 * Wait for a specified commit to complete.
 * The caller may not hold the journal lock.
 */
int jbd2_log_wait_commit(journal_t *journal, tid_t tid)
{
	int err = 0;

	read_lock(&journal->j_state_lock);
#ifdef CONFIG_PROVE_LOCKING
	/*
	 * Some callers make sure transaction is already committing and in that
	 * case we cannot block on open handles anymore. So don't warn in that
	 * case.
	 */
	if (tid_gt(tid, journal->j_commit_sequence) &&
	    (!journal->j_committing_transaction ||
	     journal->j_committing_transaction->t_tid != tid)) {
		read_unlock(&journal->j_state_lock);
		jbd2_might_wait_for_commit(journal);
		read_lock(&journal->j_state_lock);
	}
#endif
#ifdef CONFIG_JBD2_DEBUG
	if (!tid_geq(journal->j_commit_request, tid)) {
		printk(KERN_ERR
		       "%s: error: j_commit_request=%u, tid=%u\n",
		       __func__, journal->j_commit_request, tid);
	}
#endif
	while (tid_gt(tid, journal->j_commit_sequence)) {
		jbd_debug(1, "JBD2: want %u, j_commit_sequence=%u\n",
				  tid, journal->j_commit_sequence);
		read_unlock(&journal->j_state_lock);
		wake_up(&journal->j_wait_commit);
		wait_event(journal->j_wait_done_commit,
				!tid_gt(tid, journal->j_commit_sequence));
		read_lock(&journal->j_state_lock);
	}
	read_unlock(&journal->j_state_lock);

	if (unlikely(is_journal_aborted(journal)))
		err = -EIO;
	return err;
}

/* Return 1 when transaction with given tid has already committed. */
int jbd2_transaction_committed(journal_t *journal, tid_t tid)
{
	int ret = 1;

	read_lock(&journal->j_state_lock);
	if (journal->j_running_transaction &&
	    journal->j_running_transaction->t_tid == tid)
		ret = 0;
	if (journal->j_committing_transaction &&
	    journal->j_committing_transaction->t_tid == tid)
		ret = 0;
	read_unlock(&journal->j_state_lock);
	return ret;
}
EXPORT_SYMBOL(jbd2_transaction_committed);

/*
 * When this function returns the transaction corresponding to tid
 * will be completed.  If the transaction has currently running, start
 * committing that transaction before waiting for it to complete.  If
 * the transaction id is stale, it is by definition already completed,
 * so just return SUCCESS.
 */
int jbd2_complete_transaction(journal_t *journal, tid_t tid)
{
	int	need_to_wait = 1;

	read_lock(&journal->j_state_lock);
	if (journal->j_running_transaction &&
	    journal->j_running_transaction->t_tid == tid) {
		if (journal->j_commit_request != tid) {
			/* transaction not yet started, so request it */
			read_unlock(&journal->j_state_lock);
			jbd2_log_start_commit(journal, tid);
			goto wait_commit;
		}
	} else if (!(journal->j_committing_transaction &&
		     journal->j_committing_transaction->t_tid == tid))
		need_to_wait = 0;
	read_unlock(&journal->j_state_lock);
	if (!need_to_wait)
		return 0;
wait_commit:
	return jbd2_log_wait_commit(journal, tid);
}
EXPORT_SYMBOL(jbd2_complete_transaction);

/*
 * Log buffer allocation routines:
 */

int jbd2_journal_next_log_block(journal_t *journal, unsigned long long *retp)
{
	unsigned long blocknr;

	write_lock(&journal->j_state_lock);
	J_ASSERT(journal->j_free > 1);

	blocknr = journal->j_head;
	journal->j_head++;
	journal->j_free--;
	if (journal->j_head == journal->j_last)
		journal->j_head = journal->j_first;
	write_unlock(&journal->j_state_lock);
	return jbd2_journal_bmap(journal, blocknr, retp);
}

/*
 * Conversion of logical to physical block numbers for the journal
 *
 * On external journals the journal blocks are identity-mapped, so
 * this is a no-op.  If needed, we can use j_blk_offset - everything is
 * ready.
 */
int jbd2_journal_bmap(journal_t *journal, unsigned long blocknr,
		 unsigned long long *retp)
{
	int err = 0;
	unsigned long long ret;
	sector_t block = 0;

	if (journal->j_inode) {
		block = blocknr;
		ret = bmap(journal->j_inode, &block);

		if (ret || !block) {
			printk(KERN_ALERT "%s: journal block not found "
					"at offset %lu on %s\n",
			       __func__, blocknr, journal->j_devname);
			err = -EIO;
			jbd2_journal_abort(journal, err);
		} else {
			*retp = block;
		}

	} else {
		*retp = blocknr; /* +journal->j_blk_offset */
	}
	return err;
}

/*
 * We play buffer_head aliasing tricks to write data/metadata blocks to
 * the journal without copying their contents, but for journal
 * descriptor blocks we do need to generate bona fide buffers.
 *
 * After the caller of jbd2_journal_get_descriptor_buffer() has finished modifying
 * the buffer's contents they really should run flush_dcache_page(bh->b_page).
 * But we don't bother doing that, so there will be coherency problems with
 * mmaps of blockdevs which hold live JBD-controlled filesystems.
 */
struct buffer_head *
jbd2_journal_get_descriptor_buffer(transaction_t *transaction, int type)
{
	journal_t *journal = transaction->t_journal;
	struct buffer_head *bh;
	unsigned long long blocknr;
	journal_header_t *header;
	int err;

	err = jbd2_journal_next_log_block(journal, &blocknr);

	if (err)
		return NULL;

	bh = __getblk(journal->j_dev, blocknr, journal->j_blocksize);
	if (!bh)
		return NULL;
	atomic_dec(&transaction->t_outstanding_credits);
	lock_buffer(bh);
	memset(bh->b_data, 0, journal->j_blocksize);
	header = (journal_header_t *)bh->b_data;
	header->h_magic = cpu_to_be32(JBD2_MAGIC_NUMBER);
	header->h_blocktype = cpu_to_be32(type);
	header->h_sequence = cpu_to_be32(transaction->t_tid);
	set_buffer_uptodate(bh);
	unlock_buffer(bh);
	BUFFER_TRACE(bh, "return this buffer");
	return bh;
}

void jbd2_descriptor_block_csum_set(journal_t *j, struct buffer_head *bh)
{
	struct jbd2_journal_block_tail *tail;
	__u32 csum;

	if (!jbd2_journal_has_csum_v2or3(j))
		return;

	tail = (struct jbd2_journal_block_tail *)(bh->b_data + j->j_blocksize -
			sizeof(struct jbd2_journal_block_tail));
	tail->t_checksum = 0;
	csum = jbd2_chksum(j, j->j_csum_seed, bh->b_data, j->j_blocksize);
	tail->t_checksum = cpu_to_be32(csum);
}

/*
 * Return tid of the oldest transaction in the journal and block in the journal
 * where the transaction starts.
 *
 * If the journal is now empty, return which will be the next transaction ID
 * we will write and where will that transaction start.
 *
 * The return value is 0 if journal tail cannot be pushed any further, 1 if
 * it can.
 */
int jbd2_journal_get_log_tail(journal_t *journal, tid_t *tid,
			      unsigned long *block)
{
	transaction_t *transaction;
	int ret;

	read_lock(&journal->j_state_lock);
	spin_lock(&journal->j_list_lock);
	transaction = journal->j_checkpoint_transactions;
	if (transaction) {
		*tid = transaction->t_tid;
		*block = transaction->t_log_start;
	} else if ((transaction = journal->j_committing_transaction) != NULL) {
		*tid = transaction->t_tid;
		*block = transaction->t_log_start;
	} else if ((transaction = journal->j_running_transaction) != NULL) {
		*tid = transaction->t_tid;
		*block = journal->j_head;
	} else {
		*tid = journal->j_transaction_sequence;
		*block = journal->j_head;
	}
	ret = tid_gt(*tid, journal->j_tail_sequence);
	spin_unlock(&journal->j_list_lock);
	read_unlock(&journal->j_state_lock);

	return ret;
}

/*
 * Update information in journal structure and in on disk journal superblock
 * about log tail. This function does not check whether information passed in
 * really pushes log tail further. It's responsibility of the caller to make
 * sure provided log tail information is valid (e.g. by holding
 * j_checkpoint_mutex all the time between computing log tail and calling this
 * function as is the case with jbd2_cleanup_journal_tail()).
 *
 * Requires j_checkpoint_mutex
 */
int __jbd2_update_log_tail(journal_t *journal, tid_t tid, unsigned long block)
{
	unsigned long freed;
	int ret;

	BUG_ON(!mutex_is_locked(&journal->j_checkpoint_mutex));

	/*
	 * We cannot afford for write to remain in drive's caches since as
	 * soon as we update j_tail, next transaction can start reusing journal
	 * space and if we lose sb update during power failure we'd replay
	 * old transaction with possibly newly overwritten data.
	 */
	ret = jbd2_journal_update_sb_log_tail(journal, tid, block,
					      REQ_SYNC | REQ_FUA);
	if (ret)
		goto out;

	write_lock(&journal->j_state_lock);
	freed = block - journal->j_tail;
	if (block < journal->j_tail)
		freed += journal->j_last - journal->j_first;

	trace_jbd2_update_log_tail(journal, tid, block, freed);
	jbd_debug(1,
		  "Cleaning journal tail from %u to %u (offset %lu), "
		  "freeing %lu\n",
		  journal->j_tail_sequence, tid, block, freed);

	journal->j_free += freed;
	journal->j_tail_sequence = tid;
	journal->j_tail = block;
	write_unlock(&journal->j_state_lock);

out:
	return ret;
}

/*
 * This is a variation of __jbd2_update_log_tail which checks for validity of
 * provided log tail and locks j_checkpoint_mutex. So it is safe against races
 * with other threads updating log tail.
 */
void jbd2_update_log_tail(journal_t *journal, tid_t tid, unsigned long block)
{
	mutex_lock_io(&journal->j_checkpoint_mutex);
	if (tid_gt(tid, journal->j_tail_sequence))
		__jbd2_update_log_tail(journal, tid, block);
	mutex_unlock(&journal->j_checkpoint_mutex);
}

struct jbd2_stats_proc_session {
	journal_t *journal;
	struct transaction_stats_s *stats;
	int start;
	int max;
};

static void *jbd2_seq_info_start(struct seq_file *seq, loff_t *pos)
{
	return *pos ? NULL : SEQ_START_TOKEN;
}

static void *jbd2_seq_info_next(struct seq_file *seq, void *v, loff_t *pos)
{
	(*pos)++;
	return NULL;
}

static int jbd2_seq_info_show(struct seq_file *seq, void *v)
{
	struct jbd2_stats_proc_session *s = seq->private;

	if (v != SEQ_START_TOKEN)
		return 0;
	seq_printf(seq, "%lu transactions (%lu requested), "
		   "each up to %u blocks\n",
		   s->stats->ts_tid, s->stats->ts_requested,
		   s->journal->j_max_transaction_buffers);
	if (s->stats->ts_tid == 0)
		return 0;
	seq_printf(seq, "average: \n  %ums waiting for transaction\n",
	    jiffies_to_msecs(s->stats->run.rs_wait / s->stats->ts_tid));
	seq_printf(seq, "  %ums request delay\n",
	    (s->stats->ts_requested == 0) ? 0 :
	    jiffies_to_msecs(s->stats->run.rs_request_delay /
			     s->stats->ts_requested));
	seq_printf(seq, "  %ums running transaction\n",
	    jiffies_to_msecs(s->stats->run.rs_running / s->stats->ts_tid));
	seq_printf(seq, "  %ums transaction was being locked\n",
	    jiffies_to_msecs(s->stats->run.rs_locked / s->stats->ts_tid));
	seq_printf(seq, "  %ums flushing data (in ordered mode)\n",
	    jiffies_to_msecs(s->stats->run.rs_flushing / s->stats->ts_tid));
	seq_printf(seq, "  %ums logging transaction\n",
	    jiffies_to_msecs(s->stats->run.rs_logging / s->stats->ts_tid));
	seq_printf(seq, "  %lluus average transaction commit time\n",
		   div_u64(s->journal->j_average_commit_time, 1000));
	seq_printf(seq, "  %lu handles per transaction\n",
	    s->stats->run.rs_handle_count / s->stats->ts_tid);
	seq_printf(seq, "  %lu blocks per transaction\n",
	    s->stats->run.rs_blocks / s->stats->ts_tid);
	seq_printf(seq, "  %lu logged blocks per transaction\n",
	    s->stats->run.rs_blocks_logged / s->stats->ts_tid);
	return 0;
}

static void jbd2_seq_info_stop(struct seq_file *seq, void *v)
{
}

static const struct seq_operations jbd2_seq_info_ops = {
	.start  = jbd2_seq_info_start,
	.next   = jbd2_seq_info_next,
	.stop   = jbd2_seq_info_stop,
	.show   = jbd2_seq_info_show,
};

static int jbd2_seq_info_open(struct inode *inode, struct file *file)
{
	journal_t *journal = PDE_DATA(inode);
	struct jbd2_stats_proc_session *s;
	int rc, size;

	s = kmalloc(sizeof(*s), GFP_KERNEL);
	if (s == NULL)
		return -ENOMEM;
	size = sizeof(struct transaction_stats_s);
	s->stats = kmalloc(size, GFP_KERNEL);
	if (s->stats == NULL) {
		kfree(s);
		return -ENOMEM;
	}
	spin_lock(&journal->j_history_lock);
	memcpy(s->stats, &journal->j_stats, size);
	s->journal = journal;
	spin_unlock(&journal->j_history_lock);

	rc = seq_open(file, &jbd2_seq_info_ops);
	if (rc == 0) {
		struct seq_file *m = file->private_data;
		m->private = s;
	} else {
		kfree(s->stats);
		kfree(s);
	}
	return rc;

}

static int jbd2_seq_info_release(struct inode *inode, struct file *file)
{
	struct seq_file *seq = file->private_data;
	struct jbd2_stats_proc_session *s = seq->private;
	kfree(s->stats);
	kfree(s);
	return seq_release(inode, file);
}

static const struct proc_ops jbd2_info_proc_ops = {
	.proc_open	= jbd2_seq_info_open,
	.proc_read	= seq_read,
	.proc_lseek	= seq_lseek,
	.proc_release	= jbd2_seq_info_release,
};

static struct proc_dir_entry *proc_jbd2_stats;

static void jbd2_stats_proc_init(journal_t *journal)
{
	journal->j_proc_entry = proc_mkdir(journal->j_devname, proc_jbd2_stats);
	if (journal->j_proc_entry) {
		proc_create_data("info", S_IRUGO, journal->j_proc_entry,
				 &jbd2_info_proc_ops, journal);
	}
}

static void jbd2_stats_proc_exit(journal_t *journal)
{
	remove_proc_entry("info", journal->j_proc_entry);
	remove_proc_entry(journal->j_devname, proc_jbd2_stats);
}

/* Minimum size of descriptor tag */
static int jbd2_min_tag_size(void)
{
	/*
	 * Tag with 32-bit block numbers does not use last four bytes of the
	 * structure
	 */
	return sizeof(journal_block_tag_t) - 4;
}

/*
 * Management for journal control blocks: functions to create and
 * destroy journal_t structures, and to initialise and read existing
 * journal blocks from disk.  */

/* First: create and setup a journal_t object in memory.  We initialise
 * very few fields yet: that has to wait until we have created the
 * journal structures from from scratch, or loaded them from disk. */

static journal_t *journal_init_common(struct block_device *bdev,
			struct block_device *fs_dev,
			unsigned long long start, int len, int blocksize)
{
	static struct lock_class_key jbd2_trans_commit_key;
	journal_t *journal;
	int err;
	struct buffer_head *bh;
	int n;

	journal = kzalloc(sizeof(*journal), GFP_KERNEL);
	if (!journal)
		return NULL;

	init_waitqueue_head(&journal->j_wait_transaction_locked);
	init_waitqueue_head(&journal->j_wait_done_commit);
	init_waitqueue_head(&journal->j_wait_commit);
	init_waitqueue_head(&journal->j_wait_updates);
	init_waitqueue_head(&journal->j_wait_reserved);
	mutex_init(&journal->j_abort_mutex);
	mutex_init(&journal->j_barrier);
	mutex_init(&journal->j_checkpoint_mutex);
	spin_lock_init(&journal->j_revoke_lock);
	spin_lock_init(&journal->j_list_lock);
	rwlock_init(&journal->j_state_lock);

	journal->j_commit_interval = (HZ * JBD2_DEFAULT_MAX_COMMIT_AGE);
	journal->j_min_batch_time = 0;
	journal->j_max_batch_time = 15000; /* 15ms */
	atomic_set(&journal->j_reserved_credits, 0);

	/* The journal is marked for error until we succeed with recovery! */
	journal->j_flags = JBD2_ABORT;

	/* Set up a default-sized revoke table for the new mount. */
	err = jbd2_journal_init_revoke(journal, JOURNAL_REVOKE_DEFAULT_HASH);
	if (err)
		goto err_cleanup;

	spin_lock_init(&journal->j_history_lock);

	lockdep_init_map(&journal->j_trans_commit_map, "jbd2_handle",
			 &jbd2_trans_commit_key, 0);

	/* journal descriptor can store up to n blocks -bzzz */
	journal->j_blocksize = blocksize;
	journal->j_dev = bdev;
	journal->j_fs_dev = fs_dev;
	journal->j_blk_offset = start;
	journal->j_maxlen = len;
	/* We need enough buffers to write out full descriptor block. */
	n = journal->j_blocksize / jbd2_min_tag_size();
	journal->j_wbufsize = n;
	journal->j_wbuf = kmalloc_array(n, sizeof(struct buffer_head *),
					GFP_KERNEL);
	if (!journal->j_wbuf)
		goto err_cleanup;

	bh = getblk_unmovable(journal->j_dev, start, journal->j_blocksize);
	if (!bh) {
		pr_err("%s: Cannot get buffer for journal superblock\n",
			__func__);
		goto err_cleanup;
	}
	journal->j_sb_buffer = bh;
	journal->j_superblock = (journal_superblock_t *)bh->b_data;

	return journal;

err_cleanup:
	kfree(journal->j_wbuf);
	jbd2_journal_destroy_revoke(journal);
	kfree(journal);
	return NULL;
}

/* jbd2_journal_init_dev and jbd2_journal_init_inode:
 *
 * Create a journal structure assigned some fixed set of disk blocks to
 * the journal.  We don't actually touch those disk blocks yet, but we
 * need to set up all of the mapping information to tell the journaling
 * system where the journal blocks are.
 *
 */

/**
 *  journal_t * jbd2_journal_init_dev() - creates and initialises a journal structure
 *  @bdev: Block device on which to create the journal
 *  @fs_dev: Device which hold journalled filesystem for this journal.
 *  @start: Block nr Start of journal.
 *  @len:  Length of the journal in blocks.
 *  @blocksize: blocksize of journalling device
 *
 *  Returns: a newly created journal_t *
 *
 *  jbd2_journal_init_dev creates a journal which maps a fixed contiguous
 *  range of blocks on an arbitrary block device.
 *
 */
journal_t *jbd2_journal_init_dev(struct block_device *bdev,
			struct block_device *fs_dev,
			unsigned long long start, int len, int blocksize)
{
	journal_t *journal;

	journal = journal_init_common(bdev, fs_dev, start, len, blocksize);
	if (!journal)
		return NULL;

	bdevname(journal->j_dev, journal->j_devname);
	strreplace(journal->j_devname, '/', '!');
	jbd2_stats_proc_init(journal);

	return journal;
}

/**
 *  journal_t * jbd2_journal_init_inode () - creates a journal which maps to a inode.
 *  @inode: An inode to create the journal in
 *
 * jbd2_journal_init_inode creates a journal which maps an on-disk inode as
 * the journal.  The inode must exist already, must support bmap() and
 * must have all data blocks preallocated.
 */
journal_t *jbd2_journal_init_inode(struct inode *inode)
{
	journal_t *journal;
	sector_t blocknr;
	char *p;
	int err = 0;

	blocknr = 0;
	err = bmap(inode, &blocknr);

	if (err || !blocknr) {
		pr_err("%s: Cannot locate journal superblock\n",
			__func__);
		return NULL;
	}

	jbd_debug(1, "JBD2: inode %s/%ld, size %lld, bits %d, blksize %ld\n",
		  inode->i_sb->s_id, inode->i_ino, (long long) inode->i_size,
		  inode->i_sb->s_blocksize_bits, inode->i_sb->s_blocksize);

	journal = journal_init_common(inode->i_sb->s_bdev, inode->i_sb->s_bdev,
			blocknr, inode->i_size >> inode->i_sb->s_blocksize_bits,
			inode->i_sb->s_blocksize);
	if (!journal)
		return NULL;

	journal->j_inode = inode;
	bdevname(journal->j_dev, journal->j_devname);
	p = strreplace(journal->j_devname, '/', '!');
	sprintf(p, "-%lu", journal->j_inode->i_ino);
	jbd2_stats_proc_init(journal);

	return journal;
}

/*
 * If the journal init or create aborts, we need to mark the journal
 * superblock as being NULL to prevent the journal destroy from writing
 * back a bogus superblock.
 */
static void journal_fail_superblock (journal_t *journal)
{
	struct buffer_head *bh = journal->j_sb_buffer;
	brelse(bh);
	journal->j_sb_buffer = NULL;
}

/*
 * Given a journal_t structure, initialise the various fields for
 * startup of a new journaling session.  We use this both when creating
 * a journal, and after recovering an old journal to reset it for
 * subsequent use.
 */

static int journal_reset(journal_t *journal)
{
	journal_superblock_t *sb = journal->j_superblock;
	unsigned long long first, last;

	first = be32_to_cpu(sb->s_first);
	last = be32_to_cpu(sb->s_maxlen);
	if (first + JBD2_MIN_JOURNAL_BLOCKS > last + 1) {
		printk(KERN_ERR "JBD2: Journal too short (blocks %llu-%llu).\n",
		       first, last);
		journal_fail_superblock(journal);
		return -EINVAL;
	}

	journal->j_first = first;
	journal->j_last = last;

	journal->j_head = first;
	journal->j_tail = first;
	journal->j_free = last - first;

	journal->j_tail_sequence = journal->j_transaction_sequence;
	journal->j_commit_sequence = journal->j_transaction_sequence - 1;
	journal->j_commit_request = journal->j_commit_sequence;

	journal->j_max_transaction_buffers = journal->j_maxlen / 4;

	/*
	 * As a special case, if the on-disk copy is already marked as needing
	 * no recovery (s_start == 0), then we can safely defer the superblock
	 * update until the next commit by setting JBD2_FLUSHED.  This avoids
	 * attempting a write to a potential-readonly device.
	 */
	if (sb->s_start == 0) {
		jbd_debug(1, "JBD2: Skipping superblock update on recovered sb "
			"(start %ld, seq %u, errno %d)\n",
			journal->j_tail, journal->j_tail_sequence,
			journal->j_errno);
		journal->j_flags |= JBD2_FLUSHED;
	} else {
		/* Lock here to make assertions happy... */
		mutex_lock_io(&journal->j_checkpoint_mutex);
		/*
		 * Update log tail information. We use REQ_FUA since new
		 * transaction will start reusing journal space and so we
		 * must make sure information about current log tail is on
		 * disk before that.
		 */
		jbd2_journal_update_sb_log_tail(journal,
						journal->j_tail_sequence,
						journal->j_tail,
						REQ_SYNC | REQ_FUA);
		mutex_unlock(&journal->j_checkpoint_mutex);
	}
	return jbd2_journal_start_thread(journal);
}

/*
 * This function expects that the caller will have locked the journal
 * buffer head, and will return with it unlocked
 */
static int jbd2_write_superblock(journal_t *journal, int write_flags)
{
	struct buffer_head *bh = journal->j_sb_buffer;
	journal_superblock_t *sb = journal->j_superblock;
	int ret;

	/* Buffer got discarded which means block device got invalidated */
	if (!buffer_mapped(bh))
		return -EIO;

	trace_jbd2_write_superblock(journal, write_flags);
	if (!(journal->j_flags & JBD2_BARRIER))
		write_flags &= ~(REQ_FUA | REQ_PREFLUSH);
	if (buffer_write_io_error(bh)) {
		/*
		 * Oh, dear.  A previous attempt to write the journal
		 * superblock failed.  This could happen because the
		 * USB device was yanked out.  Or it could happen to
		 * be a transient write error and maybe the block will
		 * be remapped.  Nothing we can do but to retry the
		 * write and hope for the best.
		 */
		printk(KERN_ERR "JBD2: previous I/O error detected "
		       "for journal superblock update for %s.\n",
		       journal->j_devname);
		clear_buffer_write_io_error(bh);
		set_buffer_uptodate(bh);
	}
	if (jbd2_journal_has_csum_v2or3(journal))
		sb->s_checksum = jbd2_superblock_csum(journal, sb);
	get_bh(bh);
	bh->b_end_io = end_buffer_write_sync;
	ret = submit_bh(REQ_OP_WRITE, write_flags, bh);
	wait_on_buffer(bh);
	if (buffer_write_io_error(bh)) {
		clear_buffer_write_io_error(bh);
		set_buffer_uptodate(bh);
		ret = -EIO;
	}
	if (ret) {
		printk(KERN_ERR "JBD2: Error %d detected when updating "
		       "journal superblock for %s.\n", ret,
		       journal->j_devname);
		if (!is_journal_aborted(journal))
			jbd2_journal_abort(journal, ret);
	}

	return ret;
}

/**
 * jbd2_journal_update_sb_log_tail() - Update log tail in journal sb on disk.
 * @journal: The journal to update.
 * @tail_tid: TID of the new transaction at the tail of the log
 * @tail_block: The first block of the transaction at the tail of the log
 * @write_op: With which operation should we write the journal sb
 *
 * Update a journal's superblock information about log tail and write it to
 * disk, waiting for the IO to complete.
 */
int jbd2_journal_update_sb_log_tail(journal_t *journal, tid_t tail_tid,
				     unsigned long tail_block, int write_op)
{
	journal_superblock_t *sb = journal->j_superblock;
	int ret;

	if (is_journal_aborted(journal))
		return -EIO;

	BUG_ON(!mutex_is_locked(&journal->j_checkpoint_mutex));
	jbd_debug(1, "JBD2: updating superblock (start %lu, seq %u)\n",
		  tail_block, tail_tid);

	lock_buffer(journal->j_sb_buffer);
	sb->s_sequence = cpu_to_be32(tail_tid);
	sb->s_start    = cpu_to_be32(tail_block);

	ret = jbd2_write_superblock(journal, write_op);
	if (ret)
		goto out;

	/* Log is no longer empty */
	write_lock(&journal->j_state_lock);
	WARN_ON(!sb->s_sequence);
	journal->j_flags &= ~JBD2_FLUSHED;
	write_unlock(&journal->j_state_lock);

out:
	return ret;
}

/**
 * jbd2_mark_journal_empty() - Mark on disk journal as empty.
 * @journal: The journal to update.
 * @write_op: With which operation should we write the journal sb
 *
 * Update a journal's dynamic superblock fields to show that journal is empty.
 * Write updated superblock to disk waiting for IO to complete.
 */
static void jbd2_mark_journal_empty(journal_t *journal, int write_op)
{
	journal_superblock_t *sb = journal->j_superblock;

	BUG_ON(!mutex_is_locked(&journal->j_checkpoint_mutex));
	lock_buffer(journal->j_sb_buffer);
	if (sb->s_start == 0) {		/* Is it already empty? */
		unlock_buffer(journal->j_sb_buffer);
		return;
	}

	jbd_debug(1, "JBD2: Marking journal as empty (seq %u)\n",
		  journal->j_tail_sequence);

	sb->s_sequence = cpu_to_be32(journal->j_tail_sequence);
	sb->s_start    = cpu_to_be32(0);

	jbd2_write_superblock(journal, write_op);

	/* Log is no longer empty */
	write_lock(&journal->j_state_lock);
	journal->j_flags |= JBD2_FLUSHED;
	write_unlock(&journal->j_state_lock);
}


/**
 * jbd2_journal_update_sb_errno() - Update error in the journal.
 * @journal: The journal to update.
 *
 * Update a journal's errno.  Write updated superblock to disk waiting for IO
 * to complete.
 */
void jbd2_journal_update_sb_errno(journal_t *journal)
{
	journal_superblock_t *sb = journal->j_superblock;
	int errcode;

	lock_buffer(journal->j_sb_buffer);
	errcode = journal->j_errno;
	if (errcode == -ESHUTDOWN)
		errcode = 0;
	jbd_debug(1, "JBD2: updating superblock error (errno %d)\n", errcode);
	sb->s_errno    = cpu_to_be32(errcode);

	jbd2_write_superblock(journal, REQ_SYNC | REQ_FUA);
}
EXPORT_SYMBOL(jbd2_journal_update_sb_errno);

static int journal_revoke_records_per_block(journal_t *journal)
{
	int record_size;
	int space = journal->j_blocksize - sizeof(jbd2_journal_revoke_header_t);

	if (jbd2_has_feature_64bit(journal))
		record_size = 8;
	else
		record_size = 4;

	if (jbd2_journal_has_csum_v2or3(journal))
		space -= sizeof(struct jbd2_journal_block_tail);
	return space / record_size;
}

/*
 * Read the superblock for a given journal, performing initial
 * validation of the format.
 */
static int journal_get_superblock(journal_t *journal)
{
	struct buffer_head *bh;
	journal_superblock_t *sb;
	int err = -EIO;

	bh = journal->j_sb_buffer;

	J_ASSERT(bh != NULL);
	if (!buffer_uptodate(bh)) {
		ll_rw_block(REQ_OP_READ, 0, 1, &bh);
		wait_on_buffer(bh);
		if (!buffer_uptodate(bh)) {
			printk(KERN_ERR
				"JBD2: IO error reading journal superblock\n");
			goto out;
		}
	}

	if (buffer_verified(bh))
		return 0;

	sb = journal->j_superblock;

	err = -EINVAL;

	if (sb->s_header.h_magic != cpu_to_be32(JBD2_MAGIC_NUMBER) ||
	    sb->s_blocksize != cpu_to_be32(journal->j_blocksize)) {
		printk(KERN_WARNING "JBD2: no valid journal superblock found\n");
		goto out;
	}

	switch(be32_to_cpu(sb->s_header.h_blocktype)) {
	case JBD2_SUPERBLOCK_V1:
		journal->j_format_version = 1;
		break;
	case JBD2_SUPERBLOCK_V2:
		journal->j_format_version = 2;
		break;
	default:
		printk(KERN_WARNING "JBD2: unrecognised superblock format ID\n");
		goto out;
	}

	if (be32_to_cpu(sb->s_maxlen) < journal->j_maxlen)
		journal->j_maxlen = be32_to_cpu(sb->s_maxlen);
	else if (be32_to_cpu(sb->s_maxlen) > journal->j_maxlen) {
		printk(KERN_WARNING "JBD2: journal file too short\n");
		goto out;
	}

	if (be32_to_cpu(sb->s_first) == 0 ||
	    be32_to_cpu(sb->s_first) >= journal->j_maxlen) {
		printk(KERN_WARNING
			"JBD2: Invalid start block of journal: %u\n",
			be32_to_cpu(sb->s_first));
		goto out;
	}

	if (jbd2_has_feature_csum2(journal) &&
	    jbd2_has_feature_csum3(journal)) {
		/* Can't have checksum v2 and v3 at the same time! */
		printk(KERN_ERR "JBD2: Can't enable checksumming v2 and v3 "
		       "at the same time!\n");
		goto out;
	}

	if (jbd2_journal_has_csum_v2or3_feature(journal) &&
	    jbd2_has_feature_checksum(journal)) {
		/* Can't have checksum v1 and v2 on at the same time! */
		printk(KERN_ERR "JBD2: Can't enable checksumming v1 and v2/3 "
		       "at the same time!\n");
		goto out;
	}

	if (!jbd2_verify_csum_type(journal, sb)) {
		printk(KERN_ERR "JBD2: Unknown checksum type\n");
		goto out;
	}

	/* Load the checksum driver */
	if (jbd2_journal_has_csum_v2or3_feature(journal)) {
		journal->j_chksum_driver = crypto_alloc_shash("crc32c", 0, 0);
		if (IS_ERR(journal->j_chksum_driver)) {
			printk(KERN_ERR "JBD2: Cannot load crc32c driver.\n");
			err = PTR_ERR(journal->j_chksum_driver);
			journal->j_chksum_driver = NULL;
			goto out;
		}
	}

	if (jbd2_journal_has_csum_v2or3(journal)) {
		/* Check superblock checksum */
		if (sb->s_checksum != jbd2_superblock_csum(journal, sb)) {
			printk(KERN_ERR "JBD2: journal checksum error\n");
			err = -EFSBADCRC;
			goto out;
		}

		/* Precompute checksum seed for all metadata */
		journal->j_csum_seed = jbd2_chksum(journal, ~0, sb->s_uuid,
						   sizeof(sb->s_uuid));
	}

	journal->j_revoke_records_per_block =
				journal_revoke_records_per_block(journal);
	set_buffer_verified(bh);

	return 0;

out:
	journal_fail_superblock(journal);
	return err;
}

/*
 * Load the on-disk journal superblock and read the key fields into the
 * journal_t.
 */

static int load_superblock(journal_t *journal)
{
	int err;
	journal_superblock_t *sb;

	err = journal_get_superblock(journal);
	if (err)
		return err;

	sb = journal->j_superblock;

	journal->j_tail_sequence = be32_to_cpu(sb->s_sequence);
	journal->j_tail = be32_to_cpu(sb->s_start);
	journal->j_first = be32_to_cpu(sb->s_first);
	journal->j_last = be32_to_cpu(sb->s_maxlen);
	journal->j_errno = be32_to_cpu(sb->s_errno);

	return 0;
}


/**
 * int jbd2_journal_load() - Read journal from disk.
 * @journal: Journal to act on.
 *
 * Given a journal_t structure which tells us which disk blocks contain
 * a journal, read the journal from disk to initialise the in-memory
 * structures.
 */
int jbd2_journal_load(journal_t *journal)
{
	int err;
	journal_superblock_t *sb;

	err = load_superblock(journal);
	if (err)
		return err;

	sb = journal->j_superblock;
	/* If this is a V2 superblock, then we have to check the
	 * features flags on it. */

	if (journal->j_format_version >= 2) {
		if ((sb->s_feature_ro_compat &
		     ~cpu_to_be32(JBD2_KNOWN_ROCOMPAT_FEATURES)) ||
		    (sb->s_feature_incompat &
		     ~cpu_to_be32(JBD2_KNOWN_INCOMPAT_FEATURES))) {
			printk(KERN_WARNING
				"JBD2: Unrecognised features on journal\n");
			return -EINVAL;
		}
	}

	/*
	 * Create a slab for this blocksize
	 */
	err = jbd2_journal_create_slab(be32_to_cpu(sb->s_blocksize));
	if (err)
		return err;

	/* Let the recovery code check whether it needs to recover any
	 * data from the journal. */
	if (jbd2_journal_recover(journal))
		goto recovery_error;

	if (journal->j_failed_commit) {
		printk(KERN_ERR "JBD2: journal transaction %u on %s "
		       "is corrupt.\n", journal->j_failed_commit,
		       journal->j_devname);
		return -EFSCORRUPTED;
	}
	/*
	 * clear JBD2_ABORT flag initialized in journal_init_common
	 * here to update log tail information with the newest seq.
	 */
	journal->j_flags &= ~JBD2_ABORT;

	/* OK, we've finished with the dynamic journal bits:
	 * reinitialise the dynamic contents of the superblock in memory
	 * and reset them on disk. */
	if (journal_reset(journal))
		goto recovery_error;

	journal->j_flags |= JBD2_LOADED;
	return 0;

recovery_error:
	printk(KERN_WARNING "JBD2: recovery failed\n");
	return -EIO;
}

/**
 * void jbd2_journal_destroy() - Release a journal_t structure.
 * @journal: Journal to act on.
 *
 * Release a journal_t structure once it is no longer in use by the
 * journaled object.
 * Return <0 if we couldn't clean up the journal.
 */
int jbd2_journal_destroy(journal_t *journal)
{
	int err = 0;

	/* Wait for the commit thread to wake up and die. */
	journal_kill_thread(journal);

	/* Force a final log commit */
	if (journal->j_running_transaction)
		jbd2_journal_commit_transaction(journal);

	/* Force any old transactions to disk */

	/* Totally anal locking here... */
	spin_lock(&journal->j_list_lock);
	while (journal->j_checkpoint_transactions != NULL) {
		spin_unlock(&journal->j_list_lock);
		mutex_lock_io(&journal->j_checkpoint_mutex);
		err = jbd2_log_do_checkpoint(journal);
		mutex_unlock(&journal->j_checkpoint_mutex);
		/*
		 * If checkpointing failed, just free the buffers to avoid
		 * looping forever
		 */
		if (err) {
			jbd2_journal_destroy_checkpoint(journal);
			spin_lock(&journal->j_list_lock);
			break;
		}
		spin_lock(&journal->j_list_lock);
	}

	J_ASSERT(journal->j_running_transaction == NULL);
	J_ASSERT(journal->j_committing_transaction == NULL);
	J_ASSERT(journal->j_checkpoint_transactions == NULL);
	spin_unlock(&journal->j_list_lock);

	if (journal->j_sb_buffer) {
		if (!is_journal_aborted(journal)) {
			mutex_lock_io(&journal->j_checkpoint_mutex);

			write_lock(&journal->j_state_lock);
			journal->j_tail_sequence =
				++journal->j_transaction_sequence;
			write_unlock(&journal->j_state_lock);

			jbd2_mark_journal_empty(journal,
					REQ_SYNC | REQ_PREFLUSH | REQ_FUA);
			mutex_unlock(&journal->j_checkpoint_mutex);
		} else
			err = -EIO;
		brelse(journal->j_sb_buffer);
	}

	if (journal->j_proc_entry)
		jbd2_stats_proc_exit(journal);
	iput(journal->j_inode);
	if (journal->j_revoke)
		jbd2_journal_destroy_revoke(journal);
	if (journal->j_chksum_driver)
		crypto_free_shash(journal->j_chksum_driver);
	kfree(journal->j_wbuf);
	kfree(journal);

	return err;
}


/**
 *int jbd2_journal_check_used_features () - Check if features specified are used.
 * @journal: Journal to check.
 * @compat: bitmask of compatible features
 * @ro: bitmask of features that force read-only mount
 * @incompat: bitmask of incompatible features
 *
 * Check whether the journal uses all of a given set of
 * features.  Return true (non-zero) if it does.
 **/

int jbd2_journal_check_used_features (journal_t *journal, unsigned long compat,
				 unsigned long ro, unsigned long incompat)
{
	journal_superblock_t *sb;

	if (!compat && !ro && !incompat)
		return 1;
	/* Load journal superblock if it is not loaded yet. */
	if (journal->j_format_version == 0 &&
	    journal_get_superblock(journal) != 0)
		return 0;
	if (journal->j_format_version == 1)
		return 0;

	sb = journal->j_superblock;

	if (((be32_to_cpu(sb->s_feature_compat) & compat) == compat) &&
	    ((be32_to_cpu(sb->s_feature_ro_compat) & ro) == ro) &&
	    ((be32_to_cpu(sb->s_feature_incompat) & incompat) == incompat))
		return 1;

	return 0;
}

/**
 * int jbd2_journal_check_available_features() - Check feature set in journalling layer
 * @journal: Journal to check.
 * @compat: bitmask of compatible features
 * @ro: bitmask of features that force read-only mount
 * @incompat: bitmask of incompatible features
 *
 * Check whether the journaling code supports the use of
 * all of a given set of features on this journal.  Return true
 * (non-zero) if it can. */

int jbd2_journal_check_available_features (journal_t *journal, unsigned long compat,
				      unsigned long ro, unsigned long incompat)
{
	if (!compat && !ro && !incompat)
		return 1;

	/* We can support any known requested features iff the
	 * superblock is in version 2.  Otherwise we fail to support any
	 * extended sb features. */

	if (journal->j_format_version != 2)
		return 0;

	if ((compat   & JBD2_KNOWN_COMPAT_FEATURES) == compat &&
	    (ro       & JBD2_KNOWN_ROCOMPAT_FEATURES) == ro &&
	    (incompat & JBD2_KNOWN_INCOMPAT_FEATURES) == incompat)
		return 1;

	return 0;
}

/**
 * int jbd2_journal_set_features () - Mark a given journal feature in the superblock
 * @journal: Journal to act on.
 * @compat: bitmask of compatible features
 * @ro: bitmask of features that force read-only mount
 * @incompat: bitmask of incompatible features
 *
 * Mark a given journal feature as present on the
 * superblock.  Returns true if the requested features could be set.
 *
 */

int jbd2_journal_set_features (journal_t *journal, unsigned long compat,
			  unsigned long ro, unsigned long incompat)
{
#define INCOMPAT_FEATURE_ON(f) \
		((incompat & (f)) && !(sb->s_feature_incompat & cpu_to_be32(f)))
#define COMPAT_FEATURE_ON(f) \
		((compat & (f)) && !(sb->s_feature_compat & cpu_to_be32(f)))
	journal_superblock_t *sb;

	if (jbd2_journal_check_used_features(journal, compat, ro, incompat))
		return 1;

	if (!jbd2_journal_check_available_features(journal, compat, ro, incompat))
		return 0;

	/* If enabling v2 checksums, turn on v3 instead */
	if (incompat & JBD2_FEATURE_INCOMPAT_CSUM_V2) {
		incompat &= ~JBD2_FEATURE_INCOMPAT_CSUM_V2;
		incompat |= JBD2_FEATURE_INCOMPAT_CSUM_V3;
	}

	/* Asking for checksumming v3 and v1?  Only give them v3. */
	if (incompat & JBD2_FEATURE_INCOMPAT_CSUM_V3 &&
	    compat & JBD2_FEATURE_COMPAT_CHECKSUM)
		compat &= ~JBD2_FEATURE_COMPAT_CHECKSUM;

	jbd_debug(1, "Setting new features 0x%lx/0x%lx/0x%lx\n",
		  compat, ro, incompat);

	sb = journal->j_superblock;

	/* Load the checksum driver if necessary */
	if ((journal->j_chksum_driver == NULL) &&
	    INCOMPAT_FEATURE_ON(JBD2_FEATURE_INCOMPAT_CSUM_V3)) {
		journal->j_chksum_driver = crypto_alloc_shash("crc32c", 0, 0);
		if (IS_ERR(journal->j_chksum_driver)) {
			printk(KERN_ERR "JBD2: Cannot load crc32c driver.\n");
			journal->j_chksum_driver = NULL;
			return 0;
		}
		/* Precompute checksum seed for all metadata */
		journal->j_csum_seed = jbd2_chksum(journal, ~0, sb->s_uuid,
						   sizeof(sb->s_uuid));
	}

	lock_buffer(journal->j_sb_buffer);

	/* If enabling v3 checksums, update superblock */
	if (INCOMPAT_FEATURE_ON(JBD2_FEATURE_INCOMPAT_CSUM_V3)) {
		sb->s_checksum_type = JBD2_CRC32C_CHKSUM;
		sb->s_feature_compat &=
			~cpu_to_be32(JBD2_FEATURE_COMPAT_CHECKSUM);
	}

	/* If enabling v1 checksums, downgrade superblock */
	if (COMPAT_FEATURE_ON(JBD2_FEATURE_COMPAT_CHECKSUM))
		sb->s_feature_incompat &=
			~cpu_to_be32(JBD2_FEATURE_INCOMPAT_CSUM_V2 |
				     JBD2_FEATURE_INCOMPAT_CSUM_V3);

	sb->s_feature_compat    |= cpu_to_be32(compat);
	sb->s_feature_ro_compat |= cpu_to_be32(ro);
	sb->s_feature_incompat  |= cpu_to_be32(incompat);
	unlock_buffer(journal->j_sb_buffer);
	journal->j_revoke_records_per_block =
				journal_revoke_records_per_block(journal);

	return 1;
#undef COMPAT_FEATURE_ON
#undef INCOMPAT_FEATURE_ON
}

/*
 * jbd2_journal_clear_features () - Clear a given journal feature in the
 * 				    superblock
 * @journal: Journal to act on.
 * @compat: bitmask of compatible features
 * @ro: bitmask of features that force read-only mount
 * @incompat: bitmask of incompatible features
 *
 * Clear a given journal feature as present on the
 * superblock.
 */
void jbd2_journal_clear_features(journal_t *journal, unsigned long compat,
				unsigned long ro, unsigned long incompat)
{
	journal_superblock_t *sb;

	jbd_debug(1, "Clear features 0x%lx/0x%lx/0x%lx\n",
		  compat, ro, incompat);

	sb = journal->j_superblock;

	sb->s_feature_compat    &= ~cpu_to_be32(compat);
	sb->s_feature_ro_compat &= ~cpu_to_be32(ro);
	sb->s_feature_incompat  &= ~cpu_to_be32(incompat);
	journal->j_revoke_records_per_block =
				journal_revoke_records_per_block(journal);
}
EXPORT_SYMBOL(jbd2_journal_clear_features);

/**
 * int jbd2_journal_flush () - Flush journal
 * @journal: Journal to act on.
 *
 * Flush all data for a given journal to disk and empty the journal.
 * Filesystems can use this when remounting readonly to ensure that
 * recovery does not need to happen on remount.
 */

int jbd2_journal_flush(journal_t *journal)
{
	int err = 0;
	transaction_t *transaction = NULL;

	write_lock(&journal->j_state_lock);

	/* Force everything buffered to the log... */
	if (journal->j_running_transaction) {
		transaction = journal->j_running_transaction;
		__jbd2_log_start_commit(journal, transaction->t_tid);
	} else if (journal->j_committing_transaction)
		transaction = journal->j_committing_transaction;

	/* Wait for the log commit to complete... */
	if (transaction) {
		tid_t tid = transaction->t_tid;

		write_unlock(&journal->j_state_lock);
		jbd2_log_wait_commit(journal, tid);
	} else {
		write_unlock(&journal->j_state_lock);
	}

	/* ...and flush everything in the log out to disk. */
	spin_lock(&journal->j_list_lock);
	while (!err && journal->j_checkpoint_transactions != NULL) {
		spin_unlock(&journal->j_list_lock);
		mutex_lock_io(&journal->j_checkpoint_mutex);
		err = jbd2_log_do_checkpoint(journal);
		mutex_unlock(&journal->j_checkpoint_mutex);
		spin_lock(&journal->j_list_lock);
	}
	spin_unlock(&journal->j_list_lock);

	if (is_journal_aborted(journal))
		return -EIO;

	mutex_lock_io(&journal->j_checkpoint_mutex);
	if (!err) {
		err = jbd2_cleanup_journal_tail(journal);
		if (err < 0) {
			mutex_unlock(&journal->j_checkpoint_mutex);
			goto out;
		}
		err = 0;
	}

	/* Finally, mark the journal as really needing no recovery.
	 * This sets s_start==0 in the underlying superblock, which is
	 * the magic code for a fully-recovered superblock.  Any future
	 * commits of data to the journal will restore the current
	 * s_start value. */
	jbd2_mark_journal_empty(journal, REQ_SYNC | REQ_FUA);
	mutex_unlock(&journal->j_checkpoint_mutex);
	write_lock(&journal->j_state_lock);
	J_ASSERT(!journal->j_running_transaction);
	J_ASSERT(!journal->j_committing_transaction);
	J_ASSERT(!journal->j_checkpoint_transactions);
	J_ASSERT(journal->j_head == journal->j_tail);
	J_ASSERT(journal->j_tail_sequence == journal->j_transaction_sequence);
	write_unlock(&journal->j_state_lock);
out:
	return err;
}

/**
 * int jbd2_journal_wipe() - Wipe journal contents
 * @journal: Journal to act on.
 * @write: flag (see below)
 *
 * Wipe out all of the contents of a journal, safely.  This will produce
 * a warning if the journal contains any valid recovery information.
 * Must be called between journal_init_*() and jbd2_journal_load().
 *
 * If 'write' is non-zero, then we wipe out the journal on disk; otherwise
 * we merely suppress recovery.
 */

int jbd2_journal_wipe(journal_t *journal, int write)
{
	int err = 0;

	J_ASSERT (!(journal->j_flags & JBD2_LOADED));

	err = load_superblock(journal);
	if (err)
		return err;

	if (!journal->j_tail)
		goto no_recovery;

	printk(KERN_WARNING "JBD2: %s recovery information on journal\n",
		write ? "Clearing" : "Ignoring");

	err = jbd2_journal_skip_recovery(journal);
	if (write) {
		/* Lock to make assertions happy... */
		mutex_lock_io(&journal->j_checkpoint_mutex);
		jbd2_mark_journal_empty(journal, REQ_SYNC | REQ_FUA);
		mutex_unlock(&journal->j_checkpoint_mutex);
	}

 no_recovery:
	return err;
}

/**
 * void jbd2_journal_abort () - Shutdown the journal immediately.
 * @journal: the journal to shutdown.
 * @errno:   an error number to record in the journal indicating
 *           the reason for the shutdown.
 *
 * Perform a complete, immediate shutdown of the ENTIRE
 * journal (not of a single transaction).  This operation cannot be
 * undone without closing and reopening the journal.
 *
 * The jbd2_journal_abort function is intended to support higher level error
 * recovery mechanisms such as the ext2/ext3 remount-readonly error
 * mode.
 *
 * Journal abort has very specific semantics.  Any existing dirty,
 * unjournaled buffers in the main filesystem will still be written to
 * disk by bdflush, but the journaling mechanism will be suspended
 * immediately and no further transaction commits will be honoured.
 *
 * Any dirty, journaled buffers will be written back to disk without
 * hitting the journal.  Atomicity cannot be guaranteed on an aborted
 * filesystem, but we _do_ attempt to leave as much data as possible
 * behind for fsck to use for cleanup.
 *
 * Any attempt to get a new transaction handle on a journal which is in
 * ABORT state will just result in an -EROFS error return.  A
 * jbd2_journal_stop on an existing handle will return -EIO if we have
 * entered abort state during the update.
 *
 * Recursive transactions are not disturbed by journal abort until the
 * final jbd2_journal_stop, which will receive the -EIO error.
 *
 * Finally, the jbd2_journal_abort call allows the caller to supply an errno
 * which will be recorded (if possible) in the journal superblock.  This
 * allows a client to record failure conditions in the middle of a
 * transaction without having to complete the transaction to record the
 * failure to disk.  ext3_error, for example, now uses this
 * functionality.
 *
 */

void jbd2_journal_abort(journal_t *journal, int errno)
{
	transaction_t *transaction;

	/*
<<<<<<< HEAD
=======
	 * Lock the aborting procedure until everything is done, this avoid
	 * races between filesystem's error handling flow (e.g. ext4_abort()),
	 * ensure panic after the error info is written into journal's
	 * superblock.
	 */
	mutex_lock(&journal->j_abort_mutex);
	/*
>>>>>>> 675a03b4
	 * ESHUTDOWN always takes precedence because a file system check
	 * caused by any other journal abort error is not required after
	 * a shutdown triggered.
	 */
	write_lock(&journal->j_state_lock);
	if (journal->j_flags & JBD2_ABORT) {
		int old_errno = journal->j_errno;

		write_unlock(&journal->j_state_lock);
		if (old_errno != -ESHUTDOWN && errno == -ESHUTDOWN) {
			journal->j_errno = errno;
			jbd2_journal_update_sb_errno(journal);
		}
<<<<<<< HEAD
=======
		mutex_unlock(&journal->j_abort_mutex);
>>>>>>> 675a03b4
		return;
	}

	/*
	 * Mark the abort as occurred and start current running transaction
	 * to release all journaled buffer.
	 */
	pr_err("Aborting journal on device %s.\n", journal->j_devname);

	journal->j_flags |= JBD2_ABORT;
	journal->j_errno = errno;
	transaction = journal->j_running_transaction;
	if (transaction)
		__jbd2_log_start_commit(journal, transaction->t_tid);
	write_unlock(&journal->j_state_lock);

	/*
	 * Record errno to the journal super block, so that fsck and jbd2
	 * layer could realise that a filesystem check is needed.
	 */
	jbd2_journal_update_sb_errno(journal);
<<<<<<< HEAD

	write_lock(&journal->j_state_lock);
	journal->j_flags |= JBD2_REC_ERR;
	write_unlock(&journal->j_state_lock);
=======
	mutex_unlock(&journal->j_abort_mutex);
>>>>>>> 675a03b4
}

/**
 * int jbd2_journal_errno () - returns the journal's error state.
 * @journal: journal to examine.
 *
 * This is the errno number set with jbd2_journal_abort(), the last
 * time the journal was mounted - if the journal was stopped
 * without calling abort this will be 0.
 *
 * If the journal has been aborted on this mount time -EROFS will
 * be returned.
 */
int jbd2_journal_errno(journal_t *journal)
{
	int err;

	read_lock(&journal->j_state_lock);
	if (journal->j_flags & JBD2_ABORT)
		err = -EROFS;
	else
		err = journal->j_errno;
	read_unlock(&journal->j_state_lock);
	return err;
}

/**
 * int jbd2_journal_clear_err () - clears the journal's error state
 * @journal: journal to act on.
 *
 * An error must be cleared or acked to take a FS out of readonly
 * mode.
 */
int jbd2_journal_clear_err(journal_t *journal)
{
	int err = 0;

	write_lock(&journal->j_state_lock);
	if (journal->j_flags & JBD2_ABORT)
		err = -EROFS;
	else
		journal->j_errno = 0;
	write_unlock(&journal->j_state_lock);
	return err;
}

/**
 * void jbd2_journal_ack_err() - Ack journal err.
 * @journal: journal to act on.
 *
 * An error must be cleared or acked to take a FS out of readonly
 * mode.
 */
void jbd2_journal_ack_err(journal_t *journal)
{
	write_lock(&journal->j_state_lock);
	if (journal->j_errno)
		journal->j_flags |= JBD2_ACK_ERR;
	write_unlock(&journal->j_state_lock);
}

int jbd2_journal_blocks_per_page(struct inode *inode)
{
	return 1 << (PAGE_SHIFT - inode->i_sb->s_blocksize_bits);
}

/*
 * helper functions to deal with 32 or 64bit block numbers.
 */
size_t journal_tag_bytes(journal_t *journal)
{
	size_t sz;

	if (jbd2_has_feature_csum3(journal))
		return sizeof(journal_block_tag3_t);

	sz = sizeof(journal_block_tag_t);

	if (jbd2_has_feature_csum2(journal))
		sz += sizeof(__u16);

	if (jbd2_has_feature_64bit(journal))
		return sz;
	else
		return sz - sizeof(__u32);
}

/*
 * JBD memory management
 *
 * These functions are used to allocate block-sized chunks of memory
 * used for making copies of buffer_head data.  Very often it will be
 * page-sized chunks of data, but sometimes it will be in
 * sub-page-size chunks.  (For example, 16k pages on Power systems
 * with a 4k block file system.)  For blocks smaller than a page, we
 * use a SLAB allocator.  There are slab caches for each block size,
 * which are allocated at mount time, if necessary, and we only free
 * (all of) the slab caches when/if the jbd2 module is unloaded.  For
 * this reason we don't need to a mutex to protect access to
 * jbd2_slab[] allocating or releasing memory; only in
 * jbd2_journal_create_slab().
 */
#define JBD2_MAX_SLABS 8
static struct kmem_cache *jbd2_slab[JBD2_MAX_SLABS];

static const char *jbd2_slab_names[JBD2_MAX_SLABS] = {
	"jbd2_1k", "jbd2_2k", "jbd2_4k", "jbd2_8k",
	"jbd2_16k", "jbd2_32k", "jbd2_64k", "jbd2_128k"
};


static void jbd2_journal_destroy_slabs(void)
{
	int i;

	for (i = 0; i < JBD2_MAX_SLABS; i++) {
		kmem_cache_destroy(jbd2_slab[i]);
		jbd2_slab[i] = NULL;
	}
}

static int jbd2_journal_create_slab(size_t size)
{
	static DEFINE_MUTEX(jbd2_slab_create_mutex);
	int i = order_base_2(size) - 10;
	size_t slab_size;

	if (size == PAGE_SIZE)
		return 0;

	if (i >= JBD2_MAX_SLABS)
		return -EINVAL;

	if (unlikely(i < 0))
		i = 0;
	mutex_lock(&jbd2_slab_create_mutex);
	if (jbd2_slab[i]) {
		mutex_unlock(&jbd2_slab_create_mutex);
		return 0;	/* Already created */
	}

	slab_size = 1 << (i+10);
	jbd2_slab[i] = kmem_cache_create(jbd2_slab_names[i], slab_size,
					 slab_size, 0, NULL);
	mutex_unlock(&jbd2_slab_create_mutex);
	if (!jbd2_slab[i]) {
		printk(KERN_EMERG "JBD2: no memory for jbd2_slab cache\n");
		return -ENOMEM;
	}
	return 0;
}

static struct kmem_cache *get_slab(size_t size)
{
	int i = order_base_2(size) - 10;

	BUG_ON(i >= JBD2_MAX_SLABS);
	if (unlikely(i < 0))
		i = 0;
	BUG_ON(jbd2_slab[i] == NULL);
	return jbd2_slab[i];
}

void *jbd2_alloc(size_t size, gfp_t flags)
{
	void *ptr;

	BUG_ON(size & (size-1)); /* Must be a power of 2 */

	if (size < PAGE_SIZE)
		ptr = kmem_cache_alloc(get_slab(size), flags);
	else
		ptr = (void *)__get_free_pages(flags, get_order(size));

	/* Check alignment; SLUB has gotten this wrong in the past,
	 * and this can lead to user data corruption! */
	BUG_ON(((unsigned long) ptr) & (size-1));

	return ptr;
}

void jbd2_free(void *ptr, size_t size)
{
	if (size < PAGE_SIZE)
		kmem_cache_free(get_slab(size), ptr);
	else
		free_pages((unsigned long)ptr, get_order(size));
};

/*
 * Journal_head storage management
 */
static struct kmem_cache *jbd2_journal_head_cache;
#ifdef CONFIG_JBD2_DEBUG
static atomic_t nr_journal_heads = ATOMIC_INIT(0);
#endif

static int __init jbd2_journal_init_journal_head_cache(void)
{
	J_ASSERT(!jbd2_journal_head_cache);
	jbd2_journal_head_cache = kmem_cache_create("jbd2_journal_head",
				sizeof(struct journal_head),
				0,		/* offset */
				SLAB_TEMPORARY | SLAB_TYPESAFE_BY_RCU,
				NULL);		/* ctor */
	if (!jbd2_journal_head_cache) {
		printk(KERN_EMERG "JBD2: no memory for journal_head cache\n");
		return -ENOMEM;
	}
	return 0;
}

static void jbd2_journal_destroy_journal_head_cache(void)
{
	kmem_cache_destroy(jbd2_journal_head_cache);
	jbd2_journal_head_cache = NULL;
}

/*
 * journal_head splicing and dicing
 */
static struct journal_head *journal_alloc_journal_head(void)
{
	struct journal_head *ret;

#ifdef CONFIG_JBD2_DEBUG
	atomic_inc(&nr_journal_heads);
#endif
	ret = kmem_cache_zalloc(jbd2_journal_head_cache, GFP_NOFS);
	if (!ret) {
		jbd_debug(1, "out of memory for journal_head\n");
		pr_notice_ratelimited("ENOMEM in %s, retrying.\n", __func__);
		ret = kmem_cache_zalloc(jbd2_journal_head_cache,
				GFP_NOFS | __GFP_NOFAIL);
	}
	if (ret)
		spin_lock_init(&ret->b_state_lock);
	return ret;
}

static void journal_free_journal_head(struct journal_head *jh)
{
#ifdef CONFIG_JBD2_DEBUG
	atomic_dec(&nr_journal_heads);
	memset(jh, JBD2_POISON_FREE, sizeof(*jh));
#endif
	kmem_cache_free(jbd2_journal_head_cache, jh);
}

/*
 * A journal_head is attached to a buffer_head whenever JBD has an
 * interest in the buffer.
 *
 * Whenever a buffer has an attached journal_head, its ->b_state:BH_JBD bit
 * is set.  This bit is tested in core kernel code where we need to take
 * JBD-specific actions.  Testing the zeroness of ->b_private is not reliable
 * there.
 *
 * When a buffer has its BH_JBD bit set, its ->b_count is elevated by one.
 *
 * When a buffer has its BH_JBD bit set it is immune from being released by
 * core kernel code, mainly via ->b_count.
 *
 * A journal_head is detached from its buffer_head when the journal_head's
 * b_jcount reaches zero. Running transaction (b_transaction) and checkpoint
 * transaction (b_cp_transaction) hold their references to b_jcount.
 *
 * Various places in the kernel want to attach a journal_head to a buffer_head
 * _before_ attaching the journal_head to a transaction.  To protect the
 * journal_head in this situation, jbd2_journal_add_journal_head elevates the
 * journal_head's b_jcount refcount by one.  The caller must call
 * jbd2_journal_put_journal_head() to undo this.
 *
 * So the typical usage would be:
 *
 *	(Attach a journal_head if needed.  Increments b_jcount)
 *	struct journal_head *jh = jbd2_journal_add_journal_head(bh);
 *	...
 *      (Get another reference for transaction)
 *	jbd2_journal_grab_journal_head(bh);
 *	jh->b_transaction = xxx;
 *	(Put original reference)
 *	jbd2_journal_put_journal_head(jh);
 */

/*
 * Give a buffer_head a journal_head.
 *
 * May sleep.
 */
struct journal_head *jbd2_journal_add_journal_head(struct buffer_head *bh)
{
	struct journal_head *jh;
	struct journal_head *new_jh = NULL;

repeat:
	if (!buffer_jbd(bh))
		new_jh = journal_alloc_journal_head();

	jbd_lock_bh_journal_head(bh);
	if (buffer_jbd(bh)) {
		jh = bh2jh(bh);
	} else {
		J_ASSERT_BH(bh,
			(atomic_read(&bh->b_count) > 0) ||
			(bh->b_page && bh->b_page->mapping));

		if (!new_jh) {
			jbd_unlock_bh_journal_head(bh);
			goto repeat;
		}

		jh = new_jh;
		new_jh = NULL;		/* We consumed it */
		set_buffer_jbd(bh);
		bh->b_private = jh;
		jh->b_bh = bh;
		get_bh(bh);
		BUFFER_TRACE(bh, "added journal_head");
	}
	jh->b_jcount++;
	jbd_unlock_bh_journal_head(bh);
	if (new_jh)
		journal_free_journal_head(new_jh);
	return bh->b_private;
}

/*
 * Grab a ref against this buffer_head's journal_head.  If it ended up not
 * having a journal_head, return NULL
 */
struct journal_head *jbd2_journal_grab_journal_head(struct buffer_head *bh)
{
	struct journal_head *jh = NULL;

	jbd_lock_bh_journal_head(bh);
	if (buffer_jbd(bh)) {
		jh = bh2jh(bh);
		jh->b_jcount++;
	}
	jbd_unlock_bh_journal_head(bh);
	return jh;
}

static void __journal_remove_journal_head(struct buffer_head *bh)
{
	struct journal_head *jh = bh2jh(bh);

	J_ASSERT_JH(jh, jh->b_transaction == NULL);
	J_ASSERT_JH(jh, jh->b_next_transaction == NULL);
	J_ASSERT_JH(jh, jh->b_cp_transaction == NULL);
	J_ASSERT_JH(jh, jh->b_jlist == BJ_None);
	J_ASSERT_BH(bh, buffer_jbd(bh));
	J_ASSERT_BH(bh, jh2bh(jh) == bh);
	BUFFER_TRACE(bh, "remove journal_head");

	/* Unlink before dropping the lock */
	bh->b_private = NULL;
	jh->b_bh = NULL;	/* debug, really */
	clear_buffer_jbd(bh);
}

static void journal_release_journal_head(struct journal_head *jh, size_t b_size)
{
	if (jh->b_frozen_data) {
		printk(KERN_WARNING "%s: freeing b_frozen_data\n", __func__);
		jbd2_free(jh->b_frozen_data, b_size);
	}
	if (jh->b_committed_data) {
		printk(KERN_WARNING "%s: freeing b_committed_data\n", __func__);
		jbd2_free(jh->b_committed_data, b_size);
	}
	journal_free_journal_head(jh);
}

/*
 * Drop a reference on the passed journal_head.  If it fell to zero then
 * release the journal_head from the buffer_head.
 */
void jbd2_journal_put_journal_head(struct journal_head *jh)
{
	struct buffer_head *bh = jh2bh(jh);

	jbd_lock_bh_journal_head(bh);
	J_ASSERT_JH(jh, jh->b_jcount > 0);
	--jh->b_jcount;
	if (!jh->b_jcount) {
		__journal_remove_journal_head(bh);
		jbd_unlock_bh_journal_head(bh);
		journal_release_journal_head(jh, bh->b_size);
		__brelse(bh);
	} else {
		jbd_unlock_bh_journal_head(bh);
	}
}

/*
 * Initialize jbd inode head
 */
void jbd2_journal_init_jbd_inode(struct jbd2_inode *jinode, struct inode *inode)
{
	jinode->i_transaction = NULL;
	jinode->i_next_transaction = NULL;
	jinode->i_vfs_inode = inode;
	jinode->i_flags = 0;
	jinode->i_dirty_start = 0;
	jinode->i_dirty_end = 0;
	INIT_LIST_HEAD(&jinode->i_list);
}

/*
 * Function to be called before we start removing inode from memory (i.e.,
 * clear_inode() is a fine place to be called from). It removes inode from
 * transaction's lists.
 */
void jbd2_journal_release_jbd_inode(journal_t *journal,
				    struct jbd2_inode *jinode)
{
	if (!journal)
		return;
restart:
	spin_lock(&journal->j_list_lock);
	/* Is commit writing out inode - we have to wait */
	if (jinode->i_flags & JI_COMMIT_RUNNING) {
		wait_queue_head_t *wq;
		DEFINE_WAIT_BIT(wait, &jinode->i_flags, __JI_COMMIT_RUNNING);
		wq = bit_waitqueue(&jinode->i_flags, __JI_COMMIT_RUNNING);
		prepare_to_wait(wq, &wait.wq_entry, TASK_UNINTERRUPTIBLE);
		spin_unlock(&journal->j_list_lock);
		schedule();
		finish_wait(wq, &wait.wq_entry);
		goto restart;
	}

	if (jinode->i_transaction) {
		list_del(&jinode->i_list);
		jinode->i_transaction = NULL;
	}
	spin_unlock(&journal->j_list_lock);
}


#ifdef CONFIG_PROC_FS

#define JBD2_STATS_PROC_NAME "fs/jbd2"

static void __init jbd2_create_jbd_stats_proc_entry(void)
{
	proc_jbd2_stats = proc_mkdir(JBD2_STATS_PROC_NAME, NULL);
}

static void __exit jbd2_remove_jbd_stats_proc_entry(void)
{
	if (proc_jbd2_stats)
		remove_proc_entry(JBD2_STATS_PROC_NAME, NULL);
}

#else

#define jbd2_create_jbd_stats_proc_entry() do {} while (0)
#define jbd2_remove_jbd_stats_proc_entry() do {} while (0)

#endif

struct kmem_cache *jbd2_handle_cache, *jbd2_inode_cache;

static int __init jbd2_journal_init_inode_cache(void)
{
	J_ASSERT(!jbd2_inode_cache);
	jbd2_inode_cache = KMEM_CACHE(jbd2_inode, 0);
	if (!jbd2_inode_cache) {
		pr_emerg("JBD2: failed to create inode cache\n");
		return -ENOMEM;
	}
	return 0;
}

static int __init jbd2_journal_init_handle_cache(void)
{
	J_ASSERT(!jbd2_handle_cache);
	jbd2_handle_cache = KMEM_CACHE(jbd2_journal_handle, SLAB_TEMPORARY);
	if (!jbd2_handle_cache) {
		printk(KERN_EMERG "JBD2: failed to create handle cache\n");
		return -ENOMEM;
	}
	return 0;
}

static void jbd2_journal_destroy_inode_cache(void)
{
	kmem_cache_destroy(jbd2_inode_cache);
	jbd2_inode_cache = NULL;
}

static void jbd2_journal_destroy_handle_cache(void)
{
	kmem_cache_destroy(jbd2_handle_cache);
	jbd2_handle_cache = NULL;
}

/*
 * Module startup and shutdown
 */

static int __init journal_init_caches(void)
{
	int ret;

	ret = jbd2_journal_init_revoke_record_cache();
	if (ret == 0)
		ret = jbd2_journal_init_revoke_table_cache();
	if (ret == 0)
		ret = jbd2_journal_init_journal_head_cache();
	if (ret == 0)
		ret = jbd2_journal_init_handle_cache();
	if (ret == 0)
		ret = jbd2_journal_init_inode_cache();
	if (ret == 0)
		ret = jbd2_journal_init_transaction_cache();
	return ret;
}

static void jbd2_journal_destroy_caches(void)
{
	jbd2_journal_destroy_revoke_record_cache();
	jbd2_journal_destroy_revoke_table_cache();
	jbd2_journal_destroy_journal_head_cache();
	jbd2_journal_destroy_handle_cache();
	jbd2_journal_destroy_inode_cache();
	jbd2_journal_destroy_transaction_cache();
	jbd2_journal_destroy_slabs();
}

static int __init journal_init(void)
{
	int ret;

	BUILD_BUG_ON(sizeof(struct journal_superblock_s) != 1024);

	ret = journal_init_caches();
	if (ret == 0) {
		jbd2_create_jbd_stats_proc_entry();
	} else {
		jbd2_journal_destroy_caches();
	}
	return ret;
}

static void __exit journal_exit(void)
{
#ifdef CONFIG_JBD2_DEBUG
	int n = atomic_read(&nr_journal_heads);
	if (n)
		printk(KERN_ERR "JBD2: leaked %d journal_heads!\n", n);
#endif
	jbd2_remove_jbd_stats_proc_entry();
	jbd2_journal_destroy_caches();
}

MODULE_LICENSE("GPL");
module_init(journal_init);
module_exit(journal_exit);
<|MERGE_RESOLUTION|>--- conflicted
+++ resolved
@@ -2156,8 +2156,6 @@
 	transaction_t *transaction;
 
 	/*
-<<<<<<< HEAD
-=======
 	 * Lock the aborting procedure until everything is done, this avoid
 	 * races between filesystem's error handling flow (e.g. ext4_abort()),
 	 * ensure panic after the error info is written into journal's
@@ -2165,7 +2163,6 @@
 	 */
 	mutex_lock(&journal->j_abort_mutex);
 	/*
->>>>>>> 675a03b4
 	 * ESHUTDOWN always takes precedence because a file system check
 	 * caused by any other journal abort error is not required after
 	 * a shutdown triggered.
@@ -2179,10 +2176,7 @@
 			journal->j_errno = errno;
 			jbd2_journal_update_sb_errno(journal);
 		}
-<<<<<<< HEAD
-=======
 		mutex_unlock(&journal->j_abort_mutex);
->>>>>>> 675a03b4
 		return;
 	}
 
@@ -2204,14 +2198,7 @@
 	 * layer could realise that a filesystem check is needed.
 	 */
 	jbd2_journal_update_sb_errno(journal);
-<<<<<<< HEAD
-
-	write_lock(&journal->j_state_lock);
-	journal->j_flags |= JBD2_REC_ERR;
-	write_unlock(&journal->j_state_lock);
-=======
 	mutex_unlock(&journal->j_abort_mutex);
->>>>>>> 675a03b4
 }
 
 /**
