--- conflicted
+++ resolved
@@ -54,19 +54,6 @@
 	return bio_alloc_bioset(gfp_mask, nr_iovecs, &f2fs_bioset);
 }
 
-<<<<<<< HEAD
-struct bio *f2fs_bio_alloc(struct f2fs_sb_info *sbi, int npages, bool no_fail)
-{
-	struct bio *bio;
-
-	if (no_fail) {
-		/* No failure on bio allocation */
-		bio = __f2fs_bio_alloc(GFP_NOIO, npages);
-		if (!bio)
-			bio = __f2fs_bio_alloc(GFP_NOIO | __GFP_NOFAIL, npages);
-		return bio;
-	}
-=======
 struct bio *f2fs_bio_alloc(struct f2fs_sb_info *sbi, int npages, bool noio)
 {
 	if (noio) {
@@ -74,7 +61,6 @@
 		return __f2fs_bio_alloc(GFP_NOIO, npages);
 	}
 
->>>>>>> 675a03b4
 	if (time_to_inject(sbi, FAULT_ALLOC_BIO)) {
 		f2fs_show_injection_info(sbi, FAULT_ALLOC_BIO);
 		return NULL;
@@ -153,11 +139,8 @@
 			f2fs_decompress_pages(bio, page, verity);
 			continue;
 		}
-<<<<<<< HEAD
-=======
 		if (verity)
 			continue;
->>>>>>> 675a03b4
 #endif
 
 		/* PG_error was set if any post_read step failed */
@@ -235,10 +218,7 @@
 		ClearPageUptodate(page);
 		ClearPageError(page);
 unlock:
-<<<<<<< HEAD
-=======
 		dec_page_count(F2FS_P_SB(page), __read_io_type(page));
->>>>>>> 675a03b4
 		unlock_page(page);
 	}
 }
@@ -283,7 +263,6 @@
 
 	if (ctx->enabled_steps & (1 << STEP_DECRYPT))
 		f2fs_decrypt_work(ctx);
-<<<<<<< HEAD
 
 	if (ctx->enabled_steps & (1 << STEP_DECOMPRESS))
 		f2fs_decompress_work(ctx);
@@ -298,22 +277,6 @@
 		ctx->enabled_steps & (1 << STEP_DECOMPRESS), false);
 }
 
-=======
-
-	if (ctx->enabled_steps & (1 << STEP_DECOMPRESS))
-		f2fs_decompress_work(ctx);
-
-	if (ctx->enabled_steps & (1 << STEP_VERITY)) {
-		INIT_WORK(&ctx->work, f2fs_verity_work);
-		fsverity_enqueue_verify_work(&ctx->work);
-		return;
-	}
-
-	__f2fs_read_end_io(ctx->bio,
-		ctx->enabled_steps & (1 << STEP_DECOMPRESS), false);
-}
-
->>>>>>> 675a03b4
 static void f2fs_enqueue_post_read_work(struct f2fs_sb_info *sbi,
 						struct work_struct *work)
 {
@@ -2069,11 +2032,7 @@
 #ifdef CONFIG_F2FS_FS_COMPRESSION
 int f2fs_read_multi_pages(struct compress_ctx *cc, struct bio **bio_ret,
 				unsigned nr_pages, sector_t *last_block_in_bio,
-<<<<<<< HEAD
-				bool is_readahead)
-=======
 				bool is_readahead, bool for_write)
->>>>>>> 675a03b4
 {
 	struct dnode_of_data dn;
 	struct inode *inode = cc->inode;
@@ -2089,12 +2048,8 @@
 
 	f2fs_bug_on(sbi, f2fs_cluster_is_empty(cc));
 
-<<<<<<< HEAD
-	last_block_in_file = (i_size_read(inode) + blocksize - 1) >> blkbits;
-=======
 	last_block_in_file = (f2fs_readpage_limit(inode) +
 					blocksize - 1) >> blkbits;
->>>>>>> 675a03b4
 
 	/* get rid of pages beyond EOF */
 	for (i = 0; i < cc->cluster_size; i++) {
@@ -2130,11 +2085,7 @@
 	for (i = 1; i < cc->cluster_size; i++) {
 		block_t blkaddr;
 
-<<<<<<< HEAD
-		blkaddr = datablock_addr(dn.inode, dn.node_page,
-=======
 		blkaddr = data_blkaddr(dn.inode, dn.node_page,
->>>>>>> 675a03b4
 						dn.ofs_in_node + i);
 
 		if (!__is_valid_data_blkaddr(blkaddr))
@@ -2163,11 +2114,7 @@
 		struct page *page = dic->cpages[i];
 		block_t blkaddr;
 
-<<<<<<< HEAD
-		blkaddr = datablock_addr(dn.inode, dn.node_page,
-=======
 		blkaddr = data_blkaddr(dn.inode, dn.node_page,
->>>>>>> 675a03b4
 						dn.ofs_in_node + i + 1);
 
 		if (bio && !page_is_mergeable(sbi, bio,
@@ -2180,21 +2127,6 @@
 		if (!bio) {
 			bio = f2fs_grab_read_bio(inode, blkaddr, nr_pages,
 					is_readahead ? REQ_RAHEAD : 0,
-<<<<<<< HEAD
-					page->index);
-			if (IS_ERR(bio)) {
-				ret = PTR_ERR(bio);
-				bio = NULL;
-				dic->failed = true;
-				if (refcount_sub_and_test(dic->nr_cpages - i,
-							&dic->ref))
-					f2fs_decompress_end_io(dic->rpages,
-							cc->cluster_size, true,
-							false);
-				f2fs_free_dic(dic);
-				f2fs_put_dnode(&dn);
-				*bio_ret = bio;
-=======
 					page->index, for_write);
 			if (IS_ERR(bio)) {
 				ret = PTR_ERR(bio);
@@ -2208,7 +2140,6 @@
 				}
 				f2fs_put_dnode(&dn);
 				*bio_ret = NULL;
->>>>>>> 675a03b4
 				return ret;
 			}
 		}
@@ -2297,11 +2228,7 @@
 				ret = f2fs_read_multi_pages(&cc, &bio,
 							max_nr_pages,
 							&last_block_in_bio,
-<<<<<<< HEAD
-							is_readahead);
-=======
 							is_readahead, false);
->>>>>>> 675a03b4
 				f2fs_destroy_compress_ctx(&cc);
 				if (ret)
 					goto set_error_page;
@@ -2344,11 +2271,7 @@
 				ret = f2fs_read_multi_pages(&cc, &bio,
 							max_nr_pages,
 							&last_block_in_bio,
-<<<<<<< HEAD
-							is_readahead);
-=======
 							is_readahead, false);
->>>>>>> 675a03b4
 				f2fs_destroy_compress_ctx(&cc);
 			}
 		}
@@ -2910,7 +2833,6 @@
 					done = 1;
 					break;
 				}
-<<<<<<< HEAD
 
 				if (!f2fs_cluster_can_merge_page(&cc,
 								page->index)) {
@@ -2921,18 +2843,6 @@
 					goto result;
 				}
 
-=======
-
-				if (!f2fs_cluster_can_merge_page(&cc,
-								page->index)) {
-					ret = f2fs_write_multi_pages(&cc,
-						&submitted, wbc, io_type);
-					if (!ret)
-						need_readd = true;
-					goto result;
-				}
-
->>>>>>> 675a03b4
 				if (unlikely(f2fs_cp_error(sbi)))
 					goto lock_page;
 
@@ -3025,11 +2935,7 @@
 					if (wbc->sync_mode == WB_SYNC_ALL) {
 						cond_resched();
 						congestion_wait(BLK_RW_ASYNC,
-<<<<<<< HEAD
-								HZ/50);
-=======
 							DEFAULT_IO_TIMEOUT);
->>>>>>> 675a03b4
 						goto retry_write;
 					}
 					goto next;
@@ -3091,8 +2997,6 @@
 
 	if (!S_ISREG(inode->i_mode))
 		return false;
-	if (f2fs_compressed_file(inode))
-		return true;
 	if (IS_NOQUOTA(inode))
 		return false;
 
