/*
 * fs/f2fs/recovery.c
 *
 * Copyright (c) 2012 Samsung Electronics Co., Ltd.
 *             http://www.samsung.com/
 *
 * This program is free software; you can redistribute it and/or modify
 * it under the terms of the GNU General Public License version 2 as
 * published by the Free Software Foundation.
 */
#include <linux/fs.h>
#include <linux/f2fs_fs.h>
#include "f2fs.h"
#include "node.h"
#include "segment.h"

/*
 * Roll forward recovery scenarios.
 *
 * [Term] F: fsync_mark, D: dentry_mark
 *
 * 1. inode(x) | CP | inode(x) | dnode(F)
 * -> Update the latest inode(x).
 *
 * 2. inode(x) | CP | inode(F) | dnode(F)
 * -> No problem.
 *
 * 3. inode(x) | CP | dnode(F) | inode(x)
 * -> Recover to the latest dnode(F), and drop the last inode(x)
 *
 * 4. inode(x) | CP | dnode(F) | inode(F)
 * -> No problem.
 *
 * 5. CP | inode(x) | dnode(F)
 * -> The inode(DF) was missing. Should drop this dnode(F).
 *
 * 6. CP | inode(DF) | dnode(F)
 * -> No problem.
 *
 * 7. CP | dnode(F) | inode(DF)
 * -> If f2fs_iget fails, then goto next to find inode(DF).
 *
 * 8. CP | dnode(F) | inode(x)
 * -> If f2fs_iget fails, then goto next to find inode(DF).
 *    But it will fail due to no inode(DF).
 */

static struct kmem_cache *fsync_entry_slab;

bool f2fs_space_for_roll_forward(struct f2fs_sb_info *sbi)
{
	s64 nalloc = percpu_counter_sum_positive(&sbi->alloc_valid_block_count);

	if (sbi->last_valid_block_count + nalloc > sbi->user_block_count)
		return false;
	return true;
}

static struct fsync_inode_entry *get_fsync_inode(struct list_head *head,
								nid_t ino)
{
	struct fsync_inode_entry *entry;

	list_for_each_entry(entry, head, list)
		if (entry->inode->i_ino == ino)
			return entry;

	return NULL;
}

static struct fsync_inode_entry *add_fsync_inode(struct f2fs_sb_info *sbi,
			struct list_head *head, nid_t ino, bool quota_inode)
{
	struct inode *inode;
	struct fsync_inode_entry *entry;
	int err;

	inode = f2fs_iget_retry(sbi->sb, ino);
	if (IS_ERR(inode))
		return ERR_CAST(inode);

	err = dquot_initialize(inode);
	if (err)
		goto err_out;

	if (quota_inode) {
		err = dquot_alloc_inode(inode);
		if (err)
			goto err_out;
	}

	entry = f2fs_kmem_cache_alloc(fsync_entry_slab, GFP_F2FS_ZERO);
	entry->inode = inode;
	list_add_tail(&entry->list, head);

	return entry;
err_out:
	iput(inode);
	return ERR_PTR(err);
}

static void del_fsync_inode(struct fsync_inode_entry *entry, int drop)
{
	if (drop) {
		/* inode should not be recovered, drop it */
		f2fs_inode_synced(entry->inode);
	}
	iput(entry->inode);
	list_del(&entry->list);
	kmem_cache_free(fsync_entry_slab, entry);
}

static int recover_dentry(struct inode *inode, struct page *ipage,
						struct list_head *dir_list)
{
	struct f2fs_inode *raw_inode = F2FS_INODE(ipage);
	nid_t pino = le32_to_cpu(raw_inode->i_pino);
	struct f2fs_dir_entry *de;
	struct fscrypt_name fname;
	struct page *page;
	struct inode *dir, *einode;
	struct fsync_inode_entry *entry;
	int err = 0;
	char *name;

	entry = get_fsync_inode(dir_list, pino);
	if (!entry) {
		entry = add_fsync_inode(F2FS_I_SB(inode), dir_list,
							pino, false);
		if (IS_ERR(entry)) {
			dir = ERR_CAST(entry);
			err = PTR_ERR(entry);
			goto out;
		}
	}

	dir = entry->inode;

	memset(&fname, 0, sizeof(struct fscrypt_name));
	fname.disk_name.len = le32_to_cpu(raw_inode->i_namelen);
	fname.disk_name.name = raw_inode->i_name;

	if (unlikely(fname.disk_name.len > F2FS_NAME_LEN)) {
		WARN_ON(1);
		err = -ENAMETOOLONG;
		goto out;
	}
retry:
	de = __f2fs_find_entry(dir, &fname, &page);
	if (de && inode->i_ino == le32_to_cpu(de->ino))
		goto out_put;

	if (de) {
		einode = f2fs_iget_retry(inode->i_sb, le32_to_cpu(de->ino));
		if (IS_ERR(einode)) {
			WARN_ON(1);
			err = PTR_ERR(einode);
			if (err == -ENOENT)
				err = -EEXIST;
			goto out_put;
		}

		err = dquot_initialize(einode);
		if (err) {
			iput(einode);
			goto out_put;
		}

		err = f2fs_acquire_orphan_inode(F2FS_I_SB(inode));
		if (err) {
			iput(einode);
			goto out_put;
		}
		f2fs_delete_entry(de, page, dir, einode);
		iput(einode);
		goto retry;
	} else if (IS_ERR(page)) {
		err = PTR_ERR(page);
	} else {
		err = f2fs_add_dentry(dir, &fname, inode,
					inode->i_ino, inode->i_mode);
	}
	if (err == -ENOMEM)
		goto retry;
	goto out;

out_put:
	f2fs_put_page(page, 0);
out:
	if (file_enc_name(inode))
		name = "<encrypted>";
	else
		name = raw_inode->i_name;
	f2fs_msg(inode->i_sb, KERN_NOTICE,
			"%s: ino = %x, name = %s, dir = %lx, err = %d",
			__func__, ino_of_node(ipage), name,
			IS_ERR(dir) ? 0 : dir->i_ino, err);
	return err;
}

static void recover_inline_flags(struct inode *inode, struct f2fs_inode *ri)
{
	if (ri->i_inline & F2FS_PIN_FILE)
		set_inode_flag(inode, FI_PIN_FILE);
	else
		clear_inode_flag(inode, FI_PIN_FILE);
	if (ri->i_inline & F2FS_DATA_EXIST)
		set_inode_flag(inode, FI_DATA_EXIST);
	else
		clear_inode_flag(inode, FI_DATA_EXIST);
}

static void recover_inode(struct inode *inode, struct page *page)
{
	struct f2fs_inode *raw = F2FS_INODE(page);
	char *name;

	inode->i_mode = le16_to_cpu(raw->i_mode);
	f2fs_i_size_write(inode, le64_to_cpu(raw->i_size));
	inode->i_atime.tv_sec = le64_to_cpu(raw->i_atime);
	inode->i_ctime.tv_sec = le64_to_cpu(raw->i_ctime);
	inode->i_mtime.tv_sec = le64_to_cpu(raw->i_mtime);
	inode->i_atime.tv_nsec = le32_to_cpu(raw->i_atime_nsec);
	inode->i_ctime.tv_nsec = le32_to_cpu(raw->i_ctime_nsec);
	inode->i_mtime.tv_nsec = le32_to_cpu(raw->i_mtime_nsec);

	F2FS_I(inode)->i_advise = raw->i_advise;
	F2FS_I(inode)->i_flags = le32_to_cpu(raw->i_flags);

	recover_inline_flags(inode, raw);

	if (file_enc_name(inode))
		name = "<encrypted>";
	else
		name = F2FS_INODE(page)->i_name;

	f2fs_msg(inode->i_sb, KERN_NOTICE,
		"recover_inode: ino = %x, name = %s, inline = %x",
			ino_of_node(page), name, raw->i_inline);
}

static int find_fsync_dnodes(struct f2fs_sb_info *sbi, struct list_head *head,
				bool check_only)
{
	struct curseg_info *curseg;
	struct page *page = NULL;
	block_t blkaddr;
	unsigned int loop_cnt = 0;
	unsigned int free_blocks = MAIN_SEGS(sbi) * sbi->blocks_per_seg -
						valid_user_blocks(sbi);
	int err = 0;

	/* get node pages in the current segment */
	curseg = CURSEG_I(sbi, CURSEG_WARM_NODE);
	blkaddr = NEXT_FREE_BLKADDR(sbi, curseg);

	while (1) {
		struct fsync_inode_entry *entry;

		if (!f2fs_is_valid_blkaddr(sbi, blkaddr, META_POR))
			return 0;

		page = f2fs_get_tmp_page(sbi, blkaddr);
		if (IS_ERR(page)) {
			err = PTR_ERR(page);
			break;
		}

		if (!is_recoverable_dnode(page)) {
			f2fs_put_page(page, 1);
			break;
		}

		if (!is_fsync_dnode(page))
			goto next;

		entry = get_fsync_inode(head, ino_of_node(page));
		if (!entry) {
			bool quota_inode = false;

			if (!check_only &&
					IS_INODE(page) && is_dent_dnode(page)) {
				err = f2fs_recover_inode_page(sbi, page);
				if (err) {
					f2fs_put_page(page, 1);
					break;
				}
				quota_inode = true;
			}

			/*
			 * CP | dnode(F) | inode(DF)
			 * For this case, we should not give up now.
			 */
			entry = add_fsync_inode(sbi, head, ino_of_node(page),
								quota_inode);
			if (IS_ERR(entry)) {
				err = PTR_ERR(entry);
				if (err == -ENOENT) {
					err = 0;
					goto next;
				}
				f2fs_put_page(page, 1);
				break;
			}
		}
		entry->blkaddr = blkaddr;

		if (IS_INODE(page) && is_dent_dnode(page))
			entry->last_dentry = blkaddr;
next:
		/* sanity check in order to detect looped node chain */
		if (++loop_cnt >= free_blocks ||
			blkaddr == next_blkaddr_of_node(page)) {
			f2fs_msg(sbi->sb, KERN_NOTICE,
				"%s: detect looped node chain, "
				"blkaddr:%u, next:%u",
				__func__, blkaddr, next_blkaddr_of_node(page));
			f2fs_put_page(page, 1);
			err = -EINVAL;
			break;
		}

		/* check next segment */
		blkaddr = next_blkaddr_of_node(page);
		f2fs_put_page(page, 1);

		f2fs_ra_meta_pages_cond(sbi, blkaddr);
	}
	return err;
}

static void destroy_fsync_dnodes(struct list_head *head, int drop)
{
	struct fsync_inode_entry *entry, *tmp;

	list_for_each_entry_safe(entry, tmp, head, list)
		del_fsync_inode(entry, drop);
}

static int check_index_in_prev_nodes(struct f2fs_sb_info *sbi,
			block_t blkaddr, struct dnode_of_data *dn)
{
	struct seg_entry *sentry;
	unsigned int segno = GET_SEGNO(sbi, blkaddr);
	unsigned short blkoff = GET_BLKOFF_FROM_SEG0(sbi, blkaddr);
	struct f2fs_summary_block *sum_node;
	struct f2fs_summary sum;
	struct page *sum_page, *node_page;
	struct dnode_of_data tdn = *dn;
	nid_t ino, nid;
	struct inode *inode;
	unsigned int offset;
	block_t bidx;
	int i;

	sentry = get_seg_entry(sbi, segno);
	if (!f2fs_test_bit(blkoff, sentry->cur_valid_map))
		return 0;

	/* Get the previous summary */
	for (i = CURSEG_HOT_DATA; i <= CURSEG_COLD_DATA; i++) {
		struct curseg_info *curseg = CURSEG_I(sbi, i);
		if (curseg->segno == segno) {
			sum = curseg->sum_blk->entries[blkoff];
			goto got_it;
		}
	}

	sum_page = f2fs_get_sum_page(sbi, segno);
	sum_node = (struct f2fs_summary_block *)page_address(sum_page);
	sum = sum_node->entries[blkoff];
	f2fs_put_page(sum_page, 1);
got_it:
	/* Use the locked dnode page and inode */
	nid = le32_to_cpu(sum.nid);
	if (dn->inode->i_ino == nid) {
		tdn.nid = nid;
		if (!dn->inode_page_locked)
			lock_page(dn->inode_page);
		tdn.node_page = dn->inode_page;
		tdn.ofs_in_node = le16_to_cpu(sum.ofs_in_node);
		goto truncate_out;
	} else if (dn->nid == nid) {
		tdn.ofs_in_node = le16_to_cpu(sum.ofs_in_node);
		goto truncate_out;
	}

	/* Get the node page */
	node_page = f2fs_get_node_page(sbi, nid);
	if (IS_ERR(node_page))
		return PTR_ERR(node_page);

	offset = ofs_of_node(node_page);
	ino = ino_of_node(node_page);
	f2fs_put_page(node_page, 1);

	if (ino != dn->inode->i_ino) {
		int ret;

		/* Deallocate previous index in the node page */
		inode = f2fs_iget_retry(sbi->sb, ino);
		if (IS_ERR(inode))
			return PTR_ERR(inode);

		ret = dquot_initialize(inode);
		if (ret) {
			iput(inode);
			return ret;
		}
	} else {
		inode = dn->inode;
	}

	bidx = f2fs_start_bidx_of_node(offset, inode) +
				le16_to_cpu(sum.ofs_in_node);

	/*
	 * if inode page is locked, unlock temporarily, but its reference
	 * count keeps alive.
	 */
	if (ino == dn->inode->i_ino && dn->inode_page_locked)
		unlock_page(dn->inode_page);

	set_new_dnode(&tdn, inode, NULL, NULL, 0);
	if (f2fs_get_dnode_of_data(&tdn, bidx, LOOKUP_NODE))
		goto out;

	if (tdn.data_blkaddr == blkaddr)
		f2fs_truncate_data_blocks_range(&tdn, 1);

	f2fs_put_dnode(&tdn);
out:
	if (ino != dn->inode->i_ino)
		iput(inode);
	else if (dn->inode_page_locked)
		lock_page(dn->inode_page);
	return 0;

truncate_out:
	if (datablock_addr(tdn.inode, tdn.node_page,
					tdn.ofs_in_node) == blkaddr)
		f2fs_truncate_data_blocks_range(&tdn, 1);
	if (dn->inode->i_ino == nid && !dn->inode_page_locked)
		unlock_page(dn->inode_page);
	return 0;
}

static int do_recover_data(struct f2fs_sb_info *sbi, struct inode *inode,
					struct page *page)
{
	struct dnode_of_data dn;
	struct node_info ni;
	unsigned int start, end;
	int err = 0, recovered = 0;

	/* step 1: recover xattr */
	if (IS_INODE(page)) {
		f2fs_recover_inline_xattr(inode, page);
	} else if (f2fs_has_xattr_block(ofs_of_node(page))) {
		err = f2fs_recover_xattr_data(inode, page);
		if (!err)
			recovered++;
		goto out;
	}

	/* step 2: recover inline data */
	if (f2fs_recover_inline_data(inode, page))
		goto out;

	/* step 3: recover data indices */
	start = f2fs_start_bidx_of_node(ofs_of_node(page), inode);
	end = start + ADDRS_PER_PAGE(page, inode);

	set_new_dnode(&dn, inode, NULL, NULL, 0);
retry_dn:
	err = f2fs_get_dnode_of_data(&dn, start, ALLOC_NODE);
	if (err) {
		if (err == -ENOMEM) {
			congestion_wait(BLK_RW_ASYNC, HZ/50);
			goto retry_dn;
		}
		goto out;
	}

	f2fs_wait_on_page_writeback(dn.node_page, NODE, true);

	err = f2fs_get_node_info(sbi, dn.nid, &ni);
	if (err)
		goto err;

	f2fs_bug_on(sbi, ni.ino != ino_of_node(page));

	if (ofs_of_node(dn.node_page) != ofs_of_node(page)) {
		f2fs_msg(sbi->sb, KERN_WARNING,
			"Inconsistent ofs_of_node, ino:%lu, ofs:%u, %u",
			inode->i_ino, ofs_of_node(dn.node_page),
			ofs_of_node(page));
		err = -EFAULT;
		goto err;
	}

	for (; start < end; start++, dn.ofs_in_node++) {
		block_t src, dest;

		src = datablock_addr(dn.inode, dn.node_page, dn.ofs_in_node);
		dest = datablock_addr(dn.inode, page, dn.ofs_in_node);

		if (__is_valid_data_blkaddr(src) &&
			!f2fs_is_valid_blkaddr(sbi, src, META_POR)) {
			err = -EFAULT;
			goto err;
		}

		if (__is_valid_data_blkaddr(dest) &&
			!f2fs_is_valid_blkaddr(sbi, dest, META_POR)) {
			err = -EFAULT;
			goto err;
		}

		/* skip recovering if dest is the same as src */
		if (src == dest)
			continue;

		/* dest is invalid, just invalidate src block */
		if (dest == NULL_ADDR) {
			f2fs_truncate_data_blocks_range(&dn, 1);
			continue;
		}

		if (!file_keep_isize(inode) &&
			(i_size_read(inode) <= ((loff_t)start << PAGE_SHIFT)))
			f2fs_i_size_write(inode,
				(loff_t)(start + 1) << PAGE_SHIFT);

		/*
		 * dest is reserved block, invalidate src block
		 * and then reserve one new block in dnode page.
		 */
		if (dest == NEW_ADDR) {
			f2fs_truncate_data_blocks_range(&dn, 1);
			f2fs_reserve_new_block(&dn);
			continue;
		}

		/* dest is valid block, try to recover from src to dest */
		if (f2fs_is_valid_blkaddr(sbi, dest, META_POR)) {

			if (src == NULL_ADDR) {
				err = f2fs_reserve_new_block(&dn);
				while (err &&
				       IS_ENABLED(CONFIG_F2FS_FAULT_INJECTION))
					err = f2fs_reserve_new_block(&dn);
				/* We should not get -ENOSPC */
				f2fs_bug_on(sbi, err);
				if (err)
					goto err;
			}
retry_prev:
			/* Check the previous node page having this index */
			err = check_index_in_prev_nodes(sbi, dest, &dn);
			if (err) {
				if (err == -ENOMEM) {
					congestion_wait(BLK_RW_ASYNC, HZ/50);
					goto retry_prev;
				}
				goto err;
			}

			/* write dummy data page */
			f2fs_replace_block(sbi, &dn, src, dest,
						ni.version, false, false);
			recovered++;
		}
	}

	copy_node_footer(dn.node_page, page);
	fill_node_footer(dn.node_page, dn.nid, ni.ino,
					ofs_of_node(page), false);
	set_page_dirty(dn.node_page);
err:
	f2fs_put_dnode(&dn);
out:
	f2fs_msg(sbi->sb, KERN_NOTICE,
		"recover_data: ino = %lx (i_size: %s) recovered = %d, err = %d",
		inode->i_ino,
		file_keep_isize(inode) ? "keep" : "recover",
		recovered, err);
	return err;
}

static int recover_data(struct f2fs_sb_info *sbi, struct list_head *inode_list,
		struct list_head *tmp_inode_list, struct list_head *dir_list)
{
	struct curseg_info *curseg;
	struct page *page = NULL;
	int err = 0;
	block_t blkaddr;

	/* get node pages in the current segment */
	curseg = CURSEG_I(sbi, CURSEG_WARM_NODE);
	blkaddr = NEXT_FREE_BLKADDR(sbi, curseg);

	while (1) {
		struct fsync_inode_entry *entry;

		if (!f2fs_is_valid_blkaddr(sbi, blkaddr, META_POR))
			break;

		f2fs_ra_meta_pages_cond(sbi, blkaddr);

		page = f2fs_get_tmp_page(sbi, blkaddr);
		if (IS_ERR(page)) {
			err = PTR_ERR(page);
			break;
		}

		if (!is_recoverable_dnode(page)) {
			f2fs_put_page(page, 1);
			break;
		}

		entry = get_fsync_inode(inode_list, ino_of_node(page));
		if (!entry)
			goto next;
		/*
		 * inode(x) | CP | inode(x) | dnode(F)
		 * In this case, we can lose the latest inode(x).
		 * So, call recover_inode for the inode update.
		 */
<<<<<<< HEAD
		if (IS_INODE(page))
			recover_inode(entry->inode, page);
=======
		if (IS_INODE(page)) {
			err = recover_inode(entry->inode, page);
			if (err) {
				f2fs_put_page(page, 1);
				break;
			}
		}
>>>>>>> 407d19ab
		if (entry->last_dentry == blkaddr) {
			err = recover_dentry(entry->inode, page, dir_list);
			if (err) {
				f2fs_put_page(page, 1);
				break;
			}
		}
		err = do_recover_data(sbi, entry->inode, page);
		if (err) {
			f2fs_put_page(page, 1);
			break;
		}

		if (entry->blkaddr == blkaddr)
			list_move_tail(&entry->list, tmp_inode_list);
next:
		/* check next segment */
		blkaddr = next_blkaddr_of_node(page);
		f2fs_put_page(page, 1);
	}
	if (!err)
		f2fs_allocate_new_segments(sbi);
	return err;
}

int f2fs_recover_fsync_data(struct f2fs_sb_info *sbi, bool check_only)
{
	struct list_head inode_list, tmp_inode_list;
	struct list_head dir_list;
	int err;
	int ret = 0;
	unsigned long s_flags = sbi->sb->s_flags;
	bool need_writecp = false;
#ifdef CONFIG_QUOTA
	int quota_enabled;
#endif

	if (s_flags & SB_RDONLY) {
		f2fs_msg(sbi->sb, KERN_INFO,
				"recover fsync data on readonly fs");
		sbi->sb->s_flags &= ~SB_RDONLY;
	}

#ifdef CONFIG_QUOTA
	/* Needed for iput() to work correctly and not trash data */
	sbi->sb->s_flags |= SB_ACTIVE;
	/* Turn on quotas so that they are updated correctly */
	quota_enabled = f2fs_enable_quota_files(sbi, s_flags & SB_RDONLY);
#endif

	fsync_entry_slab = f2fs_kmem_cache_create("f2fs_fsync_inode_entry",
			sizeof(struct fsync_inode_entry));
	if (!fsync_entry_slab) {
		err = -ENOMEM;
		goto out;
	}

	INIT_LIST_HEAD(&inode_list);
	INIT_LIST_HEAD(&tmp_inode_list);
	INIT_LIST_HEAD(&dir_list);

	/* prevent checkpoint */
	mutex_lock(&sbi->cp_mutex);

	/* step #1: find fsynced inode numbers */
	err = find_fsync_dnodes(sbi, &inode_list, check_only);
	if (err || list_empty(&inode_list))
		goto skip;

	if (check_only) {
		ret = 1;
		goto skip;
	}

	need_writecp = true;

	/* step #2: recover data */
	err = recover_data(sbi, &inode_list, &tmp_inode_list, &dir_list);
	if (!err)
		f2fs_bug_on(sbi, !list_empty(&inode_list));
	else {
		/* restore s_flags to let iput() trash data */
		sbi->sb->s_flags = s_flags;
	}
skip:
	destroy_fsync_dnodes(&inode_list, err);
	destroy_fsync_dnodes(&tmp_inode_list, err);

	/* truncate meta pages to be used by the recovery */
	truncate_inode_pages_range(META_MAPPING(sbi),
			(loff_t)MAIN_BLKADDR(sbi) << PAGE_SHIFT, -1);

	if (err) {
		truncate_inode_pages_final(NODE_MAPPING(sbi));
		truncate_inode_pages_final(META_MAPPING(sbi));
	} else {
		clear_sbi_flag(sbi, SBI_POR_DOING);
	}
	mutex_unlock(&sbi->cp_mutex);

	/* let's drop all the directory inodes for clean checkpoint */
	destroy_fsync_dnodes(&dir_list, err);

	if (need_writecp) {
		set_sbi_flag(sbi, SBI_IS_RECOVERED);

		if (!err) {
			struct cp_control cpc = {
				.reason = CP_RECOVERY,
			};
			err = f2fs_write_checkpoint(sbi, &cpc);
		}
	}

	kmem_cache_destroy(fsync_entry_slab);
out:
#ifdef CONFIG_QUOTA
	/* Turn quotas off */
	if (quota_enabled)
		f2fs_quota_off_umount(sbi->sb);
#endif
	sbi->sb->s_flags = s_flags; /* Restore SB_RDONLY status */

	return ret ? ret: err;
}<|MERGE_RESOLUTION|>--- conflicted
+++ resolved
@@ -1,12 +1,9 @@
+// SPDX-License-Identifier: GPL-2.0
 /*
  * fs/f2fs/recovery.c
  *
  * Copyright (c) 2012 Samsung Electronics Co., Ltd.
  *             http://www.samsung.com/
- *
- * This program is free software; you can redistribute it and/or modify
- * it under the terms of the GNU General Public License version 2 as
- * published by the Free Software Foundation.
  */
 #include <linux/fs.h>
 #include <linux/f2fs_fs.h>
@@ -198,6 +195,33 @@
 	return err;
 }
 
+static int recover_quota_data(struct inode *inode, struct page *page)
+{
+	struct f2fs_inode *raw = F2FS_INODE(page);
+	struct iattr attr;
+	uid_t i_uid = le32_to_cpu(raw->i_uid);
+	gid_t i_gid = le32_to_cpu(raw->i_gid);
+	int err;
+
+	memset(&attr, 0, sizeof(attr));
+
+	attr.ia_uid = make_kuid(inode->i_sb->s_user_ns, i_uid);
+	attr.ia_gid = make_kgid(inode->i_sb->s_user_ns, i_gid);
+
+	if (!uid_eq(attr.ia_uid, inode->i_uid))
+		attr.ia_valid |= ATTR_UID;
+	if (!gid_eq(attr.ia_gid, inode->i_gid))
+		attr.ia_valid |= ATTR_GID;
+
+	if (!attr.ia_valid)
+		return 0;
+
+	err = dquot_transfer(inode, &attr);
+	if (err)
+		set_sbi_flag(F2FS_I_SB(inode), SBI_QUOTA_NEED_REPAIR);
+	return err;
+}
+
 static void recover_inline_flags(struct inode *inode, struct f2fs_inode *ri)
 {
 	if (ri->i_inline & F2FS_PIN_FILE)
@@ -210,12 +234,41 @@
 		clear_inode_flag(inode, FI_DATA_EXIST);
 }
 
-static void recover_inode(struct inode *inode, struct page *page)
+static int recover_inode(struct inode *inode, struct page *page)
 {
 	struct f2fs_inode *raw = F2FS_INODE(page);
 	char *name;
+	int err;
 
 	inode->i_mode = le16_to_cpu(raw->i_mode);
+
+	err = recover_quota_data(inode, page);
+	if (err)
+		return err;
+
+	i_uid_write(inode, le32_to_cpu(raw->i_uid));
+	i_gid_write(inode, le32_to_cpu(raw->i_gid));
+
+	if (raw->i_inline & F2FS_EXTRA_ATTR) {
+		if (f2fs_sb_has_project_quota(F2FS_I_SB(inode)) &&
+			F2FS_FITS_IN_INODE(raw, le16_to_cpu(raw->i_extra_isize),
+								i_projid)) {
+			projid_t i_projid;
+			kprojid_t kprojid;
+
+			i_projid = (projid_t)le32_to_cpu(raw->i_projid);
+			kprojid = make_kprojid(&init_user_ns, i_projid);
+
+			if (!projid_eq(kprojid, F2FS_I(inode)->i_projid)) {
+				err = f2fs_transfer_project_quota(inode,
+								kprojid);
+				if (err)
+					return err;
+				F2FS_I(inode)->i_projid = kprojid;
+			}
+		}
+	}
+
 	f2fs_i_size_write(inode, le64_to_cpu(raw->i_size));
 	inode->i_atime.tv_sec = le64_to_cpu(raw->i_atime);
 	inode->i_ctime.tv_sec = le64_to_cpu(raw->i_ctime);
@@ -226,8 +279,13 @@
 
 	F2FS_I(inode)->i_advise = raw->i_advise;
 	F2FS_I(inode)->i_flags = le32_to_cpu(raw->i_flags);
+	f2fs_set_inode_flags(inode);
+	F2FS_I(inode)->i_gc_failures[GC_FAILURE_PIN] =
+				le16_to_cpu(raw->i_gc_failures);
 
 	recover_inline_flags(inode, raw);
+
+	f2fs_mark_inode_dirty_sync(inode, true);
 
 	if (file_enc_name(inode))
 		name = "<encrypted>";
@@ -237,6 +295,7 @@
 	f2fs_msg(inode->i_sb, KERN_NOTICE,
 		"recover_inode: ino = %x, name = %s, inline = %x",
 			ino_of_node(page), name, raw->i_inline);
+	return 0;
 }
 
 static int find_fsync_dnodes(struct f2fs_sb_info *sbi, struct list_head *head,
@@ -368,6 +427,8 @@
 	}
 
 	sum_page = f2fs_get_sum_page(sbi, segno);
+	if (IS_ERR(sum_page))
+		return PTR_ERR(sum_page);
 	sum_node = (struct f2fs_summary_block *)page_address(sum_page);
 	sum = sum_node->entries[blkoff];
 	f2fs_put_page(sum_page, 1);
@@ -483,7 +544,7 @@
 		goto out;
 	}
 
-	f2fs_wait_on_page_writeback(dn.node_page, NODE, true);
+	f2fs_wait_on_page_writeback(dn.node_page, NODE, true, true);
 
 	err = f2fs_get_node_info(sbi, dn.nid, &ni);
 	if (err)
@@ -628,10 +689,6 @@
 		 * In this case, we can lose the latest inode(x).
 		 * So, call recover_inode for the inode update.
 		 */
-<<<<<<< HEAD
-		if (IS_INODE(page))
-			recover_inode(entry->inode, page);
-=======
 		if (IS_INODE(page)) {
 			err = recover_inode(entry->inode, page);
 			if (err) {
@@ -639,7 +696,6 @@
 				break;
 			}
 		}
->>>>>>> 407d19ab
 		if (entry->last_dentry == blkaddr) {
 			err = recover_dentry(entry->inode, page, dir_list);
 			if (err) {
