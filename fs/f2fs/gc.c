/*
 * fs/f2fs/gc.c
 *
 * Copyright (c) 2012 Samsung Electronics Co., Ltd.
 *             http://www.samsung.com/
 *
 * This program is free software; you can redistribute it and/or modify
 * it under the terms of the GNU General Public License version 2 as
 * published by the Free Software Foundation.
 */
#include <linux/fs.h>
#include <linux/module.h>
#include <linux/backing-dev.h>
#include <linux/init.h>
#include <linux/f2fs_fs.h>
#include <linux/kthread.h>
#include <linux/delay.h>
#include <linux/freezer.h>

#include "f2fs.h"
#include "node.h"
#include "segment.h"
#include "gc.h"
#include <trace/events/f2fs.h>

static int gc_thread_func(void *data)
{
	struct f2fs_sb_info *sbi = data;
	struct f2fs_gc_kthread *gc_th = sbi->gc_thread;
	wait_queue_head_t *wq = &sbi->gc_thread->gc_wait_queue_head;
	unsigned int wait_ms;

	wait_ms = gc_th->min_sleep_time;

	set_freezable();
	do {
		wait_event_interruptible_timeout(*wq,
				kthread_should_stop() || freezing(current) ||
				gc_th->gc_wake,
				msecs_to_jiffies(wait_ms));

		/* give it a try one time */
		if (gc_th->gc_wake)
			gc_th->gc_wake = 0;

		if (try_to_freeze())
			continue;
		if (kthread_should_stop())
			break;

		if (sbi->sb->s_writers.frozen >= SB_FREEZE_WRITE) {
			increase_sleep_time(gc_th, &wait_ms);
			continue;
		}

		if (time_to_inject(sbi, FAULT_CHECKPOINT)) {
			f2fs_show_injection_info(FAULT_CHECKPOINT);
			f2fs_stop_checkpoint(sbi, false);
		}

		if (!sb_start_write_trylock(sbi->sb))
			continue;

		/*
		 * [GC triggering condition]
		 * 0. GC is not conducted currently.
		 * 1. There are enough dirty segments.
		 * 2. IO subsystem is idle by checking the # of writeback pages.
		 * 3. IO subsystem is idle by checking the # of requests in
		 *    bdev's request list.
		 *
		 * Note) We have to avoid triggering GCs frequently.
		 * Because it is possible that some segments can be
		 * invalidated soon after by user update or deletion.
		 * So, I'd like to wait some time to collect dirty segments.
		 */
		if (sbi->gc_mode == GC_URGENT) {
			wait_ms = gc_th->urgent_sleep_time;
			mutex_lock(&sbi->gc_mutex);
			goto do_gc;
		}

		if (!mutex_trylock(&sbi->gc_mutex))
			goto next;

		if (!is_idle(sbi)) {
			increase_sleep_time(gc_th, &wait_ms);
			mutex_unlock(&sbi->gc_mutex);
			goto next;
		}

		if (has_enough_invalid_blocks(sbi))
			decrease_sleep_time(gc_th, &wait_ms);
		else
			increase_sleep_time(gc_th, &wait_ms);
do_gc:
		stat_inc_bggc_count(sbi);

		/* if return value is not zero, no victim was selected */
		if (f2fs_gc(sbi, test_opt(sbi, FORCE_FG_GC), true, NULL_SEGNO))
			wait_ms = gc_th->no_gc_sleep_time;

		trace_f2fs_background_gc(sbi->sb, wait_ms,
				prefree_segments(sbi), free_segments(sbi));

		/* balancing f2fs's metadata periodically */
		f2fs_balance_fs_bg(sbi);
next:
		sb_end_write(sbi->sb);

	} while (!kthread_should_stop());
	return 0;
}

int f2fs_start_gc_thread(struct f2fs_sb_info *sbi)
{
	struct f2fs_gc_kthread *gc_th;
	dev_t dev = sbi->sb->s_bdev->bd_dev;
	int err = 0;

	gc_th = f2fs_kmalloc(sbi, sizeof(struct f2fs_gc_kthread), GFP_KERNEL);
	if (!gc_th) {
		err = -ENOMEM;
		goto out;
	}

	gc_th->urgent_sleep_time = DEF_GC_THREAD_URGENT_SLEEP_TIME;
	gc_th->min_sleep_time = DEF_GC_THREAD_MIN_SLEEP_TIME;
	gc_th->max_sleep_time = DEF_GC_THREAD_MAX_SLEEP_TIME;
	gc_th->no_gc_sleep_time = DEF_GC_THREAD_NOGC_SLEEP_TIME;

	gc_th->gc_wake= 0;

	sbi->gc_thread = gc_th;
	init_waitqueue_head(&sbi->gc_thread->gc_wait_queue_head);
	sbi->gc_thread->f2fs_gc_task = kthread_run(gc_thread_func, sbi,
			"f2fs_gc-%u:%u", MAJOR(dev), MINOR(dev));
	if (IS_ERR(gc_th->f2fs_gc_task)) {
		err = PTR_ERR(gc_th->f2fs_gc_task);
		kfree(gc_th);
		sbi->gc_thread = NULL;
	}
out:
	return err;
}

void f2fs_stop_gc_thread(struct f2fs_sb_info *sbi)
{
	struct f2fs_gc_kthread *gc_th = sbi->gc_thread;
	if (!gc_th)
		return;
	kthread_stop(gc_th->f2fs_gc_task);
	kfree(gc_th);
	sbi->gc_thread = NULL;
}

static int select_gc_type(struct f2fs_sb_info *sbi, int gc_type)
{
	int gc_mode = (gc_type == BG_GC) ? GC_CB : GC_GREEDY;

	switch (sbi->gc_mode) {
	case GC_IDLE_CB:
		gc_mode = GC_CB;
		break;
	case GC_IDLE_GREEDY:
	case GC_URGENT:
		gc_mode = GC_GREEDY;
		break;
	}
	return gc_mode;
}

static void select_policy(struct f2fs_sb_info *sbi, int gc_type,
			int type, struct victim_sel_policy *p)
{
	struct dirty_seglist_info *dirty_i = DIRTY_I(sbi);

	if (p->alloc_mode == SSR) {
		p->gc_mode = GC_GREEDY;
		p->dirty_segmap = dirty_i->dirty_segmap[type];
		p->max_search = dirty_i->nr_dirty[type];
		p->ofs_unit = 1;
	} else {
		p->gc_mode = select_gc_type(sbi, gc_type);
		p->dirty_segmap = dirty_i->dirty_segmap[DIRTY];
		p->max_search = dirty_i->nr_dirty[DIRTY];
		p->ofs_unit = sbi->segs_per_sec;
	}

	/* we need to check every dirty segments in the FG_GC case */
	if (gc_type != FG_GC &&
			(sbi->gc_mode != GC_URGENT) &&
			p->max_search > sbi->max_victim_search)
		p->max_search = sbi->max_victim_search;

	/* let's select beginning hot/small space first in no_heap mode*/
	if (test_opt(sbi, NOHEAP) &&
		(type == CURSEG_HOT_DATA || IS_NODESEG(type)))
		p->offset = 0;
	else
		p->offset = SIT_I(sbi)->last_victim[p->gc_mode];
}

static unsigned int get_max_cost(struct f2fs_sb_info *sbi,
				struct victim_sel_policy *p)
{
	/* SSR allocates in a segment unit */
	if (p->alloc_mode == SSR)
		return sbi->blocks_per_seg;
	if (p->gc_mode == GC_GREEDY)
		return 2 * sbi->blocks_per_seg * p->ofs_unit;
	else if (p->gc_mode == GC_CB)
		return UINT_MAX;
	else /* No other gc_mode */
		return 0;
}

static unsigned int check_bg_victims(struct f2fs_sb_info *sbi)
{
	struct dirty_seglist_info *dirty_i = DIRTY_I(sbi);
	unsigned int secno;

	/*
	 * If the gc_type is FG_GC, we can select victim segments
	 * selected by background GC before.
	 * Those segments guarantee they have small valid blocks.
	 */
	for_each_set_bit(secno, dirty_i->victim_secmap, MAIN_SECS(sbi)) {
		if (sec_usage_check(sbi, secno))
			continue;
		clear_bit(secno, dirty_i->victim_secmap);
		return GET_SEG_FROM_SEC(sbi, secno);
	}
	return NULL_SEGNO;
}

static unsigned int get_cb_cost(struct f2fs_sb_info *sbi, unsigned int segno)
{
	struct sit_info *sit_i = SIT_I(sbi);
	unsigned int secno = GET_SEC_FROM_SEG(sbi, segno);
	unsigned int start = GET_SEG_FROM_SEC(sbi, secno);
	unsigned long long mtime = 0;
	unsigned int vblocks;
	unsigned char age = 0;
	unsigned char u;
	unsigned int i;

	for (i = 0; i < sbi->segs_per_sec; i++)
		mtime += get_seg_entry(sbi, start + i)->mtime;
	vblocks = get_valid_blocks(sbi, segno, true);

	mtime = div_u64(mtime, sbi->segs_per_sec);
	vblocks = div_u64(vblocks, sbi->segs_per_sec);

	u = (vblocks * 100) >> sbi->log_blocks_per_seg;

	/* Handle if the system time has changed by the user */
	if (mtime < sit_i->min_mtime)
		sit_i->min_mtime = mtime;
	if (mtime > sit_i->max_mtime)
		sit_i->max_mtime = mtime;
	if (sit_i->max_mtime != sit_i->min_mtime)
		age = 100 - div64_u64(100 * (mtime - sit_i->min_mtime),
				sit_i->max_mtime - sit_i->min_mtime);

	return UINT_MAX - ((100 * (100 - u) * age) / (100 + u));
}

static inline unsigned int get_gc_cost(struct f2fs_sb_info *sbi,
			unsigned int segno, struct victim_sel_policy *p)
{
	if (p->alloc_mode == SSR)
		return get_seg_entry(sbi, segno)->ckpt_valid_blocks;

	/* alloc_mode == LFS */
	if (p->gc_mode == GC_GREEDY)
		return get_valid_blocks(sbi, segno, true);
	else
		return get_cb_cost(sbi, segno);
}

static unsigned int count_bits(const unsigned long *addr,
				unsigned int offset, unsigned int len)
{
	unsigned int end = offset + len, sum = 0;

	while (offset < end) {
		if (test_bit(offset++, addr))
			++sum;
	}
	return sum;
}

/*
 * This function is called from two paths.
 * One is garbage collection and the other is SSR segment selection.
 * When it is called during GC, it just gets a victim segment
 * and it does not remove it from dirty seglist.
 * When it is called from SSR segment selection, it finds a segment
 * which has minimum valid blocks and removes it from dirty seglist.
 */
static int get_victim_by_default(struct f2fs_sb_info *sbi,
		unsigned int *result, int gc_type, int type, char alloc_mode)
{
	struct dirty_seglist_info *dirty_i = DIRTY_I(sbi);
	struct sit_info *sm = SIT_I(sbi);
	struct victim_sel_policy p;
	unsigned int secno, last_victim;
	unsigned int last_segment = MAIN_SEGS(sbi);
	unsigned int nsearched = 0;

	mutex_lock(&dirty_i->seglist_lock);

	p.alloc_mode = alloc_mode;
	select_policy(sbi, gc_type, type, &p);

	p.min_segno = NULL_SEGNO;
	p.min_cost = get_max_cost(sbi, &p);

	if (*result != NULL_SEGNO) {
		if (IS_DATASEG(get_seg_entry(sbi, *result)->type) &&
			get_valid_blocks(sbi, *result, false) &&
			!sec_usage_check(sbi, GET_SEC_FROM_SEG(sbi, *result)))
			p.min_segno = *result;
		goto out;
	}

	if (p.max_search == 0)
		goto out;

	last_victim = sm->last_victim[p.gc_mode];
	if (p.alloc_mode == LFS && gc_type == FG_GC) {
		p.min_segno = check_bg_victims(sbi);
		if (p.min_segno != NULL_SEGNO)
			goto got_it;
	}

	while (1) {
		unsigned long cost;
		unsigned int segno;

		segno = find_next_bit(p.dirty_segmap, last_segment, p.offset);
		if (segno >= last_segment) {
			if (sm->last_victim[p.gc_mode]) {
				last_segment =
					sm->last_victim[p.gc_mode];
				sm->last_victim[p.gc_mode] = 0;
				p.offset = 0;
				continue;
			}
			break;
		}

		p.offset = segno + p.ofs_unit;
		if (p.ofs_unit > 1) {
			p.offset -= segno % p.ofs_unit;
			nsearched += count_bits(p.dirty_segmap,
						p.offset - p.ofs_unit,
						p.ofs_unit);
		} else {
			nsearched++;
		}

		secno = GET_SEC_FROM_SEG(sbi, segno);

		if (sec_usage_check(sbi, secno))
			goto next;
		if (gc_type == BG_GC && test_bit(secno, dirty_i->victim_secmap))
			goto next;

		cost = get_gc_cost(sbi, segno, &p);

		if (p.min_cost > cost) {
			p.min_segno = segno;
			p.min_cost = cost;
		}
next:
		if (nsearched >= p.max_search) {
			if (!sm->last_victim[p.gc_mode] && segno <= last_victim)
				sm->last_victim[p.gc_mode] = last_victim + 1;
			else
				sm->last_victim[p.gc_mode] = segno + 1;
			sm->last_victim[p.gc_mode] %= MAIN_SEGS(sbi);
			break;
		}
	}
	if (p.min_segno != NULL_SEGNO) {
got_it:
		if (p.alloc_mode == LFS) {
			secno = GET_SEC_FROM_SEG(sbi, p.min_segno);
			if (gc_type == FG_GC)
				sbi->cur_victim_sec = secno;
			else
				set_bit(secno, dirty_i->victim_secmap);
		}
		*result = (p.min_segno / p.ofs_unit) * p.ofs_unit;

		trace_f2fs_get_victim(sbi->sb, type, gc_type, &p,
				sbi->cur_victim_sec,
				prefree_segments(sbi), free_segments(sbi));
	}
out:
	mutex_unlock(&dirty_i->seglist_lock);

	return (p.min_segno == NULL_SEGNO) ? 0 : 1;
}

static const struct victim_selection default_v_ops = {
	.get_victim = get_victim_by_default,
};

static struct inode *find_gc_inode(struct gc_inode_list *gc_list, nid_t ino)
{
	struct inode_entry *ie;

	ie = radix_tree_lookup(&gc_list->iroot, ino);
	if (ie)
		return ie->inode;
	return NULL;
}

static void add_gc_inode(struct gc_inode_list *gc_list, struct inode *inode)
{
	struct inode_entry *new_ie;

	if (inode == find_gc_inode(gc_list, inode->i_ino)) {
		iput(inode);
		return;
	}
	new_ie = f2fs_kmem_cache_alloc(f2fs_inode_entry_slab, GFP_NOFS);
	new_ie->inode = inode;

	f2fs_radix_tree_insert(&gc_list->iroot, inode->i_ino, new_ie);
	list_add_tail(&new_ie->list, &gc_list->ilist);
}

static void put_gc_inode(struct gc_inode_list *gc_list)
{
	struct inode_entry *ie, *next_ie;
	list_for_each_entry_safe(ie, next_ie, &gc_list->ilist, list) {
		radix_tree_delete(&gc_list->iroot, ie->inode->i_ino);
		iput(ie->inode);
		list_del(&ie->list);
		kmem_cache_free(f2fs_inode_entry_slab, ie);
	}
}

static int check_valid_map(struct f2fs_sb_info *sbi,
				unsigned int segno, int offset)
{
	struct sit_info *sit_i = SIT_I(sbi);
	struct seg_entry *sentry;
	int ret;

	down_read(&sit_i->sentry_lock);
	sentry = get_seg_entry(sbi, segno);
	ret = f2fs_test_bit(offset, sentry->cur_valid_map);
	up_read(&sit_i->sentry_lock);
	return ret;
}

/*
 * This function compares node address got in summary with that in NAT.
 * On validity, copy that node with cold status, otherwise (invalid node)
 * ignore that.
 */
static void gc_node_segment(struct f2fs_sb_info *sbi,
		struct f2fs_summary *sum, unsigned int segno, int gc_type)
{
	struct f2fs_summary *entry;
	block_t start_addr;
	int off;
	int phase = 0;
	bool fggc = (gc_type == FG_GC);

	start_addr = START_BLOCK(sbi, segno);

next_step:
	entry = sum;

	if (fggc && phase == 2)
		atomic_inc(&sbi->wb_sync_req[NODE]);

	for (off = 0; off < sbi->blocks_per_seg; off++, entry++) {
		nid_t nid = le32_to_cpu(entry->nid);
		struct page *node_page;
		struct node_info ni;

		/* stop BG_GC if there is not enough free sections. */
		if (gc_type == BG_GC && has_not_enough_free_secs(sbi, 0, 0))
			return;

		if (check_valid_map(sbi, segno, off) == 0)
			continue;

		if (phase == 0) {
			f2fs_ra_meta_pages(sbi, NAT_BLOCK_OFFSET(nid), 1,
							META_NAT, true);
			continue;
		}

		if (phase == 1) {
			f2fs_ra_node_page(sbi, nid);
			continue;
		}

		/* phase == 2 */
		node_page = f2fs_get_node_page(sbi, nid);
		if (IS_ERR(node_page))
			continue;

		/* block may become invalid during f2fs_get_node_page */
		if (check_valid_map(sbi, segno, off) == 0) {
			f2fs_put_page(node_page, 1);
			continue;
		}

		if (f2fs_get_node_info(sbi, nid, &ni)) {
			f2fs_put_page(node_page, 1);
			continue;
		}

		if (ni.blk_addr != start_addr + off) {
			f2fs_put_page(node_page, 1);
			continue;
		}

		f2fs_move_node_page(node_page, gc_type);
		stat_inc_node_blk_count(sbi, 1, gc_type);
	}

	if (++phase < 3)
		goto next_step;

	if (fggc)
		atomic_dec(&sbi->wb_sync_req[NODE]);
}

/*
 * Calculate start block index indicating the given node offset.
 * Be careful, caller should give this node offset only indicating direct node
 * blocks. If any node offsets, which point the other types of node blocks such
 * as indirect or double indirect node blocks, are given, it must be a caller's
 * bug.
 */
block_t f2fs_start_bidx_of_node(unsigned int node_ofs, struct inode *inode)
{
	unsigned int indirect_blks = 2 * NIDS_PER_BLOCK + 4;
	unsigned int bidx;

	if (node_ofs == 0)
		return 0;

	if (node_ofs <= 2) {
		bidx = node_ofs - 1;
	} else if (node_ofs <= indirect_blks) {
		int dec = (node_ofs - 4) / (NIDS_PER_BLOCK + 1);
		bidx = node_ofs - 2 - dec;
	} else {
		int dec = (node_ofs - indirect_blks - 3) / (NIDS_PER_BLOCK + 1);
		bidx = node_ofs - 5 - dec;
	}
	return bidx * ADDRS_PER_BLOCK(inode) + ADDRS_PER_INODE(inode);
}

static bool is_alive(struct f2fs_sb_info *sbi, struct f2fs_summary *sum,
		struct node_info *dni, block_t blkaddr, unsigned int *nofs)
{
	struct page *node_page;
	nid_t nid;
	unsigned int ofs_in_node;
	block_t source_blkaddr;

	nid = le32_to_cpu(sum->nid);
	ofs_in_node = le16_to_cpu(sum->ofs_in_node);

	node_page = f2fs_get_node_page(sbi, nid);
	if (IS_ERR(node_page))
		return false;

	if (f2fs_get_node_info(sbi, nid, dni)) {
		f2fs_put_page(node_page, 1);
		return false;
	}

	if (sum->version != dni->version) {
		f2fs_msg(sbi->sb, KERN_WARNING,
				"%s: valid data with mismatched node version.",
				__func__);
		set_sbi_flag(sbi, SBI_NEED_FSCK);
	}

	*nofs = ofs_of_node(node_page);
	source_blkaddr = datablock_addr(NULL, node_page, ofs_in_node);
	f2fs_put_page(node_page, 1);

	if (source_blkaddr != blkaddr)
		return false;
	return true;
}

static int ra_data_block(struct inode *inode, pgoff_t index)
{
	struct f2fs_sb_info *sbi = F2FS_I_SB(inode);
	struct address_space *mapping = inode->i_mapping;
	struct dnode_of_data dn;
	struct page *page;
	struct extent_info ei = {0, 0, 0};
	struct f2fs_io_info fio = {
		.sbi = sbi,
		.ino = inode->i_ino,
		.type = DATA,
		.temp = COLD,
		.op = REQ_OP_READ,
		.op_flags = 0,
		.encrypted_page = NULL,
		.in_list = false,
		.retry = false,
	};
	int err;

	page = f2fs_grab_cache_page(mapping, index, true);
	if (!page)
		return -ENOMEM;

	if (f2fs_lookup_extent_cache(inode, index, &ei)) {
		dn.data_blkaddr = ei.blk + index - ei.fofs;
		if (unlikely(!f2fs_is_valid_blkaddr(sbi, dn.data_blkaddr,
						DATA_GENERIC_ENHANCE_READ))) {
			err = -EFAULT;
			goto put_page;
		}
		goto got_it;
	}

	set_new_dnode(&dn, inode, NULL, NULL, 0);
	err = f2fs_get_dnode_of_data(&dn, index, LOOKUP_NODE);
	if (err)
		goto put_page;
	f2fs_put_dnode(&dn);

	if (!__is_valid_data_blkaddr(dn.data_blkaddr)) {
		err = -ENOENT;
		goto put_page;
	}
	if (unlikely(!f2fs_is_valid_blkaddr(sbi, dn.data_blkaddr,
						DATA_GENERIC_ENHANCE))) {
		err = -EFAULT;
		goto put_page;
	}
got_it:
	/* read page */
	fio.page = page;
	fio.new_blkaddr = fio.old_blkaddr = dn.data_blkaddr;

	fio.encrypted_page = f2fs_pagecache_get_page(META_MAPPING(sbi),
					dn.data_blkaddr,
					FGP_LOCK | FGP_CREAT, GFP_NOFS);
	if (!fio.encrypted_page) {
		err = -ENOMEM;
		goto put_page;
	}

	err = f2fs_submit_page_bio(&fio);
	if (err)
		goto put_encrypted_page;
	f2fs_put_page(fio.encrypted_page, 0);
	f2fs_put_page(page, 1);
	return 0;
put_encrypted_page:
	f2fs_put_page(fio.encrypted_page, 1);
put_page:
	f2fs_put_page(page, 1);
	return err;
}

/*
 * Move data block via META_MAPPING while keeping locked data page.
 * This can be used to move blocks, aka LBAs, directly on disk.
 */
static void move_data_block(struct inode *inode, block_t bidx,
				int gc_type, unsigned int segno, int off)
{
	struct f2fs_io_info fio = {
		.sbi = F2FS_I_SB(inode),
		.ino = inode->i_ino,
		.type = DATA,
		.temp = COLD,
		.op = REQ_OP_READ,
		.op_flags = 0,
		.encrypted_page = NULL,
		.in_list = false,
		.retry = false,
	};
	struct dnode_of_data dn;
	struct f2fs_summary sum;
	struct node_info ni;
	struct page *page, *mpage;
	block_t newaddr;
	int err;
	bool lfs_mode = test_opt(fio.sbi, LFS);

	/* do not read out */
	page = f2fs_grab_cache_page(inode->i_mapping, bidx, false);
	if (!page)
		return;

	if (!check_valid_map(F2FS_I_SB(inode), segno, off))
		goto out;

	if (f2fs_is_atomic_file(inode)) {
		F2FS_I(inode)->i_gc_failures[GC_FAILURE_ATOMIC]++;
		F2FS_I_SB(inode)->skipped_atomic_files[gc_type]++;
		goto out;
	}

	if (f2fs_is_pinned_file(inode)) {
		f2fs_pin_file_control(inode, true);
		goto out;
	}

	set_new_dnode(&dn, inode, NULL, NULL, 0);
	err = f2fs_get_dnode_of_data(&dn, bidx, LOOKUP_NODE);
	if (err)
		goto out;

	if (unlikely(dn.data_blkaddr == NULL_ADDR)) {
		ClearPageUptodate(page);
		goto put_out;
	}

	/*
	 * don't cache encrypted data into meta inode until previous dirty
	 * data were writebacked to avoid racing between GC and flush.
	 */
	f2fs_wait_on_page_writeback(page, DATA, true);

	err = f2fs_get_node_info(fio.sbi, dn.nid, &ni);
	if (err)
		goto put_out;

	set_summary(&sum, dn.nid, dn.ofs_in_node, ni.version);

	/* read page */
	fio.page = page;
	fio.new_blkaddr = fio.old_blkaddr = dn.data_blkaddr;

	if (lfs_mode)
		down_write(&fio.sbi->io_order_lock);

	f2fs_allocate_data_block(fio.sbi, NULL, fio.old_blkaddr, &newaddr,
					&sum, CURSEG_COLD_DATA, NULL, false);

	fio.encrypted_page = f2fs_pagecache_get_page(META_MAPPING(fio.sbi),
				newaddr, FGP_LOCK | FGP_CREAT, GFP_NOFS);
	if (!fio.encrypted_page) {
		err = -ENOMEM;
		goto recover_block;
	}

	mpage = f2fs_pagecache_get_page(META_MAPPING(fio.sbi),
					fio.old_blkaddr, FGP_LOCK, GFP_NOFS);
	if (mpage) {
		bool updated = false;

		if (PageUptodate(mpage)) {
			memcpy(page_address(fio.encrypted_page),
					page_address(mpage), PAGE_SIZE);
			updated = true;
		}
		f2fs_put_page(mpage, 1);
		invalidate_mapping_pages(META_MAPPING(fio.sbi),
					fio.old_blkaddr, fio.old_blkaddr);
		if (updated)
			goto write_page;
	}

	err = f2fs_submit_page_bio(&fio);
	if (err)
		goto put_page_out;

	/* write page */
	lock_page(fio.encrypted_page);

	if (unlikely(fio.encrypted_page->mapping != META_MAPPING(fio.sbi))) {
		err = -EIO;
		goto put_page_out;
	}
	if (unlikely(!PageUptodate(fio.encrypted_page))) {
		err = -EIO;
		goto put_page_out;
	}

write_page:
	set_page_dirty(fio.encrypted_page);
	f2fs_wait_on_page_writeback(fio.encrypted_page, DATA, true);
	if (clear_page_dirty_for_io(fio.encrypted_page))
		dec_page_count(fio.sbi, F2FS_DIRTY_META);

	set_page_writeback(fio.encrypted_page);
	ClearPageError(page);

	/* allocate block address */
	f2fs_wait_on_page_writeback(dn.node_page, NODE, true);

	fio.op = REQ_OP_WRITE;
	fio.op_flags = REQ_SYNC;
	fio.new_blkaddr = newaddr;
	f2fs_submit_page_write(&fio);
	if (fio.retry) {
		if (PageWriteback(fio.encrypted_page))
			end_page_writeback(fio.encrypted_page);
		goto put_page_out;
	}

	f2fs_update_iostat(fio.sbi, FS_GC_DATA_IO, F2FS_BLKSIZE);

	f2fs_update_data_blkaddr(&dn, newaddr);
	set_inode_flag(inode, FI_APPEND_WRITE);
	if (page->index == 0)
		set_inode_flag(inode, FI_FIRST_BLOCK_WRITTEN);
put_page_out:
	f2fs_put_page(fio.encrypted_page, 1);
recover_block:
	if (lfs_mode)
		up_write(&fio.sbi->io_order_lock);
	if (err)
		f2fs_do_replace_block(fio.sbi, &sum, newaddr, fio.old_blkaddr,
								true, true);
put_out:
	f2fs_put_dnode(&dn);
out:
	f2fs_put_page(page, 1);
}

static void move_data_page(struct inode *inode, block_t bidx, int gc_type,
							unsigned int segno, int off)
{
	struct page *page;

	page = f2fs_get_lock_data_page(inode, bidx, true);
	if (IS_ERR(page))
		return;

	if (!check_valid_map(F2FS_I_SB(inode), segno, off))
		goto out;

	if (f2fs_is_atomic_file(inode)) {
		F2FS_I(inode)->i_gc_failures[GC_FAILURE_ATOMIC]++;
		F2FS_I_SB(inode)->skipped_atomic_files[gc_type]++;
		goto out;
	}
	if (f2fs_is_pinned_file(inode)) {
		if (gc_type == FG_GC)
			f2fs_pin_file_control(inode, true);
		goto out;
	}

	if (gc_type == BG_GC) {
		if (PageWriteback(page))
			goto out;
		set_page_dirty(page);
		set_cold_data(page);
	} else {
		struct f2fs_io_info fio = {
			.sbi = F2FS_I_SB(inode),
			.ino = inode->i_ino,
			.type = DATA,
			.temp = COLD,
			.op = REQ_OP_WRITE,
			.op_flags = REQ_SYNC,
			.old_blkaddr = NULL_ADDR,
			.page = page,
			.encrypted_page = NULL,
			.need_lock = LOCK_REQ,
			.io_type = FS_GC_DATA_IO,
		};
		bool is_dirty = PageDirty(page);
		int err;

retry:
		set_page_dirty(page);
		f2fs_wait_on_page_writeback(page, DATA, true);
		if (clear_page_dirty_for_io(page)) {
			inode_dec_dirty_pages(inode);
			f2fs_remove_dirty_inode(inode);
		}

		set_cold_data(page);

		err = f2fs_do_write_data_page(&fio);
		if (err) {
			clear_cold_data(page);
			if (err == -ENOMEM) {
				congestion_wait(BLK_RW_ASYNC, HZ/50);
				goto retry;
			}
			if (is_dirty)
				set_page_dirty(page);
		}
	}
out:
	f2fs_put_page(page, 1);
}

/*
 * This function tries to get parent node of victim data block, and identifies
 * data block validity. If the block is valid, copy that with cold status and
 * modify parent node.
 * If the parent node is not valid or the data block address is different,
 * the victim data block is ignored.
 */
static void gc_data_segment(struct f2fs_sb_info *sbi, struct f2fs_summary *sum,
		struct gc_inode_list *gc_list, unsigned int segno, int gc_type)
{
	struct super_block *sb = sbi->sb;
	struct f2fs_summary *entry;
	block_t start_addr;
	int off;
	int phase = 0;

	start_addr = START_BLOCK(sbi, segno);

next_step:
	entry = sum;

	for (off = 0; off < sbi->blocks_per_seg; off++, entry++) {
		struct page *data_page;
		struct inode *inode;
		struct node_info dni; /* dnode info for the data */
		unsigned int ofs_in_node, nofs;
		block_t start_bidx;
		nid_t nid = le32_to_cpu(entry->nid);

		/* stop BG_GC if there is not enough free sections. */
		if (gc_type == BG_GC && has_not_enough_free_secs(sbi, 0, 0))
			return;

		if (check_valid_map(sbi, segno, off) == 0)
			continue;

		if (phase == 0) {
			f2fs_ra_meta_pages(sbi, NAT_BLOCK_OFFSET(nid), 1,
							META_NAT, true);
			continue;
		}

		if (phase == 1) {
			f2fs_ra_node_page(sbi, nid);
			continue;
		}

		/* Get an inode by ino with checking validity */
		if (!is_alive(sbi, entry, &dni, start_addr + off, &nofs))
			continue;

		if (phase == 2) {
			f2fs_ra_node_page(sbi, dni.ino);
			continue;
		}

		ofs_in_node = le16_to_cpu(entry->ofs_in_node);

		if (phase == 3) {
			inode = f2fs_iget(sb, dni.ino);
			if (IS_ERR(inode) || is_bad_inode(inode))
				continue;

			if (!down_write_trylock(
				&F2FS_I(inode)->i_gc_rwsem[WRITE])) {
				iput(inode);
				sbi->skipped_gc_rwsem++;
				continue;
			}

			start_bidx = f2fs_start_bidx_of_node(nofs, inode) +
								ofs_in_node;

			if (f2fs_post_read_required(inode)) {
				int err = ra_data_block(inode, start_bidx);

				up_write(&F2FS_I(inode)->i_gc_rwsem[WRITE]);
				if (err) {
					iput(inode);
					continue;
				}
				add_gc_inode(gc_list, inode);
				continue;
			}

			data_page = f2fs_get_read_data_page(inode,
						start_bidx, REQ_RAHEAD, true);
			up_write(&F2FS_I(inode)->i_gc_rwsem[WRITE]);
			if (IS_ERR(data_page)) {
				iput(inode);
				continue;
			}

			f2fs_put_page(data_page, 0);
			add_gc_inode(gc_list, inode);
			continue;
		}

		/* phase 4 */
		inode = find_gc_inode(gc_list, dni.ino);
		if (inode) {
			struct f2fs_inode_info *fi = F2FS_I(inode);
			bool locked = false;

			if (S_ISREG(inode->i_mode)) {
				if (!down_write_trylock(&fi->i_gc_rwsem[READ]))
					continue;
				if (!down_write_trylock(
						&fi->i_gc_rwsem[WRITE])) {
					sbi->skipped_gc_rwsem++;
					up_write(&fi->i_gc_rwsem[READ]);
					continue;
				}
				locked = true;

				/* wait for all inflight aio data */
				inode_dio_wait(inode);
			}

			start_bidx = f2fs_start_bidx_of_node(nofs, inode)
								+ ofs_in_node;
			if (f2fs_post_read_required(inode))
				move_data_block(inode, start_bidx, gc_type,
								segno, off);
			else
				move_data_page(inode, start_bidx, gc_type,
								segno, off);

			if (locked) {
				up_write(&fi->i_gc_rwsem[WRITE]);
				up_write(&fi->i_gc_rwsem[READ]);
			}

			stat_inc_data_blk_count(sbi, 1, gc_type);
		}
	}

	if (++phase < 5)
		goto next_step;
}

static int __get_victim(struct f2fs_sb_info *sbi, unsigned int *victim,
			int gc_type)
{
	struct sit_info *sit_i = SIT_I(sbi);
	int ret;

	down_write(&sit_i->sentry_lock);
	ret = DIRTY_I(sbi)->v_ops->get_victim(sbi, victim, gc_type,
					      NO_CHECK_TYPE, LFS);
	up_write(&sit_i->sentry_lock);
	return ret;
}

static int do_garbage_collect(struct f2fs_sb_info *sbi,
				unsigned int start_segno,
				struct gc_inode_list *gc_list, int gc_type)
{
	struct page *sum_page;
	struct f2fs_summary_block *sum;
	struct blk_plug plug;
	unsigned int segno = start_segno;
	unsigned int end_segno = start_segno + sbi->segs_per_sec;
	int seg_freed = 0;
	unsigned char type = IS_DATASEG(get_seg_entry(sbi, segno)->type) ?
						SUM_TYPE_DATA : SUM_TYPE_NODE;

	/* readahead multi ssa blocks those have contiguous address */
	if (sbi->segs_per_sec > 1)
		f2fs_ra_meta_pages(sbi, GET_SUM_BLOCK(sbi, segno),
					sbi->segs_per_sec, META_SSA, true);

	/* reference all summary page */
	while (segno < end_segno) {
		sum_page = f2fs_get_sum_page(sbi, segno++);
		unlock_page(sum_page);
	}

	blk_start_plug(&plug);

	for (segno = start_segno; segno < end_segno; segno++) {

		/* find segment summary of victim */
		sum_page = find_get_page(META_MAPPING(sbi),
					GET_SUM_BLOCK(sbi, segno));
		f2fs_put_page(sum_page, 0);

		if (get_valid_blocks(sbi, segno, false) == 0 ||
				!PageUptodate(sum_page) ||
				unlikely(f2fs_cp_error(sbi)))
			goto next;

		sum = page_address(sum_page);
		if (type != GET_SUM_TYPE((&sum->footer))) {
			f2fs_msg(sbi->sb, KERN_ERR, "Inconsistent segment (%u) "
				"type [%d, %d] in SSA and SIT",
				segno, type, GET_SUM_TYPE((&sum->footer)));
			set_sbi_flag(sbi, SBI_NEED_FSCK);
<<<<<<< HEAD
			goto next;
=======
			f2fs_stop_checkpoint(sbi, false);
			goto skip;
>>>>>>> 407d19ab
		}

		/*
		 * this is to avoid deadlock:
		 * - lock_page(sum_page)         - f2fs_replace_block
		 *  - check_valid_map()            - down_write(sentry_lock)
		 *   - down_read(sentry_lock)     - change_curseg()
		 *                                  - lock_page(sum_page)
		 */
		if (type == SUM_TYPE_NODE)
			gc_node_segment(sbi, sum->entries, segno, gc_type);
		else
			gc_data_segment(sbi, sum->entries, gc_list, segno,
								gc_type);

		stat_inc_seg_count(sbi, type, gc_type);

		if (gc_type == FG_GC &&
				get_valid_blocks(sbi, segno, false) == 0)
			seg_freed++;
next:
		f2fs_put_page(sum_page, 0);
	}

	if (gc_type == FG_GC)
		f2fs_submit_merged_write(sbi,
				(type == SUM_TYPE_NODE) ? NODE : DATA);

	blk_finish_plug(&plug);

	stat_inc_call_count(sbi->stat_info);

	return seg_freed;
}

int f2fs_gc(struct f2fs_sb_info *sbi, bool sync,
			bool background, unsigned int segno)
{
	int gc_type = sync ? FG_GC : BG_GC;
	int sec_freed = 0, seg_freed = 0, total_freed = 0;
	int ret = 0;
	struct cp_control cpc;
	unsigned int init_segno = segno;
	struct gc_inode_list gc_list = {
		.ilist = LIST_HEAD_INIT(gc_list.ilist),
		.iroot = RADIX_TREE_INIT(gc_list.iroot, GFP_NOFS),
	};
	unsigned long long last_skipped = sbi->skipped_atomic_files[FG_GC];
	unsigned long long first_skipped;
	unsigned int skipped_round = 0, round = 0;

	trace_f2fs_gc_begin(sbi->sb, sync, background,
				get_pages(sbi, F2FS_DIRTY_NODES),
				get_pages(sbi, F2FS_DIRTY_DENTS),
				get_pages(sbi, F2FS_DIRTY_IMETA),
				free_sections(sbi),
				free_segments(sbi),
				reserved_segments(sbi),
				prefree_segments(sbi));

	cpc.reason = __get_cp_reason(sbi);
	sbi->skipped_gc_rwsem = 0;
	first_skipped = last_skipped;
gc_more:
	if (unlikely(!(sbi->sb->s_flags & SB_ACTIVE))) {
		ret = -EINVAL;
		goto stop;
	}
	if (unlikely(f2fs_cp_error(sbi))) {
		ret = -EIO;
		goto stop;
	}

	if (gc_type == BG_GC && has_not_enough_free_secs(sbi, 0, 0)) {
		/*
		 * For example, if there are many prefree_segments below given
		 * threshold, we can make them free by checkpoint. Then, we
		 * secure free segments which doesn't need fggc any more.
		 */
		if (prefree_segments(sbi)) {
			ret = f2fs_write_checkpoint(sbi, &cpc);
			if (ret)
				goto stop;
		}
		if (has_not_enough_free_secs(sbi, 0, 0))
			gc_type = FG_GC;
	}

	/* f2fs_balance_fs doesn't need to do BG_GC in critical path. */
	if (gc_type == BG_GC && !background) {
		ret = -EINVAL;
		goto stop;
	}
	if (!__get_victim(sbi, &segno, gc_type)) {
		ret = -ENODATA;
		goto stop;
	}

	seg_freed = do_garbage_collect(sbi, segno, &gc_list, gc_type);
	if (gc_type == FG_GC && seg_freed == sbi->segs_per_sec)
		sec_freed++;
	total_freed += seg_freed;

	if (gc_type == FG_GC) {
		if (sbi->skipped_atomic_files[FG_GC] > last_skipped ||
						sbi->skipped_gc_rwsem)
			skipped_round++;
		last_skipped = sbi->skipped_atomic_files[FG_GC];
		round++;
	}

	if (gc_type == FG_GC)
		sbi->cur_victim_sec = NULL_SEGNO;

	if (sync)
		goto stop;

	if (has_not_enough_free_secs(sbi, sec_freed, 0)) {
		if (skipped_round <= MAX_SKIP_GC_COUNT ||
					skipped_round * 2 < round) {
			segno = NULL_SEGNO;
			goto gc_more;
		}

		if (first_skipped < last_skipped &&
				(last_skipped - first_skipped) >
						sbi->skipped_gc_rwsem) {
			f2fs_drop_inmem_pages_all(sbi, true);
			segno = NULL_SEGNO;
			goto gc_more;
		}
		if (gc_type == FG_GC)
			ret = f2fs_write_checkpoint(sbi, &cpc);
	}
stop:
	SIT_I(sbi)->last_victim[ALLOC_NEXT] = 0;
	SIT_I(sbi)->last_victim[FLUSH_DEVICE] = init_segno;

	trace_f2fs_gc_end(sbi->sb, ret, total_freed, sec_freed,
				get_pages(sbi, F2FS_DIRTY_NODES),
				get_pages(sbi, F2FS_DIRTY_DENTS),
				get_pages(sbi, F2FS_DIRTY_IMETA),
				free_sections(sbi),
				free_segments(sbi),
				reserved_segments(sbi),
				prefree_segments(sbi));

	mutex_unlock(&sbi->gc_mutex);

	put_gc_inode(&gc_list);

	if (sync)
		ret = sec_freed ? 0 : -EAGAIN;
	return ret;
}

void f2fs_build_gc_manager(struct f2fs_sb_info *sbi)
{
	DIRTY_I(sbi)->v_ops = &default_v_ops;

	sbi->gc_pin_file_threshold = DEF_GC_FAILED_PINNED_FILES;

	/* give warm/cold data area from slower device */
	if (sbi->s_ndevs && sbi->segs_per_sec == 1)
		SIT_I(sbi)->last_victim[ALLOC_NEXT] =
				GET_SEGNO(sbi, FDEV(0).end_blk) + 1;
}<|MERGE_RESOLUTION|>--- conflicted
+++ resolved
@@ -1,12 +1,9 @@
+// SPDX-License-Identifier: GPL-2.0
 /*
  * fs/f2fs/gc.c
  *
  * Copyright (c) 2012 Samsung Electronics Co., Ltd.
  *             http://www.samsung.com/
- *
- * This program is free software; you can redistribute it and/or modify
- * it under the terms of the GNU General Public License version 2 as
- * published by the Free Software Foundation.
  */
 #include <linux/fs.h>
 #include <linux/module.h>
@@ -43,13 +40,16 @@
 		if (gc_th->gc_wake)
 			gc_th->gc_wake = 0;
 
-		if (try_to_freeze())
-			continue;
+		if (try_to_freeze()) {
+			stat_other_skip_bggc_count(sbi);
+			continue;
+		}
 		if (kthread_should_stop())
 			break;
 
 		if (sbi->sb->s_writers.frozen >= SB_FREEZE_WRITE) {
 			increase_sleep_time(gc_th, &wait_ms);
+			stat_other_skip_bggc_count(sbi);
 			continue;
 		}
 
@@ -58,8 +58,10 @@
 			f2fs_stop_checkpoint(sbi, false);
 		}
 
-		if (!sb_start_write_trylock(sbi->sb))
-			continue;
+		if (!sb_start_write_trylock(sbi->sb)) {
+			stat_other_skip_bggc_count(sbi);
+			continue;
+		}
 
 		/*
 		 * [GC triggering condition]
@@ -80,12 +82,15 @@
 			goto do_gc;
 		}
 
-		if (!mutex_trylock(&sbi->gc_mutex))
+		if (!mutex_trylock(&sbi->gc_mutex)) {
+			stat_other_skip_bggc_count(sbi);
 			goto next;
-
-		if (!is_idle(sbi)) {
+		}
+
+		if (!is_idle(sbi, GC_TIME)) {
 			increase_sleep_time(gc_th, &wait_ms);
 			mutex_unlock(&sbi->gc_mutex);
+			stat_io_skip_bggc_count(sbi);
 			goto next;
 		}
 
@@ -137,7 +142,7 @@
 			"f2fs_gc-%u:%u", MAJOR(dev), MINOR(dev));
 	if (IS_ERR(gc_th->f2fs_gc_task)) {
 		err = PTR_ERR(gc_th->f2fs_gc_task);
-		kfree(gc_th);
+		kvfree(gc_th);
 		sbi->gc_thread = NULL;
 	}
 out:
@@ -150,7 +155,7 @@
 	if (!gc_th)
 		return;
 	kthread_stop(gc_th->f2fs_gc_task);
-	kfree(gc_th);
+	kvfree(gc_th);
 	sbi->gc_thread = NULL;
 }
 
@@ -318,8 +323,7 @@
 	p.min_cost = get_max_cost(sbi, &p);
 
 	if (*result != NULL_SEGNO) {
-		if (IS_DATASEG(get_seg_entry(sbi, *result)->type) &&
-			get_valid_blocks(sbi, *result, false) &&
+		if (get_valid_blocks(sbi, *result, false) &&
 			!sec_usage_check(sbi, GET_SEC_FROM_SEG(sbi, *result)))
 			p.min_segno = *result;
 		goto out;
@@ -327,6 +331,22 @@
 
 	if (p.max_search == 0)
 		goto out;
+
+	if (__is_large_section(sbi) && p.alloc_mode == LFS) {
+		if (sbi->next_victim_seg[BG_GC] != NULL_SEGNO) {
+			p.min_segno = sbi->next_victim_seg[BG_GC];
+			*result = p.min_segno;
+			sbi->next_victim_seg[BG_GC] = NULL_SEGNO;
+			goto got_result;
+		}
+		if (gc_type == FG_GC &&
+				sbi->next_victim_seg[FG_GC] != NULL_SEGNO) {
+			p.min_segno = sbi->next_victim_seg[FG_GC];
+			*result = p.min_segno;
+			sbi->next_victim_seg[FG_GC] = NULL_SEGNO;
+			goto got_result;
+		}
+	}
 
 	last_victim = sm->last_victim[p.gc_mode];
 	if (p.alloc_mode == LFS && gc_type == FG_GC) {
@@ -365,6 +385,10 @@
 
 		if (sec_usage_check(sbi, secno))
 			goto next;
+		/* Don't touch checkpointed data */
+		if (unlikely(is_sbi_flag_set(sbi, SBI_CP_DISABLED) &&
+					get_ckpt_valid_blocks(sbi, segno)))
+			goto next;
 		if (gc_type == BG_GC && test_bit(secno, dirty_i->victim_secmap))
 			goto next;
 
@@ -386,6 +410,8 @@
 	}
 	if (p.min_segno != NULL_SEGNO) {
 got_it:
+		*result = (p.min_segno / p.ofs_unit) * p.ofs_unit;
+got_result:
 		if (p.alloc_mode == LFS) {
 			secno = GET_SEC_FROM_SEG(sbi, p.min_segno);
 			if (gc_type == FG_GC)
@@ -393,13 +419,13 @@
 			else
 				set_bit(secno, dirty_i->victim_secmap);
 		}
-		*result = (p.min_segno / p.ofs_unit) * p.ofs_unit;
-
+
+	}
+out:
+	if (p.min_segno != NULL_SEGNO)
 		trace_f2fs_get_victim(sbi->sb, type, gc_type, &p,
 				sbi->cur_victim_sec,
 				prefree_segments(sbi), free_segments(sbi));
-	}
-out:
 	mutex_unlock(&dirty_i->seglist_lock);
 
 	return (p.min_segno == NULL_SEGNO) ? 0 : 1;
@@ -464,7 +490,7 @@
  * On validity, copy that node with cold status, otherwise (invalid node)
  * ignore that.
  */
-static void gc_node_segment(struct f2fs_sb_info *sbi,
+static int gc_node_segment(struct f2fs_sb_info *sbi,
 		struct f2fs_summary *sum, unsigned int segno, int gc_type)
 {
 	struct f2fs_summary *entry;
@@ -472,6 +498,7 @@
 	int off;
 	int phase = 0;
 	bool fggc = (gc_type == FG_GC);
+	int submitted = 0;
 
 	start_addr = START_BLOCK(sbi, segno);
 
@@ -485,10 +512,11 @@
 		nid_t nid = le32_to_cpu(entry->nid);
 		struct page *node_page;
 		struct node_info ni;
+		int err;
 
 		/* stop BG_GC if there is not enough free sections. */
 		if (gc_type == BG_GC && has_not_enough_free_secs(sbi, 0, 0))
-			return;
+			return submitted;
 
 		if (check_valid_map(sbi, segno, off) == 0)
 			continue;
@@ -525,7 +553,9 @@
 			continue;
 		}
 
-		f2fs_move_node_page(node_page, gc_type);
+		err = f2fs_move_node_page(node_page, gc_type);
+		if (!err && gc_type == FG_GC)
+			submitted++;
 		stat_inc_node_blk_count(sbi, 1, gc_type);
 	}
 
@@ -534,6 +564,7 @@
 
 	if (fggc)
 		atomic_dec(&sbi->wb_sync_req[NODE]);
+	return submitted;
 }
 
 /*
@@ -653,6 +684,14 @@
 	fio.page = page;
 	fio.new_blkaddr = fio.old_blkaddr = dn.data_blkaddr;
 
+	/*
+	 * don't cache encrypted data into meta inode until previous dirty
+	 * data were writebacked to avoid racing between GC and flush.
+	 */
+	f2fs_wait_on_page_writeback(page, DATA, true, true);
+
+	f2fs_wait_on_block_writeback(inode, dn.data_blkaddr);
+
 	fio.encrypted_page = f2fs_pagecache_get_page(META_MAPPING(sbi),
 					dn.data_blkaddr,
 					FGP_LOCK | FGP_CREAT, GFP_NOFS);
@@ -678,7 +717,7 @@
  * Move data block via META_MAPPING while keeping locked data page.
  * This can be used to move blocks, aka LBAs, directly on disk.
  */
-static void move_data_block(struct inode *inode, block_t bidx,
+static int move_data_block(struct inode *inode, block_t bidx,
 				int gc_type, unsigned int segno, int off)
 {
 	struct f2fs_io_info fio = {
@@ -697,25 +736,29 @@
 	struct node_info ni;
 	struct page *page, *mpage;
 	block_t newaddr;
-	int err;
+	int err = 0;
 	bool lfs_mode = test_opt(fio.sbi, LFS);
 
 	/* do not read out */
 	page = f2fs_grab_cache_page(inode->i_mapping, bidx, false);
 	if (!page)
-		return;
-
-	if (!check_valid_map(F2FS_I_SB(inode), segno, off))
+		return -ENOMEM;
+
+	if (!check_valid_map(F2FS_I_SB(inode), segno, off)) {
+		err = -ENOENT;
 		goto out;
+	}
 
 	if (f2fs_is_atomic_file(inode)) {
 		F2FS_I(inode)->i_gc_failures[GC_FAILURE_ATOMIC]++;
 		F2FS_I_SB(inode)->skipped_atomic_files[gc_type]++;
+		err = -EAGAIN;
 		goto out;
 	}
 
 	if (f2fs_is_pinned_file(inode)) {
 		f2fs_pin_file_control(inode, true);
+		err = -EAGAIN;
 		goto out;
 	}
 
@@ -726,6 +769,7 @@
 
 	if (unlikely(dn.data_blkaddr == NULL_ADDR)) {
 		ClearPageUptodate(page);
+		err = -ENOENT;
 		goto put_out;
 	}
 
@@ -733,7 +777,9 @@
 	 * don't cache encrypted data into meta inode until previous dirty
 	 * data were writebacked to avoid racing between GC and flush.
 	 */
-	f2fs_wait_on_page_writeback(page, DATA, true);
+	f2fs_wait_on_page_writeback(page, DATA, true, true);
+
+	f2fs_wait_on_block_writeback(inode, dn.data_blkaddr);
 
 	err = f2fs_get_node_info(fio.sbi, dn.nid, &ni);
 	if (err)
@@ -792,8 +838,8 @@
 	}
 
 write_page:
+	f2fs_wait_on_page_writeback(fio.encrypted_page, DATA, true, true);
 	set_page_dirty(fio.encrypted_page);
-	f2fs_wait_on_page_writeback(fio.encrypted_page, DATA, true);
 	if (clear_page_dirty_for_io(fio.encrypted_page))
 		dec_page_count(fio.sbi, F2FS_DIRTY_META);
 
@@ -801,13 +847,14 @@
 	ClearPageError(page);
 
 	/* allocate block address */
-	f2fs_wait_on_page_writeback(dn.node_page, NODE, true);
+	f2fs_wait_on_page_writeback(dn.node_page, NODE, true, true);
 
 	fio.op = REQ_OP_WRITE;
 	fio.op_flags = REQ_SYNC;
 	fio.new_blkaddr = newaddr;
 	f2fs_submit_page_write(&fio);
 	if (fio.retry) {
+		err = -EAGAIN;
 		if (PageWriteback(fio.encrypted_page))
 			end_page_writeback(fio.encrypted_page);
 		goto put_page_out;
@@ -831,34 +878,42 @@
 	f2fs_put_dnode(&dn);
 out:
 	f2fs_put_page(page, 1);
-}
-
-static void move_data_page(struct inode *inode, block_t bidx, int gc_type,
+	return err;
+}
+
+static int move_data_page(struct inode *inode, block_t bidx, int gc_type,
 							unsigned int segno, int off)
 {
 	struct page *page;
+	int err = 0;
 
 	page = f2fs_get_lock_data_page(inode, bidx, true);
 	if (IS_ERR(page))
-		return;
-
-	if (!check_valid_map(F2FS_I_SB(inode), segno, off))
+		return PTR_ERR(page);
+
+	if (!check_valid_map(F2FS_I_SB(inode), segno, off)) {
+		err = -ENOENT;
 		goto out;
+	}
 
 	if (f2fs_is_atomic_file(inode)) {
 		F2FS_I(inode)->i_gc_failures[GC_FAILURE_ATOMIC]++;
 		F2FS_I_SB(inode)->skipped_atomic_files[gc_type]++;
+		err = -EAGAIN;
 		goto out;
 	}
 	if (f2fs_is_pinned_file(inode)) {
 		if (gc_type == FG_GC)
 			f2fs_pin_file_control(inode, true);
+		err = -EAGAIN;
 		goto out;
 	}
 
 	if (gc_type == BG_GC) {
-		if (PageWriteback(page))
+		if (PageWriteback(page)) {
+			err = -EAGAIN;
 			goto out;
+		}
 		set_page_dirty(page);
 		set_cold_data(page);
 	} else {
@@ -876,11 +931,11 @@
 			.io_type = FS_GC_DATA_IO,
 		};
 		bool is_dirty = PageDirty(page);
-		int err;
 
 retry:
+		f2fs_wait_on_page_writeback(page, DATA, true, true);
+
 		set_page_dirty(page);
-		f2fs_wait_on_page_writeback(page, DATA, true);
 		if (clear_page_dirty_for_io(page)) {
 			inode_dec_dirty_pages(inode);
 			f2fs_remove_dirty_inode(inode);
@@ -901,6 +956,7 @@
 	}
 out:
 	f2fs_put_page(page, 1);
+	return err;
 }
 
 /*
@@ -910,7 +966,7 @@
  * If the parent node is not valid or the data block address is different,
  * the victim data block is ignored.
  */
-static void gc_data_segment(struct f2fs_sb_info *sbi, struct f2fs_summary *sum,
+static int gc_data_segment(struct f2fs_sb_info *sbi, struct f2fs_summary *sum,
 		struct gc_inode_list *gc_list, unsigned int segno, int gc_type)
 {
 	struct super_block *sb = sbi->sb;
@@ -918,6 +974,7 @@
 	block_t start_addr;
 	int off;
 	int phase = 0;
+	int submitted = 0;
 
 	start_addr = START_BLOCK(sbi, segno);
 
@@ -934,7 +991,7 @@
 
 		/* stop BG_GC if there is not enough free sections. */
 		if (gc_type == BG_GC && has_not_enough_free_secs(sbi, 0, 0))
-			return;
+			return submitted;
 
 		if (check_valid_map(sbi, segno, off) == 0)
 			continue;
@@ -1006,6 +1063,7 @@
 		if (inode) {
 			struct f2fs_inode_info *fi = F2FS_I(inode);
 			bool locked = false;
+			int err;
 
 			if (S_ISREG(inode->i_mode)) {
 				if (!down_write_trylock(&fi->i_gc_rwsem[READ]))
@@ -1025,11 +1083,15 @@
 			start_bidx = f2fs_start_bidx_of_node(nofs, inode)
 								+ ofs_in_node;
 			if (f2fs_post_read_required(inode))
-				move_data_block(inode, start_bidx, gc_type,
+				err = move_data_block(inode, start_bidx,
+							gc_type, segno, off);
+			else
+				err = move_data_page(inode, start_bidx, gc_type,
 								segno, off);
-			else
-				move_data_page(inode, start_bidx, gc_type,
-								segno, off);
+
+			if (!err && (gc_type == FG_GC ||
+					f2fs_post_read_required(inode)))
+				submitted++;
 
 			if (locked) {
 				up_write(&fi->i_gc_rwsem[WRITE]);
@@ -1042,6 +1104,8 @@
 
 	if (++phase < 5)
 		goto next_step;
+
+	return submitted;
 }
 
 static int __get_victim(struct f2fs_sb_info *sbi, unsigned int *victim,
@@ -1066,18 +1130,34 @@
 	struct blk_plug plug;
 	unsigned int segno = start_segno;
 	unsigned int end_segno = start_segno + sbi->segs_per_sec;
-	int seg_freed = 0;
+	int seg_freed = 0, migrated = 0;
 	unsigned char type = IS_DATASEG(get_seg_entry(sbi, segno)->type) ?
 						SUM_TYPE_DATA : SUM_TYPE_NODE;
+	int submitted = 0;
+
+	if (__is_large_section(sbi))
+		end_segno = rounddown(end_segno, sbi->segs_per_sec);
 
 	/* readahead multi ssa blocks those have contiguous address */
-	if (sbi->segs_per_sec > 1)
+	if (__is_large_section(sbi))
 		f2fs_ra_meta_pages(sbi, GET_SUM_BLOCK(sbi, segno),
-					sbi->segs_per_sec, META_SSA, true);
+					end_segno - segno, META_SSA, true);
 
 	/* reference all summary page */
 	while (segno < end_segno) {
 		sum_page = f2fs_get_sum_page(sbi, segno++);
+		if (IS_ERR(sum_page)) {
+			int err = PTR_ERR(sum_page);
+
+			end_segno = segno - 1;
+			for (segno = start_segno; segno < end_segno; segno++) {
+				sum_page = find_get_page(META_MAPPING(sbi),
+						GET_SUM_BLOCK(sbi, segno));
+				f2fs_put_page(sum_page, 0);
+				f2fs_put_page(sum_page, 0);
+			}
+			return err;
+		}
 		unlock_page(sum_page);
 	}
 
@@ -1090,10 +1170,13 @@
 					GET_SUM_BLOCK(sbi, segno));
 		f2fs_put_page(sum_page, 0);
 
-		if (get_valid_blocks(sbi, segno, false) == 0 ||
-				!PageUptodate(sum_page) ||
-				unlikely(f2fs_cp_error(sbi)))
-			goto next;
+		if (get_valid_blocks(sbi, segno, false) == 0)
+			goto freed;
+		if (__is_large_section(sbi) &&
+				migrated >= sbi->migration_granularity)
+			goto skip;
+		if (!PageUptodate(sum_page) || unlikely(f2fs_cp_error(sbi)))
+			goto skip;
 
 		sum = page_address(sum_page);
 		if (type != GET_SUM_TYPE((&sum->footer))) {
@@ -1101,12 +1184,8 @@
 				"type [%d, %d] in SSA and SIT",
 				segno, type, GET_SUM_TYPE((&sum->footer)));
 			set_sbi_flag(sbi, SBI_NEED_FSCK);
-<<<<<<< HEAD
-			goto next;
-=======
 			f2fs_stop_checkpoint(sbi, false);
 			goto skip;
->>>>>>> 407d19ab
 		}
 
 		/*
@@ -1117,21 +1196,27 @@
 		 *                                  - lock_page(sum_page)
 		 */
 		if (type == SUM_TYPE_NODE)
-			gc_node_segment(sbi, sum->entries, segno, gc_type);
+			submitted += gc_node_segment(sbi, sum->entries, segno,
+								gc_type);
 		else
-			gc_data_segment(sbi, sum->entries, gc_list, segno,
-								gc_type);
+			submitted += gc_data_segment(sbi, sum->entries, gc_list,
+							segno, gc_type);
 
 		stat_inc_seg_count(sbi, type, gc_type);
 
+freed:
 		if (gc_type == FG_GC &&
 				get_valid_blocks(sbi, segno, false) == 0)
 			seg_freed++;
-next:
+		migrated++;
+
+		if (__is_large_section(sbi) && segno + 1 < end_segno)
+			sbi->next_victim_seg[gc_type] = segno + 1;
+skip:
 		f2fs_put_page(sum_page, 0);
 	}
 
-	if (gc_type == FG_GC)
+	if (submitted)
 		f2fs_submit_merged_write(sbi,
 				(type == SUM_TYPE_NODE) ? NODE : DATA);
 
@@ -1186,7 +1271,8 @@
 		 * threshold, we can make them free by checkpoint. Then, we
 		 * secure free segments which doesn't need fggc any more.
 		 */
-		if (prefree_segments(sbi)) {
+		if (prefree_segments(sbi) &&
+				!is_sbi_flag_set(sbi, SBI_CP_DISABLED)) {
 			ret = f2fs_write_checkpoint(sbi, &cpc);
 			if (ret)
 				goto stop;
@@ -1238,7 +1324,7 @@
 			segno = NULL_SEGNO;
 			goto gc_more;
 		}
-		if (gc_type == FG_GC)
+		if (gc_type == FG_GC && !is_sbi_flag_set(sbi, SBI_CP_DISABLED))
 			ret = f2fs_write_checkpoint(sbi, &cpc);
 	}
 stop:
@@ -1258,7 +1344,7 @@
 
 	put_gc_inode(&gc_list);
 
-	if (sync)
+	if (sync && !ret)
 		ret = sec_freed ? 0 : -EAGAIN;
 	return ret;
 }
@@ -1270,7 +1356,7 @@
 	sbi->gc_pin_file_threshold = DEF_GC_FAILED_PINNED_FILES;
 
 	/* give warm/cold data area from slower device */
-	if (sbi->s_ndevs && sbi->segs_per_sec == 1)
+	if (f2fs_is_multi_device(sbi) && !__is_large_section(sbi))
 		SIT_I(sbi)->last_victim[ALLOC_NEXT] =
 				GET_SEGNO(sbi, FDEV(0).end_blk) + 1;
 }