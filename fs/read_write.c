--- conflicted
+++ resolved
@@ -331,7 +331,7 @@
 }
 #endif
 
-#ifdef __ARCH_WANT_SYS_LLSEEK
+#if !defined(CONFIG_64BIT) || defined(CONFIG_COMPAT)
 SYSCALL_DEFINE5(llseek, unsigned int, fd, unsigned long, offset_high,
 		unsigned long, offset_low, loff_t __user *, result,
 		unsigned int, whence)
@@ -435,7 +435,7 @@
 	ssize_t result;
 
 	old_fs = get_fs();
-	set_fs(get_ds());
+	set_fs(KERNEL_DS);
 	/* The cast to a user pointer is valid due to the set_fs() */
 	result = vfs_read(file, (void __user *)buf, count, pos);
 	set_fs(old_fs);
@@ -451,7 +451,7 @@
 		return -EBADF;
 	if (!(file->f_mode & FMODE_CAN_READ))
 		return -EINVAL;
-	if (unlikely(!access_ok(VERIFY_WRITE, buf, count)))
+	if (unlikely(!access_ok(buf, count)))
 		return -EFAULT;
 
 	ret = rw_verify_area(READ, file, pos, count);
@@ -487,8 +487,8 @@
 	return ret;
 }
 
-ssize_t __vfs_write(struct file *file, const char __user *p, size_t count,
-		    loff_t *pos)
+static ssize_t __vfs_write(struct file *file, const char __user *p,
+			   size_t count, loff_t *pos)
 {
 	if (file->f_op->write)
 		return file->f_op->write(file, p, count, pos);
@@ -508,7 +508,7 @@
 		return -EINVAL;
 
 	old_fs = get_fs();
-	set_fs(get_ds());
+	set_fs(KERNEL_DS);
 	p = (__force const char __user *)buf;
 	if (count > MAX_RW_COUNT)
 		count =  MAX_RW_COUNT;
@@ -530,7 +530,7 @@
 	ssize_t res;
 
 	old_fs = get_fs();
-	set_fs(get_ds());
+	set_fs(KERNEL_DS);
 	/* The cast to a user pointer is valid due to the set_fs() */
 	res = vfs_write(file, (__force const char __user *)buf, count, pos);
 	set_fs(old_fs);
@@ -547,7 +547,7 @@
 		return -EBADF;
 	if (!(file->f_mode & FMODE_CAN_WRITE))
 		return -EINVAL;
-	if (unlikely(!access_ok(VERIFY_READ, buf, count)))
+	if (unlikely(!access_ok(buf, count)))
 		return -EFAULT;
 
 	ret = rw_verify_area(WRITE, file, pos, count);
@@ -567,21 +567,10 @@
 	return ret;
 }
 
-<<<<<<< HEAD
-static inline loff_t file_pos_read(struct file *file)
-{
-	return file->f_pos;
-}
-
-static inline void file_pos_write(struct file *file, loff_t pos)
-{
-	file->f_pos = pos;
-=======
 /* file_ppos returns &file->f_pos or NULL if file is stream */
 static inline loff_t *file_ppos(struct file *file)
 {
 	return file->f_mode & FMODE_STREAM ? NULL : &file->f_pos;
->>>>>>> 407d19ab
 }
 
 ssize_t ksys_read(unsigned int fd, char __user *buf, size_t count)
@@ -742,9 +731,6 @@
 
 	return ret;
 }
-
-/* A write operation does a read from user space and vice versa */
-#define vrfy_dir(type) ((type) == READ ? VERIFY_WRITE : VERIFY_READ)
 
 /**
  * rw_copy_check_uvector() - Copy an array of &struct iovec from userspace
@@ -835,7 +821,7 @@
 			goto out;
 		}
 		if (type >= 0
-		    && unlikely(!access_ok(vrfy_dir(type), buf, len))) {
+		    && unlikely(!access_ok(buf, len))) {
 			ret = -EFAULT;
 			goto out;
 		}
@@ -881,7 +867,7 @@
 	*ret_pointer = iov;
 
 	ret = -EFAULT;
-	if (!access_ok(VERIFY_READ, uvector, nr_segs*sizeof(*uvector)))
+	if (!access_ok(uvector, nr_segs*sizeof(*uvector)))
 		goto out;
 
 	/*
@@ -906,7 +892,7 @@
 		if (len < 0)	/* size_t not fitting in compat_ssize_t .. */
 			goto out;
 		if (type >= 0 &&
-		    !access_ok(vrfy_dir(type), compat_ptr(buf), len)) {
+		    !access_ok(compat_ptr(buf), len)) {
 			ret = -EFAULT;
 			goto out;
 		}
@@ -1446,7 +1432,6 @@
 		goto fput_in;
 	if (!(out.file->f_mode & FMODE_WRITE))
 		goto fput_out;
-	retval = -EINVAL;
 	in_inode = file_inode(in.file);
 	out_inode = file_inode(out.file);
 	out_pos = out.file->f_pos;
@@ -1627,11 +1612,15 @@
 	 * Try cloning first, this is supported by more file systems, and
 	 * more efficient if both clone and copy are supported (e.g. NFS).
 	 */
-	if (file_in->f_op->clone_file_range) {
-		ret = file_in->f_op->clone_file_range(file_in, pos_in,
-				file_out, pos_out, len);
-		if (ret == 0) {
-			ret = len;
+	if (file_in->f_op->remap_file_range) {
+		loff_t cloned;
+
+		cloned = file_in->f_op->remap_file_range(file_in, pos_in,
+				file_out, pos_out,
+				min_t(loff_t, MAX_RW_COUNT, len),
+				REMAP_FILE_CAN_SHORTEN);
+		if (cloned > 0) {
+			ret = cloned;
 			goto done;
 		}
 	}
@@ -1725,11 +1714,12 @@
 	return ret;
 }
 
-static int clone_verify_area(struct file *file, loff_t pos, u64 len, bool write)
+static int remap_verify_area(struct file *file, loff_t pos, loff_t len,
+			     bool write)
 {
 	struct inode *inode = file_inode(file);
 
-	if (unlikely(pos < 0))
+	if (unlikely(pos < 0 || len < 0))
 		return -EINVAL;
 
 	 if (unlikely((loff_t) (pos + len) < 0))
@@ -1747,178 +1737,44 @@
 
 	return security_file_permission(file, write ? MAY_WRITE : MAY_READ);
 }
-
 /*
- * Check that the two inodes are eligible for cloning, the ranges make
- * sense, and then flush all dirty data.  Caller must ensure that the
- * inodes have been locked against any other modifications.
+ * Ensure that we don't remap a partial EOF block in the middle of something
+ * else.  Assume that the offsets have already been checked for block
+ * alignment.
  *
- * Returns: 0 for "nothing to clone", 1 for "something to clone", or
- * the usual negative error code.
+ * For deduplication we always scale down to the previous block because we
+ * can't meaningfully compare post-EOF contents.
+ *
+ * For clone we only link a partial EOF block above the destination file's EOF.
+ *
+ * Shorten the request if possible.
  */
-int vfs_clone_file_prep_inodes(struct inode *inode_in, loff_t pos_in,
-			       struct inode *inode_out, loff_t pos_out,
-			       u64 *len, bool is_dedupe)
-{
-	loff_t bs = inode_out->i_sb->s_blocksize;
-	loff_t blen;
-	loff_t isize;
-	bool same_inode = (inode_in == inode_out);
-	int ret;
-
-	/* Don't touch certain kinds of inodes */
-	if (IS_IMMUTABLE(inode_out))
-		return -EPERM;
-
-	if (IS_SWAPFILE(inode_in) || IS_SWAPFILE(inode_out))
-		return -ETXTBSY;
-
-	/* Don't reflink dirs, pipes, sockets... */
-	if (S_ISDIR(inode_in->i_mode) || S_ISDIR(inode_out->i_mode))
-		return -EISDIR;
-	if (!S_ISREG(inode_in->i_mode) || !S_ISREG(inode_out->i_mode))
-		return -EINVAL;
-
-	/* Are we going all the way to the end? */
-	isize = i_size_read(inode_in);
-	if (isize == 0)
+static int generic_remap_check_len(struct inode *inode_in,
+				   struct inode *inode_out,
+				   loff_t pos_out,
+				   loff_t *len,
+				   unsigned int remap_flags)
+{
+	u64 blkmask = i_blocksize(inode_in) - 1;
+	loff_t new_len = *len;
+
+	if ((*len & blkmask) == 0)
 		return 0;
 
-	/* Zero length dedupe exits immediately; reflink goes to EOF. */
-	if (*len == 0) {
-		if (is_dedupe || pos_in == isize)
-			return 0;
-		if (pos_in > isize)
-			return -EINVAL;
-		*len = isize - pos_in;
-	}
-
-	/* Ensure offsets don't wrap and the input is inside i_size */
-	if (pos_in + *len < pos_in || pos_out + *len < pos_out ||
-	    pos_in + *len > isize)
-		return -EINVAL;
-
-	/* Don't allow dedupe past EOF in the dest file */
-	if (is_dedupe) {
-		loff_t	disize;
-
-		disize = i_size_read(inode_out);
-		if (pos_out >= disize || pos_out + *len > disize)
-			return -EINVAL;
-	}
-
-	/* If we're linking to EOF, continue to the block boundary. */
-	if (pos_in + *len == isize)
-		blen = ALIGN(isize, bs) - pos_in;
-	else
-		blen = *len;
-
-	/* Only reflink if we're aligned to block boundaries */
-	if (!IS_ALIGNED(pos_in, bs) || !IS_ALIGNED(pos_in + blen, bs) ||
-	    !IS_ALIGNED(pos_out, bs) || !IS_ALIGNED(pos_out + blen, bs))
-		return -EINVAL;
-
-	/* Don't allow overlapped reflink within the same file */
-	if (same_inode) {
-		if (pos_out + blen > pos_in && pos_out < pos_in + blen)
-			return -EINVAL;
-	}
-
-	/* Wait for the completion of any pending IOs on both files */
-	inode_dio_wait(inode_in);
-	if (!same_inode)
-		inode_dio_wait(inode_out);
-
-	ret = filemap_write_and_wait_range(inode_in->i_mapping,
-			pos_in, pos_in + *len - 1);
-	if (ret)
-		return ret;
-
-	ret = filemap_write_and_wait_range(inode_out->i_mapping,
-			pos_out, pos_out + *len - 1);
-	if (ret)
-		return ret;
-
-	/*
-	 * Check that the extents are the same.
-	 */
-	if (is_dedupe) {
-		bool		is_same = false;
-
-		ret = vfs_dedupe_file_range_compare(inode_in, pos_in,
-				inode_out, pos_out, *len, &is_same);
-		if (ret)
-			return ret;
-		if (!is_same)
-			return -EBADE;
-	}
-
-	return 1;
-}
-EXPORT_SYMBOL(vfs_clone_file_prep_inodes);
-
-int do_clone_file_range(struct file *file_in, loff_t pos_in,
-			struct file *file_out, loff_t pos_out, u64 len)
-{
-	struct inode *inode_in = file_inode(file_in);
-	struct inode *inode_out = file_inode(file_out);
-	int ret;
-
-	if (S_ISDIR(inode_in->i_mode) || S_ISDIR(inode_out->i_mode))
-		return -EISDIR;
-	if (!S_ISREG(inode_in->i_mode) || !S_ISREG(inode_out->i_mode))
-		return -EINVAL;
-
-	/*
-	 * FICLONE/FICLONERANGE ioctls enforce that src and dest files are on
-	 * the same mount. Practically, they only need to be on the same file
-	 * system.
-	 */
-	if (inode_in->i_sb != inode_out->i_sb)
-		return -EXDEV;
-
-	if (!(file_in->f_mode & FMODE_READ) ||
-	    !(file_out->f_mode & FMODE_WRITE) ||
-	    (file_out->f_flags & O_APPEND))
-		return -EBADF;
-
-	if (!file_in->f_op->clone_file_range)
-		return -EOPNOTSUPP;
-
-	ret = clone_verify_area(file_in, pos_in, len, false);
-	if (ret)
-		return ret;
-
-	ret = clone_verify_area(file_out, pos_out, len, true);
-	if (ret)
-		return ret;
-
-	if (pos_in + len > i_size_read(inode_in))
-		return -EINVAL;
-
-	ret = file_in->f_op->clone_file_range(file_in, pos_in,
-			file_out, pos_out, len);
-	if (!ret) {
-		fsnotify_access(file_in);
-		fsnotify_modify(file_out);
-	}
-
-	return ret;
-}
-EXPORT_SYMBOL(do_clone_file_range);
-
-int vfs_clone_file_range(struct file *file_in, loff_t pos_in,
-			 struct file *file_out, loff_t pos_out, u64 len)
-{
-	int ret;
-
-	file_start_write(file_out);
-	ret = do_clone_file_range(file_in, pos_in, file_out, pos_out, len);
-	file_end_write(file_out);
-
-	return ret;
-}
-EXPORT_SYMBOL(vfs_clone_file_range);
+	if ((remap_flags & REMAP_FILE_DEDUP) ||
+	    pos_out + *len < i_size_read(inode_out))
+		new_len &= ~blkmask;
+
+	if (new_len == *len)
+		return 0;
+
+	if (remap_flags & REMAP_FILE_CAN_SHORTEN) {
+		*len = new_len;
+		return 0;
+	}
+
+	return (remap_flags & REMAP_FILE_DEDUP) ? -EBADE : -EINVAL;
+}
 
 /*
  * Read a page's worth of file data into the page cache.  Return the page
@@ -1926,13 +1782,9 @@
  */
 static struct page *vfs_dedupe_get_page(struct inode *inode, loff_t offset)
 {
-	struct address_space *mapping;
 	struct page *page;
-	pgoff_t n;
-
-	n = offset >> PAGE_SHIFT;
-	mapping = inode->i_mapping;
-	page = read_mapping_page(mapping, n, NULL);
+
+	page = read_mapping_page(inode->i_mapping, offset >> PAGE_SHIFT, NULL);
 	if (IS_ERR(page))
 		return page;
 	if (!PageUptodate(page)) {
@@ -1947,9 +1799,9 @@
  * Compare extents of two files to see if they are the same.
  * Caller must have locked both inodes to prevent write races.
  */
-int vfs_dedupe_file_range_compare(struct inode *src, loff_t srcoff,
-				  struct inode *dest, loff_t destoff,
-				  loff_t len, bool *is_same)
+static int vfs_dedupe_file_range_compare(struct inode *src, loff_t srcoff,
+					 struct inode *dest, loff_t destoff,
+					 loff_t len, bool *is_same)
 {
 	loff_t src_poff;
 	loff_t dest_poff;
@@ -2014,23 +1866,211 @@
 out_error:
 	return error;
 }
-EXPORT_SYMBOL(vfs_dedupe_file_range_compare);
-
-int vfs_dedupe_file_range_one(struct file *src_file, loff_t src_pos,
-			      struct file *dst_file, loff_t dst_pos, u64 len)
-{
-	s64 ret;
+
+/*
+ * Check that the two inodes are eligible for cloning, the ranges make
+ * sense, and then flush all dirty data.  Caller must ensure that the
+ * inodes have been locked against any other modifications.
+ *
+ * If there's an error, then the usual negative error code is returned.
+ * Otherwise returns 0 with *len set to the request length.
+ */
+int generic_remap_file_range_prep(struct file *file_in, loff_t pos_in,
+				  struct file *file_out, loff_t pos_out,
+				  loff_t *len, unsigned int remap_flags)
+{
+	struct inode *inode_in = file_inode(file_in);
+	struct inode *inode_out = file_inode(file_out);
+	bool same_inode = (inode_in == inode_out);
+	int ret;
+
+	/* Don't touch certain kinds of inodes */
+	if (IS_IMMUTABLE(inode_out))
+		return -EPERM;
+
+	if (IS_SWAPFILE(inode_in) || IS_SWAPFILE(inode_out))
+		return -ETXTBSY;
+
+	/* Don't reflink dirs, pipes, sockets... */
+	if (S_ISDIR(inode_in->i_mode) || S_ISDIR(inode_out->i_mode))
+		return -EISDIR;
+	if (!S_ISREG(inode_in->i_mode) || !S_ISREG(inode_out->i_mode))
+		return -EINVAL;
+
+	/* Zero length dedupe exits immediately; reflink goes to EOF. */
+	if (*len == 0) {
+		loff_t isize = i_size_read(inode_in);
+
+		if ((remap_flags & REMAP_FILE_DEDUP) || pos_in == isize)
+			return 0;
+		if (pos_in > isize)
+			return -EINVAL;
+		*len = isize - pos_in;
+		if (*len == 0)
+			return 0;
+	}
+
+	/* Check that we don't violate system file offset limits. */
+	ret = generic_remap_checks(file_in, pos_in, file_out, pos_out, len,
+			remap_flags);
+	if (ret)
+		return ret;
+
+	/* Wait for the completion of any pending IOs on both files */
+	inode_dio_wait(inode_in);
+	if (!same_inode)
+		inode_dio_wait(inode_out);
+
+	ret = filemap_write_and_wait_range(inode_in->i_mapping,
+			pos_in, pos_in + *len - 1);
+	if (ret)
+		return ret;
+
+	ret = filemap_write_and_wait_range(inode_out->i_mapping,
+			pos_out, pos_out + *len - 1);
+	if (ret)
+		return ret;
+
+	/*
+	 * Check that the extents are the same.
+	 */
+	if (remap_flags & REMAP_FILE_DEDUP) {
+		bool		is_same = false;
+
+		ret = vfs_dedupe_file_range_compare(inode_in, pos_in,
+				inode_out, pos_out, *len, &is_same);
+		if (ret)
+			return ret;
+		if (!is_same)
+			return -EBADE;
+	}
+
+	ret = generic_remap_check_len(inode_in, inode_out, pos_out, len,
+			remap_flags);
+	if (ret)
+		return ret;
+
+	/* If can't alter the file contents, we're done. */
+	if (!(remap_flags & REMAP_FILE_DEDUP)) {
+		/* Update the timestamps, since we can alter file contents. */
+		if (!(file_out->f_mode & FMODE_NOCMTIME)) {
+			ret = file_update_time(file_out);
+			if (ret)
+				return ret;
+		}
+
+		/*
+		 * Clear the security bits if the process is not being run by
+		 * root.  This keeps people from modifying setuid and setgid
+		 * binaries.
+		 */
+		ret = file_remove_privs(file_out);
+		if (ret)
+			return ret;
+	}
+
+	return 0;
+}
+EXPORT_SYMBOL(generic_remap_file_range_prep);
+
+loff_t do_clone_file_range(struct file *file_in, loff_t pos_in,
+			   struct file *file_out, loff_t pos_out,
+			   loff_t len, unsigned int remap_flags)
+{
+	struct inode *inode_in = file_inode(file_in);
+	struct inode *inode_out = file_inode(file_out);
+	loff_t ret;
+
+	WARN_ON_ONCE(remap_flags & REMAP_FILE_DEDUP);
+
+	if (S_ISDIR(inode_in->i_mode) || S_ISDIR(inode_out->i_mode))
+		return -EISDIR;
+	if (!S_ISREG(inode_in->i_mode) || !S_ISREG(inode_out->i_mode))
+		return -EINVAL;
+
+	/*
+	 * FICLONE/FICLONERANGE ioctls enforce that src and dest files are on
+	 * the same mount. Practically, they only need to be on the same file
+	 * system.
+	 */
+	if (inode_in->i_sb != inode_out->i_sb)
+		return -EXDEV;
+
+	if (!(file_in->f_mode & FMODE_READ) ||
+	    !(file_out->f_mode & FMODE_WRITE) ||
+	    (file_out->f_flags & O_APPEND))
+		return -EBADF;
+
+	if (!file_in->f_op->remap_file_range)
+		return -EOPNOTSUPP;
+
+	ret = remap_verify_area(file_in, pos_in, len, false);
+	if (ret)
+		return ret;
+
+	ret = remap_verify_area(file_out, pos_out, len, true);
+	if (ret)
+		return ret;
+
+	ret = file_in->f_op->remap_file_range(file_in, pos_in,
+			file_out, pos_out, len, remap_flags);
+	if (ret < 0)
+		return ret;
+
+	fsnotify_access(file_in);
+	fsnotify_modify(file_out);
+	return ret;
+}
+EXPORT_SYMBOL(do_clone_file_range);
+
+loff_t vfs_clone_file_range(struct file *file_in, loff_t pos_in,
+			    struct file *file_out, loff_t pos_out,
+			    loff_t len, unsigned int remap_flags)
+{
+	loff_t ret;
+
+	file_start_write(file_out);
+	ret = do_clone_file_range(file_in, pos_in, file_out, pos_out, len,
+				  remap_flags);
+	file_end_write(file_out);
+
+	return ret;
+}
+EXPORT_SYMBOL(vfs_clone_file_range);
+
+/* Check whether we are allowed to dedupe the destination file */
+static bool allow_file_dedupe(struct file *file)
+{
+	if (capable(CAP_SYS_ADMIN))
+		return true;
+	if (file->f_mode & FMODE_WRITE)
+		return true;
+	if (uid_eq(current_fsuid(), file_inode(file)->i_uid))
+		return true;
+	if (!inode_permission(file_inode(file), MAY_WRITE))
+		return true;
+	return false;
+}
+
+loff_t vfs_dedupe_file_range_one(struct file *src_file, loff_t src_pos,
+				 struct file *dst_file, loff_t dst_pos,
+				 loff_t len, unsigned int remap_flags)
+{
+	loff_t ret;
+
+	WARN_ON_ONCE(remap_flags & ~(REMAP_FILE_DEDUP |
+				     REMAP_FILE_CAN_SHORTEN));
 
 	ret = mnt_want_write_file(dst_file);
 	if (ret)
 		return ret;
 
-	ret = clone_verify_area(dst_file, dst_pos, len, true);
+	ret = remap_verify_area(dst_file, dst_pos, len, true);
 	if (ret < 0)
 		goto out_drop_write;
 
-	ret = -EINVAL;
-	if (!(capable(CAP_SYS_ADMIN) || (dst_file->f_mode & FMODE_WRITE)))
+	ret = -EPERM;
+	if (!allow_file_dedupe(dst_file))
 		goto out_drop_write;
 
 	ret = -EXDEV;
@@ -2042,11 +2082,16 @@
 		goto out_drop_write;
 
 	ret = -EINVAL;
-	if (!dst_file->f_op->dedupe_file_range)
+	if (!dst_file->f_op->remap_file_range)
 		goto out_drop_write;
 
-	ret = dst_file->f_op->dedupe_file_range(src_file, src_pos,
-						dst_file, dst_pos, len);
+	if (len == 0) {
+		ret = 0;
+		goto out_drop_write;
+	}
+
+	ret = dst_file->f_op->remap_file_range(src_file, src_pos, dst_file,
+			dst_pos, len, remap_flags | REMAP_FILE_DEDUP);
 out_drop_write:
 	mnt_drop_write_file(dst_file);
 
@@ -2063,7 +2108,7 @@
 	int i;
 	int ret;
 	u16 count = same->dest_count;
-	int deduped;
+	loff_t deduped;
 
 	if (!(file->f_mode & FMODE_READ))
 		return -EINVAL;
@@ -2074,17 +2119,18 @@
 	off = same->src_offset;
 	len = same->src_length;
 
-	ret = -EISDIR;
 	if (S_ISDIR(src->i_mode))
-		goto out;
-
-	ret = -EINVAL;
+		return -EISDIR;
+
 	if (!S_ISREG(src->i_mode))
-		goto out;
-
-	ret = clone_verify_area(file, off, len, false);
+		return -EINVAL;
+
+	if (!file->f_op->remap_file_range)
+		return -EOPNOTSUPP;
+
+	ret = remap_verify_area(file, off, len, false);
 	if (ret < 0)
-		goto out;
+		return ret;
 	ret = 0;
 
 	if (off + len > i_size_read(src))
@@ -2114,7 +2160,8 @@
 		}
 
 		deduped = vfs_dedupe_file_range_one(file, off, dst_file,
-						    info->dest_offset, len);
+						    info->dest_offset, len,
+						    REMAP_FILE_CAN_SHORTEN);
 		if (deduped == -EBADE)
 			info->status = FILE_DEDUPE_RANGE_DIFFERS;
 		else if (deduped < 0)
@@ -2126,10 +2173,8 @@
 		fdput(dst_fd);
 next_loop:
 		if (fatal_signal_pending(current))
-			goto out;
-	}
-
-out:
+			break;
+	}
 	return ret;
 }
 EXPORT_SYMBOL(vfs_dedupe_file_range);