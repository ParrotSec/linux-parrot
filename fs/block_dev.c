// SPDX-License-Identifier: GPL-2.0-only
/*
 *  linux/fs/block_dev.c
 *
 *  Copyright (C) 1991, 1992  Linus Torvalds
 *  Copyright (C) 2001  Andrea Arcangeli <andrea@suse.de> SuSE
 */

#include <linux/init.h>
#include <linux/mm.h>
#include <linux/fcntl.h>
#include <linux/slab.h>
#include <linux/kmod.h>
#include <linux/major.h>
#include <linux/device_cgroup.h>
#include <linux/highmem.h>
#include <linux/blkdev.h>
#include <linux/backing-dev.h>
#include <linux/module.h>
#include <linux/blkpg.h>
#include <linux/magic.h>
#include <linux/dax.h>
#include <linux/buffer_head.h>
#include <linux/swap.h>
#include <linux/pagevec.h>
#include <linux/writeback.h>
#include <linux/mpage.h>
#include <linux/mount.h>
#include <linux/uio.h>
#include <linux/namei.h>
#include <linux/log2.h>
#include <linux/cleancache.h>
#include <linux/task_io_accounting_ops.h>
#include <linux/falloc.h>
#include <linux/uaccess.h>
#include "internal.h"

struct bdev_inode {
	struct block_device bdev;
	struct inode vfs_inode;
};

static const struct address_space_operations def_blk_aops;

static inline struct bdev_inode *BDEV_I(struct inode *inode)
{
	return container_of(inode, struct bdev_inode, vfs_inode);
}

struct block_device *I_BDEV(struct inode *inode)
{
	return &BDEV_I(inode)->bdev;
}
EXPORT_SYMBOL(I_BDEV);

static void bdev_write_inode(struct block_device *bdev)
{
	struct inode *inode = bdev->bd_inode;
	int ret;

	spin_lock(&inode->i_lock);
	while (inode->i_state & I_DIRTY) {
		spin_unlock(&inode->i_lock);
		ret = write_inode_now(inode, true);
		if (ret) {
			char name[BDEVNAME_SIZE];
			pr_warn_ratelimited("VFS: Dirty inode writeback failed "
					    "for block device %s (err=%d).\n",
					    bdevname(bdev, name), ret);
		}
		spin_lock(&inode->i_lock);
	}
	spin_unlock(&inode->i_lock);
}

/* Kill _all_ buffers and pagecache , dirty or not.. */
void kill_bdev(struct block_device *bdev)
{
	struct address_space *mapping = bdev->bd_inode->i_mapping;

	if (mapping->nrpages == 0 && mapping->nrexceptional == 0)
		return;

	invalidate_bh_lrus();
	truncate_inode_pages(mapping, 0);
}	
EXPORT_SYMBOL(kill_bdev);

/* Invalidate clean unused buffers and pagecache. */
void invalidate_bdev(struct block_device *bdev)
{
	struct address_space *mapping = bdev->bd_inode->i_mapping;

	if (mapping->nrpages) {
		invalidate_bh_lrus();
		lru_add_drain_all();	/* make sure all lru add caches are flushed */
		invalidate_mapping_pages(mapping, 0, -1);
	}
	/* 99% of the time, we don't need to flush the cleancache on the bdev.
	 * But, for the strange corners, lets be cautious
	 */
	cleancache_invalidate_inode(mapping);
}
EXPORT_SYMBOL(invalidate_bdev);

static void set_init_blocksize(struct block_device *bdev)
{
	unsigned bsize = bdev_logical_block_size(bdev);
	loff_t size = i_size_read(bdev->bd_inode);

	while (bsize < PAGE_SIZE) {
		if (size & bsize)
			break;
		bsize <<= 1;
	}
	bdev->bd_block_size = bsize;
	bdev->bd_inode->i_blkbits = blksize_bits(bsize);
}

int set_blocksize(struct block_device *bdev, int size)
{
	/* Size must be a power of two, and between 512 and PAGE_SIZE */
	if (size > PAGE_SIZE || size < 512 || !is_power_of_2(size))
		return -EINVAL;

	/* Size cannot be smaller than the size supported by the device */
	if (size < bdev_logical_block_size(bdev))
		return -EINVAL;

	/* Don't change the size if it is same as current */
	if (bdev->bd_block_size != size) {
		sync_blockdev(bdev);
		bdev->bd_block_size = size;
		bdev->bd_inode->i_blkbits = blksize_bits(size);
		kill_bdev(bdev);
	}
	return 0;
}

EXPORT_SYMBOL(set_blocksize);

int sb_set_blocksize(struct super_block *sb, int size)
{
	if (set_blocksize(sb->s_bdev, size))
		return 0;
	/* If we get here, we know size is power of two
	 * and it's value is between 512 and PAGE_SIZE */
	sb->s_blocksize = size;
	sb->s_blocksize_bits = blksize_bits(size);
	return sb->s_blocksize;
}

EXPORT_SYMBOL(sb_set_blocksize);

int sb_min_blocksize(struct super_block *sb, int size)
{
	int minsize = bdev_logical_block_size(sb->s_bdev);
	if (size < minsize)
		size = minsize;
	return sb_set_blocksize(sb, size);
}

EXPORT_SYMBOL(sb_min_blocksize);

static int
blkdev_get_block(struct inode *inode, sector_t iblock,
		struct buffer_head *bh, int create)
{
	bh->b_bdev = I_BDEV(inode);
	bh->b_blocknr = iblock;
	set_buffer_mapped(bh);
	return 0;
}

static struct inode *bdev_file_inode(struct file *file)
{
	return file->f_mapping->host;
}

static unsigned int dio_bio_write_op(struct kiocb *iocb)
{
	unsigned int op = REQ_OP_WRITE | REQ_SYNC | REQ_IDLE;

	/* avoid the need for a I/O completion work item */
	if (iocb->ki_flags & IOCB_DSYNC)
		op |= REQ_FUA;
	return op;
}

#define DIO_INLINE_BIO_VECS 4

static void blkdev_bio_end_io_simple(struct bio *bio)
{
	struct task_struct *waiter = bio->bi_private;

	WRITE_ONCE(bio->bi_private, NULL);
	wake_up_process(waiter);
}

static ssize_t
__blkdev_direct_IO_simple(struct kiocb *iocb, struct iov_iter *iter,
		int nr_pages)
{
	struct file *file = iocb->ki_filp;
	struct block_device *bdev = I_BDEV(bdev_file_inode(file));
	struct bio_vec inline_vecs[DIO_INLINE_BIO_VECS], *vecs, *bvec;
	loff_t pos = iocb->ki_pos;
	bool should_dirty = false;
	struct bio bio;
	ssize_t ret;
	blk_qc_t qc;
<<<<<<< HEAD
	int i;
=======
	struct bvec_iter_all iter_all;
>>>>>>> 407d19ab

	if ((pos | iov_iter_alignment(iter)) &
	    (bdev_logical_block_size(bdev) - 1))
		return -EINVAL;

	if (nr_pages <= DIO_INLINE_BIO_VECS)
		vecs = inline_vecs;
	else {
		vecs = kmalloc_array(nr_pages, sizeof(struct bio_vec),
				     GFP_KERNEL);
		if (!vecs)
			return -ENOMEM;
	}

	bio_init(&bio, vecs, nr_pages);
	bio_set_dev(&bio, bdev);
	bio.bi_iter.bi_sector = pos >> 9;
	bio.bi_write_hint = iocb->ki_hint;
	bio.bi_private = current;
	bio.bi_end_io = blkdev_bio_end_io_simple;
	bio.bi_ioprio = iocb->ki_ioprio;

	ret = bio_iov_iter_get_pages(&bio, iter);
	if (unlikely(ret))
		goto out;
	ret = bio.bi_iter.bi_size;

	if (iov_iter_rw(iter) == READ) {
		bio.bi_opf = REQ_OP_READ;
		if (iter_is_iovec(iter))
			should_dirty = true;
	} else {
		bio.bi_opf = dio_bio_write_op(iocb);
		task_io_account_write(ret);
	}

	qc = submit_bio(&bio);
	for (;;) {
		set_current_state(TASK_UNINTERRUPTIBLE);
		if (!READ_ONCE(bio.bi_private))
			break;
		if (!(iocb->ki_flags & IOCB_HIPRI) ||
		    !blk_poll(bdev_get_queue(bdev), qc))
			io_schedule();
	}
	__set_current_state(TASK_RUNNING);

<<<<<<< HEAD
	bio_for_each_segment_all(bvec, &bio, i) {
=======
	bio_for_each_segment_all(bvec, &bio, iter_all) {
>>>>>>> 407d19ab
		if (should_dirty && !PageCompound(bvec->bv_page))
			set_page_dirty_lock(bvec->bv_page);
		put_page(bvec->bv_page);
	}

	if (unlikely(bio.bi_status))
		ret = blk_status_to_errno(bio.bi_status);

out:
	if (vecs != inline_vecs)
		kfree(vecs);

	bio_uninit(&bio);

	return ret;
}

struct blkdev_dio {
	union {
		struct kiocb		*iocb;
		struct task_struct	*waiter;
	};
	size_t			size;
	atomic_t		ref;
	bool			multi_bio : 1;
	bool			should_dirty : 1;
	bool			is_sync : 1;
	struct bio		bio;
};

static struct bio_set blkdev_dio_pool;

static void blkdev_bio_end_io(struct bio *bio)
{
	struct blkdev_dio *dio = bio->bi_private;
	bool should_dirty = dio->should_dirty;

	if (bio->bi_status && !dio->bio.bi_status)
		dio->bio.bi_status = bio->bi_status;

	if (!dio->multi_bio || atomic_dec_and_test(&dio->ref)) {
		if (!dio->is_sync) {
			struct kiocb *iocb = dio->iocb;
			ssize_t ret;

			if (likely(!dio->bio.bi_status)) {
				ret = dio->size;
				iocb->ki_pos += ret;
			} else {
				ret = blk_status_to_errno(dio->bio.bi_status);
			}

			dio->iocb->ki_complete(iocb, ret, 0);
			bio_put(&dio->bio);
		} else {
			struct task_struct *waiter = dio->waiter;

			WRITE_ONCE(dio->waiter, NULL);
			wake_up_process(waiter);
		}
	}

	if (should_dirty) {
		bio_check_pages_dirty(bio);
	} else {
<<<<<<< HEAD
		struct bio_vec *bvec;
		int i;

		bio_for_each_segment_all(bvec, bio, i)
			put_page(bvec->bv_page);
=======
		if (!bio_flagged(bio, BIO_NO_PAGE_REF)) {
			struct bvec_iter_all iter_all;
			struct bio_vec *bvec;

			bio_for_each_segment_all(bvec, bio, iter_all)
				put_page(bvec->bv_page);
		}
>>>>>>> 407d19ab
		bio_put(bio);
	}
}

static ssize_t
__blkdev_direct_IO(struct kiocb *iocb, struct iov_iter *iter, int nr_pages)
{
	struct file *file = iocb->ki_filp;
	struct inode *inode = bdev_file_inode(file);
	struct block_device *bdev = I_BDEV(inode);
	struct blk_plug plug;
	struct blkdev_dio *dio;
	struct bio *bio;
	bool is_read = (iov_iter_rw(iter) == READ), is_sync;
	loff_t pos = iocb->ki_pos;
	blk_qc_t qc = BLK_QC_T_NONE;
	int ret = 0;

	if ((pos | iov_iter_alignment(iter)) &
	    (bdev_logical_block_size(bdev) - 1))
		return -EINVAL;

	bio = bio_alloc_bioset(GFP_KERNEL, nr_pages, &blkdev_dio_pool);
	bio_get(bio); /* extra ref for the completion handler */

	dio = container_of(bio, struct blkdev_dio, bio);
	dio->is_sync = is_sync = is_sync_kiocb(iocb);
	if (dio->is_sync)
		dio->waiter = current;
	else
		dio->iocb = iocb;

	dio->size = 0;
	dio->multi_bio = false;
	dio->should_dirty = is_read && (iter->type == ITER_IOVEC);

	blk_start_plug(&plug);
	for (;;) {
		bio_set_dev(bio, bdev);
		bio->bi_iter.bi_sector = pos >> 9;
		bio->bi_write_hint = iocb->ki_hint;
		bio->bi_private = dio;
		bio->bi_end_io = blkdev_bio_end_io;
		bio->bi_ioprio = iocb->ki_ioprio;

		ret = bio_iov_iter_get_pages(bio, iter);
		if (unlikely(ret)) {
			bio->bi_status = BLK_STS_IOERR;
			bio_endio(bio);
			break;
		}

		if (is_read) {
			bio->bi_opf = REQ_OP_READ;
			if (dio->should_dirty)
				bio_set_pages_dirty(bio);
		} else {
			bio->bi_opf = dio_bio_write_op(iocb);
			task_io_account_write(bio->bi_iter.bi_size);
		}

		dio->size += bio->bi_iter.bi_size;
		pos += bio->bi_iter.bi_size;

		nr_pages = iov_iter_npages(iter, BIO_MAX_PAGES);
		if (!nr_pages) {
			qc = submit_bio(bio);
			break;
		}

		if (!dio->multi_bio) {
			dio->multi_bio = true;
			atomic_set(&dio->ref, 2);
		} else {
			atomic_inc(&dio->ref);
		}

		submit_bio(bio);
		bio = bio_alloc(GFP_KERNEL, nr_pages);
	}
	blk_finish_plug(&plug);

	if (!is_sync)
		return -EIOCBQUEUED;

	for (;;) {
		set_current_state(TASK_UNINTERRUPTIBLE);
		if (!READ_ONCE(dio->waiter))
			break;

		if (!(iocb->ki_flags & IOCB_HIPRI) ||
		    !blk_poll(bdev_get_queue(bdev), qc))
			io_schedule();
	}
	__set_current_state(TASK_RUNNING);

	if (!ret)
		ret = blk_status_to_errno(dio->bio.bi_status);
	if (likely(!ret))
		ret = dio->size;

	bio_put(&dio->bio);
	return ret;
}

static ssize_t
blkdev_direct_IO(struct kiocb *iocb, struct iov_iter *iter)
{
	int nr_pages;

	nr_pages = iov_iter_npages(iter, BIO_MAX_PAGES + 1);
	if (!nr_pages)
		return 0;
	if (is_sync_kiocb(iocb) && nr_pages <= BIO_MAX_PAGES)
		return __blkdev_direct_IO_simple(iocb, iter, nr_pages);

	return __blkdev_direct_IO(iocb, iter, min(nr_pages, BIO_MAX_PAGES));
}

static __init int blkdev_init(void)
{
	return bioset_init(&blkdev_dio_pool, 4, offsetof(struct blkdev_dio, bio), BIOSET_NEED_BVECS);
}
module_init(blkdev_init);

int __sync_blockdev(struct block_device *bdev, int wait)
{
	if (!bdev)
		return 0;
	if (!wait)
		return filemap_flush(bdev->bd_inode->i_mapping);
	return filemap_write_and_wait(bdev->bd_inode->i_mapping);
}

/*
 * Write out and wait upon all the dirty data associated with a block
 * device via its mapping.  Does not take the superblock lock.
 */
int sync_blockdev(struct block_device *bdev)
{
	return __sync_blockdev(bdev, 1);
}
EXPORT_SYMBOL(sync_blockdev);

/*
 * Write out and wait upon all dirty data associated with this
 * device.   Filesystem data as well as the underlying block
 * device.  Takes the superblock lock.
 */
int fsync_bdev(struct block_device *bdev)
{
	struct super_block *sb = get_super(bdev);
	if (sb) {
		int res = sync_filesystem(sb);
		drop_super(sb);
		return res;
	}
	return sync_blockdev(bdev);
}
EXPORT_SYMBOL(fsync_bdev);

/**
 * freeze_bdev  --  lock a filesystem and force it into a consistent state
 * @bdev:	blockdevice to lock
 *
 * If a superblock is found on this device, we take the s_umount semaphore
 * on it to make sure nobody unmounts until the snapshot creation is done.
 * The reference counter (bd_fsfreeze_count) guarantees that only the last
 * unfreeze process can unfreeze the frozen filesystem actually when multiple
 * freeze requests arrive simultaneously. It counts up in freeze_bdev() and
 * count down in thaw_bdev(). When it becomes 0, thaw_bdev() will unfreeze
 * actually.
 */
struct super_block *freeze_bdev(struct block_device *bdev)
{
	struct super_block *sb;
	int error = 0;

	mutex_lock(&bdev->bd_fsfreeze_mutex);
	if (++bdev->bd_fsfreeze_count > 1) {
		/*
		 * We don't even need to grab a reference - the first call
		 * to freeze_bdev grab an active reference and only the last
		 * thaw_bdev drops it.
		 */
		sb = get_super(bdev);
		if (sb)
			drop_super(sb);
		mutex_unlock(&bdev->bd_fsfreeze_mutex);
		return sb;
	}

	sb = get_active_super(bdev);
	if (!sb)
		goto out;
	if (sb->s_op->freeze_super)
		error = sb->s_op->freeze_super(sb);
	else
		error = freeze_super(sb);
	if (error) {
		deactivate_super(sb);
		bdev->bd_fsfreeze_count--;
		mutex_unlock(&bdev->bd_fsfreeze_mutex);
		return ERR_PTR(error);
	}
	deactivate_super(sb);
 out:
	sync_blockdev(bdev);
	mutex_unlock(&bdev->bd_fsfreeze_mutex);
	return sb;	/* thaw_bdev releases s->s_umount */
}
EXPORT_SYMBOL(freeze_bdev);

/**
 * thaw_bdev  -- unlock filesystem
 * @bdev:	blockdevice to unlock
 * @sb:		associated superblock
 *
 * Unlocks the filesystem and marks it writeable again after freeze_bdev().
 */
int thaw_bdev(struct block_device *bdev, struct super_block *sb)
{
	int error = -EINVAL;

	mutex_lock(&bdev->bd_fsfreeze_mutex);
	if (!bdev->bd_fsfreeze_count)
		goto out;

	error = 0;
	if (--bdev->bd_fsfreeze_count > 0)
		goto out;

	if (!sb)
		goto out;

	if (sb->s_op->thaw_super)
		error = sb->s_op->thaw_super(sb);
	else
		error = thaw_super(sb);
	if (error)
		bdev->bd_fsfreeze_count++;
out:
	mutex_unlock(&bdev->bd_fsfreeze_mutex);
	return error;
}
EXPORT_SYMBOL(thaw_bdev);

static int blkdev_writepage(struct page *page, struct writeback_control *wbc)
{
	return block_write_full_page(page, blkdev_get_block, wbc);
}

static int blkdev_readpage(struct file * file, struct page * page)
{
	return block_read_full_page(page, blkdev_get_block);
}

static int blkdev_readpages(struct file *file, struct address_space *mapping,
			struct list_head *pages, unsigned nr_pages)
{
	return mpage_readpages(mapping, pages, nr_pages, blkdev_get_block);
}

static int blkdev_write_begin(struct file *file, struct address_space *mapping,
			loff_t pos, unsigned len, unsigned flags,
			struct page **pagep, void **fsdata)
{
	return block_write_begin(mapping, pos, len, flags, pagep,
				 blkdev_get_block);
}

static int blkdev_write_end(struct file *file, struct address_space *mapping,
			loff_t pos, unsigned len, unsigned copied,
			struct page *page, void *fsdata)
{
	int ret;
	ret = block_write_end(file, mapping, pos, len, copied, page, fsdata);

	unlock_page(page);
	put_page(page);

	return ret;
}

/*
 * private llseek:
 * for a block special file file_inode(file)->i_size is zero
 * so we compute the size by hand (just as in block_read/write above)
 */
static loff_t block_llseek(struct file *file, loff_t offset, int whence)
{
	struct inode *bd_inode = bdev_file_inode(file);
	loff_t retval;

	inode_lock(bd_inode);
	retval = fixed_size_llseek(file, offset, whence, i_size_read(bd_inode));
	inode_unlock(bd_inode);
	return retval;
}
	
int blkdev_fsync(struct file *filp, loff_t start, loff_t end, int datasync)
{
	struct inode *bd_inode = bdev_file_inode(filp);
	struct block_device *bdev = I_BDEV(bd_inode);
	int error;
	
	error = file_write_and_wait_range(filp, start, end);
	if (error)
		return error;

	/*
	 * There is no need to serialise calls to blkdev_issue_flush with
	 * i_mutex and doing so causes performance issues with concurrent
	 * O_SYNC writers to a block device.
	 */
	error = blkdev_issue_flush(bdev, GFP_KERNEL, NULL);
	if (error == -EOPNOTSUPP)
		error = 0;

	return error;
}
EXPORT_SYMBOL(blkdev_fsync);

/**
 * bdev_read_page() - Start reading a page from a block device
 * @bdev: The device to read the page from
 * @sector: The offset on the device to read the page to (need not be aligned)
 * @page: The page to read
 *
 * On entry, the page should be locked.  It will be unlocked when the page
 * has been read.  If the block driver implements rw_page synchronously,
 * that will be true on exit from this function, but it need not be.
 *
 * Errors returned by this function are usually "soft", eg out of memory, or
 * queue full; callers should try a different route to read this page rather
 * than propagate an error back up the stack.
 *
 * Return: negative errno if an error occurs, 0 if submission was successful.
 */
int bdev_read_page(struct block_device *bdev, sector_t sector,
			struct page *page)
{
	const struct block_device_operations *ops = bdev->bd_disk->fops;
	int result = -EOPNOTSUPP;

	if (!ops->rw_page || bdev_get_integrity(bdev))
		return result;

	result = blk_queue_enter(bdev->bd_queue, 0);
	if (result)
		return result;
	result = ops->rw_page(bdev, sector + get_start_sect(bdev), page,
			      REQ_OP_READ);
	blk_queue_exit(bdev->bd_queue);
	return result;
}
EXPORT_SYMBOL_GPL(bdev_read_page);

/**
 * bdev_write_page() - Start writing a page to a block device
 * @bdev: The device to write the page to
 * @sector: The offset on the device to write the page to (need not be aligned)
 * @page: The page to write
 * @wbc: The writeback_control for the write
 *
 * On entry, the page should be locked and not currently under writeback.
 * On exit, if the write started successfully, the page will be unlocked and
 * under writeback.  If the write failed already (eg the driver failed to
 * queue the page to the device), the page will still be locked.  If the
 * caller is a ->writepage implementation, it will need to unlock the page.
 *
 * Errors returned by this function are usually "soft", eg out of memory, or
 * queue full; callers should try a different route to write this page rather
 * than propagate an error back up the stack.
 *
 * Return: negative errno if an error occurs, 0 if submission was successful.
 */
int bdev_write_page(struct block_device *bdev, sector_t sector,
			struct page *page, struct writeback_control *wbc)
{
	int result;
	const struct block_device_operations *ops = bdev->bd_disk->fops;

	if (!ops->rw_page || bdev_get_integrity(bdev))
		return -EOPNOTSUPP;
	result = blk_queue_enter(bdev->bd_queue, 0);
	if (result)
		return result;

	set_page_writeback(page);
	result = ops->rw_page(bdev, sector + get_start_sect(bdev), page,
			      REQ_OP_WRITE);
	if (result) {
		end_page_writeback(page);
	} else {
		clean_page_buffers(page);
		unlock_page(page);
	}
	blk_queue_exit(bdev->bd_queue);
	return result;
}
EXPORT_SYMBOL_GPL(bdev_write_page);

/*
 * pseudo-fs
 */

static  __cacheline_aligned_in_smp DEFINE_SPINLOCK(bdev_lock);
static struct kmem_cache * bdev_cachep __read_mostly;

static struct inode *bdev_alloc_inode(struct super_block *sb)
{
	struct bdev_inode *ei = kmem_cache_alloc(bdev_cachep, GFP_KERNEL);
	if (!ei)
		return NULL;
	return &ei->vfs_inode;
}

static void bdev_free_inode(struct inode *inode)
{
	kmem_cache_free(bdev_cachep, BDEV_I(inode));
}

static void init_once(void *foo)
{
	struct bdev_inode *ei = (struct bdev_inode *) foo;
	struct block_device *bdev = &ei->bdev;

	memset(bdev, 0, sizeof(*bdev));
	mutex_init(&bdev->bd_mutex);
	INIT_LIST_HEAD(&bdev->bd_list);
#ifdef CONFIG_SYSFS
	INIT_LIST_HEAD(&bdev->bd_holder_disks);
#endif
	bdev->bd_bdi = &noop_backing_dev_info;
	inode_init_once(&ei->vfs_inode);
	/* Initialize mutex for freeze. */
	mutex_init(&bdev->bd_fsfreeze_mutex);
}

static void bdev_evict_inode(struct inode *inode)
{
	struct block_device *bdev = &BDEV_I(inode)->bdev;
	truncate_inode_pages_final(&inode->i_data);
	invalidate_inode_buffers(inode); /* is it needed here? */
	clear_inode(inode);
	spin_lock(&bdev_lock);
	list_del_init(&bdev->bd_list);
	spin_unlock(&bdev_lock);
	/* Detach inode from wb early as bdi_put() may free bdi->wb */
	inode_detach_wb(inode);
	if (bdev->bd_bdi != &noop_backing_dev_info) {
		bdi_put(bdev->bd_bdi);
		bdev->bd_bdi = &noop_backing_dev_info;
	}
}

static const struct super_operations bdev_sops = {
	.statfs = simple_statfs,
	.alloc_inode = bdev_alloc_inode,
	.free_inode = bdev_free_inode,
	.drop_inode = generic_delete_inode,
	.evict_inode = bdev_evict_inode,
};

static struct dentry *bd_mount(struct file_system_type *fs_type,
	int flags, const char *dev_name, void *data)
{
	struct dentry *dent;
	dent = mount_pseudo(fs_type, "bdev:", &bdev_sops, NULL, BDEVFS_MAGIC);
	if (!IS_ERR(dent))
		dent->d_sb->s_iflags |= SB_I_CGROUPWB;
	return dent;
}

static struct file_system_type bd_type = {
	.name		= "bdev",
	.mount		= bd_mount,
	.kill_sb	= kill_anon_super,
};

struct super_block *blockdev_superblock __read_mostly;
EXPORT_SYMBOL_GPL(blockdev_superblock);

void __init bdev_cache_init(void)
{
	int err;
	static struct vfsmount *bd_mnt;

	bdev_cachep = kmem_cache_create("bdev_cache", sizeof(struct bdev_inode),
			0, (SLAB_HWCACHE_ALIGN|SLAB_RECLAIM_ACCOUNT|
				SLAB_MEM_SPREAD|SLAB_ACCOUNT|SLAB_PANIC),
			init_once);
	err = register_filesystem(&bd_type);
	if (err)
		panic("Cannot register bdev pseudo-fs");
	bd_mnt = kern_mount(&bd_type);
	if (IS_ERR(bd_mnt))
		panic("Cannot create bdev pseudo-fs");
	blockdev_superblock = bd_mnt->mnt_sb;   /* For writeback */
}

/*
 * Most likely _very_ bad one - but then it's hardly critical for small
 * /dev and can be fixed when somebody will need really large one.
 * Keep in mind that it will be fed through icache hash function too.
 */
static inline unsigned long hash(dev_t dev)
{
	return MAJOR(dev)+MINOR(dev);
}

static int bdev_test(struct inode *inode, void *data)
{
	return BDEV_I(inode)->bdev.bd_dev == *(dev_t *)data;
}

static int bdev_set(struct inode *inode, void *data)
{
	BDEV_I(inode)->bdev.bd_dev = *(dev_t *)data;
	return 0;
}

static LIST_HEAD(all_bdevs);

/*
 * If there is a bdev inode for this device, unhash it so that it gets evicted
 * as soon as last inode reference is dropped.
 */
void bdev_unhash_inode(dev_t dev)
{
	struct inode *inode;

	inode = ilookup5(blockdev_superblock, hash(dev), bdev_test, &dev);
	if (inode) {
		remove_inode_hash(inode);
		iput(inode);
	}
}

struct block_device *bdget(dev_t dev)
{
	struct block_device *bdev;
	struct inode *inode;

	inode = iget5_locked(blockdev_superblock, hash(dev),
			bdev_test, bdev_set, &dev);

	if (!inode)
		return NULL;

	bdev = &BDEV_I(inode)->bdev;

	if (inode->i_state & I_NEW) {
		bdev->bd_contains = NULL;
		bdev->bd_super = NULL;
		bdev->bd_inode = inode;
		bdev->bd_block_size = i_blocksize(inode);
		bdev->bd_part_count = 0;
		bdev->bd_invalidated = 0;
		inode->i_mode = S_IFBLK;
		inode->i_rdev = dev;
		inode->i_bdev = bdev;
		inode->i_data.a_ops = &def_blk_aops;
		mapping_set_gfp_mask(&inode->i_data, GFP_USER);
		spin_lock(&bdev_lock);
		list_add(&bdev->bd_list, &all_bdevs);
		spin_unlock(&bdev_lock);
		unlock_new_inode(inode);
	}
	return bdev;
}

EXPORT_SYMBOL(bdget);

/**
 * bdgrab -- Grab a reference to an already referenced block device
 * @bdev:	Block device to grab a reference to.
 */
struct block_device *bdgrab(struct block_device *bdev)
{
	ihold(bdev->bd_inode);
	return bdev;
}
EXPORT_SYMBOL(bdgrab);

long nr_blockdev_pages(void)
{
	struct block_device *bdev;
	long ret = 0;
	spin_lock(&bdev_lock);
	list_for_each_entry(bdev, &all_bdevs, bd_list) {
		ret += bdev->bd_inode->i_mapping->nrpages;
	}
	spin_unlock(&bdev_lock);
	return ret;
}

void bdput(struct block_device *bdev)
{
	iput(bdev->bd_inode);
}

EXPORT_SYMBOL(bdput);
 
static struct block_device *bd_acquire(struct inode *inode)
{
	struct block_device *bdev;

	spin_lock(&bdev_lock);
	bdev = inode->i_bdev;
	if (bdev && !inode_unhashed(bdev->bd_inode)) {
		bdgrab(bdev);
		spin_unlock(&bdev_lock);
		return bdev;
	}
	spin_unlock(&bdev_lock);

	/*
	 * i_bdev references block device inode that was already shut down
	 * (corresponding device got removed).  Remove the reference and look
	 * up block device inode again just in case new device got
	 * reestablished under the same device number.
	 */
	if (bdev)
		bd_forget(inode);

	bdev = bdget(inode->i_rdev);
	if (bdev) {
		spin_lock(&bdev_lock);
		if (!inode->i_bdev) {
			/*
			 * We take an additional reference to bd_inode,
			 * and it's released in clear_inode() of inode.
			 * So, we can access it via ->i_mapping always
			 * without igrab().
			 */
			bdgrab(bdev);
			inode->i_bdev = bdev;
			inode->i_mapping = bdev->bd_inode->i_mapping;
		}
		spin_unlock(&bdev_lock);
	}
	return bdev;
}

/* Call when you free inode */

void bd_forget(struct inode *inode)
{
	struct block_device *bdev = NULL;

	spin_lock(&bdev_lock);
	if (!sb_is_blkdev_sb(inode->i_sb))
		bdev = inode->i_bdev;
	inode->i_bdev = NULL;
	inode->i_mapping = &inode->i_data;
	spin_unlock(&bdev_lock);

	if (bdev)
		bdput(bdev);
}

/**
 * bd_may_claim - test whether a block device can be claimed
 * @bdev: block device of interest
 * @whole: whole block device containing @bdev, may equal @bdev
 * @holder: holder trying to claim @bdev
 *
 * Test whether @bdev can be claimed by @holder.
 *
 * CONTEXT:
 * spin_lock(&bdev_lock).
 *
 * RETURNS:
 * %true if @bdev can be claimed, %false otherwise.
 */
static bool bd_may_claim(struct block_device *bdev, struct block_device *whole,
			 void *holder)
{
	if (bdev->bd_holder == holder)
		return true;	 /* already a holder */
	else if (bdev->bd_holder != NULL)
		return false; 	 /* held by someone else */
	else if (whole == bdev)
		return true;  	 /* is a whole device which isn't held */

	else if (whole->bd_holder == bd_may_claim)
		return true; 	 /* is a partition of a device that is being partitioned */
	else if (whole->bd_holder != NULL)
		return false;	 /* is a partition of a held device */
	else
		return true;	 /* is a partition of an un-held device */
}

/**
 * bd_prepare_to_claim - prepare to claim a block device
 * @bdev: block device of interest
 * @whole: the whole device containing @bdev, may equal @bdev
 * @holder: holder trying to claim @bdev
 *
 * Prepare to claim @bdev.  This function fails if @bdev is already
 * claimed by another holder and waits if another claiming is in
 * progress.  This function doesn't actually claim.  On successful
 * return, the caller has ownership of bd_claiming and bd_holder[s].
 *
 * CONTEXT:
 * spin_lock(&bdev_lock).  Might release bdev_lock, sleep and regrab
 * it multiple times.
 *
 * RETURNS:
 * 0 if @bdev can be claimed, -EBUSY otherwise.
 */
static int bd_prepare_to_claim(struct block_device *bdev,
			       struct block_device *whole, void *holder)
{
retry:
	/* if someone else claimed, fail */
	if (!bd_may_claim(bdev, whole, holder))
		return -EBUSY;

	/* if claiming is already in progress, wait for it to finish */
	if (whole->bd_claiming) {
		wait_queue_head_t *wq = bit_waitqueue(&whole->bd_claiming, 0);
		DEFINE_WAIT(wait);

		prepare_to_wait(wq, &wait, TASK_UNINTERRUPTIBLE);
		spin_unlock(&bdev_lock);
		schedule();
		finish_wait(wq, &wait);
		spin_lock(&bdev_lock);
		goto retry;
	}

	/* yay, all mine */
	return 0;
}

static struct gendisk *bdev_get_gendisk(struct block_device *bdev, int *partno)
{
	struct gendisk *disk = get_gendisk(bdev->bd_dev, partno);

	if (!disk)
		return NULL;
	/*
	 * Now that we hold gendisk reference we make sure bdev we looked up is
	 * not stale. If it is, it means device got removed and created before
	 * we looked up gendisk and we fail open in such case. Associating
	 * unhashed bdev with newly created gendisk could lead to two bdevs
	 * (and thus two independent caches) being associated with one device
	 * which is bad.
	 */
	if (inode_unhashed(bdev->bd_inode)) {
		put_disk_and_module(disk);
		return NULL;
	}
	return disk;
}

/**
 * bd_start_claiming - start claiming a block device
 * @bdev: block device of interest
 * @holder: holder trying to claim @bdev
 *
 * @bdev is about to be opened exclusively.  Check @bdev can be opened
 * exclusively and mark that an exclusive open is in progress.  Each
 * successful call to this function must be matched with a call to
 * either bd_finish_claiming() or bd_abort_claiming() (which do not
 * fail).
 *
 * This function is used to gain exclusive access to the block device
 * without actually causing other exclusive open attempts to fail. It
 * should be used when the open sequence itself requires exclusive
 * access but may subsequently fail.
 *
 * CONTEXT:
 * Might sleep.
 *
 * RETURNS:
 * Pointer to the block device containing @bdev on success, ERR_PTR()
 * value on failure.
 */
struct block_device *bd_start_claiming(struct block_device *bdev, void *holder)
{
	struct gendisk *disk;
	struct block_device *whole;
	int partno, err;

	might_sleep();

	/*
	 * @bdev might not have been initialized properly yet, look up
	 * and grab the outer block device the hard way.
	 */
	disk = bdev_get_gendisk(bdev, &partno);
	if (!disk)
		return ERR_PTR(-ENXIO);

	/*
	 * Normally, @bdev should equal what's returned from bdget_disk()
	 * if partno is 0; however, some drivers (floppy) use multiple
	 * bdev's for the same physical device and @bdev may be one of the
	 * aliases.  Keep @bdev if partno is 0.  This means claimer
	 * tracking is broken for those devices but it has always been that
	 * way.
	 */
	if (partno)
		whole = bdget_disk(disk, 0);
	else
		whole = bdgrab(bdev);

	put_disk_and_module(disk);
	if (!whole)
		return ERR_PTR(-ENOMEM);

	/* prepare to claim, if successful, mark claiming in progress */
	spin_lock(&bdev_lock);

	err = bd_prepare_to_claim(bdev, whole, holder);
	if (err == 0) {
		whole->bd_claiming = holder;
		spin_unlock(&bdev_lock);
		return whole;
	} else {
		spin_unlock(&bdev_lock);
		bdput(whole);
		return ERR_PTR(err);
	}
}
EXPORT_SYMBOL(bd_start_claiming);

static void bd_clear_claiming(struct block_device *whole, void *holder)
{
	lockdep_assert_held(&bdev_lock);
	/* tell others that we're done */
	BUG_ON(whole->bd_claiming != holder);
	whole->bd_claiming = NULL;
	wake_up_bit(&whole->bd_claiming, 0);
}

/**
 * bd_finish_claiming - finish claiming of a block device
 * @bdev: block device of interest
 * @whole: whole block device (returned from bd_start_claiming())
 * @holder: holder that has claimed @bdev
 *
 * Finish exclusive open of a block device. Mark the device as exlusively
 * open by the holder and wake up all waiters for exclusive open to finish.
 */
void bd_finish_claiming(struct block_device *bdev, struct block_device *whole,
			void *holder)
{
	spin_lock(&bdev_lock);
	BUG_ON(!bd_may_claim(bdev, whole, holder));
	/*
	 * Note that for a whole device bd_holders will be incremented twice,
	 * and bd_holder will be set to bd_may_claim before being set to holder
	 */
	whole->bd_holders++;
	whole->bd_holder = bd_may_claim;
	bdev->bd_holders++;
	bdev->bd_holder = holder;
	bd_clear_claiming(whole, holder);
	spin_unlock(&bdev_lock);
}
EXPORT_SYMBOL(bd_finish_claiming);

/**
 * bd_abort_claiming - abort claiming of a block device
 * @bdev: block device of interest
 * @whole: whole block device (returned from bd_start_claiming())
 * @holder: holder that has claimed @bdev
 *
 * Abort claiming of a block device when the exclusive open failed. This can be
 * also used when exclusive open is not actually desired and we just needed
 * to block other exclusive openers for a while.
 */
void bd_abort_claiming(struct block_device *bdev, struct block_device *whole,
		       void *holder)
{
	spin_lock(&bdev_lock);
	bd_clear_claiming(whole, holder);
	spin_unlock(&bdev_lock);
}
EXPORT_SYMBOL(bd_abort_claiming);

#ifdef CONFIG_SYSFS
struct bd_holder_disk {
	struct list_head	list;
	struct gendisk		*disk;
	int			refcnt;
};

static struct bd_holder_disk *bd_find_holder_disk(struct block_device *bdev,
						  struct gendisk *disk)
{
	struct bd_holder_disk *holder;

	list_for_each_entry(holder, &bdev->bd_holder_disks, list)
		if (holder->disk == disk)
			return holder;
	return NULL;
}

static int add_symlink(struct kobject *from, struct kobject *to)
{
	return sysfs_create_link(from, to, kobject_name(to));
}

static void del_symlink(struct kobject *from, struct kobject *to)
{
	sysfs_remove_link(from, kobject_name(to));
}

/**
 * bd_link_disk_holder - create symlinks between holding disk and slave bdev
 * @bdev: the claimed slave bdev
 * @disk: the holding disk
 *
 * DON'T USE THIS UNLESS YOU'RE ALREADY USING IT.
 *
 * This functions creates the following sysfs symlinks.
 *
 * - from "slaves" directory of the holder @disk to the claimed @bdev
 * - from "holders" directory of the @bdev to the holder @disk
 *
 * For example, if /dev/dm-0 maps to /dev/sda and disk for dm-0 is
 * passed to bd_link_disk_holder(), then:
 *
 *   /sys/block/dm-0/slaves/sda --> /sys/block/sda
 *   /sys/block/sda/holders/dm-0 --> /sys/block/dm-0
 *
 * The caller must have claimed @bdev before calling this function and
 * ensure that both @bdev and @disk are valid during the creation and
 * lifetime of these symlinks.
 *
 * CONTEXT:
 * Might sleep.
 *
 * RETURNS:
 * 0 on success, -errno on failure.
 */
int bd_link_disk_holder(struct block_device *bdev, struct gendisk *disk)
{
	struct bd_holder_disk *holder;
	int ret = 0;

	mutex_lock(&bdev->bd_mutex);

	WARN_ON_ONCE(!bdev->bd_holder);

	/* FIXME: remove the following once add_disk() handles errors */
	if (WARN_ON(!disk->slave_dir || !bdev->bd_part->holder_dir))
		goto out_unlock;

	holder = bd_find_holder_disk(bdev, disk);
	if (holder) {
		holder->refcnt++;
		goto out_unlock;
	}

	holder = kzalloc(sizeof(*holder), GFP_KERNEL);
	if (!holder) {
		ret = -ENOMEM;
		goto out_unlock;
	}

	INIT_LIST_HEAD(&holder->list);
	holder->disk = disk;
	holder->refcnt = 1;

	ret = add_symlink(disk->slave_dir, &part_to_dev(bdev->bd_part)->kobj);
	if (ret)
		goto out_free;

	ret = add_symlink(bdev->bd_part->holder_dir, &disk_to_dev(disk)->kobj);
	if (ret)
		goto out_del;
	/*
	 * bdev could be deleted beneath us which would implicitly destroy
	 * the holder directory.  Hold on to it.
	 */
	kobject_get(bdev->bd_part->holder_dir);

	list_add(&holder->list, &bdev->bd_holder_disks);
	goto out_unlock;

out_del:
	del_symlink(disk->slave_dir, &part_to_dev(bdev->bd_part)->kobj);
out_free:
	kfree(holder);
out_unlock:
	mutex_unlock(&bdev->bd_mutex);
	return ret;
}
EXPORT_SYMBOL_GPL(bd_link_disk_holder);

/**
 * bd_unlink_disk_holder - destroy symlinks created by bd_link_disk_holder()
 * @bdev: the calimed slave bdev
 * @disk: the holding disk
 *
 * DON'T USE THIS UNLESS YOU'RE ALREADY USING IT.
 *
 * CONTEXT:
 * Might sleep.
 */
void bd_unlink_disk_holder(struct block_device *bdev, struct gendisk *disk)
{
	struct bd_holder_disk *holder;

	mutex_lock(&bdev->bd_mutex);

	holder = bd_find_holder_disk(bdev, disk);

	if (!WARN_ON_ONCE(holder == NULL) && !--holder->refcnt) {
		del_symlink(disk->slave_dir, &part_to_dev(bdev->bd_part)->kobj);
		del_symlink(bdev->bd_part->holder_dir,
			    &disk_to_dev(disk)->kobj);
		kobject_put(bdev->bd_part->holder_dir);
		list_del_init(&holder->list);
		kfree(holder);
	}

	mutex_unlock(&bdev->bd_mutex);
}
EXPORT_SYMBOL_GPL(bd_unlink_disk_holder);
#endif

/**
 * flush_disk - invalidates all buffer-cache entries on a disk
 *
 * @bdev:      struct block device to be flushed
 * @kill_dirty: flag to guide handling of dirty inodes
 *
 * Invalidates all buffer-cache entries on a disk. It should be called
 * when a disk has been changed -- either by a media change or online
 * resize.
 */
static void flush_disk(struct block_device *bdev, bool kill_dirty)
{
	if (__invalidate_device(bdev, kill_dirty)) {
		printk(KERN_WARNING "VFS: busy inodes on changed media or "
		       "resized disk %s\n",
		       bdev->bd_disk ? bdev->bd_disk->disk_name : "");
	}

	if (!bdev->bd_disk)
		return;
	if (disk_part_scan_enabled(bdev->bd_disk))
		bdev->bd_invalidated = 1;
}

/**
 * check_disk_size_change - checks for disk size change and adjusts bdev size.
 * @disk: struct gendisk to check
 * @bdev: struct bdev to adjust.
 * @verbose: if %true log a message about a size change if there is any
 *
 * This routine checks to see if the bdev size does not match the disk size
 * and adjusts it if it differs. When shrinking the bdev size, its all caches
 * are freed.
 */
void check_disk_size_change(struct gendisk *disk, struct block_device *bdev,
		bool verbose)
{
	loff_t disk_size, bdev_size;

	disk_size = (loff_t)get_capacity(disk) << 9;
	bdev_size = i_size_read(bdev->bd_inode);
	if (disk_size != bdev_size) {
		if (verbose) {
			printk(KERN_INFO
			       "%s: detected capacity change from %lld to %lld\n",
			       disk->disk_name, bdev_size, disk_size);
		}
		i_size_write(bdev->bd_inode, disk_size);
		if (bdev_size > disk_size)
			flush_disk(bdev, false);
	}
}

/**
 * revalidate_disk - wrapper for lower-level driver's revalidate_disk call-back
 * @disk: struct gendisk to be revalidated
 *
 * This routine is a wrapper for lower-level driver's revalidate_disk
 * call-backs.  It is used to do common pre and post operations needed
 * for all revalidate_disk operations.
 */
int revalidate_disk(struct gendisk *disk)
{
	int ret = 0;

	if (disk->fops->revalidate_disk)
		ret = disk->fops->revalidate_disk(disk);

	/*
	 * Hidden disks don't have associated bdev so there's no point in
	 * revalidating it.
	 */
	if (!(disk->flags & GENHD_FL_HIDDEN)) {
		struct block_device *bdev = bdget_disk(disk, 0);

		if (!bdev)
			return ret;

		mutex_lock(&bdev->bd_mutex);
		check_disk_size_change(disk, bdev, ret == 0);
		bdev->bd_invalidated = 0;
		mutex_unlock(&bdev->bd_mutex);
		bdput(bdev);
	}
	return ret;
}
EXPORT_SYMBOL(revalidate_disk);

/*
 * This routine checks whether a removable media has been changed,
 * and invalidates all buffer-cache-entries in that case. This
 * is a relatively slow routine, so we have to try to minimize using
 * it. Thus it is called only upon a 'mount' or 'open'. This
 * is the best way of combining speed and utility, I think.
 * People changing diskettes in the middle of an operation deserve
 * to lose :-)
 */
int check_disk_change(struct block_device *bdev)
{
	struct gendisk *disk = bdev->bd_disk;
	const struct block_device_operations *bdops = disk->fops;
	unsigned int events;

	events = disk_clear_events(disk, DISK_EVENT_MEDIA_CHANGE |
				   DISK_EVENT_EJECT_REQUEST);
	if (!(events & DISK_EVENT_MEDIA_CHANGE))
		return 0;

	flush_disk(bdev, true);
	if (bdops->revalidate_disk)
		bdops->revalidate_disk(bdev->bd_disk);
	return 1;
}

EXPORT_SYMBOL(check_disk_change);

void bd_set_size(struct block_device *bdev, loff_t size)
{
	inode_lock(bdev->bd_inode);
	i_size_write(bdev->bd_inode, size);
	inode_unlock(bdev->bd_inode);
}
EXPORT_SYMBOL(bd_set_size);

static void __blkdev_put(struct block_device *bdev, fmode_t mode, int for_part);

/*
 * bd_mutex locking:
 *
 *  mutex_lock(part->bd_mutex)
 *    mutex_lock_nested(whole->bd_mutex, 1)
 */

static int __blkdev_get(struct block_device *bdev, fmode_t mode, int for_part)
{
	struct gendisk *disk;
	int ret;
	int partno;
	int perm = 0;
	bool first_open = false;

	if (mode & FMODE_READ)
		perm |= MAY_READ;
	if (mode & FMODE_WRITE)
		perm |= MAY_WRITE;
	/*
	 * hooks: /n/, see "layering violations".
	 */
	if (!for_part) {
		ret = devcgroup_inode_permission(bdev->bd_inode, perm);
		if (ret != 0) {
			bdput(bdev);
			return ret;
		}
	}

 restart:

	ret = -ENXIO;
	disk = bdev_get_gendisk(bdev, &partno);
	if (!disk)
		goto out;

	disk_block_events(disk);
	mutex_lock_nested(&bdev->bd_mutex, for_part);
	if (!bdev->bd_openers) {
		first_open = true;
		bdev->bd_disk = disk;
		bdev->bd_queue = disk->queue;
		bdev->bd_contains = bdev;
		bdev->bd_partno = partno;

		if (!partno) {
			ret = -ENXIO;
			bdev->bd_part = disk_get_part(disk, partno);
			if (!bdev->bd_part)
				goto out_clear;

			ret = 0;
			if (disk->fops->open) {
				ret = disk->fops->open(bdev, mode);
				if (ret == -ERESTARTSYS) {
					/* Lost a race with 'disk' being
					 * deleted, try again.
					 * See md.c
					 */
					disk_put_part(bdev->bd_part);
					bdev->bd_part = NULL;
					bdev->bd_disk = NULL;
					bdev->bd_queue = NULL;
					mutex_unlock(&bdev->bd_mutex);
					disk_unblock_events(disk);
					put_disk_and_module(disk);
					goto restart;
				}
			}

			if (!ret) {
				bd_set_size(bdev,(loff_t)get_capacity(disk)<<9);
				set_init_blocksize(bdev);
			}

			/*
			 * If the device is invalidated, rescan partition
			 * if open succeeded or failed with -ENOMEDIUM.
			 * The latter is necessary to prevent ghost
			 * partitions on a removed medium.
			 */
			if (bdev->bd_invalidated) {
				if (!ret)
					rescan_partitions(disk, bdev);
				else if (ret == -ENOMEDIUM)
					invalidate_partitions(disk, bdev);
			}

			if (ret)
				goto out_clear;
		} else {
			struct block_device *whole;
			whole = bdget_disk(disk, 0);
			ret = -ENOMEM;
			if (!whole)
				goto out_clear;
			BUG_ON(for_part);
			ret = __blkdev_get(whole, mode, 1);
			if (ret)
				goto out_clear;
			bdev->bd_contains = whole;
			bdev->bd_part = disk_get_part(disk, partno);
			if (!(disk->flags & GENHD_FL_UP) ||
			    !bdev->bd_part || !bdev->bd_part->nr_sects) {
				ret = -ENXIO;
				goto out_clear;
			}
			bd_set_size(bdev, (loff_t)bdev->bd_part->nr_sects << 9);
			set_init_blocksize(bdev);
		}

		if (bdev->bd_bdi == &noop_backing_dev_info)
			bdev->bd_bdi = bdi_get(disk->queue->backing_dev_info);
	} else {
		if (bdev->bd_contains == bdev) {
			ret = 0;
			if (bdev->bd_disk->fops->open)
				ret = bdev->bd_disk->fops->open(bdev, mode);
			/* the same as first opener case, read comment there */
			if (bdev->bd_invalidated) {
				if (!ret)
					rescan_partitions(bdev->bd_disk, bdev);
				else if (ret == -ENOMEDIUM)
					invalidate_partitions(bdev->bd_disk, bdev);
			}
			if (ret)
				goto out_unlock_bdev;
		}
	}
	bdev->bd_openers++;
	if (for_part)
		bdev->bd_part_count++;
	mutex_unlock(&bdev->bd_mutex);
	disk_unblock_events(disk);
	/* only one opener holds refs to the module and disk */
	if (!first_open)
		put_disk_and_module(disk);
	return 0;

 out_clear:
	disk_put_part(bdev->bd_part);
	bdev->bd_disk = NULL;
	bdev->bd_part = NULL;
	bdev->bd_queue = NULL;
	if (bdev != bdev->bd_contains)
		__blkdev_put(bdev->bd_contains, mode, 1);
	bdev->bd_contains = NULL;
 out_unlock_bdev:
	mutex_unlock(&bdev->bd_mutex);
	disk_unblock_events(disk);
	put_disk_and_module(disk);
 out:
	bdput(bdev);

	return ret;
}

/**
 * blkdev_get - open a block device
 * @bdev: block_device to open
 * @mode: FMODE_* mask
 * @holder: exclusive holder identifier
 *
 * Open @bdev with @mode.  If @mode includes %FMODE_EXCL, @bdev is
 * open with exclusive access.  Specifying %FMODE_EXCL with %NULL
 * @holder is invalid.  Exclusive opens may nest for the same @holder.
 *
 * On success, the reference count of @bdev is unchanged.  On failure,
 * @bdev is put.
 *
 * CONTEXT:
 * Might sleep.
 *
 * RETURNS:
 * 0 on success, -errno on failure.
 */
int blkdev_get(struct block_device *bdev, fmode_t mode, void *holder)
{
	struct block_device *whole = NULL;
	int res;

	WARN_ON_ONCE((mode & FMODE_EXCL) && !holder);

	if ((mode & FMODE_EXCL) && holder) {
		whole = bd_start_claiming(bdev, holder);
		if (IS_ERR(whole)) {
			bdput(bdev);
			return PTR_ERR(whole);
		}
	}

	res = __blkdev_get(bdev, mode, 0);

	if (whole) {
		struct gendisk *disk = whole->bd_disk;

		/* finish claiming */
		mutex_lock(&bdev->bd_mutex);
		bd_finish_claiming(bdev, whole, holder);
		/*
		 * Block event polling for write claims if requested.  Any
		 * write holder makes the write_holder state stick until
		 * all are released.  This is good enough and tracking
		 * individual writeable reference is too fragile given the
		 * way @mode is used in blkdev_get/put().
		 */
		if (!res && (mode & FMODE_WRITE) && !bdev->bd_write_holder &&
		    (disk->flags & GENHD_FL_BLOCK_EVENTS_ON_EXCL_WRITE)) {
			bdev->bd_write_holder = true;
			disk_block_events(disk);
		}

		mutex_unlock(&bdev->bd_mutex);
		bdput(whole);
	}

	return res;
}
EXPORT_SYMBOL(blkdev_get);

/**
 * blkdev_get_by_path - open a block device by name
 * @path: path to the block device to open
 * @mode: FMODE_* mask
 * @holder: exclusive holder identifier
 *
 * Open the blockdevice described by the device file at @path.  @mode
 * and @holder are identical to blkdev_get().
 *
 * On success, the returned block_device has reference count of one.
 *
 * CONTEXT:
 * Might sleep.
 *
 * RETURNS:
 * Pointer to block_device on success, ERR_PTR(-errno) on failure.
 */
struct block_device *blkdev_get_by_path(const char *path, fmode_t mode,
					void *holder)
{
	struct block_device *bdev;
	int err;

	bdev = lookup_bdev(path);
	if (IS_ERR(bdev))
		return bdev;

	err = blkdev_get(bdev, mode, holder);
	if (err)
		return ERR_PTR(err);

	if ((mode & FMODE_WRITE) && bdev_read_only(bdev)) {
		blkdev_put(bdev, mode);
		return ERR_PTR(-EACCES);
	}

	return bdev;
}
EXPORT_SYMBOL(blkdev_get_by_path);

/**
 * blkdev_get_by_dev - open a block device by device number
 * @dev: device number of block device to open
 * @mode: FMODE_* mask
 * @holder: exclusive holder identifier
 *
 * Open the blockdevice described by device number @dev.  @mode and
 * @holder are identical to blkdev_get().
 *
 * Use it ONLY if you really do not have anything better - i.e. when
 * you are behind a truly sucky interface and all you are given is a
 * device number.  _Never_ to be used for internal purposes.  If you
 * ever need it - reconsider your API.
 *
 * On success, the returned block_device has reference count of one.
 *
 * CONTEXT:
 * Might sleep.
 *
 * RETURNS:
 * Pointer to block_device on success, ERR_PTR(-errno) on failure.
 */
struct block_device *blkdev_get_by_dev(dev_t dev, fmode_t mode, void *holder)
{
	struct block_device *bdev;
	int err;

	bdev = bdget(dev);
	if (!bdev)
		return ERR_PTR(-ENOMEM);

	err = blkdev_get(bdev, mode, holder);
	if (err)
		return ERR_PTR(err);

	return bdev;
}
EXPORT_SYMBOL(blkdev_get_by_dev);

static int blkdev_open(struct inode * inode, struct file * filp)
{
	struct block_device *bdev;

	/*
	 * Preserve backwards compatibility and allow large file access
	 * even if userspace doesn't ask for it explicitly. Some mkfs
	 * binary needs it. We might want to drop this workaround
	 * during an unstable branch.
	 */
	filp->f_flags |= O_LARGEFILE;

	filp->f_mode |= FMODE_NOWAIT;

	if (filp->f_flags & O_NDELAY)
		filp->f_mode |= FMODE_NDELAY;
	if (filp->f_flags & O_EXCL)
		filp->f_mode |= FMODE_EXCL;
	if ((filp->f_flags & O_ACCMODE) == 3)
		filp->f_mode |= FMODE_WRITE_IOCTL;

	bdev = bd_acquire(inode);
	if (bdev == NULL)
		return -ENOMEM;

	filp->f_mapping = bdev->bd_inode->i_mapping;
	filp->f_wb_err = filemap_sample_wb_err(filp->f_mapping);

	return blkdev_get(bdev, filp->f_mode, filp);
}

static void __blkdev_put(struct block_device *bdev, fmode_t mode, int for_part)
{
	struct gendisk *disk = bdev->bd_disk;
	struct block_device *victim = NULL;

	mutex_lock_nested(&bdev->bd_mutex, for_part);
	if (for_part)
		bdev->bd_part_count--;

	if (!--bdev->bd_openers) {
		WARN_ON_ONCE(bdev->bd_holders);
		sync_blockdev(bdev);
		kill_bdev(bdev);

		bdev_write_inode(bdev);
	}
	if (bdev->bd_contains == bdev) {
		if (disk->fops->release)
			disk->fops->release(disk, mode);
	}
	if (!bdev->bd_openers) {
		disk_put_part(bdev->bd_part);
		bdev->bd_part = NULL;
		bdev->bd_disk = NULL;
		if (bdev != bdev->bd_contains)
			victim = bdev->bd_contains;
		bdev->bd_contains = NULL;

		put_disk_and_module(disk);
	}
	mutex_unlock(&bdev->bd_mutex);
	bdput(bdev);
	if (victim)
		__blkdev_put(victim, mode, 1);
}

void blkdev_put(struct block_device *bdev, fmode_t mode)
{
	mutex_lock(&bdev->bd_mutex);

	if (mode & FMODE_EXCL) {
		bool bdev_free;

		/*
		 * Release a claim on the device.  The holder fields
		 * are protected with bdev_lock.  bd_mutex is to
		 * synchronize disk_holder unlinking.
		 */
		spin_lock(&bdev_lock);

		WARN_ON_ONCE(--bdev->bd_holders < 0);
		WARN_ON_ONCE(--bdev->bd_contains->bd_holders < 0);

		/* bd_contains might point to self, check in a separate step */
		if ((bdev_free = !bdev->bd_holders))
			bdev->bd_holder = NULL;
		if (!bdev->bd_contains->bd_holders)
			bdev->bd_contains->bd_holder = NULL;

		spin_unlock(&bdev_lock);

		/*
		 * If this was the last claim, remove holder link and
		 * unblock evpoll if it was a write holder.
		 */
		if (bdev_free && bdev->bd_write_holder) {
			disk_unblock_events(bdev->bd_disk);
			bdev->bd_write_holder = false;
		}
	}

	/*
	 * Trigger event checking and tell drivers to flush MEDIA_CHANGE
	 * event.  This is to ensure detection of media removal commanded
	 * from userland - e.g. eject(1).
	 */
	disk_flush_events(bdev->bd_disk, DISK_EVENT_MEDIA_CHANGE);

	mutex_unlock(&bdev->bd_mutex);

	__blkdev_put(bdev, mode, 0);
}
EXPORT_SYMBOL(blkdev_put);

static int blkdev_close(struct inode * inode, struct file * filp)
{
	struct block_device *bdev = I_BDEV(bdev_file_inode(filp));
	blkdev_put(bdev, filp->f_mode);
	return 0;
}

static long block_ioctl(struct file *file, unsigned cmd, unsigned long arg)
{
	struct block_device *bdev = I_BDEV(bdev_file_inode(file));
	fmode_t mode = file->f_mode;

	/*
	 * O_NDELAY can be altered using fcntl(.., F_SETFL, ..), so we have
	 * to updated it before every ioctl.
	 */
	if (file->f_flags & O_NDELAY)
		mode |= FMODE_NDELAY;
	else
		mode &= ~FMODE_NDELAY;

	return blkdev_ioctl(bdev, mode, cmd, arg);
}

/*
 * Write data to the block device.  Only intended for the block device itself
 * and the raw driver which basically is a fake block device.
 *
 * Does not take i_mutex for the write and thus is not for general purpose
 * use.
 */
ssize_t blkdev_write_iter(struct kiocb *iocb, struct iov_iter *from)
{
	struct file *file = iocb->ki_filp;
	struct inode *bd_inode = bdev_file_inode(file);
	loff_t size = i_size_read(bd_inode);
	struct blk_plug plug;
	ssize_t ret;

	if (bdev_read_only(I_BDEV(bd_inode)))
		return -EPERM;

	if (!iov_iter_count(from))
		return 0;

	if (iocb->ki_pos >= size)
		return -ENOSPC;

	if ((iocb->ki_flags & (IOCB_NOWAIT | IOCB_DIRECT)) == IOCB_NOWAIT)
		return -EOPNOTSUPP;

	iov_iter_truncate(from, size - iocb->ki_pos);

	blk_start_plug(&plug);
	ret = __generic_file_write_iter(iocb, from);
	if (ret > 0)
		ret = generic_write_sync(iocb, ret);
	blk_finish_plug(&plug);
	return ret;
}
EXPORT_SYMBOL_GPL(blkdev_write_iter);

ssize_t blkdev_read_iter(struct kiocb *iocb, struct iov_iter *to)
{
	struct file *file = iocb->ki_filp;
	struct inode *bd_inode = bdev_file_inode(file);
	loff_t size = i_size_read(bd_inode);
	loff_t pos = iocb->ki_pos;

	if (pos >= size)
		return 0;

	size -= pos;
	iov_iter_truncate(to, size);
	return generic_file_read_iter(iocb, to);
}
EXPORT_SYMBOL_GPL(blkdev_read_iter);

/*
 * Try to release a page associated with block device when the system
 * is under memory pressure.
 */
static int blkdev_releasepage(struct page *page, gfp_t wait)
{
	struct super_block *super = BDEV_I(page->mapping->host)->bdev.bd_super;

	if (super && super->s_op->bdev_try_to_free_page)
		return super->s_op->bdev_try_to_free_page(super, page, wait);

	return try_to_free_buffers(page);
}

static int blkdev_writepages(struct address_space *mapping,
			     struct writeback_control *wbc)
{
	return generic_writepages(mapping, wbc);
}

static const struct address_space_operations def_blk_aops = {
	.readpage	= blkdev_readpage,
	.readpages	= blkdev_readpages,
	.writepage	= blkdev_writepage,
	.write_begin	= blkdev_write_begin,
	.write_end	= blkdev_write_end,
	.writepages	= blkdev_writepages,
	.releasepage	= blkdev_releasepage,
	.direct_IO	= blkdev_direct_IO,
	.is_dirty_writeback = buffer_check_dirty_writeback,
};

#define	BLKDEV_FALLOC_FL_SUPPORTED					\
		(FALLOC_FL_KEEP_SIZE | FALLOC_FL_PUNCH_HOLE |		\
		 FALLOC_FL_ZERO_RANGE | FALLOC_FL_NO_HIDE_STALE)

static long blkdev_fallocate(struct file *file, int mode, loff_t start,
			     loff_t len)
{
	struct block_device *bdev = I_BDEV(bdev_file_inode(file));
	struct address_space *mapping;
	loff_t end = start + len - 1;
	loff_t isize;
	int error;

	/* Fail if we don't recognize the flags. */
	if (mode & ~BLKDEV_FALLOC_FL_SUPPORTED)
		return -EOPNOTSUPP;

	/* Don't go off the end of the device. */
	isize = i_size_read(bdev->bd_inode);
	if (start >= isize)
		return -EINVAL;
	if (end >= isize) {
		if (mode & FALLOC_FL_KEEP_SIZE) {
			len = isize - start;
			end = start + len - 1;
		} else
			return -EINVAL;
	}

	/*
	 * Don't allow IO that isn't aligned to logical block size.
	 */
	if ((start | len) & (bdev_logical_block_size(bdev) - 1))
		return -EINVAL;

	/* Invalidate the page cache, including dirty pages. */
	mapping = bdev->bd_inode->i_mapping;
	truncate_inode_pages_range(mapping, start, end);

	switch (mode) {
	case FALLOC_FL_ZERO_RANGE:
	case FALLOC_FL_ZERO_RANGE | FALLOC_FL_KEEP_SIZE:
		error = blkdev_issue_zeroout(bdev, start >> 9, len >> 9,
					    GFP_KERNEL, BLKDEV_ZERO_NOUNMAP);
		break;
	case FALLOC_FL_PUNCH_HOLE | FALLOC_FL_KEEP_SIZE:
		error = blkdev_issue_zeroout(bdev, start >> 9, len >> 9,
					     GFP_KERNEL, BLKDEV_ZERO_NOFALLBACK);
		break;
	case FALLOC_FL_PUNCH_HOLE | FALLOC_FL_KEEP_SIZE | FALLOC_FL_NO_HIDE_STALE:
		error = blkdev_issue_discard(bdev, start >> 9, len >> 9,
					     GFP_KERNEL, 0);
		break;
	default:
		return -EOPNOTSUPP;
	}
	if (error)
		return error;

	/*
	 * Invalidate again; if someone wandered in and dirtied a page,
	 * the caller will be given -EBUSY.  The third argument is
	 * inclusive, so the rounding here is safe.
	 */
	return invalidate_inode_pages2_range(mapping,
					     start >> PAGE_SHIFT,
					     end >> PAGE_SHIFT);
}

const struct file_operations def_blk_fops = {
	.open		= blkdev_open,
	.release	= blkdev_close,
	.llseek		= block_llseek,
	.read_iter	= blkdev_read_iter,
	.write_iter	= blkdev_write_iter,
	.mmap		= generic_file_mmap,
	.fsync		= blkdev_fsync,
	.unlocked_ioctl	= block_ioctl,
#ifdef CONFIG_COMPAT
	.compat_ioctl	= compat_blkdev_ioctl,
#endif
	.splice_read	= generic_file_splice_read,
	.splice_write	= iter_file_splice_write,
	.fallocate	= blkdev_fallocate,
};

int ioctl_by_bdev(struct block_device *bdev, unsigned cmd, unsigned long arg)
{
	int res;
	mm_segment_t old_fs = get_fs();
	set_fs(KERNEL_DS);
	res = blkdev_ioctl(bdev, 0, cmd, arg);
	set_fs(old_fs);
	return res;
}

EXPORT_SYMBOL(ioctl_by_bdev);

/**
 * lookup_bdev  - lookup a struct block_device by name
 * @pathname:	special file representing the block device
 *
 * Get a reference to the blockdevice at @pathname in the current
 * namespace if possible and return it.  Return ERR_PTR(error)
 * otherwise.
 */
struct block_device *lookup_bdev(const char *pathname)
{
	struct block_device *bdev;
	struct inode *inode;
	struct path path;
	int error;

	if (!pathname || !*pathname)
		return ERR_PTR(-EINVAL);

	error = kern_path(pathname, LOOKUP_FOLLOW, &path);
	if (error)
		return ERR_PTR(error);

	inode = d_backing_inode(path.dentry);
	error = -ENOTBLK;
	if (!S_ISBLK(inode->i_mode))
		goto fail;
	error = -EACCES;
	if (!may_open_dev(&path))
		goto fail;
	error = -ENOMEM;
	bdev = bd_acquire(inode);
	if (!bdev)
		goto fail;
out:
	path_put(&path);
	return bdev;
fail:
	bdev = ERR_PTR(error);
	goto out;
}
EXPORT_SYMBOL(lookup_bdev);

int __invalidate_device(struct block_device *bdev, bool kill_dirty)
{
	struct super_block *sb = get_super(bdev);
	int res = 0;

	if (sb) {
		/*
		 * no need to lock the super, get_super holds the
		 * read mutex so the filesystem cannot go away
		 * under us (->put_super runs with the write lock
		 * hold).
		 */
		shrink_dcache_sb(sb);
		res = invalidate_inodes(sb, kill_dirty);
		drop_super(sb);
	}
	invalidate_bdev(bdev);
	return res;
}
EXPORT_SYMBOL(__invalidate_device);

void iterate_bdevs(void (*func)(struct block_device *, void *), void *arg)
{
	struct inode *inode, *old_inode = NULL;

	spin_lock(&blockdev_superblock->s_inode_list_lock);
	list_for_each_entry(inode, &blockdev_superblock->s_inodes, i_sb_list) {
		struct address_space *mapping = inode->i_mapping;
		struct block_device *bdev;

		spin_lock(&inode->i_lock);
		if (inode->i_state & (I_FREEING|I_WILL_FREE|I_NEW) ||
		    mapping->nrpages == 0) {
			spin_unlock(&inode->i_lock);
			continue;
		}
		__iget(inode);
		spin_unlock(&inode->i_lock);
		spin_unlock(&blockdev_superblock->s_inode_list_lock);
		/*
		 * We hold a reference to 'inode' so it couldn't have been
		 * removed from s_inodes list while we dropped the
		 * s_inode_list_lock  We cannot iput the inode now as we can
		 * be holding the last reference and we cannot iput it under
		 * s_inode_list_lock. So we keep the reference and iput it
		 * later.
		 */
		iput(old_inode);
		old_inode = inode;
		bdev = I_BDEV(inode);

		mutex_lock(&bdev->bd_mutex);
		if (bdev->bd_openers)
			func(bdev, arg);
		mutex_unlock(&bdev->bd_mutex);

		spin_lock(&blockdev_superblock->s_inode_list_lock);
	}
	spin_unlock(&blockdev_superblock->s_inode_list_lock);
	iput(old_inode);
}<|MERGE_RESOLUTION|>--- conflicted
+++ resolved
@@ -194,7 +194,7 @@
 	struct task_struct *waiter = bio->bi_private;
 
 	WRITE_ONCE(bio->bi_private, NULL);
-	wake_up_process(waiter);
+	blk_wake_io_task(waiter);
 }
 
 static ssize_t
@@ -209,11 +209,7 @@
 	struct bio bio;
 	ssize_t ret;
 	blk_qc_t qc;
-<<<<<<< HEAD
-	int i;
-=======
 	struct bvec_iter_all iter_all;
->>>>>>> 407d19ab
 
 	if ((pos | iov_iter_alignment(iter)) &
 	    (bdev_logical_block_size(bdev) - 1))
@@ -249,6 +245,8 @@
 		bio.bi_opf = dio_bio_write_op(iocb);
 		task_io_account_write(ret);
 	}
+	if (iocb->ki_flags & IOCB_HIPRI)
+		bio_set_polled(&bio, iocb);
 
 	qc = submit_bio(&bio);
 	for (;;) {
@@ -256,19 +254,16 @@
 		if (!READ_ONCE(bio.bi_private))
 			break;
 		if (!(iocb->ki_flags & IOCB_HIPRI) ||
-		    !blk_poll(bdev_get_queue(bdev), qc))
+		    !blk_poll(bdev_get_queue(bdev), qc, true))
 			io_schedule();
 	}
 	__set_current_state(TASK_RUNNING);
 
-<<<<<<< HEAD
-	bio_for_each_segment_all(bvec, &bio, i) {
-=======
 	bio_for_each_segment_all(bvec, &bio, iter_all) {
->>>>>>> 407d19ab
 		if (should_dirty && !PageCompound(bvec->bv_page))
 			set_page_dirty_lock(bvec->bv_page);
-		put_page(bvec->bv_page);
+		if (!bio_flagged(&bio, BIO_NO_PAGE_REF))
+			put_page(bvec->bv_page);
 	}
 
 	if (unlikely(bio.bi_status))
@@ -298,6 +293,14 @@
 
 static struct bio_set blkdev_dio_pool;
 
+static int blkdev_iopoll(struct kiocb *kiocb, bool wait)
+{
+	struct block_device *bdev = I_BDEV(kiocb->ki_filp->f_mapping->host);
+	struct request_queue *q = bdev_get_queue(bdev);
+
+	return blk_poll(q, READ_ONCE(kiocb->ki_cookie), wait);
+}
+
 static void blkdev_bio_end_io(struct bio *bio)
 {
 	struct blkdev_dio *dio = bio->bi_private;
@@ -319,25 +322,19 @@
 			}
 
 			dio->iocb->ki_complete(iocb, ret, 0);
-			bio_put(&dio->bio);
+			if (dio->multi_bio)
+				bio_put(&dio->bio);
 		} else {
 			struct task_struct *waiter = dio->waiter;
 
 			WRITE_ONCE(dio->waiter, NULL);
-			wake_up_process(waiter);
+			blk_wake_io_task(waiter);
 		}
 	}
 
 	if (should_dirty) {
 		bio_check_pages_dirty(bio);
 	} else {
-<<<<<<< HEAD
-		struct bio_vec *bvec;
-		int i;
-
-		bio_for_each_segment_all(bvec, bio, i)
-			put_page(bvec->bv_page);
-=======
 		if (!bio_flagged(bio, BIO_NO_PAGE_REF)) {
 			struct bvec_iter_all iter_all;
 			struct bio_vec *bvec;
@@ -345,7 +342,6 @@
 			bio_for_each_segment_all(bvec, bio, iter_all)
 				put_page(bvec->bv_page);
 		}
->>>>>>> 407d19ab
 		bio_put(bio);
 	}
 }
@@ -359,6 +355,7 @@
 	struct blk_plug plug;
 	struct blkdev_dio *dio;
 	struct bio *bio;
+	bool is_poll = (iocb->ki_flags & IOCB_HIPRI) != 0;
 	bool is_read = (iov_iter_rw(iter) == READ), is_sync;
 	loff_t pos = iocb->ki_pos;
 	blk_qc_t qc = BLK_QC_T_NONE;
@@ -369,20 +366,27 @@
 		return -EINVAL;
 
 	bio = bio_alloc_bioset(GFP_KERNEL, nr_pages, &blkdev_dio_pool);
-	bio_get(bio); /* extra ref for the completion handler */
 
 	dio = container_of(bio, struct blkdev_dio, bio);
 	dio->is_sync = is_sync = is_sync_kiocb(iocb);
-	if (dio->is_sync)
+	if (dio->is_sync) {
 		dio->waiter = current;
-	else
+		bio_get(bio);
+	} else {
 		dio->iocb = iocb;
+	}
 
 	dio->size = 0;
 	dio->multi_bio = false;
-	dio->should_dirty = is_read && (iter->type == ITER_IOVEC);
-
-	blk_start_plug(&plug);
+	dio->should_dirty = is_read && iter_is_iovec(iter);
+
+	/*
+	 * Don't plug for HIPRI/polled IO, as those should go straight
+	 * to issue
+	 */
+	if (!is_poll)
+		blk_start_plug(&plug);
+
 	for (;;) {
 		bio_set_dev(bio, bdev);
 		bio->bi_iter.bi_sector = pos >> 9;
@@ -412,11 +416,28 @@
 
 		nr_pages = iov_iter_npages(iter, BIO_MAX_PAGES);
 		if (!nr_pages) {
+			bool polled = false;
+
+			if (iocb->ki_flags & IOCB_HIPRI) {
+				bio_set_polled(bio, iocb);
+				polled = true;
+			}
+
 			qc = submit_bio(bio);
+
+			if (polled)
+				WRITE_ONCE(iocb->ki_cookie, qc);
 			break;
 		}
 
 		if (!dio->multi_bio) {
+			/*
+			 * AIO needs an extra reference to ensure the dio
+			 * structure which is embedded into the first bio
+			 * stays around.
+			 */
+			if (!is_sync)
+				bio_get(bio);
 			dio->multi_bio = true;
 			atomic_set(&dio->ref, 2);
 		} else {
@@ -426,7 +447,9 @@
 		submit_bio(bio);
 		bio = bio_alloc(GFP_KERNEL, nr_pages);
 	}
-	blk_finish_plug(&plug);
+
+	if (!is_poll)
+		blk_finish_plug(&plug);
 
 	if (!is_sync)
 		return -EIOCBQUEUED;
@@ -437,7 +460,7 @@
 			break;
 
 		if (!(iocb->ki_flags & IOCB_HIPRI) ||
-		    !blk_poll(bdev_get_queue(bdev), qc))
+		    !blk_poll(bdev_get_queue(bdev), qc, true))
 			io_schedule();
 	}
 	__set_current_state(TASK_RUNNING);
@@ -2023,6 +2046,7 @@
 	.writepages	= blkdev_writepages,
 	.releasepage	= blkdev_releasepage,
 	.direct_IO	= blkdev_direct_IO,
+	.migratepage	= buffer_migrate_page_norefs,
 	.is_dirty_writeback = buffer_check_dirty_writeback,
 };
 
@@ -2101,6 +2125,7 @@
 	.llseek		= block_llseek,
 	.read_iter	= blkdev_read_iter,
 	.write_iter	= blkdev_write_iter,
+	.iopoll		= blkdev_iopoll,
 	.mmap		= generic_file_mmap,
 	.fsync		= blkdev_fsync,
 	.unlocked_ioctl	= block_ioctl,
