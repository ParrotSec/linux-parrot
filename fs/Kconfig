--- conflicted
+++ resolved
@@ -203,11 +203,7 @@
 
 config TMPFS_INODE64
 	bool "Use 64-bit ino_t by default in tmpfs"
-<<<<<<< HEAD
-	depends on TMPFS && 64BIT
-=======
 	depends on TMPFS && 64BIT && !(S390 || ALPHA)
->>>>>>> 4e026225
 	default n
 	help
 	  tmpfs has historically used only inode numbers as wide as an unsigned
