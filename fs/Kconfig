# SPDX-License-Identifier: GPL-2.0-only
#
# File system configuration
#

menu "File systems"

# Use unaligned word dcache accesses
config DCACHE_WORD_ACCESS
       bool

<<<<<<< HEAD
=======
config VALIDATE_FS_PARSER
	bool "Validate filesystem parameter description"
	help
	  Enable this to perform validation of the parameter description for a
	  filesystem when it is registered.

>>>>>>> 407d19ab
if BLOCK

config FS_IOMAP
	bool

source "fs/ext2/Kconfig"
source "fs/ext4/Kconfig"
source "fs/jbd2/Kconfig"

config FS_MBCACHE
# Meta block cache for Extended Attributes (ext2/ext3/ext4)
	tristate
	default y if EXT2_FS=y && EXT2_FS_XATTR
	default y if EXT4_FS=y
	default m if EXT2_FS_XATTR || EXT4_FS

source "fs/reiserfs/Kconfig"
source "fs/jfs/Kconfig"

source "fs/xfs/Kconfig"
source "fs/gfs2/Kconfig"
source "fs/ocfs2/Kconfig"
source "fs/btrfs/Kconfig"
source "fs/nilfs2/Kconfig"
source "fs/f2fs/Kconfig"

config FS_DAX
	bool "Direct Access (DAX) support"
	depends on MMU
	depends on !(ARM || MIPS || SPARC)
	select DEV_PAGEMAP_OPS if (ZONE_DEVICE && !FS_DAX_LIMITED)
	select FS_IOMAP
	select DAX
	help
	  Direct Access (DAX) can be used on memory-backed block devices.
	  If the block device supports DAX and the filesystem supports DAX,
	  then you can avoid using the pagecache to buffer I/Os.  Turning
	  on this option will compile in support for DAX; you will need to
	  mount the filesystem using the -o dax option.

	  If you do not have a block device that is capable of using this,
	  or if unsure, say N.  Saying Y will increase the size of the kernel
	  by about 5kB.

config FS_DAX_PMD
	bool
	default FS_DAX
	depends on FS_DAX
	depends on ZONE_DEVICE
	depends on TRANSPARENT_HUGEPAGE

# Selected by DAX drivers that do not expect filesystem DAX to support
# get_user_pages() of DAX mappings. I.e. "limited" indicates no support
# for fork() of processes with MAP_SHARED mappings or support for
# direct-I/O to a DAX mapping.
config FS_DAX_LIMITED
	bool

endif # BLOCK

# Posix ACL utility routines
#
# Note: Posix ACLs can be implemented without these helpers.  Never use
# this symbol for ifdefs in core code.
#
config FS_POSIX_ACL
	def_bool n

config EXPORTFS
	tristate

config EXPORTFS_BLOCK_OPS
	bool "Enable filesystem export operations for block IO"
	help
	  This option enables the export operations for a filesystem to support
	  external block IO.

config FILE_LOCKING
	bool "Enable POSIX file locking API" if EXPERT
	default y
	help
	  This option enables standard file locking support, required
          for filesystems like NFS and for the flock() system
          call. Disabling this option saves about 11k.

config MANDATORY_FILE_LOCKING
	bool "Enable Mandatory file locking"
	depends on FILE_LOCKING
	default y
	help
	  This option enables files appropriately marked files on appropriely
	  mounted filesystems to support mandatory locking.

	  To the best of my knowledge this is dead code that no one cares about.

source "fs/crypto/Kconfig"

source "fs/notify/Kconfig"

source "fs/quota/Kconfig"

source "fs/autofs/Kconfig"
source "fs/fuse/Kconfig"
source "fs/overlayfs/Kconfig"

menu "Caches"

source "fs/fscache/Kconfig"
source "fs/cachefiles/Kconfig"

endmenu

if BLOCK
menu "CD-ROM/DVD Filesystems"

source "fs/isofs/Kconfig"
source "fs/udf/Kconfig"

endmenu
endif # BLOCK

if BLOCK
menu "DOS/FAT/NT Filesystems"

source "fs/fat/Kconfig"
source "fs/ntfs/Kconfig"

endmenu
endif # BLOCK

menu "Pseudo filesystems"

source "fs/proc/Kconfig"
source "fs/kernfs/Kconfig"
source "fs/sysfs/Kconfig"

config TMPFS
	bool "Tmpfs virtual memory file system support (former shm fs)"
	depends on SHMEM
	help
	  Tmpfs is a file system which keeps all files in virtual memory.

	  Everything in tmpfs is temporary in the sense that no files will be
	  created on your hard drive. The files live in memory and swap
	  space. If you unmount a tmpfs instance, everything stored therein is
	  lost.

	  See <file:Documentation/filesystems/tmpfs.txt> for details.

config TMPFS_POSIX_ACL
	bool "Tmpfs POSIX Access Control Lists"
	depends on TMPFS
	select TMPFS_XATTR
	select FS_POSIX_ACL
	help
	  POSIX Access Control Lists (ACLs) support additional access rights
	  for users and groups beyond the standard owner/group/world scheme,
	  and this option selects support for ACLs specifically for tmpfs
	  filesystems.

	  If you've selected TMPFS, it's possible that you'll also need
	  this option as there are a number of Linux distros that require
	  POSIX ACL support under /dev for certain features to work properly.
	  For example, some distros need this feature for ALSA-related /dev
	  files for sound to work properly.  In short, if you're not sure,
	  say Y.

config TMPFS_XATTR
	bool "Tmpfs extended attributes"
	depends on TMPFS
	default n
	help
	  Extended attributes are name:value pairs associated with inodes by
	  the kernel or by users (see the attr(5) manual page for details).

	  Currently this enables support for the trusted.* and
	  security.* namespaces.

	  You need this for POSIX ACL support on tmpfs.

	  If unsure, say N.

config HUGETLBFS
	bool "HugeTLB file system support"
	depends on X86 || IA64 || SPARC64 || (S390 && 64BIT) || \
		   SYS_SUPPORTS_HUGETLBFS || BROKEN
	help
	  hugetlbfs is a filesystem backing for HugeTLB pages, based on
	  ramfs. For architectures that support it, say Y here and read
	  <file:Documentation/admin-guide/mm/hugetlbpage.rst> for details.

	  If unsure, say N.

config HUGETLB_PAGE
	def_bool HUGETLBFS

config MEMFD_CREATE
	def_bool TMPFS || HUGETLBFS

config ARCH_HAS_GIGANTIC_PAGE
	bool

source "fs/configfs/Kconfig"
source "fs/efivarfs/Kconfig"

endmenu

menuconfig MISC_FILESYSTEMS
	bool "Miscellaneous filesystems"
	default y
	---help---
	  Say Y here to get to see options for various miscellaneous
	  filesystems, such as filesystems that came from other
	  operating systems.

	  This option alone does not add any kernel code.

	  If you say N, all options in this submenu will be skipped and
	  disabled; if unsure, say Y here.

if MISC_FILESYSTEMS

source "fs/orangefs/Kconfig"
source "fs/adfs/Kconfig"
source "fs/affs/Kconfig"
source "fs/ecryptfs/Kconfig"
source "fs/hfs/Kconfig"
source "fs/hfsplus/Kconfig"
source "fs/befs/Kconfig"
source "fs/bfs/Kconfig"
source "fs/efs/Kconfig"
source "fs/jffs2/Kconfig"
# UBIFS File system configuration
source "fs/ubifs/Kconfig"
source "fs/cramfs/Kconfig"
source "fs/squashfs/Kconfig"
source "fs/freevxfs/Kconfig"
source "fs/minix/Kconfig"
source "fs/omfs/Kconfig"
source "fs/hpfs/Kconfig"
source "fs/qnx4/Kconfig"
source "fs/qnx6/Kconfig"
source "fs/romfs/Kconfig"
source "fs/pstore/Kconfig"
source "fs/sysv/Kconfig"
source "fs/ufs/Kconfig"
source "fs/exofs/Kconfig"

endif # MISC_FILESYSTEMS

source "fs/exofs/Kconfig.ore"

menuconfig NETWORK_FILESYSTEMS
	bool "Network File Systems"
	default y
	depends on NET
	---help---
	  Say Y here to get to see options for network filesystems and
	  filesystem-related networking code, such as NFS daemon and
	  RPCSEC security modules.

	  This option alone does not add any kernel code.

	  If you say N, all options in this submenu will be skipped and
	  disabled; if unsure, say Y here.

if NETWORK_FILESYSTEMS

source "fs/nfs/Kconfig"
source "fs/nfsd/Kconfig"

config GRACE_PERIOD
	tristate

config LOCKD
	tristate
	depends on FILE_LOCKING
	select GRACE_PERIOD

config LOCKD_V4
	bool
	depends on NFSD_V3 || NFS_V3
	depends on FILE_LOCKING
	default y

config NFS_ACL_SUPPORT
	tristate
	select FS_POSIX_ACL

config NFS_COMMON
	bool
	depends on NFSD || NFS_FS || LOCKD
	default y

source "net/sunrpc/Kconfig"
source "fs/ceph/Kconfig"
source "fs/cifs/Kconfig"
source "fs/coda/Kconfig"
source "fs/afs/Kconfig"
source "fs/9p/Kconfig"

endif # NETWORK_FILESYSTEMS

source "fs/nls/Kconfig"
source "fs/dlm/Kconfig"
source "fs/unicode/Kconfig"

endmenu<|MERGE_RESOLUTION|>--- conflicted
+++ resolved
@@ -9,15 +9,12 @@
 config DCACHE_WORD_ACCESS
        bool
 
-<<<<<<< HEAD
-=======
 config VALIDATE_FS_PARSER
 	bool "Validate filesystem parameter description"
 	help
 	  Enable this to perform validation of the parameter description for a
 	  filesystem when it is registered.
 
->>>>>>> 407d19ab
 if BLOCK
 
 config FS_IOMAP
@@ -264,11 +261,8 @@
 source "fs/pstore/Kconfig"
 source "fs/sysv/Kconfig"
 source "fs/ufs/Kconfig"
-source "fs/exofs/Kconfig"
 
 endif # MISC_FILESYSTEMS
-
-source "fs/exofs/Kconfig.ore"
 
 menuconfig NETWORK_FILESYSTEMS
 	bool "Network File Systems"
