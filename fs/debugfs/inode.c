--- conflicted
+++ resolved
@@ -318,12 +318,9 @@
 	if (!(debugfs_allow & DEBUGFS_ALLOW_API))
 		return ERR_PTR(-EPERM);
 
-<<<<<<< HEAD
-=======
 	if (!debugfs_initialized())
 		return ERR_PTR(-ENOENT);
 
->>>>>>> 4e026225
 	pr_debug("creating file '%s'\n", name);
 
 	if (IS_ERR(parent))
