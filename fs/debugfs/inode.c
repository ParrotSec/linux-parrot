--- conflicted
+++ resolved
@@ -163,31 +163,18 @@
 	return 0;
 }
 
-<<<<<<< HEAD
-static void debugfs_evict_inode(struct inode *inode)
-{
-	truncate_inode_pages_final(&inode->i_data);
-	clear_inode(inode);
-	if (S_ISLNK(inode->i_mode))
-		kfree(inode->i_link);
-=======
 static void debugfs_free_inode(struct inode *inode)
 {
 	if (S_ISLNK(inode->i_mode))
 		kfree(inode->i_link);
 	free_inode_nonrcu(inode);
->>>>>>> 407d19ab
 }
 
 static const struct super_operations debugfs_super_operations = {
 	.statfs		= simple_statfs,
 	.remount_fs	= debugfs_remount,
 	.show_options	= debugfs_show_options,
-<<<<<<< HEAD
-	.evict_inode	= debugfs_evict_inode,
-=======
 	.free_inode	= debugfs_free_inode,
->>>>>>> 407d19ab
 };
 
 static void debugfs_release_dentry(struct dentry *dentry)
@@ -336,7 +323,7 @@
 	inode_unlock(d_inode(dentry->d_parent));
 	dput(dentry);
 	simple_release_fs(&debugfs_mount, &debugfs_mount_count);
-	return NULL;
+	return ERR_PTR(-ENOMEM);
 }
 
 static struct dentry *end_creating(struct dentry *dentry)
@@ -359,7 +346,7 @@
 	dentry = start_creating(name, parent);
 
 	if (IS_ERR(dentry))
-		return NULL;
+		return dentry;
 
 	inode = debugfs_get_inode(dentry->d_sb);
 	if (unlikely(!inode))
@@ -398,7 +385,8 @@
  * This function will return a pointer to a dentry if it succeeds.  This
  * pointer must be passed to the debugfs_remove() function when the file is
  * to be removed (no automatic cleanup happens if your module is unloaded,
- * you are responsible here.)  If an error occurs, %NULL will be returned.
+ * you are responsible here.)  If an error occurs, %ERR_PTR(-ERROR) will be
+ * returned.
  *
  * If debugfs is not enabled in the kernel, the value -%ENODEV will be
  * returned.
@@ -434,8 +422,8 @@
  * debugfs core.
  *
  * It is your responsibility to protect your struct file_operation
- * methods against file removals by means of debugfs_use_file_start()
- * and debugfs_use_file_finish(). ->open() is still protected by
+ * methods against file removals by means of debugfs_file_get()
+ * and debugfs_file_put(). ->open() is still protected by
  * debugfs though.
  *
  * Any struct file_operations defined by means of
@@ -476,7 +464,8 @@
  * This function will return a pointer to a dentry if it succeeds.  This
  * pointer must be passed to the debugfs_remove() function when the file is
  * to be removed (no automatic cleanup happens if your module is unloaded,
- * you are responsible here.)  If an error occurs, %NULL will be returned.
+ * you are responsible here.)  If an error occurs, %ERR_PTR(-ERROR) will be
+ * returned.
  *
  * If debugfs is not enabled in the kernel, the value -%ENODEV will be
  * returned.
@@ -507,7 +496,8 @@
  * This function will return a pointer to a dentry if it succeeds.  This
  * pointer must be passed to the debugfs_remove() function when the file is
  * to be removed (no automatic cleanup happens if your module is unloaded,
- * you are responsible here.)  If an error occurs, %NULL will be returned.
+ * you are responsible here.)  If an error occurs, %ERR_PTR(-ERROR) will be
+ * returned.
  *
  * If debugfs is not enabled in the kernel, the value -%ENODEV will be
  * returned.
@@ -518,7 +508,7 @@
 	struct inode *inode;
 
 	if (IS_ERR(dentry))
-		return NULL;
+		return dentry;
 
 	inode = debugfs_get_inode(dentry->d_sb);
 	if (unlikely(!inode))
@@ -557,7 +547,7 @@
 	struct inode *inode;
 
 	if (IS_ERR(dentry))
-		return NULL;
+		return dentry;
 
 	inode = debugfs_get_inode(dentry->d_sb);
 	if (unlikely(!inode))
@@ -593,8 +583,8 @@
  * This function will return a pointer to a dentry if it succeeds.  This
  * pointer must be passed to the debugfs_remove() function when the symbolic
  * link is to be removed (no automatic cleanup happens if your module is
- * unloaded, you are responsible here.)  If an error occurs, %NULL will be
- * returned.
+ * unloaded, you are responsible here.)  If an error occurs, %ERR_PTR(-ERROR)
+ * will be returned.
  *
  * If debugfs is not enabled in the kernel, the value -%ENODEV will be
  * returned.
@@ -606,12 +596,12 @@
 	struct inode *inode;
 	char *link = kstrdup(target, GFP_KERNEL);
 	if (!link)
-		return NULL;
+		return ERR_PTR(-ENOMEM);
 
 	dentry = start_creating(name, parent);
 	if (IS_ERR(dentry)) {
 		kfree(link);
-		return NULL;
+		return dentry;
 	}
 
 	inode = debugfs_get_inode(dentry->d_sb);
@@ -839,7 +829,9 @@
 	if (dentry && !IS_ERR(dentry))
 		dput(dentry);
 	unlock_rename(new_dir, old_dir);
-	return NULL;
+	if (IS_ERR(dentry))
+		return dentry;
+	return ERR_PTR(-EINVAL);
 }
 EXPORT_SYMBOL_GPL(debugfs_rename);
 
