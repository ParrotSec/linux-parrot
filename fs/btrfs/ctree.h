--- conflicted
+++ resolved
@@ -35,6 +35,7 @@
 struct btrfs_trans_handle;
 struct btrfs_transaction;
 struct btrfs_pending_snapshot;
+struct btrfs_delayed_ref_root;
 extern struct kmem_cache *btrfs_trans_handle_cachep;
 extern struct kmem_cache *btrfs_bit_radix_cachep;
 extern struct kmem_cache *btrfs_path_cachep;
@@ -42,12 +43,6 @@
 struct btrfs_ordered_sum;
 struct btrfs_ref;
 
-#ifdef CONFIG_BTRFS_FS_RUN_SANITY_TESTS
-#define STATIC noinline
-#else
-#define STATIC static noinline
-#endif
-
 #define BTRFS_MAGIC 0x4D5F53665248425FULL /* ascii _BHRfS_M, no null */
 
 #define BTRFS_MAX_MIRRORS 3
@@ -116,13 +111,26 @@
 }
 
 /*
- * File system states
- */
-#define BTRFS_FS_STATE_ERROR		0
-#define BTRFS_FS_STATE_REMOUNTING	1
-#define BTRFS_FS_STATE_TRANS_ABORTED	2
-#define BTRFS_FS_STATE_DEV_REPLACING	3
-#define BTRFS_FS_STATE_DUMMY_FS_INFO	4
+ * Runtime (in-memory) states of filesystem
+ */
+enum {
+	/* Global indicator of serious filesystem errors */
+	BTRFS_FS_STATE_ERROR,
+	/*
+	 * Filesystem is being remounted, allow to skip some operations, like
+	 * defrag
+	 */
+	BTRFS_FS_STATE_REMOUNTING,
+	/* Track if a transaction abort has been reported on this filesystem */
+	BTRFS_FS_STATE_TRANS_ABORTED,
+	/*
+	 * Bio operations should be blocked on this filesystem because a source
+	 * or target device is being destroyed as part of a device replace
+	 */
+	BTRFS_FS_STATE_DEV_REPLACING,
+	/* The btrfs_fs_info created for self-tests */
+	BTRFS_FS_STATE_DUMMY_FS_INFO,
+};
 
 #define BTRFS_BACKREF_REV_MAX		256
 #define BTRFS_BACKREF_REV_SHIFT		56
@@ -202,9 +210,10 @@
  * it currently lacks any block count etc etc
  */
 struct btrfs_super_block {
+	/* the first 4 fields must match struct btrfs_header */
 	u8 csum[BTRFS_CSUM_SIZE];
-	/* the first 4 fields must match struct btrfs_header */
-	u8 fsid[BTRFS_FSID_SIZE];    /* FS specific uuid */
+	/* FS specific UUID, visible to user */
+	u8 fsid[BTRFS_FSID_SIZE];
 	__le64 bytenr; /* this block number */
 	__le64 flags;
 
@@ -241,8 +250,11 @@
 	__le64 cache_generation;
 	__le64 uuid_tree_generation;
 
+	/* the UUID written into btree blocks */
+	u8 metadata_uuid[BTRFS_FSID_SIZE];
+
 	/* future expansion */
-	__le64 reserved[30];
+	__le64 reserved[28];
 	u8 sys_chunk_array[BTRFS_SYSTEM_CHUNK_ARRAY_SIZE];
 	struct btrfs_root_backup super_roots[BTRFS_NUM_BACKUP_ROOTS];
 } __attribute__ ((__packed__));
@@ -272,7 +284,8 @@
 	 BTRFS_FEATURE_INCOMPAT_RAID56 |		\
 	 BTRFS_FEATURE_INCOMPAT_EXTENDED_IREF |		\
 	 BTRFS_FEATURE_INCOMPAT_SKINNY_METADATA |	\
-	 BTRFS_FEATURE_INCOMPAT_NO_HOLES)
+	 BTRFS_FEATURE_INCOMPAT_NO_HOLES	|	\
+	 BTRFS_FEATURE_INCOMPAT_METADATA_UUID)
 
 #define BTRFS_FEATURE_INCOMPAT_SAFE_SET			\
 	(BTRFS_FEATURE_INCOMPAT_EXTENDED_IREF)
@@ -323,7 +336,7 @@
  * The slots array records the index of the item or block pointer
  * used while walking the tree.
  */
-enum { READA_NONE = 0, READA_BACK, READA_FORWARD };
+enum { READA_NONE, READA_BACK, READA_FORWARD };
 struct btrfs_path {
 	struct extent_buffer *nodes[BTRFS_MAX_LEVEL];
 	int slots[BTRFS_MAX_LEVEL];
@@ -367,12 +380,12 @@
 	struct btrfs_device *tgtdev;
 
 	struct mutex lock_finishing_cancel_unmount;
-	rwlock_t lock;
-	atomic_t read_locks;
-	atomic_t blocking_readers;
-	wait_queue_head_t read_lock_wq;
+	struct rw_semaphore rwsem;
 
 	struct btrfs_scrub_progress scrub_progress;
+
+	struct percpu_counter bio_counter;
+	wait_queue_head_t replace_wait;
 };
 
 /* For raid type sysfs entries */
@@ -448,13 +461,19 @@
 	struct kobject *block_group_kobjs[BTRFS_NR_RAID_TYPES];
 };
 
-#define	BTRFS_BLOCK_RSV_GLOBAL		1
-#define	BTRFS_BLOCK_RSV_DELALLOC	2
-#define	BTRFS_BLOCK_RSV_TRANS		3
-#define	BTRFS_BLOCK_RSV_CHUNK		4
-#define	BTRFS_BLOCK_RSV_DELOPS		5
-#define	BTRFS_BLOCK_RSV_EMPTY		6
-#define	BTRFS_BLOCK_RSV_TEMP		7
+/*
+ * Types of block reserves
+ */
+enum {
+	BTRFS_BLOCK_RSV_GLOBAL,
+	BTRFS_BLOCK_RSV_DELALLOC,
+	BTRFS_BLOCK_RSV_TRANS,
+	BTRFS_BLOCK_RSV_CHUNK,
+	BTRFS_BLOCK_RSV_DELOPS,
+	BTRFS_BLOCK_RSV_DELREFS,
+	BTRFS_BLOCK_RSV_EMPTY,
+	BTRFS_BLOCK_RSV_TEMP,
+};
 
 struct btrfs_block_rsv {
 	u64 size;
@@ -514,18 +533,18 @@
 };
 
 enum btrfs_caching_type {
-	BTRFS_CACHE_NO		= 0,
-	BTRFS_CACHE_STARTED	= 1,
-	BTRFS_CACHE_FAST	= 2,
-	BTRFS_CACHE_FINISHED	= 3,
-	BTRFS_CACHE_ERROR	= 4,
+	BTRFS_CACHE_NO,
+	BTRFS_CACHE_STARTED,
+	BTRFS_CACHE_FAST,
+	BTRFS_CACHE_FINISHED,
+	BTRFS_CACHE_ERROR,
 };
 
 enum btrfs_disk_cache_state {
-	BTRFS_DC_WRITTEN	= 0,
-	BTRFS_DC_ERROR		= 1,
-	BTRFS_DC_CLEAR		= 2,
-	BTRFS_DC_SETUP		= 3,
+	BTRFS_DC_WRITTEN,
+	BTRFS_DC_ERROR,
+	BTRFS_DC_CLEAR,
+	BTRFS_DC_SETUP,
 };
 
 struct btrfs_caching_control {
@@ -717,41 +736,64 @@
 struct btrfs_balance_control;
 struct btrfs_delayed_root;
 
-#define BTRFS_FS_BARRIER			1
-#define BTRFS_FS_CLOSING_START			2
-#define BTRFS_FS_CLOSING_DONE			3
-#define BTRFS_FS_LOG_RECOVERING			4
-#define BTRFS_FS_OPEN				5
-#define BTRFS_FS_QUOTA_ENABLED			6
-#define BTRFS_FS_UPDATE_UUID_TREE_GEN		9
-#define BTRFS_FS_CREATING_FREE_SPACE_TREE	10
-#define BTRFS_FS_BTREE_ERR			11
-#define BTRFS_FS_LOG1_ERR			12
-#define BTRFS_FS_LOG2_ERR			13
-#define BTRFS_FS_QUOTA_OVERRIDE			14
-/* Used to record internally whether fs has been frozen */
-#define BTRFS_FS_FROZEN				15
-
 /*
- * Indicate that a whole-filesystem exclusive operation is running
- * (device replace, resize, device add/delete, balance)
- */
-#define BTRFS_FS_EXCL_OP			16
-
-/*
- * To info transaction_kthread we need an immediate commit so it doesn't
- * need to wait for commit_interval
- */
-#define BTRFS_FS_NEED_ASYNC_COMMIT		17
-
-/*
- * Indicate that balance has been set up from the ioctl and is in the main
- * phase. The fs_info::balance_ctl is initialized.
- */
-#define BTRFS_FS_BALANCE_RUNNING		18
+ * Block group or device which contains an active swapfile. Used for preventing
+ * unsafe operations while a swapfile is active.
+ *
+ * These are sorted on (ptr, inode) (note that a block group or device can
+ * contain more than one swapfile). We compare the pointer values because we
+ * don't actually care what the object is, we just need a quick check whether
+ * the object exists in the rbtree.
+ */
+struct btrfs_swapfile_pin {
+	struct rb_node node;
+	void *ptr;
+	struct inode *inode;
+	/*
+	 * If true, ptr points to a struct btrfs_block_group_cache. Otherwise,
+	 * ptr points to a struct btrfs_device.
+	 */
+	bool is_block_group;
+};
+
+bool btrfs_pinned_by_swapfile(struct btrfs_fs_info *fs_info, void *ptr);
+
+enum {
+	BTRFS_FS_BARRIER,
+	BTRFS_FS_CLOSING_START,
+	BTRFS_FS_CLOSING_DONE,
+	BTRFS_FS_LOG_RECOVERING,
+	BTRFS_FS_OPEN,
+	BTRFS_FS_QUOTA_ENABLED,
+	BTRFS_FS_UPDATE_UUID_TREE_GEN,
+	BTRFS_FS_CREATING_FREE_SPACE_TREE,
+	BTRFS_FS_BTREE_ERR,
+	BTRFS_FS_LOG1_ERR,
+	BTRFS_FS_LOG2_ERR,
+	BTRFS_FS_QUOTA_OVERRIDE,
+	/* Used to record internally whether fs has been frozen */
+	BTRFS_FS_FROZEN,
+	/*
+	 * Indicate that a whole-filesystem exclusive operation is running
+	 * (device replace, resize, device add/delete, balance)
+	 */
+	BTRFS_FS_EXCL_OP,
+	/*
+	 * To info transaction_kthread we need an immediate commit so it
+	 * doesn't need to wait for commit_interval
+	 */
+	BTRFS_FS_NEED_ASYNC_COMMIT,
+	/*
+	 * Indicate that balance has been set up from the ioctl and is in the
+	 * main phase. The fs_info::balance_ctl is initialized.
+	 */
+	BTRFS_FS_BALANCE_RUNNING,
+
+	/* Indicate that the cleaner thread is awake and doing something. */
+	BTRFS_FS_CLEANER_RUNNING,
+};
 
 struct btrfs_fs_info {
-	u8 fsid[BTRFS_FSID_SIZE];
 	u8 chunk_tree_uuid[BTRFS_UUID_SIZE];
 	unsigned long flags;
 	struct btrfs_root *extent_root;
@@ -795,6 +837,8 @@
 	struct btrfs_block_rsv chunk_block_rsv;
 	/* block reservation for delayed operations */
 	struct btrfs_block_rsv delayed_block_rsv;
+	/* block reservation for delayed refs */
+	struct btrfs_block_rsv delayed_refs_rsv;
 
 	struct btrfs_block_rsv empty_block_rsv;
 
@@ -891,7 +935,8 @@
 
 	spinlock_t delayed_iput_lock;
 	struct list_head delayed_iputs;
-	struct mutex cleaner_delayed_iput_mutex;
+	atomic_t nr_delayed_iputs;
+	wait_queue_head_t delayed_iputs_wait;
 
 	/* this protects tree_mod_seq_list */
 	spinlock_t tree_mod_seq_lock;
@@ -1032,10 +1077,13 @@
 	atomic_t scrubs_paused;
 	atomic_t scrub_cancel_req;
 	wait_queue_head_t scrub_pause_wait;
-	int scrub_workers_refcnt;
+	/*
+	 * The worker pointers are NULL iff the refcount is 0, ie. scrub is not
+	 * running.
+	 */
+	refcount_t scrub_workers_refcnt;
 	struct btrfs_workqueue *scrub_workers;
 	struct btrfs_workqueue *scrub_wr_completion_workers;
-	struct btrfs_workqueue *scrub_nocow_workers;
 	struct btrfs_workqueue *scrub_parity_workers;
 
 #ifdef CONFIG_BTRFS_FS_CHECK_INTEGRITY
@@ -1093,9 +1141,6 @@
 	/* device replace state */
 	struct btrfs_dev_replace dev_replace;
 
-	struct percpu_counter bio_counter;
-	wait_queue_head_t replace_wait;
-
 	struct semaphore uuid_tree_rescan_sem;
 
 	/* Used to reclaim the metadata space in the background. */
@@ -1106,22 +1151,14 @@
 	struct mutex unused_bg_unpin_mutex;
 	struct mutex delete_unused_bgs_mutex;
 
-<<<<<<< HEAD
-	/* For btrfs to record security options */
-	struct security_mnt_opts security_opts;
-
-	/*
-	 * Chunks that can't be freed yet (under a trim/discard operation)
-	 * and will be latter freed. Protected by fs_info->chunk_mutex.
-	 */
-	struct list_head pinned_chunks;
-
-=======
->>>>>>> 407d19ab
 	/* Cached block sizes */
 	u32 nodesize;
 	u32 sectorsize;
 	u32 stripesize;
+
+	/* Block groups and devices containing active swapfiles. */
+	spinlock_t swapfile_pins_lock;
+	struct rb_root swapfile_pins;
 
 #ifdef CONFIG_BTRFS_FS_REF_VERIFY
 	spinlock_t ref_verify_lock;
@@ -1142,22 +1179,44 @@
 /*
  * The state of btrfs root
  */
+enum {
+	/*
+	 * btrfs_record_root_in_trans is a multi-step process, and it can race
+	 * with the balancing code.   But the race is very small, and only the
+	 * first time the root is added to each transaction.  So IN_TRANS_SETUP
+	 * is used to tell us when more checks are required
+	 */
+	BTRFS_ROOT_IN_TRANS_SETUP,
+	BTRFS_ROOT_REF_COWS,
+	BTRFS_ROOT_TRACK_DIRTY,
+	BTRFS_ROOT_IN_RADIX,
+	BTRFS_ROOT_ORPHAN_ITEM_INSERTED,
+	BTRFS_ROOT_DEFRAG_RUNNING,
+	BTRFS_ROOT_FORCE_COW,
+	BTRFS_ROOT_MULTI_LOG_TASKS,
+	BTRFS_ROOT_DIRTY,
+	BTRFS_ROOT_DELETING,
+
+	/*
+	 * Reloc tree is orphan, only kept here for qgroup delayed subtree scan
+	 *
+	 * Set for the subvolume tree owning the reloc tree.
+	 */
+	BTRFS_ROOT_DEAD_RELOC_TREE,
+	/* Mark dead root stored on device whose cleanup needs to be resumed */
+	BTRFS_ROOT_DEAD_TREE,
+};
+
 /*
- * btrfs_record_root_in_trans is a multi-step process,
- * and it can race with the balancing code.   But the
- * race is very small, and only the first time the root
- * is added to each transaction.  So IN_TRANS_SETUP
- * is used to tell us when more checks are required
- */
-#define BTRFS_ROOT_IN_TRANS_SETUP	0
-#define BTRFS_ROOT_REF_COWS		1
-#define BTRFS_ROOT_TRACK_DIRTY		2
-#define BTRFS_ROOT_IN_RADIX		3
-#define BTRFS_ROOT_ORPHAN_ITEM_INSERTED	4
-#define BTRFS_ROOT_DEFRAG_RUNNING	5
-#define BTRFS_ROOT_FORCE_COW		6
-#define BTRFS_ROOT_MULTI_LOG_TASKS	7
-#define BTRFS_ROOT_DIRTY		8
+ * Record swapped tree blocks of a subvolume tree for delayed subtree trace
+ * code. For detail check comment in fs/btrfs/qgroup.c.
+ */
+struct btrfs_qgroup_swapped_blocks {
+	spinlock_t lock;
+	/* RM_EMPTY_ROOT() of above blocks[] */
+	bool swapped;
+	struct rb_root blocks[BTRFS_MAX_LEVEL];
+};
 
 /*
  * in ram representation of the tree.  extent_root is used for all allocations
@@ -1204,17 +1263,11 @@
 	int last_log_commit;
 	pid_t log_start_pid;
 
-	u64 objectid;
 	u64 last_trans;
 
 	u32 type;
 
 	u64 highest_objectid;
-
-#ifdef CONFIG_BTRFS_FS_RUN_SANITY_TESTS
-	/* only used with CONFIG_BTRFS_FS_RUN_SANITY_TESTS is enabled */
-	u64 alloc_bytenr;
-#endif
 
 	u64 defrag_trans_start;
 	struct btrfs_key defrag_progress;
@@ -1274,6 +1327,14 @@
 	struct list_head ordered_extents;
 	struct list_head ordered_root;
 	u64 nr_ordered_extents;
+
+	/*
+	 * Not empty if this subvolume root has gone through tree block swap
+	 * (relocation)
+	 *
+	 * Will be used by reloc_control::dirty_subvol_roots.
+	 */
+	struct list_head reloc_dirty_list;
 
 	/*
 	 * Number of currently running SEND ioctls to prevent
@@ -1294,6 +1355,16 @@
 	spinlock_t qgroup_meta_rsv_lock;
 	u64 qgroup_meta_rsv_pertrans;
 	u64 qgroup_meta_rsv_prealloc;
+
+	/* Number of active swapfiles */
+	atomic_t nr_swapfiles;
+
+	/* Record pairs of swapped blocks for qgroup */
+	struct btrfs_qgroup_swapped_blocks swapped_blocks;
+
+#ifdef CONFIG_BTRFS_FS_RUN_SANITY_TESTS
+	u64 alloc_bytenr;
+#endif
 };
 
 struct btrfs_file_private {
@@ -2599,10 +2670,10 @@
 /* extent-tree.c */
 
 enum btrfs_inline_ref_type {
-	BTRFS_REF_TYPE_INVALID =	 0,
-	BTRFS_REF_TYPE_BLOCK =		 1,
-	BTRFS_REF_TYPE_DATA =		 2,
-	BTRFS_REF_TYPE_ANY =		 3,
+	BTRFS_REF_TYPE_INVALID,
+	BTRFS_REF_TYPE_BLOCK,
+	BTRFS_REF_TYPE_DATA,
+	BTRFS_REF_TYPE_ANY,
 };
 
 int btrfs_get_extent_inline_ref_type(const struct extent_buffer *eb,
@@ -2627,10 +2698,8 @@
 	return (u64)fs_info->nodesize * BTRFS_MAX_LEVEL * num_items;
 }
 
-int btrfs_should_throttle_delayed_refs(struct btrfs_trans_handle *trans,
-				       struct btrfs_fs_info *fs_info);
-int btrfs_check_space_for_delayed_refs(struct btrfs_trans_handle *trans,
-				       struct btrfs_fs_info *fs_info);
+int btrfs_should_throttle_delayed_refs(struct btrfs_trans_handle *trans);
+bool btrfs_check_space_for_delayed_refs(struct btrfs_fs_info *fs_info);
 void btrfs_dec_block_group_reservations(struct btrfs_fs_info *fs_info,
 					 const u64 start);
 void btrfs_wait_block_group_reservations(struct btrfs_block_group_cache *bg);
@@ -2640,14 +2709,9 @@
 void btrfs_put_block_group(struct btrfs_block_group_cache *cache);
 int btrfs_run_delayed_refs(struct btrfs_trans_handle *trans,
 			   unsigned long count);
-<<<<<<< HEAD
-int btrfs_async_run_delayed_refs(struct btrfs_fs_info *fs_info,
-				 unsigned long count, u64 transid, int wait);
-=======
 void btrfs_cleanup_ref_head_accounting(struct btrfs_fs_info *fs_info,
 				  struct btrfs_delayed_ref_root *delayed_refs,
 				  struct btrfs_delayed_ref_head *head);
->>>>>>> 407d19ab
 int btrfs_lookup_data_extent(struct btrfs_fs_info *fs_info, u64 start, u64 len);
 int btrfs_lookup_extent_info(struct btrfs_trans_handle *trans,
 			     struct btrfs_fs_info *fs_info, u64 bytenr,
@@ -2741,10 +2805,13 @@
 enum btrfs_flush_state {
 	FLUSH_DELAYED_ITEMS_NR	=	1,
 	FLUSH_DELAYED_ITEMS	=	2,
-	FLUSH_DELALLOC		=	3,
-	FLUSH_DELALLOC_WAIT	=	4,
-	ALLOC_CHUNK		=	5,
-	COMMIT_TRANS		=	6,
+	FLUSH_DELAYED_REFS_NR	=	3,
+	FLUSH_DELAYED_REFS	=	4,
+	FLUSH_DELALLOC		=	5,
+	FLUSH_DELALLOC_WAIT	=	6,
+	ALLOC_CHUNK		=	7,
+	ALLOC_CHUNK_FORCE	=	8,
+	COMMIT_TRANS		=	9,
 };
 
 int btrfs_alloc_data_chunk_ondemand(struct btrfs_inode *inode, u64 bytes);
@@ -2788,13 +2855,20 @@
 			   enum btrfs_reserve_flush_enum flush);
 int btrfs_block_rsv_migrate(struct btrfs_block_rsv *src_rsv,
 			    struct btrfs_block_rsv *dst_rsv, u64 num_bytes,
-			    int update_size);
+			    bool update_size);
 int btrfs_cond_migrate_bytes(struct btrfs_fs_info *fs_info,
 			     struct btrfs_block_rsv *dest, u64 num_bytes,
 			     int min_factor);
 void btrfs_block_rsv_release(struct btrfs_fs_info *fs_info,
 			     struct btrfs_block_rsv *block_rsv,
 			     u64 num_bytes);
+void btrfs_delayed_refs_rsv_release(struct btrfs_fs_info *fs_info, int nr);
+void btrfs_update_delayed_refs_rsv(struct btrfs_trans_handle *trans);
+int btrfs_delayed_refs_rsv_refill(struct btrfs_fs_info *fs_info,
+				  enum btrfs_reserve_flush_enum flush);
+void btrfs_migrate_to_delayed_refs_rsv(struct btrfs_fs_info *fs_info,
+				       struct btrfs_block_rsv *src,
+				       u64 num_bytes);
 int btrfs_inc_block_group_ro(struct btrfs_block_group_cache *cache);
 void btrfs_dec_block_group_ro(struct btrfs_block_group_cache *cache);
 void btrfs_put_block_group_cache(struct btrfs_fs_info *info);
@@ -2892,8 +2966,6 @@
 struct btrfs_path *btrfs_alloc_path(void);
 void btrfs_free_path(struct btrfs_path *p);
 void btrfs_set_path_blocking(struct btrfs_path *p);
-void btrfs_clear_path_blocking(struct btrfs_path *p,
-			       struct extent_buffer *held, int held_rw);
 void btrfs_unlock_up_safe(struct btrfs_path *p, int level);
 
 int btrfs_del_items(struct btrfs_trans_handle *trans, struct btrfs_root *root,
@@ -2986,7 +3058,6 @@
 	kfree(fs_info->free_space_root);
 	kfree(fs_info->super_copy);
 	kfree(fs_info->super_for_commit);
-	security_free_mnt_opts(&fs_info->security_opts);
 	kvfree(fs_info);
 }
 
@@ -3035,8 +3106,7 @@
 /* dir-item.c */
 int btrfs_check_dir_item_collision(struct btrfs_root *root, u64 dir,
 			  const char *name, int name_len);
-int btrfs_insert_dir_item(struct btrfs_trans_handle *trans,
-			  struct btrfs_root *root, const char *name,
+int btrfs_insert_dir_item(struct btrfs_trans_handle *trans, const char *name,
 			  int name_len, struct btrfs_inode *dir,
 			  struct btrfs_key *location, u8 type, u64 index);
 struct btrfs_dir_item *btrfs_lookup_dir_item(struct btrfs_trans_handle *trans,
@@ -3144,8 +3214,7 @@
 
 /* inode.c */
 struct extent_map *btrfs_get_extent_fiemap(struct btrfs_inode *inode,
-		struct page *page, size_t pg_offset, u64 start,
-		u64 len, int create);
+					   u64 start, u64 len);
 noinline int can_nocow_extent(struct inode *inode, u64 offset, u64 *len,
 			      u64 *orig_start, u64 *orig_block_len,
 			      u64 *ram_bytes);
@@ -3178,9 +3247,16 @@
 			     struct btrfs_root *new_root,
 			     struct btrfs_root *parent_root,
 			     u64 new_dirid);
-int btrfs_merge_bio_hook(struct page *page, unsigned long offset,
-			 size_t size, struct bio *bio,
-			 unsigned long bio_flags);
+ void btrfs_set_delalloc_extent(struct inode *inode, struct extent_state *state,
+			       unsigned *bits);
+void btrfs_clear_delalloc_extent(struct inode *inode,
+				 struct extent_state *state, unsigned *bits);
+void btrfs_merge_delalloc_extent(struct inode *inode, struct extent_state *new,
+				 struct extent_state *other);
+void btrfs_split_delalloc_extent(struct inode *inode,
+				 struct extent_state *orig, u64 split);
+int btrfs_bio_fits_in_stripe(struct page *page, size_t size, struct bio *bio,
+			     unsigned long bio_flags);
 void btrfs_set_range_writeback(struct extent_io_tree *tree, u64 start, u64 end);
 vm_fault_t btrfs_page_mkwrite(struct vm_fault *vmf);
 int btrfs_readpage(struct file *file, struct page *page);
@@ -3192,11 +3268,14 @@
 int btrfs_drop_inode(struct inode *inode);
 int __init btrfs_init_cachep(void);
 void __cold btrfs_destroy_cachep(void);
+struct inode *btrfs_iget_path(struct super_block *s, struct btrfs_key *location,
+			      struct btrfs_root *root, int *new,
+			      struct btrfs_path *path);
 struct inode *btrfs_iget(struct super_block *s, struct btrfs_key *location,
 			 struct btrfs_root *root, int *was_new);
 struct extent_map *btrfs_get_extent(struct btrfs_inode *inode,
-		struct page *page, size_t pg_offset,
-		u64 start, u64 end, int create);
+				    struct page *page, size_t pg_offset,
+				    u64 start, u64 end, int create);
 int btrfs_update_inode(struct btrfs_trans_handle *trans,
 			      struct btrfs_root *root,
 			      struct inode *inode);
@@ -3208,6 +3287,7 @@
 int btrfs_cont_expand(struct inode *inode, loff_t oldsize, loff_t size);
 void btrfs_add_delayed_iput(struct inode *inode);
 void btrfs_run_delayed_iputs(struct btrfs_fs_info *fs_info);
+int btrfs_wait_on_delayed_iputs(struct btrfs_fs_info *fs_info);
 int btrfs_prealloc_file_range(struct inode *inode, int mode,
 			      u64 start, u64 num_bytes, u64 min_size,
 			      loff_t actual_len, u64 *alloc_hint);
@@ -3215,10 +3295,13 @@
 				    struct btrfs_trans_handle *trans, int mode,
 				    u64 start, u64 num_bytes, u64 min_size,
 				    loff_t actual_len, u64 *alloc_hint);
+int btrfs_run_delalloc_range(struct inode *inode, struct page *locked_page,
+		u64 start, u64 end, int *page_started, unsigned long *nr_written,
+		struct writeback_control *wbc);
+int btrfs_writepage_cow_fixup(struct page *page, u64 start, u64 end);
+void btrfs_writepage_endio_finish_ordered(struct page *page, u64 start,
+					  u64 end, int uptodate);
 extern const struct dentry_operations btrfs_dentry_operations;
-#ifdef CONFIG_BTRFS_FS_RUN_SANITY_TESTS
-void btrfs_test_inode_set_ops(struct inode *inode);
-#endif
 
 /* ioctl.c */
 long btrfs_ioctl(struct file *file, unsigned int cmd, unsigned long arg);
@@ -3233,9 +3316,6 @@
 				struct btrfs_ioctl_space_info *space);
 void btrfs_update_ioctl_balance_args(struct btrfs_fs_info *fs_info,
 			       struct btrfs_ioctl_balance_args *bargs);
-int btrfs_dedupe_file_range(struct file *src_file, loff_t src_loff,
-			    struct file *dst_file, loff_t dst_loff,
-			    u64 olen);
 
 /* file.c */
 int __init btrfs_auto_defrag_init(void);
@@ -3265,8 +3345,9 @@
 		      size_t num_pages, loff_t pos, size_t write_bytes,
 		      struct extent_state **cached);
 int btrfs_fdatawrite_range(struct inode *inode, loff_t start, loff_t end);
-int btrfs_clone_file_range(struct file *file_in, loff_t pos_in,
-			   struct file *file_out, loff_t pos_out, u64 len);
+loff_t btrfs_remap_file_range(struct file *file_in, loff_t pos_in,
+			      struct file *file_out, loff_t pos_out,
+			      loff_t len, unsigned int remap_flags);
 
 /* tree-defrag.c */
 int btrfs_defrag_leaves(struct btrfs_trans_handle *trans,
@@ -3368,31 +3449,17 @@
 
 #if defined(CONFIG_DYNAMIC_DEBUG)
 #define btrfs_debug(fs_info, fmt, args...)				\
-do {									\
-        DEFINE_DYNAMIC_DEBUG_METADATA(descriptor, fmt);         	\
-        if (unlikely(descriptor.flags & _DPRINTK_FLAGS_PRINT))  	\
-		btrfs_printk(fs_info, KERN_DEBUG fmt, ##args);		\
-} while (0)
-#define btrfs_debug_in_rcu(fs_info, fmt, args...) 			\
-do {									\
-        DEFINE_DYNAMIC_DEBUG_METADATA(descriptor, fmt); 	        \
-        if (unlikely(descriptor.flags & _DPRINTK_FLAGS_PRINT)) 		\
-		btrfs_printk_in_rcu(fs_info, KERN_DEBUG fmt, ##args);	\
-} while (0)
+	_dynamic_func_call_no_desc(fmt, btrfs_printk,			\
+				   fs_info, KERN_DEBUG fmt, ##args)
+#define btrfs_debug_in_rcu(fs_info, fmt, args...)			\
+	_dynamic_func_call_no_desc(fmt, btrfs_printk_in_rcu,		\
+				   fs_info, KERN_DEBUG fmt, ##args)
 #define btrfs_debug_rl_in_rcu(fs_info, fmt, args...)			\
-do {									\
-        DEFINE_DYNAMIC_DEBUG_METADATA(descriptor, fmt);         	\
-        if (unlikely(descriptor.flags & _DPRINTK_FLAGS_PRINT))  	\
-		btrfs_printk_rl_in_rcu(fs_info, KERN_DEBUG fmt,		\
-				       ##args);\
-} while (0)
-#define btrfs_debug_rl(fs_info, fmt, args...) 				\
-do {									\
-        DEFINE_DYNAMIC_DEBUG_METADATA(descriptor, fmt);         	\
-        if (unlikely(descriptor.flags & _DPRINTK_FLAGS_PRINT))  	\
-		btrfs_printk_ratelimited(fs_info, KERN_DEBUG fmt,	\
-					 ##args);			\
-} while (0)
+	_dynamic_func_call_no_desc(fmt, btrfs_printk_rl_in_rcu,		\
+				   fs_info, KERN_DEBUG fmt, ##args)
+#define btrfs_debug_rl(fs_info, fmt, args...)				\
+	_dynamic_func_call_no_desc(fmt, btrfs_printk_ratelimited,	\
+				   fs_info, KERN_DEBUG fmt, ##args)
 #elif defined(DEBUG)
 #define btrfs_debug(fs_info, fmt, args...) \
 	btrfs_printk(fs_info, KERN_DEBUG fmt, ##args)
@@ -3443,20 +3510,27 @@
 	rcu_read_unlock();					\
 } while (0)
 
-#ifdef CONFIG_BTRFS_ASSERT
-
 __cold
 static inline void assfail(const char *expr, const char *file, int line)
 {
-	pr_err("assertion failed: %s, file: %s, line: %d\n",
-	       expr, file, line);
-	BUG();
+	if (IS_ENABLED(CONFIG_BTRFS_ASSERT)) {
+		pr_err("assertion failed: %s, file: %s, line: %d\n",
+		       expr, file, line);
+		BUG();
+	}
 }
 
 #define ASSERT(expr)	\
 	(likely(expr) ? (void)0 : assfail(#expr, __FILE__, __LINE__))
+
+/*
+ * Use that for functions that are conditionally exported for sanity tests but
+ * otherwise static
+ */
+#ifndef CONFIG_BTRFS_FS_RUN_SANITY_TESTS
+#define EXPORT_FOR_TESTS static
 #else
-#define ASSERT(expr)	((void)0)
+#define EXPORT_FOR_TESTS
 #endif
 
 __cold
@@ -3732,18 +3806,19 @@
 
 /* Sanity test specific functions */
 #ifdef CONFIG_BTRFS_FS_RUN_SANITY_TESTS
+void btrfs_test_inode_set_ops(struct inode *inode);
 void btrfs_test_destroy_inode(struct inode *inode);
+
+static inline int btrfs_is_testing(struct btrfs_fs_info *fs_info)
+{
+	return test_bit(BTRFS_FS_STATE_DUMMY_FS_INFO, &fs_info->fs_state);
+}
+#else
+static inline int btrfs_is_testing(struct btrfs_fs_info *fs_info)
+{
+	return 0;
+}
 #endif
-
-static inline int btrfs_is_testing(struct btrfs_fs_info *fs_info)
-{
-#ifdef CONFIG_BTRFS_FS_RUN_SANITY_TESTS
-	if (unlikely(test_bit(BTRFS_FS_STATE_DUMMY_FS_INFO,
-			      &fs_info->fs_state)))
-		return 1;
-#endif
-	return 0;
-}
 
 static inline void cond_wake_up(struct wait_queue_head *wq)
 {
