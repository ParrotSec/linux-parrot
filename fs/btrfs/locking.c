--- conflicted
+++ resolved
@@ -85,14 +85,6 @@
 static void btrfs_assert_tree_write_locks_put(struct extent_buffer *eb) { }
 #endif
 
-<<<<<<< HEAD
-/*
- * if we currently have a spinning reader or writer lock
- * (indicated by the rw flag) this will bump the count
- * of blocking holders and drop the spinlock.
- */
-void btrfs_set_lock_blocking_rw(struct extent_buffer *eb, int rw)
-=======
 void btrfs_set_lock_blocking_read(struct extent_buffer *eb)
 {
 	trace_btrfs_set_lock_blocking_read(eb);
@@ -110,41 +102,15 @@
 }
 
 void btrfs_set_lock_blocking_write(struct extent_buffer *eb)
->>>>>>> 407d19ab
 {
 	trace_btrfs_set_lock_blocking_write(eb);
 	/*
-	 * no lock is required.  The lock owner may change if
-	 * we have a read lock, but it won't change to or away
-	 * from us.  If we have the write lock, we are the owner
-	 * and it'll never change.
+	 * No lock is required.  The lock owner may change if we have a read
+	 * lock, but it won't change to or away from us.  If we have the write
+	 * lock, we are the owner and it'll never change.
 	 */
 	if (eb->lock_nested && current->pid == eb->lock_owner)
 		return;
-<<<<<<< HEAD
-	if (rw == BTRFS_WRITE_LOCK) {
-		if (atomic_read(&eb->blocking_writers) == 0) {
-			WARN_ON(atomic_read(&eb->spinning_writers) != 1);
-			atomic_dec(&eb->spinning_writers);
-			btrfs_assert_tree_locked(eb);
-			atomic_inc(&eb->blocking_writers);
-			write_unlock(&eb->lock);
-		}
-	} else if (rw == BTRFS_READ_LOCK) {
-		btrfs_assert_tree_read_locked(eb);
-		atomic_inc(&eb->blocking_readers);
-		WARN_ON(atomic_read(&eb->spinning_readers) == 0);
-		atomic_dec(&eb->spinning_readers);
-		read_unlock(&eb->lock);
-	}
-}
-
-/*
- * if we currently have a blocking lock, take the spinlock
- * and drop our blocking count
- */
-void btrfs_clear_lock_blocking_rw(struct extent_buffer *eb, int rw)
-=======
 	if (atomic_read(&eb->blocking_writers) == 0) {
 		btrfs_assert_spinning_writers_put(eb);
 		btrfs_assert_tree_locked(eb);
@@ -172,7 +138,6 @@
 }
 
 void btrfs_clear_lock_blocking_write(struct extent_buffer *eb)
->>>>>>> 407d19ab
 {
 	trace_btrfs_clear_lock_blocking_write(eb);
 	/*
@@ -183,32 +148,12 @@
 	 */
 	if (eb->lock_nested && current->pid == eb->lock_owner)
 		return;
-<<<<<<< HEAD
-
-	if (rw == BTRFS_WRITE_LOCK_BLOCKING) {
-		BUG_ON(atomic_read(&eb->blocking_writers) != 1);
-		write_lock(&eb->lock);
-		WARN_ON(atomic_read(&eb->spinning_writers));
-		atomic_inc(&eb->spinning_writers);
-		/* atomic_dec_and_test implies a barrier */
-		if (atomic_dec_and_test(&eb->blocking_writers))
-			cond_wake_up_nomb(&eb->write_lock_wq);
-	} else if (rw == BTRFS_READ_LOCK_BLOCKING) {
-		BUG_ON(atomic_read(&eb->blocking_readers) == 0);
-		read_lock(&eb->lock);
-		atomic_inc(&eb->spinning_readers);
-		/* atomic_dec_and_test implies a barrier */
-		if (atomic_dec_and_test(&eb->blocking_readers))
-			cond_wake_up_nomb(&eb->read_lock_wq);
-	}
-=======
 	BUG_ON(atomic_read(&eb->blocking_writers) != 1);
 	write_lock(&eb->lock);
 	btrfs_assert_spinning_writers_get(eb);
 	/* atomic_dec_and_test implies a barrier */
 	if (atomic_dec_and_test(&eb->blocking_writers))
 		cond_wake_up_nomb(&eb->write_lock_wq);
->>>>>>> 407d19ab
 }
 
 /*
@@ -379,16 +324,9 @@
 	wait_event(eb->read_lock_wq, atomic_read(&eb->blocking_readers) == 0);
 	wait_event(eb->write_lock_wq, atomic_read(&eb->blocking_writers) == 0);
 	write_lock(&eb->lock);
-	if (atomic_read(&eb->blocking_readers)) {
+	if (atomic_read(&eb->blocking_readers) ||
+	    atomic_read(&eb->blocking_writers)) {
 		write_unlock(&eb->lock);
-		wait_event(eb->read_lock_wq,
-			   atomic_read(&eb->blocking_readers) == 0);
-		goto again;
-	}
-	if (atomic_read(&eb->blocking_writers)) {
-		write_unlock(&eb->lock);
-		wait_event(eb->write_lock_wq,
-			   atomic_read(&eb->blocking_writers) == 0);
 		goto again;
 	}
 	btrfs_assert_spinning_writers_get(eb);
