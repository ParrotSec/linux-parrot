// SPDX-License-Identifier: GPL-2.0
/*
 * Copyright (C) 2008 Oracle.  All rights reserved.
 */

#include <linux/kernel.h>
#include <linux/bio.h>
#include <linux/file.h>
#include <linux/fs.h>
#include <linux/pagemap.h>
#include <linux/highmem.h>
#include <linux/time.h>
#include <linux/init.h>
#include <linux/string.h>
#include <linux/backing-dev.h>
#include <linux/writeback.h>
#include <linux/slab.h>
#include <linux/sched/mm.h>
#include <linux/log2.h>
#include "ctree.h"
#include "disk-io.h"
#include "transaction.h"
#include "btrfs_inode.h"
#include "volumes.h"
#include "ordered-data.h"
#include "compression.h"
#include "extent_io.h"
#include "extent_map.h"

static const char* const btrfs_compress_types[] = { "", "zlib", "lzo", "zstd" };

const char* btrfs_compress_type2str(enum btrfs_compression_type type)
{
	switch (type) {
	case BTRFS_COMPRESS_ZLIB:
	case BTRFS_COMPRESS_LZO:
	case BTRFS_COMPRESS_ZSTD:
	case BTRFS_COMPRESS_NONE:
		return btrfs_compress_types[type];
	}

	return NULL;
}

bool btrfs_compress_is_valid_type(const char *str, size_t len)
{
	int i;

	for (i = 1; i < ARRAY_SIZE(btrfs_compress_types); i++) {
		size_t comp_len = strlen(btrfs_compress_types[i]);

		if (len < comp_len)
			continue;

		if (!strncmp(btrfs_compress_types[i], str, comp_len))
			return true;
	}
	return false;
}

static int btrfs_decompress_bio(struct compressed_bio *cb);

static inline int compressed_bio_size(struct btrfs_fs_info *fs_info,
				      unsigned long disk_size)
{
	u16 csum_size = btrfs_super_csum_size(fs_info->super_copy);

	return sizeof(struct compressed_bio) +
		(DIV_ROUND_UP(disk_size, fs_info->sectorsize)) * csum_size;
}

static int check_compressed_csum(struct btrfs_inode *inode,
				 struct compressed_bio *cb,
				 u64 disk_start)
{
	int ret;
	struct page *page;
	unsigned long i;
	char *kaddr;
	u32 csum;
	u32 *cb_sum = &cb->sums;

	if (inode->flags & BTRFS_INODE_NODATASUM)
		return 0;

	for (i = 0; i < cb->nr_pages; i++) {
		page = cb->compressed_pages[i];
		csum = ~(u32)0;

		kaddr = kmap_atomic(page);
		csum = btrfs_csum_data(kaddr, csum, PAGE_SIZE);
		btrfs_csum_final(csum, (u8 *)&csum);
		kunmap_atomic(kaddr);

		if (csum != *cb_sum) {
			btrfs_print_data_csum_error(inode, disk_start, csum,
					*cb_sum, cb->mirror_num);
			ret = -EIO;
			goto fail;
		}
		cb_sum++;

	}
	ret = 0;
fail:
	return ret;
}

/* when we finish reading compressed pages from the disk, we
 * decompress them and then run the bio end_io routines on the
 * decompressed pages (in the inode address space).
 *
 * This allows the checksumming and other IO error handling routines
 * to work normally
 *
 * The compressed pages are freed here, and it must be run
 * in process context
 */
static void end_compressed_bio_read(struct bio *bio)
{
	struct compressed_bio *cb = bio->bi_private;
	struct inode *inode;
	struct page *page;
	unsigned long index;
	unsigned int mirror = btrfs_io_bio(bio)->mirror_num;
	int ret = 0;

	if (bio->bi_status)
		cb->errors = 1;

	/* if there are more bios still pending for this compressed
	 * extent, just exit
	 */
	if (!refcount_dec_and_test(&cb->pending_bios))
		goto out;

	/*
	 * Record the correct mirror_num in cb->orig_bio so that
	 * read-repair can work properly.
	 */
	ASSERT(btrfs_io_bio(cb->orig_bio));
	btrfs_io_bio(cb->orig_bio)->mirror_num = mirror;
	cb->mirror_num = mirror;

	/*
	 * Some IO in this cb have failed, just skip checksum as there
	 * is no way it could be correct.
	 */
	if (cb->errors == 1)
		goto csum_failed;

	inode = cb->inode;
	ret = check_compressed_csum(BTRFS_I(inode), cb,
				    (u64)bio->bi_iter.bi_sector << 9);
	if (ret)
		goto csum_failed;

	/* ok, we're the last bio for this extent, lets start
	 * the decompression.
	 */
	ret = btrfs_decompress_bio(cb);

csum_failed:
	if (ret)
		cb->errors = 1;

	/* release the compressed pages */
	index = 0;
	for (index = 0; index < cb->nr_pages; index++) {
		page = cb->compressed_pages[index];
		page->mapping = NULL;
		put_page(page);
	}

	/* do io completion on the original bio */
	if (cb->errors) {
		bio_io_error(cb->orig_bio);
	} else {
		struct bio_vec *bvec;

		/*
		 * we have verified the checksum already, set page
		 * checked so the end_io handlers know about it
		 */
		ASSERT(!bio_flagged(bio, BIO_CLONED));
<<<<<<< HEAD
		bio_for_each_segment_all(bvec, cb->orig_bio, i)
=======
		bio_for_each_segment_all(bvec, cb->orig_bio, iter_all)
>>>>>>> 407d19ab
			SetPageChecked(bvec->bv_page);

		bio_endio(cb->orig_bio);
	}

	/* finally free the cb struct */
	kfree(cb->compressed_pages);
	kfree(cb);
out:
	bio_put(bio);
}

/*
 * Clear the writeback bits on all of the file
 * pages for a compressed write
 */
static noinline void end_compressed_writeback(struct inode *inode,
					      const struct compressed_bio *cb)
{
	unsigned long index = cb->start >> PAGE_SHIFT;
	unsigned long end_index = (cb->start + cb->len - 1) >> PAGE_SHIFT;
	struct page *pages[16];
	unsigned long nr_pages = end_index - index + 1;
	int i;
	int ret;

	if (cb->errors)
		mapping_set_error(inode->i_mapping, -EIO);

	while (nr_pages > 0) {
		ret = find_get_pages_contig(inode->i_mapping, index,
				     min_t(unsigned long,
				     nr_pages, ARRAY_SIZE(pages)), pages);
		if (ret == 0) {
			nr_pages -= 1;
			index += 1;
			continue;
		}
		for (i = 0; i < ret; i++) {
			if (cb->errors)
				SetPageError(pages[i]);
			end_page_writeback(pages[i]);
			put_page(pages[i]);
		}
		nr_pages -= ret;
		index += ret;
	}
	/* the inode may be gone now */
}

/*
 * do the cleanup once all the compressed pages hit the disk.
 * This will clear writeback on the file pages and free the compressed
 * pages.
 *
 * This also calls the writeback end hooks for the file pages so that
 * metadata and checksums can be updated in the file.
 */
static void end_compressed_bio_write(struct bio *bio)
{
	struct extent_io_tree *tree;
	struct compressed_bio *cb = bio->bi_private;
	struct inode *inode;
	struct page *page;
	unsigned long index;

	if (bio->bi_status)
		cb->errors = 1;

	/* if there are more bios still pending for this compressed
	 * extent, just exit
	 */
	if (!refcount_dec_and_test(&cb->pending_bios))
		goto out;

	/* ok, we're the last bio for this extent, step one is to
	 * call back into the FS and do all the end_io operations
	 */
	inode = cb->inode;
	tree = &BTRFS_I(inode)->io_tree;
	cb->compressed_pages[0]->mapping = cb->inode->i_mapping;
<<<<<<< HEAD
	tree->ops->writepage_end_io_hook(cb->compressed_pages[0],
					 cb->start,
					 cb->start + cb->len - 1,
					 NULL,
					 bio->bi_status ?
					 BLK_STS_OK : BLK_STS_NOTSUPP);
=======
	btrfs_writepage_endio_finish_ordered(cb->compressed_pages[0],
			cb->start, cb->start + cb->len - 1,
			bio->bi_status == BLK_STS_OK);
>>>>>>> 407d19ab
	cb->compressed_pages[0]->mapping = NULL;

	end_compressed_writeback(inode, cb);
	/* note, our inode could be gone now */

	/*
	 * release the compressed pages, these came from alloc_page and
	 * are not attached to the inode at all
	 */
	index = 0;
	for (index = 0; index < cb->nr_pages; index++) {
		page = cb->compressed_pages[index];
		page->mapping = NULL;
		put_page(page);
	}

	/* finally free the cb struct */
	kfree(cb->compressed_pages);
	kfree(cb);
out:
	bio_put(bio);
}

/*
 * worker function to build and submit bios for previously compressed pages.
 * The corresponding pages in the inode should be marked for writeback
 * and the compressed pages should have a reference on them for dropping
 * when the IO is complete.
 *
 * This also checksums the file bytes and gets things ready for
 * the end io hooks.
 */
blk_status_t btrfs_submit_compressed_write(struct inode *inode, u64 start,
				 unsigned long len, u64 disk_start,
				 unsigned long compressed_len,
				 struct page **compressed_pages,
				 unsigned long nr_pages,
				 unsigned int write_flags)
{
	struct btrfs_fs_info *fs_info = btrfs_sb(inode->i_sb);
	struct bio *bio = NULL;
	struct compressed_bio *cb;
	unsigned long bytes_left;
	int pg_index = 0;
	struct page *page;
	u64 first_byte = disk_start;
	struct block_device *bdev;
	blk_status_t ret;
	int skip_sum = BTRFS_I(inode)->flags & BTRFS_INODE_NODATASUM;

	WARN_ON(start & ((u64)PAGE_SIZE - 1));
	cb = kmalloc(compressed_bio_size(fs_info, compressed_len), GFP_NOFS);
	if (!cb)
		return BLK_STS_RESOURCE;
	refcount_set(&cb->pending_bios, 0);
	cb->errors = 0;
	cb->inode = inode;
	cb->start = start;
	cb->len = len;
	cb->mirror_num = 0;
	cb->compressed_pages = compressed_pages;
	cb->compressed_len = compressed_len;
	cb->orig_bio = NULL;
	cb->nr_pages = nr_pages;

	bdev = fs_info->fs_devices->latest_bdev;

	bio = btrfs_bio_alloc(bdev, first_byte);
	bio->bi_opf = REQ_OP_WRITE | write_flags;
	bio->bi_private = cb;
	bio->bi_end_io = end_compressed_bio_write;
	refcount_set(&cb->pending_bios, 1);

	/* create and submit bios for the compressed pages */
	bytes_left = compressed_len;
	for (pg_index = 0; pg_index < cb->nr_pages; pg_index++) {
		int submit = 0;

		page = compressed_pages[pg_index];
		page->mapping = inode->i_mapping;
		if (bio->bi_iter.bi_size)
			submit = btrfs_merge_bio_hook(page, 0, PAGE_SIZE, bio, 0);

		page->mapping = NULL;
		if (submit || bio_add_page(bio, page, PAGE_SIZE, 0) <
		    PAGE_SIZE) {
			/*
			 * inc the count before we submit the bio so
			 * we know the end IO handler won't happen before
			 * we inc the count.  Otherwise, the cb might get
			 * freed before we're done setting it up
			 */
			refcount_inc(&cb->pending_bios);
			ret = btrfs_bio_wq_end_io(fs_info, bio,
						  BTRFS_WQ_ENDIO_DATA);
			BUG_ON(ret); /* -ENOMEM */

			if (!skip_sum) {
				ret = btrfs_csum_one_bio(inode, bio, start, 1);
				BUG_ON(ret); /* -ENOMEM */
			}

			ret = btrfs_map_bio(fs_info, bio, 0, 1);
			if (ret) {
				bio->bi_status = ret;
				bio_endio(bio);
			}

			bio = btrfs_bio_alloc(bdev, first_byte);
			bio->bi_opf = REQ_OP_WRITE | write_flags;
			bio->bi_private = cb;
			bio->bi_end_io = end_compressed_bio_write;
			bio_add_page(bio, page, PAGE_SIZE, 0);
		}
		if (bytes_left < PAGE_SIZE) {
			btrfs_info(fs_info,
					"bytes left %lu compress len %lu nr %lu",
			       bytes_left, cb->compressed_len, cb->nr_pages);
		}
		bytes_left -= PAGE_SIZE;
		first_byte += PAGE_SIZE;
		cond_resched();
	}

	ret = btrfs_bio_wq_end_io(fs_info, bio, BTRFS_WQ_ENDIO_DATA);
	BUG_ON(ret); /* -ENOMEM */

	if (!skip_sum) {
		ret = btrfs_csum_one_bio(inode, bio, start, 1);
		BUG_ON(ret); /* -ENOMEM */
	}

	ret = btrfs_map_bio(fs_info, bio, 0, 1);
	if (ret) {
		bio->bi_status = ret;
		bio_endio(bio);
	}

	return 0;
}

static u64 bio_end_offset(struct bio *bio)
{
	struct bio_vec *last = bio_last_bvec_all(bio);

	return page_offset(last->bv_page) + last->bv_len + last->bv_offset;
}

static noinline int add_ra_bio_pages(struct inode *inode,
				     u64 compressed_end,
				     struct compressed_bio *cb)
{
	unsigned long end_index;
	unsigned long pg_index;
	u64 last_offset;
	u64 isize = i_size_read(inode);
	int ret;
	struct page *page;
	unsigned long nr_pages = 0;
	struct extent_map *em;
	struct address_space *mapping = inode->i_mapping;
	struct extent_map_tree *em_tree;
	struct extent_io_tree *tree;
	u64 end;
	int misses = 0;

	last_offset = bio_end_offset(cb->orig_bio);
	em_tree = &BTRFS_I(inode)->extent_tree;
	tree = &BTRFS_I(inode)->io_tree;

	if (isize == 0)
		return 0;

	end_index = (i_size_read(inode) - 1) >> PAGE_SHIFT;

	while (last_offset < compressed_end) {
		pg_index = last_offset >> PAGE_SHIFT;

		if (pg_index > end_index)
			break;

		rcu_read_lock();
		page = radix_tree_lookup(&mapping->i_pages, pg_index);
		rcu_read_unlock();
		if (page && !radix_tree_exceptional_entry(page)) {
			misses++;
			if (misses > 4)
				break;
			goto next;
		}

		page = __page_cache_alloc(mapping_gfp_constraint(mapping,
								 ~__GFP_FS));
		if (!page)
			break;

		if (add_to_page_cache_lru(page, mapping, pg_index, GFP_NOFS)) {
			put_page(page);
			goto next;
		}

		end = last_offset + PAGE_SIZE - 1;
		/*
		 * at this point, we have a locked page in the page cache
		 * for these bytes in the file.  But, we have to make
		 * sure they map to this compressed extent on disk.
		 */
		set_page_extent_mapped(page);
		lock_extent(tree, last_offset, end);
		read_lock(&em_tree->lock);
		em = lookup_extent_mapping(em_tree, last_offset,
					   PAGE_SIZE);
		read_unlock(&em_tree->lock);

		if (!em || last_offset < em->start ||
		    (last_offset + PAGE_SIZE > extent_map_end(em)) ||
		    (em->block_start >> 9) != cb->orig_bio->bi_iter.bi_sector) {
			free_extent_map(em);
			unlock_extent(tree, last_offset, end);
			unlock_page(page);
			put_page(page);
			break;
		}
		free_extent_map(em);

		if (page->index == end_index) {
			char *userpage;
			size_t zero_offset = isize & (PAGE_SIZE - 1);

			if (zero_offset) {
				int zeros;
				zeros = PAGE_SIZE - zero_offset;
				userpage = kmap_atomic(page);
				memset(userpage + zero_offset, 0, zeros);
				flush_dcache_page(page);
				kunmap_atomic(userpage);
			}
		}

		ret = bio_add_page(cb->orig_bio, page,
				   PAGE_SIZE, 0);

		if (ret == PAGE_SIZE) {
			nr_pages++;
			put_page(page);
		} else {
			unlock_extent(tree, last_offset, end);
			unlock_page(page);
			put_page(page);
			break;
		}
next:
		last_offset += PAGE_SIZE;
	}
	return 0;
}

/*
 * for a compressed read, the bio we get passed has all the inode pages
 * in it.  We don't actually do IO on those pages but allocate new ones
 * to hold the compressed pages on disk.
 *
 * bio->bi_iter.bi_sector points to the compressed extent on disk
 * bio->bi_io_vec points to all of the inode pages
 *
 * After the compressed pages are read, we copy the bytes into the
 * bio we were passed and then call the bio end_io calls
 */
blk_status_t btrfs_submit_compressed_read(struct inode *inode, struct bio *bio,
				 int mirror_num, unsigned long bio_flags)
{
	struct btrfs_fs_info *fs_info = btrfs_sb(inode->i_sb);
	struct extent_io_tree *tree;
	struct extent_map_tree *em_tree;
	struct compressed_bio *cb;
	unsigned long compressed_len;
	unsigned long nr_pages;
	unsigned long pg_index;
	struct page *page;
	struct block_device *bdev;
	struct bio *comp_bio;
	u64 cur_disk_byte = (u64)bio->bi_iter.bi_sector << 9;
	u64 em_len;
	u64 em_start;
	struct extent_map *em;
	blk_status_t ret = BLK_STS_RESOURCE;
	int faili = 0;
	u32 *sums;

	tree = &BTRFS_I(inode)->io_tree;
	em_tree = &BTRFS_I(inode)->extent_tree;

	/* we need the actual starting offset of this extent in the file */
	read_lock(&em_tree->lock);
	em = lookup_extent_mapping(em_tree,
				   page_offset(bio_first_page_all(bio)),
				   PAGE_SIZE);
	read_unlock(&em_tree->lock);
	if (!em)
		return BLK_STS_IOERR;

	compressed_len = em->block_len;
	cb = kmalloc(compressed_bio_size(fs_info, compressed_len), GFP_NOFS);
	if (!cb)
		goto out;

	refcount_set(&cb->pending_bios, 0);
	cb->errors = 0;
	cb->inode = inode;
	cb->mirror_num = mirror_num;
	sums = &cb->sums;

	cb->start = em->orig_start;
	em_len = em->len;
	em_start = em->start;

	free_extent_map(em);
	em = NULL;

	cb->len = bio->bi_iter.bi_size;
	cb->compressed_len = compressed_len;
	cb->compress_type = extent_compress_type(bio_flags);
	cb->orig_bio = bio;

	nr_pages = DIV_ROUND_UP(compressed_len, PAGE_SIZE);
	cb->compressed_pages = kcalloc(nr_pages, sizeof(struct page *),
				       GFP_NOFS);
	if (!cb->compressed_pages)
		goto fail1;

	bdev = fs_info->fs_devices->latest_bdev;

	for (pg_index = 0; pg_index < nr_pages; pg_index++) {
		cb->compressed_pages[pg_index] = alloc_page(GFP_NOFS |
							      __GFP_HIGHMEM);
		if (!cb->compressed_pages[pg_index]) {
			faili = pg_index - 1;
			ret = BLK_STS_RESOURCE;
			goto fail2;
		}
	}
	faili = nr_pages - 1;
	cb->nr_pages = nr_pages;

	add_ra_bio_pages(inode, em_start + em_len, cb);

	/* include any pages we added in add_ra-bio_pages */
	cb->len = bio->bi_iter.bi_size;

	comp_bio = btrfs_bio_alloc(bdev, cur_disk_byte);
	comp_bio->bi_opf = REQ_OP_READ;
	comp_bio->bi_private = cb;
	comp_bio->bi_end_io = end_compressed_bio_read;
	refcount_set(&cb->pending_bios, 1);

	for (pg_index = 0; pg_index < nr_pages; pg_index++) {
		int submit = 0;

		page = cb->compressed_pages[pg_index];
		page->mapping = inode->i_mapping;
		page->index = em_start >> PAGE_SHIFT;

		if (comp_bio->bi_iter.bi_size)
			submit = btrfs_merge_bio_hook(page, 0, PAGE_SIZE,
					comp_bio, 0);

		page->mapping = NULL;
		if (submit || bio_add_page(comp_bio, page, PAGE_SIZE, 0) <
		    PAGE_SIZE) {
			ret = btrfs_bio_wq_end_io(fs_info, comp_bio,
						  BTRFS_WQ_ENDIO_DATA);
			BUG_ON(ret); /* -ENOMEM */

			/*
			 * inc the count before we submit the bio so
			 * we know the end IO handler won't happen before
			 * we inc the count.  Otherwise, the cb might get
			 * freed before we're done setting it up
			 */
			refcount_inc(&cb->pending_bios);

			if (!(BTRFS_I(inode)->flags & BTRFS_INODE_NODATASUM)) {
				ret = btrfs_lookup_bio_sums(inode, comp_bio,
							    sums);
				BUG_ON(ret); /* -ENOMEM */
			}
			sums += DIV_ROUND_UP(comp_bio->bi_iter.bi_size,
					     fs_info->sectorsize);

			ret = btrfs_map_bio(fs_info, comp_bio, mirror_num, 0);
			if (ret) {
				comp_bio->bi_status = ret;
				bio_endio(comp_bio);
			}

			comp_bio = btrfs_bio_alloc(bdev, cur_disk_byte);
			comp_bio->bi_opf = REQ_OP_READ;
			comp_bio->bi_private = cb;
			comp_bio->bi_end_io = end_compressed_bio_read;

			bio_add_page(comp_bio, page, PAGE_SIZE, 0);
		}
		cur_disk_byte += PAGE_SIZE;
	}

	ret = btrfs_bio_wq_end_io(fs_info, comp_bio, BTRFS_WQ_ENDIO_DATA);
	BUG_ON(ret); /* -ENOMEM */

	if (!(BTRFS_I(inode)->flags & BTRFS_INODE_NODATASUM)) {
		ret = btrfs_lookup_bio_sums(inode, comp_bio, sums);
		BUG_ON(ret); /* -ENOMEM */
	}

	ret = btrfs_map_bio(fs_info, comp_bio, mirror_num, 0);
	if (ret) {
		comp_bio->bi_status = ret;
		bio_endio(comp_bio);
	}

	return 0;

fail2:
	while (faili >= 0) {
		__free_page(cb->compressed_pages[faili]);
		faili--;
	}

	kfree(cb->compressed_pages);
fail1:
	kfree(cb);
out:
	free_extent_map(em);
	return ret;
}

/*
 * Heuristic uses systematic sampling to collect data from the input data
 * range, the logic can be tuned by the following constants:
 *
 * @SAMPLING_READ_SIZE - how many bytes will be copied from for each sample
 * @SAMPLING_INTERVAL  - range from which the sampled data can be collected
 */
#define SAMPLING_READ_SIZE	(16)
#define SAMPLING_INTERVAL	(256)

/*
 * For statistical analysis of the input data we consider bytes that form a
 * Galois Field of 256 objects. Each object has an attribute count, ie. how
 * many times the object appeared in the sample.
 */
#define BUCKET_SIZE		(256)

/*
 * The size of the sample is based on a statistical sampling rule of thumb.
 * The common way is to perform sampling tests as long as the number of
 * elements in each cell is at least 5.
 *
 * Instead of 5, we choose 32 to obtain more accurate results.
 * If the data contain the maximum number of symbols, which is 256, we obtain a
 * sample size bound by 8192.
 *
 * For a sample of at most 8KB of data per data range: 16 consecutive bytes
 * from up to 512 locations.
 */
#define MAX_SAMPLE_SIZE		(BTRFS_MAX_UNCOMPRESSED *		\
				 SAMPLING_READ_SIZE / SAMPLING_INTERVAL)

struct bucket_item {
	u32 count;
};

struct heuristic_ws {
	/* Partial copy of input data */
	u8 *sample;
	u32 sample_size;
	/* Buckets store counters for each byte value */
	struct bucket_item *bucket;
	/* Sorting buffer */
	struct bucket_item *bucket_b;
	struct list_head list;
};

static void free_heuristic_ws(struct list_head *ws)
{
	struct heuristic_ws *workspace;

	workspace = list_entry(ws, struct heuristic_ws, list);

	kvfree(workspace->sample);
	kfree(workspace->bucket);
	kfree(workspace->bucket_b);
	kfree(workspace);
}

static struct list_head *alloc_heuristic_ws(void)
{
	struct heuristic_ws *ws;

	ws = kzalloc(sizeof(*ws), GFP_KERNEL);
	if (!ws)
		return ERR_PTR(-ENOMEM);

	ws->sample = kvmalloc(MAX_SAMPLE_SIZE, GFP_KERNEL);
	if (!ws->sample)
		goto fail;

	ws->bucket = kcalloc(BUCKET_SIZE, sizeof(*ws->bucket), GFP_KERNEL);
	if (!ws->bucket)
		goto fail;

	ws->bucket_b = kcalloc(BUCKET_SIZE, sizeof(*ws->bucket_b), GFP_KERNEL);
	if (!ws->bucket_b)
		goto fail;

	INIT_LIST_HEAD(&ws->list);
	return &ws->list;
fail:
	free_heuristic_ws(&ws->list);
	return ERR_PTR(-ENOMEM);
}

struct workspaces_list {
	struct list_head idle_ws;
	spinlock_t ws_lock;
	/* Number of free workspaces */
	int free_ws;
	/* Total number of allocated workspaces */
	atomic_t total_ws;
	/* Waiters for a free workspace */
	wait_queue_head_t ws_wait;
};

static struct workspaces_list btrfs_comp_ws[BTRFS_COMPRESS_TYPES];

static struct workspaces_list btrfs_heuristic_ws;

static const struct btrfs_compress_op * const btrfs_compress_op[] = {
	&btrfs_zlib_compress,
	&btrfs_lzo_compress,
	&btrfs_zstd_compress,
};

void __init btrfs_init_compress(void)
{
	struct list_head *workspace;
	int i;

	INIT_LIST_HEAD(&btrfs_heuristic_ws.idle_ws);
	spin_lock_init(&btrfs_heuristic_ws.ws_lock);
	atomic_set(&btrfs_heuristic_ws.total_ws, 0);
	init_waitqueue_head(&btrfs_heuristic_ws.ws_wait);

	workspace = alloc_heuristic_ws();
	if (IS_ERR(workspace)) {
		pr_warn(
	"BTRFS: cannot preallocate heuristic workspace, will try later\n");
	} else {
		atomic_set(&btrfs_heuristic_ws.total_ws, 1);
		btrfs_heuristic_ws.free_ws = 1;
		list_add(workspace, &btrfs_heuristic_ws.idle_ws);
	}

	for (i = 0; i < BTRFS_COMPRESS_TYPES; i++) {
		INIT_LIST_HEAD(&btrfs_comp_ws[i].idle_ws);
		spin_lock_init(&btrfs_comp_ws[i].ws_lock);
		atomic_set(&btrfs_comp_ws[i].total_ws, 0);
		init_waitqueue_head(&btrfs_comp_ws[i].ws_wait);

		/*
		 * Preallocate one workspace for each compression type so
		 * we can guarantee forward progress in the worst case
		 */
		workspace = btrfs_compress_op[i]->alloc_workspace();
		if (IS_ERR(workspace)) {
			pr_warn("BTRFS: cannot preallocate compression workspace, will try later\n");
		} else {
			atomic_set(&btrfs_comp_ws[i].total_ws, 1);
			btrfs_comp_ws[i].free_ws = 1;
			list_add(workspace, &btrfs_comp_ws[i].idle_ws);
		}
	}
}

/*
 * This finds an available workspace or allocates a new one.
 * If it's not possible to allocate a new one, waits until there's one.
 * Preallocation makes a forward progress guarantees and we do not return
 * errors.
 */
static struct list_head *__find_workspace(int type, bool heuristic)
{
	struct list_head *workspace;
	int cpus = num_online_cpus();
	int idx = type - 1;
	unsigned nofs_flag;
	struct list_head *idle_ws;
	spinlock_t *ws_lock;
	atomic_t *total_ws;
	wait_queue_head_t *ws_wait;
	int *free_ws;

	if (heuristic) {
		idle_ws	 = &btrfs_heuristic_ws.idle_ws;
		ws_lock	 = &btrfs_heuristic_ws.ws_lock;
		total_ws = &btrfs_heuristic_ws.total_ws;
		ws_wait	 = &btrfs_heuristic_ws.ws_wait;
		free_ws	 = &btrfs_heuristic_ws.free_ws;
	} else {
		idle_ws	 = &btrfs_comp_ws[idx].idle_ws;
		ws_lock	 = &btrfs_comp_ws[idx].ws_lock;
		total_ws = &btrfs_comp_ws[idx].total_ws;
		ws_wait	 = &btrfs_comp_ws[idx].ws_wait;
		free_ws	 = &btrfs_comp_ws[idx].free_ws;
	}

again:
	spin_lock(ws_lock);
	if (!list_empty(idle_ws)) {
		workspace = idle_ws->next;
		list_del(workspace);
		(*free_ws)--;
		spin_unlock(ws_lock);
		return workspace;

	}
	if (atomic_read(total_ws) > cpus) {
		DEFINE_WAIT(wait);

		spin_unlock(ws_lock);
		prepare_to_wait(ws_wait, &wait, TASK_UNINTERRUPTIBLE);
		if (atomic_read(total_ws) > cpus && !*free_ws)
			schedule();
		finish_wait(ws_wait, &wait);
		goto again;
	}
	atomic_inc(total_ws);
	spin_unlock(ws_lock);

	/*
	 * Allocation helpers call vmalloc that can't use GFP_NOFS, so we have
	 * to turn it off here because we might get called from the restricted
	 * context of btrfs_compress_bio/btrfs_compress_pages
	 */
	nofs_flag = memalloc_nofs_save();
	if (heuristic)
		workspace = alloc_heuristic_ws();
	else
		workspace = btrfs_compress_op[idx]->alloc_workspace();
	memalloc_nofs_restore(nofs_flag);

	if (IS_ERR(workspace)) {
		atomic_dec(total_ws);
		wake_up(ws_wait);

		/*
		 * Do not return the error but go back to waiting. There's a
		 * workspace preallocated for each type and the compression
		 * time is bounded so we get to a workspace eventually. This
		 * makes our caller's life easier.
		 *
		 * To prevent silent and low-probability deadlocks (when the
		 * initial preallocation fails), check if there are any
		 * workspaces at all.
		 */
		if (atomic_read(total_ws) == 0) {
			static DEFINE_RATELIMIT_STATE(_rs,
					/* once per minute */ 60 * HZ,
					/* no burst */ 1);

			if (__ratelimit(&_rs)) {
				pr_warn("BTRFS: no compression workspaces, low memory, retrying\n");
			}
		}
		goto again;
	}
	return workspace;
}

static struct list_head *find_workspace(int type)
{
	return __find_workspace(type, false);
}

/*
 * put a workspace struct back on the list or free it if we have enough
 * idle ones sitting around
 */
static void __free_workspace(int type, struct list_head *workspace,
			     bool heuristic)
{
	int idx = type - 1;
	struct list_head *idle_ws;
	spinlock_t *ws_lock;
	atomic_t *total_ws;
	wait_queue_head_t *ws_wait;
	int *free_ws;

	if (heuristic) {
		idle_ws	 = &btrfs_heuristic_ws.idle_ws;
		ws_lock	 = &btrfs_heuristic_ws.ws_lock;
		total_ws = &btrfs_heuristic_ws.total_ws;
		ws_wait	 = &btrfs_heuristic_ws.ws_wait;
		free_ws	 = &btrfs_heuristic_ws.free_ws;
	} else {
		idle_ws	 = &btrfs_comp_ws[idx].idle_ws;
		ws_lock	 = &btrfs_comp_ws[idx].ws_lock;
		total_ws = &btrfs_comp_ws[idx].total_ws;
		ws_wait	 = &btrfs_comp_ws[idx].ws_wait;
		free_ws	 = &btrfs_comp_ws[idx].free_ws;
	}

	spin_lock(ws_lock);
	if (*free_ws <= num_online_cpus()) {
		list_add(workspace, idle_ws);
		(*free_ws)++;
		spin_unlock(ws_lock);
		goto wake;
	}
	spin_unlock(ws_lock);

	if (heuristic)
		free_heuristic_ws(workspace);
	else
		btrfs_compress_op[idx]->free_workspace(workspace);
	atomic_dec(total_ws);
wake:
	cond_wake_up(ws_wait);
}

static void free_workspace(int type, struct list_head *ws)
{
	return __free_workspace(type, ws, false);
}

/*
 * cleanup function for module exit
 */
static void free_workspaces(void)
{
	struct list_head *workspace;
	int i;

	while (!list_empty(&btrfs_heuristic_ws.idle_ws)) {
		workspace = btrfs_heuristic_ws.idle_ws.next;
		list_del(workspace);
		free_heuristic_ws(workspace);
		atomic_dec(&btrfs_heuristic_ws.total_ws);
	}

	for (i = 0; i < BTRFS_COMPRESS_TYPES; i++) {
		while (!list_empty(&btrfs_comp_ws[i].idle_ws)) {
			workspace = btrfs_comp_ws[i].idle_ws.next;
			list_del(workspace);
			btrfs_compress_op[i]->free_workspace(workspace);
			atomic_dec(&btrfs_comp_ws[i].total_ws);
		}
	}
}

/*
 * Given an address space and start and length, compress the bytes into @pages
 * that are allocated on demand.
 *
 * @type_level is encoded algorithm and level, where level 0 means whatever
 * default the algorithm chooses and is opaque here;
 * - compression algo are 0-3
 * - the level are bits 4-7
 *
 * @out_pages is an in/out parameter, holds maximum number of pages to allocate
 * and returns number of actually allocated pages
 *
 * @total_in is used to return the number of bytes actually read.  It
 * may be smaller than the input length if we had to exit early because we
 * ran out of room in the pages array or because we cross the
 * max_out threshold.
 *
 * @total_out is an in/out parameter, must be set to the input length and will
 * be also used to return the total number of compressed bytes
 *
 * @max_out tells us the max number of bytes that we're allowed to
 * stuff into pages
 */
int btrfs_compress_pages(unsigned int type_level, struct address_space *mapping,
			 u64 start, struct page **pages,
			 unsigned long *out_pages,
			 unsigned long *total_in,
			 unsigned long *total_out)
{
	struct list_head *workspace;
	int ret;
	int type = type_level & 0xF;

	workspace = find_workspace(type);

<<<<<<< HEAD
	btrfs_compress_op[type - 1]->set_level(workspace, type_level);
	ret = btrfs_compress_op[type-1]->compress_pages(workspace, mapping,
=======
	level = btrfs_compress_op[type]->set_level(level);
	workspace = get_workspace(type, level);
	ret = btrfs_compress_op[type]->compress_pages(workspace, mapping,
>>>>>>> 407d19ab
						      start, pages,
						      out_pages,
						      total_in, total_out);
	free_workspace(type, workspace);
	return ret;
}

/*
 * pages_in is an array of pages with compressed data.
 *
 * disk_start is the starting logical offset of this array in the file
 *
 * orig_bio contains the pages from the file that we want to decompress into
 *
 * srclen is the number of bytes in pages_in
 *
 * The basic idea is that we have a bio that was created by readpages.
 * The pages in the bio are for the uncompressed data, and they may not
 * be contiguous.  They all correspond to the range of bytes covered by
 * the compressed extent.
 */
static int btrfs_decompress_bio(struct compressed_bio *cb)
{
	struct list_head *workspace;
	int ret;
	int type = cb->compress_type;

	workspace = find_workspace(type);
	ret = btrfs_compress_op[type - 1]->decompress_bio(workspace, cb);
	free_workspace(type, workspace);

	return ret;
}

/*
 * a less complex decompression routine.  Our compressed data fits in a
 * single page, and we want to read a single page out of it.
 * start_byte tells us the offset into the compressed data we're interested in
 */
int btrfs_decompress(int type, unsigned char *data_in, struct page *dest_page,
		     unsigned long start_byte, size_t srclen, size_t destlen)
{
	struct list_head *workspace;
	int ret;

	workspace = find_workspace(type);

	ret = btrfs_compress_op[type-1]->decompress(workspace, data_in,
						  dest_page, start_byte,
						  srclen, destlen);

	free_workspace(type, workspace);
	return ret;
}

void __cold btrfs_exit_compress(void)
{
	free_workspaces();
}

/*
 * Copy uncompressed data from working buffer to pages.
 *
 * buf_start is the byte offset we're of the start of our workspace buffer.
 *
 * total_out is the last byte of the buffer
 */
int btrfs_decompress_buf2page(const char *buf, unsigned long buf_start,
			      unsigned long total_out, u64 disk_start,
			      struct bio *bio)
{
	unsigned long buf_offset;
	unsigned long current_buf_start;
	unsigned long start_byte;
	unsigned long prev_start_byte;
	unsigned long working_bytes = total_out - buf_start;
	unsigned long bytes;
	char *kaddr;
	struct bio_vec bvec = bio_iter_iovec(bio, bio->bi_iter);

	/*
	 * start byte is the first byte of the page we're currently
	 * copying into relative to the start of the compressed data.
	 */
	start_byte = page_offset(bvec.bv_page) - disk_start;

	/* we haven't yet hit data corresponding to this page */
	if (total_out <= start_byte)
		return 1;

	/*
	 * the start of the data we care about is offset into
	 * the middle of our working buffer
	 */
	if (total_out > start_byte && buf_start < start_byte) {
		buf_offset = start_byte - buf_start;
		working_bytes -= buf_offset;
	} else {
		buf_offset = 0;
	}
	current_buf_start = buf_start;

	/* copy bytes from the working buffer into the pages */
	while (working_bytes > 0) {
		bytes = min_t(unsigned long, bvec.bv_len,
				PAGE_SIZE - buf_offset);
		bytes = min(bytes, working_bytes);

		kaddr = kmap_atomic(bvec.bv_page);
		memcpy(kaddr + bvec.bv_offset, buf + buf_offset, bytes);
		kunmap_atomic(kaddr);
		flush_dcache_page(bvec.bv_page);

		buf_offset += bytes;
		working_bytes -= bytes;
		current_buf_start += bytes;

		/* check if we need to pick another page */
		bio_advance(bio, bytes);
		if (!bio->bi_iter.bi_size)
			return 0;
		bvec = bio_iter_iovec(bio, bio->bi_iter);
		prev_start_byte = start_byte;
		start_byte = page_offset(bvec.bv_page) - disk_start;

		/*
		 * We need to make sure we're only adjusting
		 * our offset into compression working buffer when
		 * we're switching pages.  Otherwise we can incorrectly
		 * keep copying when we were actually done.
		 */
		if (start_byte != prev_start_byte) {
			/*
			 * make sure our new page is covered by this
			 * working buffer
			 */
			if (total_out <= start_byte)
				return 1;

			/*
			 * the next page in the biovec might not be adjacent
			 * to the last page, but it might still be found
			 * inside this working buffer. bump our offset pointer
			 */
			if (total_out > start_byte &&
			    current_buf_start < start_byte) {
				buf_offset = start_byte - buf_start;
				working_bytes = total_out - start_byte;
				current_buf_start = buf_start + buf_offset;
			}
		}
	}

	return 1;
}

/*
 * Shannon Entropy calculation
 *
 * Pure byte distribution analysis fails to determine compressiability of data.
 * Try calculating entropy to estimate the average minimum number of bits
 * needed to encode the sampled data.
 *
 * For convenience, return the percentage of needed bits, instead of amount of
 * bits directly.
 *
 * @ENTROPY_LVL_ACEPTABLE - below that threshold, sample has low byte entropy
 *			    and can be compressible with high probability
 *
 * @ENTROPY_LVL_HIGH - data are not compressible with high probability
 *
 * Use of ilog2() decreases precision, we lower the LVL to 5 to compensate.
 */
#define ENTROPY_LVL_ACEPTABLE		(65)
#define ENTROPY_LVL_HIGH		(80)

/*
 * For increasead precision in shannon_entropy calculation,
 * let's do pow(n, M) to save more digits after comma:
 *
 * - maximum int bit length is 64
 * - ilog2(MAX_SAMPLE_SIZE)	-> 13
 * - 13 * 4 = 52 < 64		-> M = 4
 *
 * So use pow(n, 4).
 */
static inline u32 ilog2_w(u64 n)
{
	return ilog2(n * n * n * n);
}

static u32 shannon_entropy(struct heuristic_ws *ws)
{
	const u32 entropy_max = 8 * ilog2_w(2);
	u32 entropy_sum = 0;
	u32 p, p_base, sz_base;
	u32 i;

	sz_base = ilog2_w(ws->sample_size);
	for (i = 0; i < BUCKET_SIZE && ws->bucket[i].count > 0; i++) {
		p = ws->bucket[i].count;
		p_base = ilog2_w(p);
		entropy_sum += p * (sz_base - p_base);
	}

	entropy_sum /= ws->sample_size;
	return entropy_sum * 100 / entropy_max;
}

#define RADIX_BASE		4U
#define COUNTERS_SIZE		(1U << RADIX_BASE)

static u8 get4bits(u64 num, int shift) {
	u8 low4bits;

	num >>= shift;
	/* Reverse order */
	low4bits = (COUNTERS_SIZE - 1) - (num % COUNTERS_SIZE);
	return low4bits;
}

/*
 * Use 4 bits as radix base
 * Use 16 u32 counters for calculating new possition in buf array
 *
 * @array     - array that will be sorted
 * @array_buf - buffer array to store sorting results
 *              must be equal in size to @array
 * @num       - array size
 */
static void radix_sort(struct bucket_item *array, struct bucket_item *array_buf,
		       int num)
{
	u64 max_num;
	u64 buf_num;
	u32 counters[COUNTERS_SIZE];
	u32 new_addr;
	u32 addr;
	int bitlen;
	int shift;
	int i;

	/*
	 * Try avoid useless loop iterations for small numbers stored in big
	 * counters.  Example: 48 33 4 ... in 64bit array
	 */
	max_num = array[0].count;
	for (i = 1; i < num; i++) {
		buf_num = array[i].count;
		if (buf_num > max_num)
			max_num = buf_num;
	}

	buf_num = ilog2(max_num);
	bitlen = ALIGN(buf_num, RADIX_BASE * 2);

	shift = 0;
	while (shift < bitlen) {
		memset(counters, 0, sizeof(counters));

		for (i = 0; i < num; i++) {
			buf_num = array[i].count;
			addr = get4bits(buf_num, shift);
			counters[addr]++;
		}

		for (i = 1; i < COUNTERS_SIZE; i++)
			counters[i] += counters[i - 1];

		for (i = num - 1; i >= 0; i--) {
			buf_num = array[i].count;
			addr = get4bits(buf_num, shift);
			counters[addr]--;
			new_addr = counters[addr];
			array_buf[new_addr] = array[i];
		}

		shift += RADIX_BASE;

		/*
		 * Normal radix expects to move data from a temporary array, to
		 * the main one.  But that requires some CPU time. Avoid that
		 * by doing another sort iteration to original array instead of
		 * memcpy()
		 */
		memset(counters, 0, sizeof(counters));

		for (i = 0; i < num; i ++) {
			buf_num = array_buf[i].count;
			addr = get4bits(buf_num, shift);
			counters[addr]++;
		}

		for (i = 1; i < COUNTERS_SIZE; i++)
			counters[i] += counters[i - 1];

		for (i = num - 1; i >= 0; i--) {
			buf_num = array_buf[i].count;
			addr = get4bits(buf_num, shift);
			counters[addr]--;
			new_addr = counters[addr];
			array[new_addr] = array_buf[i];
		}

		shift += RADIX_BASE;
	}
}

/*
 * Size of the core byte set - how many bytes cover 90% of the sample
 *
 * There are several types of structured binary data that use nearly all byte
 * values. The distribution can be uniform and counts in all buckets will be
 * nearly the same (eg. encrypted data). Unlikely to be compressible.
 *
 * Other possibility is normal (Gaussian) distribution, where the data could
 * be potentially compressible, but we have to take a few more steps to decide
 * how much.
 *
 * @BYTE_CORE_SET_LOW  - main part of byte values repeated frequently,
 *                       compression algo can easy fix that
 * @BYTE_CORE_SET_HIGH - data have uniform distribution and with high
 *                       probability is not compressible
 */
#define BYTE_CORE_SET_LOW		(64)
#define BYTE_CORE_SET_HIGH		(200)

static int byte_core_set_size(struct heuristic_ws *ws)
{
	u32 i;
	u32 coreset_sum = 0;
	const u32 core_set_threshold = ws->sample_size * 90 / 100;
	struct bucket_item *bucket = ws->bucket;

	/* Sort in reverse order */
	radix_sort(ws->bucket, ws->bucket_b, BUCKET_SIZE);

	for (i = 0; i < BYTE_CORE_SET_LOW; i++)
		coreset_sum += bucket[i].count;

	if (coreset_sum > core_set_threshold)
		return i;

	for (; i < BYTE_CORE_SET_HIGH && bucket[i].count > 0; i++) {
		coreset_sum += bucket[i].count;
		if (coreset_sum > core_set_threshold)
			break;
	}

	return i;
}

/*
 * Count byte values in buckets.
 * This heuristic can detect textual data (configs, xml, json, html, etc).
 * Because in most text-like data byte set is restricted to limited number of
 * possible characters, and that restriction in most cases makes data easy to
 * compress.
 *
 * @BYTE_SET_THRESHOLD - consider all data within this byte set size:
 *	less - compressible
 *	more - need additional analysis
 */
#define BYTE_SET_THRESHOLD		(64)

static u32 byte_set_size(const struct heuristic_ws *ws)
{
	u32 i;
	u32 byte_set_size = 0;

	for (i = 0; i < BYTE_SET_THRESHOLD; i++) {
		if (ws->bucket[i].count > 0)
			byte_set_size++;
	}

	/*
	 * Continue collecting count of byte values in buckets.  If the byte
	 * set size is bigger then the threshold, it's pointless to continue,
	 * the detection technique would fail for this type of data.
	 */
	for (; i < BUCKET_SIZE; i++) {
		if (ws->bucket[i].count > 0) {
			byte_set_size++;
			if (byte_set_size > BYTE_SET_THRESHOLD)
				return byte_set_size;
		}
	}

	return byte_set_size;
}

static bool sample_repeated_patterns(struct heuristic_ws *ws)
{
	const u32 half_of_sample = ws->sample_size / 2;
	const u8 *data = ws->sample;

	return memcmp(&data[0], &data[half_of_sample], half_of_sample) == 0;
}

static void heuristic_collect_sample(struct inode *inode, u64 start, u64 end,
				     struct heuristic_ws *ws)
{
	struct page *page;
	u64 index, index_end;
	u32 i, curr_sample_pos;
	u8 *in_data;

	/*
	 * Compression handles the input data by chunks of 128KiB
	 * (defined by BTRFS_MAX_UNCOMPRESSED)
	 *
	 * We do the same for the heuristic and loop over the whole range.
	 *
	 * MAX_SAMPLE_SIZE - calculated under assumption that heuristic will
	 * process no more than BTRFS_MAX_UNCOMPRESSED at a time.
	 */
	if (end - start > BTRFS_MAX_UNCOMPRESSED)
		end = start + BTRFS_MAX_UNCOMPRESSED;

	index = start >> PAGE_SHIFT;
	index_end = end >> PAGE_SHIFT;

	/* Don't miss unaligned end */
	if (!IS_ALIGNED(end, PAGE_SIZE))
		index_end++;

	curr_sample_pos = 0;
	while (index < index_end) {
		page = find_get_page(inode->i_mapping, index);
		in_data = kmap(page);
		/* Handle case where the start is not aligned to PAGE_SIZE */
		i = start % PAGE_SIZE;
		while (i < PAGE_SIZE - SAMPLING_READ_SIZE) {
			/* Don't sample any garbage from the last page */
			if (start > end - SAMPLING_READ_SIZE)
				break;
			memcpy(&ws->sample[curr_sample_pos], &in_data[i],
					SAMPLING_READ_SIZE);
			i += SAMPLING_INTERVAL;
			start += SAMPLING_INTERVAL;
			curr_sample_pos += SAMPLING_READ_SIZE;
		}
		kunmap(page);
		put_page(page);

		index++;
	}

	ws->sample_size = curr_sample_pos;
}

/*
 * Compression heuristic.
 *
 * For now is's a naive and optimistic 'return true', we'll extend the logic to
 * quickly (compared to direct compression) detect data characteristics
 * (compressible/uncompressible) to avoid wasting CPU time on uncompressible
 * data.
 *
 * The following types of analysis can be performed:
 * - detect mostly zero data
 * - detect data with low "byte set" size (text, etc)
 * - detect data with low/high "core byte" set
 *
 * Return non-zero if the compression should be done, 0 otherwise.
 */
int btrfs_compress_heuristic(struct inode *inode, u64 start, u64 end)
{
	struct list_head *ws_list = __find_workspace(0, true);
	struct heuristic_ws *ws;
	u32 i;
	u8 byte;
	int ret = 0;

	ws = list_entry(ws_list, struct heuristic_ws, list);

	heuristic_collect_sample(inode, start, end, ws);

	if (sample_repeated_patterns(ws)) {
		ret = 1;
		goto out;
	}

	memset(ws->bucket, 0, sizeof(*ws->bucket)*BUCKET_SIZE);

	for (i = 0; i < ws->sample_size; i++) {
		byte = ws->sample[i];
		ws->bucket[byte].count++;
	}

	i = byte_set_size(ws);
	if (i < BYTE_SET_THRESHOLD) {
		ret = 2;
		goto out;
	}

	i = byte_core_set_size(ws);
	if (i <= BYTE_CORE_SET_LOW) {
		ret = 3;
		goto out;
	}

	if (i >= BYTE_CORE_SET_HIGH) {
		ret = 0;
		goto out;
	}

	i = shannon_entropy(ws);
	if (i <= ENTROPY_LVL_ACEPTABLE) {
		ret = 4;
		goto out;
	}

	/*
	 * For the levels below ENTROPY_LVL_HIGH, additional analysis would be
	 * needed to give green light to compression.
	 *
	 * For now just assume that compression at that level is not worth the
	 * resources because:
	 *
	 * 1. it is possible to defrag the data later
	 *
	 * 2. the data would turn out to be hardly compressible, eg. 150 byte
	 * values, every bucket has counter at level ~54. The heuristic would
	 * be confused. This can happen when data have some internal repeated
	 * patterns like "abbacbbc...". This can be detected by analyzing
	 * pairs of bytes, which is too costly.
	 */
	if (i < ENTROPY_LVL_HIGH) {
		ret = 5;
		goto out;
	} else {
		ret = 0;
		goto out;
	}

out:
	__free_workspace(0, ws_list, true);
	return ret;
}

unsigned int btrfs_compress_str2level(const char *str)
{
	if (strncmp(str, "zlib", 4) != 0)
		return 0;

	/* Accepted form: zlib:1 up to zlib:9 and nothing left after the number */
	if (str[4] == ':' && '1' <= str[5] && str[5] <= '9' && str[6] == 0)
		return str[5] - '0';

	return BTRFS_ZLIB_DEFAULT_LEVEL;
}<|MERGE_RESOLUTION|>--- conflicted
+++ resolved
@@ -177,17 +177,14 @@
 		bio_io_error(cb->orig_bio);
 	} else {
 		struct bio_vec *bvec;
+		struct bvec_iter_all iter_all;
 
 		/*
 		 * we have verified the checksum already, set page
 		 * checked so the end_io handlers know about it
 		 */
 		ASSERT(!bio_flagged(bio, BIO_CLONED));
-<<<<<<< HEAD
-		bio_for_each_segment_all(bvec, cb->orig_bio, i)
-=======
 		bio_for_each_segment_all(bvec, cb->orig_bio, iter_all)
->>>>>>> 407d19ab
 			SetPageChecked(bvec->bv_page);
 
 		bio_endio(cb->orig_bio);
@@ -248,7 +245,6 @@
  */
 static void end_compressed_bio_write(struct bio *bio)
 {
-	struct extent_io_tree *tree;
 	struct compressed_bio *cb = bio->bi_private;
 	struct inode *inode;
 	struct page *page;
@@ -267,20 +263,10 @@
 	 * call back into the FS and do all the end_io operations
 	 */
 	inode = cb->inode;
-	tree = &BTRFS_I(inode)->io_tree;
 	cb->compressed_pages[0]->mapping = cb->inode->i_mapping;
-<<<<<<< HEAD
-	tree->ops->writepage_end_io_hook(cb->compressed_pages[0],
-					 cb->start,
-					 cb->start + cb->len - 1,
-					 NULL,
-					 bio->bi_status ?
-					 BLK_STS_OK : BLK_STS_NOTSUPP);
-=======
 	btrfs_writepage_endio_finish_ordered(cb->compressed_pages[0],
 			cb->start, cb->start + cb->len - 1,
 			bio->bi_status == BLK_STS_OK);
->>>>>>> 407d19ab
 	cb->compressed_pages[0]->mapping = NULL;
 
 	end_compressed_writeback(inode, cb);
@@ -331,7 +317,7 @@
 	blk_status_t ret;
 	int skip_sum = BTRFS_I(inode)->flags & BTRFS_INODE_NODATASUM;
 
-	WARN_ON(start & ((u64)PAGE_SIZE - 1));
+	WARN_ON(!PAGE_ALIGNED(start));
 	cb = kmalloc(compressed_bio_size(fs_info, compressed_len), GFP_NOFS);
 	if (!cb)
 		return BLK_STS_RESOURCE;
@@ -362,7 +348,8 @@
 		page = compressed_pages[pg_index];
 		page->mapping = inode->i_mapping;
 		if (bio->bi_iter.bi_size)
-			submit = btrfs_merge_bio_hook(page, 0, PAGE_SIZE, bio, 0);
+			submit = btrfs_bio_fits_in_stripe(page, PAGE_SIZE, bio,
+							  0);
 
 		page->mapping = NULL;
 		if (submit || bio_add_page(bio, page, PAGE_SIZE, 0) <
@@ -462,10 +449,8 @@
 		if (pg_index > end_index)
 			break;
 
-		rcu_read_lock();
-		page = radix_tree_lookup(&mapping->i_pages, pg_index);
-		rcu_read_unlock();
-		if (page && !radix_tree_exceptional_entry(page)) {
+		page = xa_load(&mapping->i_pages, pg_index);
+		if (page && !xa_is_value(page)) {
 			misses++;
 			if (misses > 4)
 				break;
@@ -508,7 +493,7 @@
 
 		if (page->index == end_index) {
 			char *userpage;
-			size_t zero_offset = isize & (PAGE_SIZE - 1);
+			size_t zero_offset = offset_in_page(isize);
 
 			if (zero_offset) {
 				int zeros;
@@ -553,7 +538,6 @@
 				 int mirror_num, unsigned long bio_flags)
 {
 	struct btrfs_fs_info *fs_info = btrfs_sb(inode->i_sb);
-	struct extent_io_tree *tree;
 	struct extent_map_tree *em_tree;
 	struct compressed_bio *cb;
 	unsigned long compressed_len;
@@ -570,7 +554,6 @@
 	int faili = 0;
 	u32 *sums;
 
-	tree = &BTRFS_I(inode)->io_tree;
 	em_tree = &BTRFS_I(inode)->extent_tree;
 
 	/* we need the actual starting offset of this extent in the file */
@@ -644,8 +627,8 @@
 		page->index = em_start >> PAGE_SHIFT;
 
 		if (comp_bio->bi_iter.bi_size)
-			submit = btrfs_merge_bio_hook(page, 0, PAGE_SIZE,
-					comp_bio, 0);
+			submit = btrfs_bio_fits_in_stripe(page, PAGE_SIZE,
+							  comp_bio, 0);
 
 		page->mapping = NULL;
 		if (submit || bio_add_page(comp_bio, page, PAGE_SIZE, 0) <
@@ -763,6 +746,28 @@
 	struct list_head list;
 };
 
+static struct workspace_manager heuristic_wsm;
+
+static void heuristic_init_workspace_manager(void)
+{
+	btrfs_init_workspace_manager(&heuristic_wsm, &btrfs_heuristic_compress);
+}
+
+static void heuristic_cleanup_workspace_manager(void)
+{
+	btrfs_cleanup_workspace_manager(&heuristic_wsm);
+}
+
+static struct list_head *heuristic_get_workspace(unsigned int level)
+{
+	return btrfs_get_workspace(&heuristic_wsm, level);
+}
+
+static void heuristic_put_workspace(struct list_head *ws)
+{
+	btrfs_put_workspace(&heuristic_wsm, ws);
+}
+
 static void free_heuristic_ws(struct list_head *ws)
 {
 	struct heuristic_ws *workspace;
@@ -775,7 +780,7 @@
 	kfree(workspace);
 }
 
-static struct list_head *alloc_heuristic_ws(void)
+static struct list_head *alloc_heuristic_ws(unsigned int level)
 {
 	struct heuristic_ws *ws;
 
@@ -802,65 +807,59 @@
 	return ERR_PTR(-ENOMEM);
 }
 
-struct workspaces_list {
-	struct list_head idle_ws;
-	spinlock_t ws_lock;
-	/* Number of free workspaces */
-	int free_ws;
-	/* Total number of allocated workspaces */
-	atomic_t total_ws;
-	/* Waiters for a free workspace */
-	wait_queue_head_t ws_wait;
+const struct btrfs_compress_op btrfs_heuristic_compress = {
+	.init_workspace_manager = heuristic_init_workspace_manager,
+	.cleanup_workspace_manager = heuristic_cleanup_workspace_manager,
+	.get_workspace = heuristic_get_workspace,
+	.put_workspace = heuristic_put_workspace,
+	.alloc_workspace = alloc_heuristic_ws,
+	.free_workspace = free_heuristic_ws,
 };
 
-static struct workspaces_list btrfs_comp_ws[BTRFS_COMPRESS_TYPES];
-
-static struct workspaces_list btrfs_heuristic_ws;
-
 static const struct btrfs_compress_op * const btrfs_compress_op[] = {
+	/* The heuristic is represented as compression type 0 */
+	&btrfs_heuristic_compress,
 	&btrfs_zlib_compress,
 	&btrfs_lzo_compress,
 	&btrfs_zstd_compress,
 };
 
-void __init btrfs_init_compress(void)
+void btrfs_init_workspace_manager(struct workspace_manager *wsm,
+				  const struct btrfs_compress_op *ops)
 {
 	struct list_head *workspace;
-	int i;
-
-	INIT_LIST_HEAD(&btrfs_heuristic_ws.idle_ws);
-	spin_lock_init(&btrfs_heuristic_ws.ws_lock);
-	atomic_set(&btrfs_heuristic_ws.total_ws, 0);
-	init_waitqueue_head(&btrfs_heuristic_ws.ws_wait);
-
-	workspace = alloc_heuristic_ws();
+
+	wsm->ops = ops;
+
+	INIT_LIST_HEAD(&wsm->idle_ws);
+	spin_lock_init(&wsm->ws_lock);
+	atomic_set(&wsm->total_ws, 0);
+	init_waitqueue_head(&wsm->ws_wait);
+
+	/*
+	 * Preallocate one workspace for each compression type so we can
+	 * guarantee forward progress in the worst case
+	 */
+	workspace = wsm->ops->alloc_workspace(0);
 	if (IS_ERR(workspace)) {
 		pr_warn(
-	"BTRFS: cannot preallocate heuristic workspace, will try later\n");
+	"BTRFS: cannot preallocate compression workspace, will try later\n");
 	} else {
-		atomic_set(&btrfs_heuristic_ws.total_ws, 1);
-		btrfs_heuristic_ws.free_ws = 1;
-		list_add(workspace, &btrfs_heuristic_ws.idle_ws);
-	}
-
-	for (i = 0; i < BTRFS_COMPRESS_TYPES; i++) {
-		INIT_LIST_HEAD(&btrfs_comp_ws[i].idle_ws);
-		spin_lock_init(&btrfs_comp_ws[i].ws_lock);
-		atomic_set(&btrfs_comp_ws[i].total_ws, 0);
-		init_waitqueue_head(&btrfs_comp_ws[i].ws_wait);
-
-		/*
-		 * Preallocate one workspace for each compression type so
-		 * we can guarantee forward progress in the worst case
-		 */
-		workspace = btrfs_compress_op[i]->alloc_workspace();
-		if (IS_ERR(workspace)) {
-			pr_warn("BTRFS: cannot preallocate compression workspace, will try later\n");
-		} else {
-			atomic_set(&btrfs_comp_ws[i].total_ws, 1);
-			btrfs_comp_ws[i].free_ws = 1;
-			list_add(workspace, &btrfs_comp_ws[i].idle_ws);
-		}
+		atomic_set(&wsm->total_ws, 1);
+		wsm->free_ws = 1;
+		list_add(workspace, &wsm->idle_ws);
+	}
+}
+
+void btrfs_cleanup_workspace_manager(struct workspace_manager *wsman)
+{
+	struct list_head *ws;
+
+	while (!list_empty(&wsman->idle_ws)) {
+		ws = wsman->idle_ws.next;
+		list_del(ws);
+		wsman->ops->free_workspace(ws);
+		atomic_dec(&wsman->total_ws);
 	}
 }
 
@@ -870,11 +869,11 @@
  * Preallocation makes a forward progress guarantees and we do not return
  * errors.
  */
-static struct list_head *__find_workspace(int type, bool heuristic)
+struct list_head *btrfs_get_workspace(struct workspace_manager *wsm,
+				      unsigned int level)
 {
 	struct list_head *workspace;
 	int cpus = num_online_cpus();
-	int idx = type - 1;
 	unsigned nofs_flag;
 	struct list_head *idle_ws;
 	spinlock_t *ws_lock;
@@ -882,19 +881,11 @@
 	wait_queue_head_t *ws_wait;
 	int *free_ws;
 
-	if (heuristic) {
-		idle_ws	 = &btrfs_heuristic_ws.idle_ws;
-		ws_lock	 = &btrfs_heuristic_ws.ws_lock;
-		total_ws = &btrfs_heuristic_ws.total_ws;
-		ws_wait	 = &btrfs_heuristic_ws.ws_wait;
-		free_ws	 = &btrfs_heuristic_ws.free_ws;
-	} else {
-		idle_ws	 = &btrfs_comp_ws[idx].idle_ws;
-		ws_lock	 = &btrfs_comp_ws[idx].ws_lock;
-		total_ws = &btrfs_comp_ws[idx].total_ws;
-		ws_wait	 = &btrfs_comp_ws[idx].ws_wait;
-		free_ws	 = &btrfs_comp_ws[idx].free_ws;
-	}
+	idle_ws	 = &wsm->idle_ws;
+	ws_lock	 = &wsm->ws_lock;
+	total_ws = &wsm->total_ws;
+	ws_wait	 = &wsm->ws_wait;
+	free_ws	 = &wsm->free_ws;
 
 again:
 	spin_lock(ws_lock);
@@ -925,10 +916,7 @@
 	 * context of btrfs_compress_bio/btrfs_compress_pages
 	 */
 	nofs_flag = memalloc_nofs_save();
-	if (heuristic)
-		workspace = alloc_heuristic_ws();
-	else
-		workspace = btrfs_compress_op[idx]->alloc_workspace();
+	workspace = wsm->ops->alloc_workspace(level);
 	memalloc_nofs_restore(nofs_flag);
 
 	if (IS_ERR(workspace)) {
@@ -959,85 +947,47 @@
 	return workspace;
 }
 
-static struct list_head *find_workspace(int type)
-{
-	return __find_workspace(type, false);
+static struct list_head *get_workspace(int type, int level)
+{
+	return btrfs_compress_op[type]->get_workspace(level);
 }
 
 /*
  * put a workspace struct back on the list or free it if we have enough
  * idle ones sitting around
  */
-static void __free_workspace(int type, struct list_head *workspace,
-			     bool heuristic)
-{
-	int idx = type - 1;
+void btrfs_put_workspace(struct workspace_manager *wsm, struct list_head *ws)
+{
 	struct list_head *idle_ws;
 	spinlock_t *ws_lock;
 	atomic_t *total_ws;
 	wait_queue_head_t *ws_wait;
 	int *free_ws;
 
-	if (heuristic) {
-		idle_ws	 = &btrfs_heuristic_ws.idle_ws;
-		ws_lock	 = &btrfs_heuristic_ws.ws_lock;
-		total_ws = &btrfs_heuristic_ws.total_ws;
-		ws_wait	 = &btrfs_heuristic_ws.ws_wait;
-		free_ws	 = &btrfs_heuristic_ws.free_ws;
-	} else {
-		idle_ws	 = &btrfs_comp_ws[idx].idle_ws;
-		ws_lock	 = &btrfs_comp_ws[idx].ws_lock;
-		total_ws = &btrfs_comp_ws[idx].total_ws;
-		ws_wait	 = &btrfs_comp_ws[idx].ws_wait;
-		free_ws	 = &btrfs_comp_ws[idx].free_ws;
-	}
+	idle_ws	 = &wsm->idle_ws;
+	ws_lock	 = &wsm->ws_lock;
+	total_ws = &wsm->total_ws;
+	ws_wait	 = &wsm->ws_wait;
+	free_ws	 = &wsm->free_ws;
 
 	spin_lock(ws_lock);
 	if (*free_ws <= num_online_cpus()) {
-		list_add(workspace, idle_ws);
+		list_add(ws, idle_ws);
 		(*free_ws)++;
 		spin_unlock(ws_lock);
 		goto wake;
 	}
 	spin_unlock(ws_lock);
 
-	if (heuristic)
-		free_heuristic_ws(workspace);
-	else
-		btrfs_compress_op[idx]->free_workspace(workspace);
+	wsm->ops->free_workspace(ws);
 	atomic_dec(total_ws);
 wake:
 	cond_wake_up(ws_wait);
 }
 
-static void free_workspace(int type, struct list_head *ws)
-{
-	return __free_workspace(type, ws, false);
-}
-
-/*
- * cleanup function for module exit
- */
-static void free_workspaces(void)
-{
-	struct list_head *workspace;
-	int i;
-
-	while (!list_empty(&btrfs_heuristic_ws.idle_ws)) {
-		workspace = btrfs_heuristic_ws.idle_ws.next;
-		list_del(workspace);
-		free_heuristic_ws(workspace);
-		atomic_dec(&btrfs_heuristic_ws.total_ws);
-	}
-
-	for (i = 0; i < BTRFS_COMPRESS_TYPES; i++) {
-		while (!list_empty(&btrfs_comp_ws[i].idle_ws)) {
-			workspace = btrfs_comp_ws[i].idle_ws.next;
-			list_del(workspace);
-			btrfs_compress_op[i]->free_workspace(workspace);
-			atomic_dec(&btrfs_comp_ws[i].total_ws);
-		}
-	}
+static void put_workspace(int type, struct list_head *ws)
+{
+	return btrfs_compress_op[type]->put_workspace(ws);
 }
 
 /*
@@ -1069,24 +1019,18 @@
 			 unsigned long *total_in,
 			 unsigned long *total_out)
 {
+	int type = btrfs_compress_type(type_level);
+	int level = btrfs_compress_level(type_level);
 	struct list_head *workspace;
 	int ret;
-	int type = type_level & 0xF;
-
-	workspace = find_workspace(type);
-
-<<<<<<< HEAD
-	btrfs_compress_op[type - 1]->set_level(workspace, type_level);
-	ret = btrfs_compress_op[type-1]->compress_pages(workspace, mapping,
-=======
+
 	level = btrfs_compress_op[type]->set_level(level);
 	workspace = get_workspace(type, level);
 	ret = btrfs_compress_op[type]->compress_pages(workspace, mapping,
->>>>>>> 407d19ab
 						      start, pages,
 						      out_pages,
 						      total_in, total_out);
-	free_workspace(type, workspace);
+	put_workspace(type, workspace);
 	return ret;
 }
 
@@ -1110,9 +1054,9 @@
 	int ret;
 	int type = cb->compress_type;
 
-	workspace = find_workspace(type);
-	ret = btrfs_compress_op[type - 1]->decompress_bio(workspace, cb);
-	free_workspace(type, workspace);
+	workspace = get_workspace(type, 0);
+	ret = btrfs_compress_op[type]->decompress_bio(workspace, cb);
+	put_workspace(type, workspace);
 
 	return ret;
 }
@@ -1128,19 +1072,29 @@
 	struct list_head *workspace;
 	int ret;
 
-	workspace = find_workspace(type);
-
-	ret = btrfs_compress_op[type-1]->decompress(workspace, data_in,
+	workspace = get_workspace(type, 0);
+	ret = btrfs_compress_op[type]->decompress(workspace, data_in,
 						  dest_page, start_byte,
 						  srclen, destlen);
-
-	free_workspace(type, workspace);
+	put_workspace(type, workspace);
+
 	return ret;
 }
 
+void __init btrfs_init_compress(void)
+{
+	int i;
+
+	for (i = 0; i < BTRFS_NR_WORKSPACE_MANAGERS; i++)
+		btrfs_compress_op[i]->init_workspace_manager();
+}
+
 void __cold btrfs_exit_compress(void)
 {
-	free_workspaces();
+	int i;
+
+	for (i = 0; i < BTRFS_NR_WORKSPACE_MANAGERS; i++)
+		btrfs_compress_op[i]->cleanup_workspace_manager();
 }
 
 /*
@@ -1242,7 +1196,7 @@
 /*
  * Shannon Entropy calculation
  *
- * Pure byte distribution analysis fails to determine compressiability of data.
+ * Pure byte distribution analysis fails to determine compressibility of data.
  * Try calculating entropy to estimate the average minimum number of bits
  * needed to encode the sampled data.
  *
@@ -1306,7 +1260,7 @@
 
 /*
  * Use 4 bits as radix base
- * Use 16 u32 counters for calculating new possition in buf array
+ * Use 16 u32 counters for calculating new position in buf array
  *
  * @array     - array that will be sorted
  * @array_buf - buffer array to store sorting results
@@ -1551,7 +1505,7 @@
  */
 int btrfs_compress_heuristic(struct inode *inode, u64 start, u64 end)
 {
-	struct list_head *ws_list = __find_workspace(0, true);
+	struct list_head *ws_list = get_workspace(0, 0);
 	struct heuristic_ws *ws;
 	u32 i;
 	u8 byte;
@@ -1620,18 +1574,29 @@
 	}
 
 out:
-	__free_workspace(0, ws_list, true);
+	put_workspace(0, ws_list);
 	return ret;
 }
 
-unsigned int btrfs_compress_str2level(const char *str)
-{
-	if (strncmp(str, "zlib", 4) != 0)
+/*
+ * Convert the compression suffix (eg. after "zlib" starting with ":") to
+ * level, unrecognized string will set the default level
+ */
+unsigned int btrfs_compress_str2level(unsigned int type, const char *str)
+{
+	unsigned int level = 0;
+	int ret;
+
+	if (!type)
 		return 0;
 
-	/* Accepted form: zlib:1 up to zlib:9 and nothing left after the number */
-	if (str[4] == ':' && '1' <= str[5] && str[5] <= '9' && str[6] == 0)
-		return str[5] - '0';
-
-	return BTRFS_ZLIB_DEFAULT_LEVEL;
+	if (str[0] == ':') {
+		ret = kstrtouint(str + 1, 10, &level);
+		if (ret)
+			level = 0;
+	}
+
+	level = btrfs_compress_op[type]->set_level(level);
+
+	return level;
 }