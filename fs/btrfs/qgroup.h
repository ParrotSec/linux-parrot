--- conflicted
+++ resolved
@@ -361,11 +361,8 @@
 int btrfs_qgroup_free_data(struct btrfs_inode *inode,
 			   struct extent_changeset *reserved, u64 start,
 			   u64 len);
-<<<<<<< HEAD
-=======
 int btrfs_qgroup_reserve_meta(struct btrfs_root *root, int num_bytes,
 			      enum btrfs_qgroup_rsv_type type, bool enforce);
->>>>>>> 4e026225
 int __btrfs_qgroup_reserve_meta(struct btrfs_root *root, int num_bytes,
 				enum btrfs_qgroup_rsv_type type, bool enforce);
 /* Reserve metadata space for pertrans and prealloc type */
