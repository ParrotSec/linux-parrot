// SPDX-License-Identifier: GPL-2.0
/*
 * Copyright (C) 2011, 2012 STRATO.  All rights reserved.
 */

#include <linux/blkdev.h>
#include <linux/ratelimit.h>
#include <linux/sched/mm.h>
#include <crypto/hash.h>
#include "ctree.h"
#include "discard.h"
#include "volumes.h"
#include "disk-io.h"
#include "ordered-data.h"
#include "transaction.h"
#include "backref.h"
#include "extent_io.h"
#include "dev-replace.h"
#include "check-integrity.h"
#include "rcu-string.h"
#include "raid56.h"
#include "block-group.h"

/*
 * This is only the first step towards a full-features scrub. It reads all
 * extent and super block and verifies the checksums. In case a bad checksum
 * is found or the extent cannot be read, good data will be written back if
 * any can be found.
 *
 * Future enhancements:
 *  - In case an unrepairable extent is encountered, track which files are
 *    affected and report them
 *  - track and record media errors, throw out bad devices
 *  - add a mode to also read unallocated space
 */

struct scrub_block;
struct scrub_ctx;

/*
 * the following three values only influence the performance.
 * The last one configures the number of parallel and outstanding I/O
 * operations. The first two values configure an upper limit for the number
 * of (dynamically allocated) pages that are added to a bio.
 */
#define SCRUB_PAGES_PER_RD_BIO	32	/* 128k per bio */
#define SCRUB_PAGES_PER_WR_BIO	32	/* 128k per bio */
#define SCRUB_BIOS_PER_SCTX	64	/* 8MB per device in flight */

/*
 * the following value times PAGE_SIZE needs to be large enough to match the
 * largest node/leaf/sector size that shall be supported.
 * Values larger than BTRFS_STRIPE_LEN are not supported.
 */
#define SCRUB_MAX_PAGES_PER_BLOCK	16	/* 64k per node/leaf/sector */

struct scrub_recover {
	refcount_t		refs;
	struct btrfs_bio	*bbio;
	u64			map_length;
};

struct scrub_page {
	struct scrub_block	*sblock;
	struct page		*page;
	struct btrfs_device	*dev;
	struct list_head	list;
	u64			flags;  /* extent flags */
	u64			generation;
	u64			logical;
	u64			physical;
	u64			physical_for_dev_replace;
	atomic_t		refs;
	struct {
		unsigned int	mirror_num:8;
		unsigned int	have_csum:1;
		unsigned int	io_error:1;
	};
	u8			csum[BTRFS_CSUM_SIZE];

	struct scrub_recover	*recover;
};

struct scrub_bio {
	int			index;
	struct scrub_ctx	*sctx;
	struct btrfs_device	*dev;
	struct bio		*bio;
	blk_status_t		status;
	u64			logical;
	u64			physical;
#if SCRUB_PAGES_PER_WR_BIO >= SCRUB_PAGES_PER_RD_BIO
	struct scrub_page	*pagev[SCRUB_PAGES_PER_WR_BIO];
#else
	struct scrub_page	*pagev[SCRUB_PAGES_PER_RD_BIO];
#endif
	int			page_count;
	int			next_free;
	struct btrfs_work	work;
};

struct scrub_block {
	struct scrub_page	*pagev[SCRUB_MAX_PAGES_PER_BLOCK];
	int			page_count;
	atomic_t		outstanding_pages;
	refcount_t		refs; /* free mem on transition to zero */
	struct scrub_ctx	*sctx;
	struct scrub_parity	*sparity;
	struct {
		unsigned int	header_error:1;
		unsigned int	checksum_error:1;
		unsigned int	no_io_error_seen:1;
		unsigned int	generation_error:1; /* also sets header_error */

		/* The following is for the data used to check parity */
		/* It is for the data with checksum */
		unsigned int	data_corrected:1;
	};
	struct btrfs_work	work;
};

/* Used for the chunks with parity stripe such RAID5/6 */
struct scrub_parity {
	struct scrub_ctx	*sctx;

	struct btrfs_device	*scrub_dev;

	u64			logic_start;

	u64			logic_end;

	int			nsectors;

	u64			stripe_len;

	refcount_t		refs;

	struct list_head	spages;

	/* Work of parity check and repair */
	struct btrfs_work	work;

	/* Mark the parity blocks which have data */
	unsigned long		*dbitmap;

	/*
	 * Mark the parity blocks which have data, but errors happen when
	 * read data or check data
	 */
	unsigned long		*ebitmap;

	unsigned long		bitmap[];
};

struct scrub_ctx {
	struct scrub_bio	*bios[SCRUB_BIOS_PER_SCTX];
	struct btrfs_fs_info	*fs_info;
	int			first_free;
	int			curr;
	atomic_t		bios_in_flight;
	atomic_t		workers_pending;
	spinlock_t		list_lock;
	wait_queue_head_t	list_wait;
	u16			csum_size;
	struct list_head	csum_list;
	atomic_t		cancel_req;
	int			readonly;
	int			pages_per_rd_bio;

	int			is_dev_replace;

	struct scrub_bio        *wr_curr_bio;
	struct mutex            wr_lock;
	int                     pages_per_wr_bio; /* <= SCRUB_PAGES_PER_WR_BIO */
	struct btrfs_device     *wr_tgtdev;
	bool                    flush_all_writes;

	/*
	 * statistics
	 */
	struct btrfs_scrub_progress stat;
	spinlock_t		stat_lock;

	/*
	 * Use a ref counter to avoid use-after-free issues. Scrub workers
	 * decrement bios_in_flight and workers_pending and then do a wakeup
	 * on the list_wait wait queue. We must ensure the main scrub task
	 * doesn't free the scrub context before or while the workers are
	 * doing the wakeup() call.
	 */
	refcount_t              refs;
};

struct scrub_warning {
	struct btrfs_path	*path;
	u64			extent_item_size;
	const char		*errstr;
	u64			physical;
	u64			logical;
	struct btrfs_device	*dev;
};

struct full_stripe_lock {
	struct rb_node node;
	u64 logical;
	u64 refs;
	struct mutex mutex;
};

static void scrub_pending_bio_inc(struct scrub_ctx *sctx);
static void scrub_pending_bio_dec(struct scrub_ctx *sctx);
static int scrub_handle_errored_block(struct scrub_block *sblock_to_check);
static int scrub_setup_recheck_block(struct scrub_block *original_sblock,
				     struct scrub_block *sblocks_for_recheck);
static void scrub_recheck_block(struct btrfs_fs_info *fs_info,
				struct scrub_block *sblock,
				int retry_failed_mirror);
static void scrub_recheck_block_checksum(struct scrub_block *sblock);
static int scrub_repair_block_from_good_copy(struct scrub_block *sblock_bad,
					     struct scrub_block *sblock_good);
static int scrub_repair_page_from_good_copy(struct scrub_block *sblock_bad,
					    struct scrub_block *sblock_good,
					    int page_num, int force_write);
static void scrub_write_block_to_dev_replace(struct scrub_block *sblock);
static int scrub_write_page_to_dev_replace(struct scrub_block *sblock,
					   int page_num);
static int scrub_checksum_data(struct scrub_block *sblock);
static int scrub_checksum_tree_block(struct scrub_block *sblock);
static int scrub_checksum_super(struct scrub_block *sblock);
static void scrub_block_get(struct scrub_block *sblock);
static void scrub_block_put(struct scrub_block *sblock);
static void scrub_page_get(struct scrub_page *spage);
static void scrub_page_put(struct scrub_page *spage);
static void scrub_parity_get(struct scrub_parity *sparity);
static void scrub_parity_put(struct scrub_parity *sparity);
static int scrub_add_page_to_rd_bio(struct scrub_ctx *sctx,
				    struct scrub_page *spage);
static int scrub_pages(struct scrub_ctx *sctx, u64 logical, u64 len,
		       u64 physical, struct btrfs_device *dev, u64 flags,
		       u64 gen, int mirror_num, u8 *csum, int force,
		       u64 physical_for_dev_replace);
static void scrub_bio_end_io(struct bio *bio);
static void scrub_bio_end_io_worker(struct btrfs_work *work);
static void scrub_block_complete(struct scrub_block *sblock);
static void scrub_remap_extent(struct btrfs_fs_info *fs_info,
			       u64 extent_logical, u64 extent_len,
			       u64 *extent_physical,
			       struct btrfs_device **extent_dev,
			       int *extent_mirror_num);
static int scrub_add_page_to_wr_bio(struct scrub_ctx *sctx,
				    struct scrub_page *spage);
static void scrub_wr_submit(struct scrub_ctx *sctx);
static void scrub_wr_bio_end_io(struct bio *bio);
static void scrub_wr_bio_end_io_worker(struct btrfs_work *work);
static void __scrub_blocked_if_needed(struct btrfs_fs_info *fs_info);
static void scrub_blocked_if_needed(struct btrfs_fs_info *fs_info);
static void scrub_put_ctx(struct scrub_ctx *sctx);

static inline int scrub_is_page_on_raid56(struct scrub_page *page)
{
	return page->recover &&
	       (page->recover->bbio->map_type & BTRFS_BLOCK_GROUP_RAID56_MASK);
}

static void scrub_pending_bio_inc(struct scrub_ctx *sctx)
{
	refcount_inc(&sctx->refs);
	atomic_inc(&sctx->bios_in_flight);
}

static void scrub_pending_bio_dec(struct scrub_ctx *sctx)
{
	atomic_dec(&sctx->bios_in_flight);
	wake_up(&sctx->list_wait);
	scrub_put_ctx(sctx);
}

static void __scrub_blocked_if_needed(struct btrfs_fs_info *fs_info)
{
	while (atomic_read(&fs_info->scrub_pause_req)) {
		mutex_unlock(&fs_info->scrub_lock);
		wait_event(fs_info->scrub_pause_wait,
		   atomic_read(&fs_info->scrub_pause_req) == 0);
		mutex_lock(&fs_info->scrub_lock);
	}
}

static void scrub_pause_on(struct btrfs_fs_info *fs_info)
{
	atomic_inc(&fs_info->scrubs_paused);
	wake_up(&fs_info->scrub_pause_wait);
}

static void scrub_pause_off(struct btrfs_fs_info *fs_info)
{
	mutex_lock(&fs_info->scrub_lock);
	__scrub_blocked_if_needed(fs_info);
	atomic_dec(&fs_info->scrubs_paused);
	mutex_unlock(&fs_info->scrub_lock);

	wake_up(&fs_info->scrub_pause_wait);
}

static void scrub_blocked_if_needed(struct btrfs_fs_info *fs_info)
{
	scrub_pause_on(fs_info);
	scrub_pause_off(fs_info);
}

/*
 * Insert new full stripe lock into full stripe locks tree
 *
 * Return pointer to existing or newly inserted full_stripe_lock structure if
 * everything works well.
 * Return ERR_PTR(-ENOMEM) if we failed to allocate memory
 *
 * NOTE: caller must hold full_stripe_locks_root->lock before calling this
 * function
 */
static struct full_stripe_lock *insert_full_stripe_lock(
		struct btrfs_full_stripe_locks_tree *locks_root,
		u64 fstripe_logical)
{
	struct rb_node **p;
	struct rb_node *parent = NULL;
	struct full_stripe_lock *entry;
	struct full_stripe_lock *ret;

	lockdep_assert_held(&locks_root->lock);

	p = &locks_root->root.rb_node;
	while (*p) {
		parent = *p;
		entry = rb_entry(parent, struct full_stripe_lock, node);
		if (fstripe_logical < entry->logical) {
			p = &(*p)->rb_left;
		} else if (fstripe_logical > entry->logical) {
			p = &(*p)->rb_right;
		} else {
			entry->refs++;
			return entry;
		}
	}

	/*
	 * Insert new lock.
	 */
	ret = kmalloc(sizeof(*ret), GFP_KERNEL);
	if (!ret)
		return ERR_PTR(-ENOMEM);
	ret->logical = fstripe_logical;
	ret->refs = 1;
	mutex_init(&ret->mutex);

	rb_link_node(&ret->node, parent, p);
	rb_insert_color(&ret->node, &locks_root->root);
	return ret;
}

/*
 * Search for a full stripe lock of a block group
 *
 * Return pointer to existing full stripe lock if found
 * Return NULL if not found
 */
static struct full_stripe_lock *search_full_stripe_lock(
		struct btrfs_full_stripe_locks_tree *locks_root,
		u64 fstripe_logical)
{
	struct rb_node *node;
	struct full_stripe_lock *entry;

	lockdep_assert_held(&locks_root->lock);

	node = locks_root->root.rb_node;
	while (node) {
		entry = rb_entry(node, struct full_stripe_lock, node);
		if (fstripe_logical < entry->logical)
			node = node->rb_left;
		else if (fstripe_logical > entry->logical)
			node = node->rb_right;
		else
			return entry;
	}
	return NULL;
}

/*
 * Helper to get full stripe logical from a normal bytenr.
 *
 * Caller must ensure @cache is a RAID56 block group.
 */
static u64 get_full_stripe_logical(struct btrfs_block_group *cache, u64 bytenr)
{
	u64 ret;

	/*
	 * Due to chunk item size limit, full stripe length should not be
	 * larger than U32_MAX. Just a sanity check here.
	 */
	WARN_ON_ONCE(cache->full_stripe_len >= U32_MAX);

	/*
	 * round_down() can only handle power of 2, while RAID56 full
	 * stripe length can be 64KiB * n, so we need to manually round down.
	 */
	ret = div64_u64(bytenr - cache->start, cache->full_stripe_len) *
			cache->full_stripe_len + cache->start;
	return ret;
}

/*
 * Lock a full stripe to avoid concurrency of recovery and read
 *
 * It's only used for profiles with parities (RAID5/6), for other profiles it
 * does nothing.
 *
 * Return 0 if we locked full stripe covering @bytenr, with a mutex held.
 * So caller must call unlock_full_stripe() at the same context.
 *
 * Return <0 if encounters error.
 */
static int lock_full_stripe(struct btrfs_fs_info *fs_info, u64 bytenr,
			    bool *locked_ret)
{
	struct btrfs_block_group *bg_cache;
	struct btrfs_full_stripe_locks_tree *locks_root;
	struct full_stripe_lock *existing;
	u64 fstripe_start;
	int ret = 0;

	*locked_ret = false;
	bg_cache = btrfs_lookup_block_group(fs_info, bytenr);
	if (!bg_cache) {
		ASSERT(0);
		return -ENOENT;
	}

	/* Profiles not based on parity don't need full stripe lock */
	if (!(bg_cache->flags & BTRFS_BLOCK_GROUP_RAID56_MASK))
		goto out;
	locks_root = &bg_cache->full_stripe_locks_root;

	fstripe_start = get_full_stripe_logical(bg_cache, bytenr);

	/* Now insert the full stripe lock */
	mutex_lock(&locks_root->lock);
	existing = insert_full_stripe_lock(locks_root, fstripe_start);
	mutex_unlock(&locks_root->lock);
	if (IS_ERR(existing)) {
		ret = PTR_ERR(existing);
		goto out;
	}
	mutex_lock(&existing->mutex);
	*locked_ret = true;
out:
	btrfs_put_block_group(bg_cache);
	return ret;
}

/*
 * Unlock a full stripe.
 *
 * NOTE: Caller must ensure it's the same context calling corresponding
 * lock_full_stripe().
 *
 * Return 0 if we unlock full stripe without problem.
 * Return <0 for error
 */
static int unlock_full_stripe(struct btrfs_fs_info *fs_info, u64 bytenr,
			      bool locked)
{
	struct btrfs_block_group *bg_cache;
	struct btrfs_full_stripe_locks_tree *locks_root;
	struct full_stripe_lock *fstripe_lock;
	u64 fstripe_start;
	bool freeit = false;
	int ret = 0;

	/* If we didn't acquire full stripe lock, no need to continue */
	if (!locked)
		return 0;

	bg_cache = btrfs_lookup_block_group(fs_info, bytenr);
	if (!bg_cache) {
		ASSERT(0);
		return -ENOENT;
	}
	if (!(bg_cache->flags & BTRFS_BLOCK_GROUP_RAID56_MASK))
		goto out;

	locks_root = &bg_cache->full_stripe_locks_root;
	fstripe_start = get_full_stripe_logical(bg_cache, bytenr);

	mutex_lock(&locks_root->lock);
	fstripe_lock = search_full_stripe_lock(locks_root, fstripe_start);
	/* Unpaired unlock_full_stripe() detected */
	if (!fstripe_lock) {
		WARN_ON(1);
		ret = -ENOENT;
		mutex_unlock(&locks_root->lock);
		goto out;
	}

	if (fstripe_lock->refs == 0) {
		WARN_ON(1);
		btrfs_warn(fs_info, "full stripe lock at %llu refcount underflow",
			fstripe_lock->logical);
	} else {
		fstripe_lock->refs--;
	}

	if (fstripe_lock->refs == 0) {
		rb_erase(&fstripe_lock->node, &locks_root->root);
		freeit = true;
	}
	mutex_unlock(&locks_root->lock);

	mutex_unlock(&fstripe_lock->mutex);
	if (freeit)
		kfree(fstripe_lock);
out:
	btrfs_put_block_group(bg_cache);
	return ret;
}

static void scrub_free_csums(struct scrub_ctx *sctx)
{
	while (!list_empty(&sctx->csum_list)) {
		struct btrfs_ordered_sum *sum;
		sum = list_first_entry(&sctx->csum_list,
				       struct btrfs_ordered_sum, list);
		list_del(&sum->list);
		kfree(sum);
	}
}

static noinline_for_stack void scrub_free_ctx(struct scrub_ctx *sctx)
{
	int i;

	if (!sctx)
		return;

	/* this can happen when scrub is cancelled */
	if (sctx->curr != -1) {
		struct scrub_bio *sbio = sctx->bios[sctx->curr];

		for (i = 0; i < sbio->page_count; i++) {
			WARN_ON(!sbio->pagev[i]->page);
			scrub_block_put(sbio->pagev[i]->sblock);
		}
		bio_put(sbio->bio);
	}

	for (i = 0; i < SCRUB_BIOS_PER_SCTX; ++i) {
		struct scrub_bio *sbio = sctx->bios[i];

		if (!sbio)
			break;
		kfree(sbio);
	}

	kfree(sctx->wr_curr_bio);
	scrub_free_csums(sctx);
	kfree(sctx);
}

static void scrub_put_ctx(struct scrub_ctx *sctx)
{
	if (refcount_dec_and_test(&sctx->refs))
		scrub_free_ctx(sctx);
}

static noinline_for_stack struct scrub_ctx *scrub_setup_ctx(
		struct btrfs_fs_info *fs_info, int is_dev_replace)
{
	struct scrub_ctx *sctx;
	int		i;

	sctx = kzalloc(sizeof(*sctx), GFP_KERNEL);
	if (!sctx)
		goto nomem;
	refcount_set(&sctx->refs, 1);
	sctx->is_dev_replace = is_dev_replace;
	sctx->pages_per_rd_bio = SCRUB_PAGES_PER_RD_BIO;
	sctx->curr = -1;
	sctx->fs_info = fs_info;
	INIT_LIST_HEAD(&sctx->csum_list);
	for (i = 0; i < SCRUB_BIOS_PER_SCTX; ++i) {
		struct scrub_bio *sbio;

		sbio = kzalloc(sizeof(*sbio), GFP_KERNEL);
		if (!sbio)
			goto nomem;
		sctx->bios[i] = sbio;

		sbio->index = i;
		sbio->sctx = sctx;
		sbio->page_count = 0;
		btrfs_init_work(&sbio->work, scrub_bio_end_io_worker, NULL,
				NULL);

		if (i != SCRUB_BIOS_PER_SCTX - 1)
			sctx->bios[i]->next_free = i + 1;
		else
			sctx->bios[i]->next_free = -1;
	}
	sctx->first_free = 0;
	atomic_set(&sctx->bios_in_flight, 0);
	atomic_set(&sctx->workers_pending, 0);
	atomic_set(&sctx->cancel_req, 0);
	sctx->csum_size = btrfs_super_csum_size(fs_info->super_copy);

	spin_lock_init(&sctx->list_lock);
	spin_lock_init(&sctx->stat_lock);
	init_waitqueue_head(&sctx->list_wait);

	WARN_ON(sctx->wr_curr_bio != NULL);
	mutex_init(&sctx->wr_lock);
	sctx->wr_curr_bio = NULL;
	if (is_dev_replace) {
		WARN_ON(!fs_info->dev_replace.tgtdev);
		sctx->pages_per_wr_bio = SCRUB_PAGES_PER_WR_BIO;
		sctx->wr_tgtdev = fs_info->dev_replace.tgtdev;
		sctx->flush_all_writes = false;
	}

	return sctx;

nomem:
	scrub_free_ctx(sctx);
	return ERR_PTR(-ENOMEM);
}

static int scrub_print_warning_inode(u64 inum, u64 offset, u64 root,
				     void *warn_ctx)
{
	u64 isize;
	u32 nlink;
	int ret;
	int i;
	unsigned nofs_flag;
	struct extent_buffer *eb;
	struct btrfs_inode_item *inode_item;
	struct scrub_warning *swarn = warn_ctx;
	struct btrfs_fs_info *fs_info = swarn->dev->fs_info;
	struct inode_fs_paths *ipath = NULL;
	struct btrfs_root *local_root;
	struct btrfs_key key;

	local_root = btrfs_get_fs_root(fs_info, root, true);
	if (IS_ERR(local_root)) {
		ret = PTR_ERR(local_root);
		goto err;
	}

	/*
	 * this makes the path point to (inum INODE_ITEM ioff)
	 */
	key.objectid = inum;
	key.type = BTRFS_INODE_ITEM_KEY;
	key.offset = 0;

	ret = btrfs_search_slot(NULL, local_root, &key, swarn->path, 0, 0);
	if (ret) {
		btrfs_put_root(local_root);
		btrfs_release_path(swarn->path);
		goto err;
	}

	eb = swarn->path->nodes[0];
	inode_item = btrfs_item_ptr(eb, swarn->path->slots[0],
					struct btrfs_inode_item);
	isize = btrfs_inode_size(eb, inode_item);
	nlink = btrfs_inode_nlink(eb, inode_item);
	btrfs_release_path(swarn->path);

	/*
	 * init_path might indirectly call vmalloc, or use GFP_KERNEL. Scrub
	 * uses GFP_NOFS in this context, so we keep it consistent but it does
	 * not seem to be strictly necessary.
	 */
	nofs_flag = memalloc_nofs_save();
	ipath = init_ipath(4096, local_root, swarn->path);
	memalloc_nofs_restore(nofs_flag);
	if (IS_ERR(ipath)) {
		btrfs_put_root(local_root);
		ret = PTR_ERR(ipath);
		ipath = NULL;
		goto err;
	}
	ret = paths_from_inode(inum, ipath);

	if (ret < 0)
		goto err;

	/*
	 * we deliberately ignore the bit ipath might have been too small to
	 * hold all of the paths here
	 */
	for (i = 0; i < ipath->fspath->elem_cnt; ++i)
		btrfs_warn_in_rcu(fs_info,
"%s at logical %llu on dev %s, physical %llu, root %llu, inode %llu, offset %llu, length %llu, links %u (path: %s)",
				  swarn->errstr, swarn->logical,
				  rcu_str_deref(swarn->dev->name),
				  swarn->physical,
				  root, inum, offset,
				  min(isize - offset, (u64)PAGE_SIZE), nlink,
				  (char *)(unsigned long)ipath->fspath->val[i]);

	btrfs_put_root(local_root);
	free_ipath(ipath);
	return 0;

err:
	btrfs_warn_in_rcu(fs_info,
			  "%s at logical %llu on dev %s, physical %llu, root %llu, inode %llu, offset %llu: path resolving failed with ret=%d",
			  swarn->errstr, swarn->logical,
			  rcu_str_deref(swarn->dev->name),
			  swarn->physical,
			  root, inum, offset, ret);

	free_ipath(ipath);
	return 0;
}

static void scrub_print_warning(const char *errstr, struct scrub_block *sblock)
{
	struct btrfs_device *dev;
	struct btrfs_fs_info *fs_info;
	struct btrfs_path *path;
	struct btrfs_key found_key;
	struct extent_buffer *eb;
	struct btrfs_extent_item *ei;
	struct scrub_warning swarn;
	unsigned long ptr = 0;
	u64 extent_item_pos;
	u64 flags = 0;
	u64 ref_root;
	u32 item_size;
	u8 ref_level = 0;
	int ret;

	WARN_ON(sblock->page_count < 1);
	dev = sblock->pagev[0]->dev;
	fs_info = sblock->sctx->fs_info;

	path = btrfs_alloc_path();
	if (!path)
		return;

	swarn.physical = sblock->pagev[0]->physical;
	swarn.logical = sblock->pagev[0]->logical;
	swarn.errstr = errstr;
	swarn.dev = NULL;

	ret = extent_from_logical(fs_info, swarn.logical, path, &found_key,
				  &flags);
	if (ret < 0)
		goto out;

	extent_item_pos = swarn.logical - found_key.objectid;
	swarn.extent_item_size = found_key.offset;

	eb = path->nodes[0];
	ei = btrfs_item_ptr(eb, path->slots[0], struct btrfs_extent_item);
	item_size = btrfs_item_size_nr(eb, path->slots[0]);

	if (flags & BTRFS_EXTENT_FLAG_TREE_BLOCK) {
		do {
			ret = tree_backref_for_extent(&ptr, eb, &found_key, ei,
						      item_size, &ref_root,
						      &ref_level);
			btrfs_warn_in_rcu(fs_info,
"%s at logical %llu on dev %s, physical %llu: metadata %s (level %d) in tree %llu",
				errstr, swarn.logical,
				rcu_str_deref(dev->name),
				swarn.physical,
				ref_level ? "node" : "leaf",
				ret < 0 ? -1 : ref_level,
				ret < 0 ? -1 : ref_root);
		} while (ret != 1);
		btrfs_release_path(path);
	} else {
		btrfs_release_path(path);
		swarn.path = path;
		swarn.dev = dev;
		iterate_extent_inodes(fs_info, found_key.objectid,
					extent_item_pos, 1,
					scrub_print_warning_inode, &swarn, false);
	}

out:
	btrfs_free_path(path);
}

static inline void scrub_get_recover(struct scrub_recover *recover)
{
	refcount_inc(&recover->refs);
}

static inline void scrub_put_recover(struct btrfs_fs_info *fs_info,
				     struct scrub_recover *recover)
{
	if (refcount_dec_and_test(&recover->refs)) {
		btrfs_bio_counter_dec(fs_info);
		btrfs_put_bbio(recover->bbio);
		kfree(recover);
	}
}

/*
 * scrub_handle_errored_block gets called when either verification of the
 * pages failed or the bio failed to read, e.g. with EIO. In the latter
 * case, this function handles all pages in the bio, even though only one
 * may be bad.
 * The goal of this function is to repair the errored block by using the
 * contents of one of the mirrors.
 */
static int scrub_handle_errored_block(struct scrub_block *sblock_to_check)
{
	struct scrub_ctx *sctx = sblock_to_check->sctx;
	struct btrfs_device *dev;
	struct btrfs_fs_info *fs_info;
	u64 logical;
	unsigned int failed_mirror_index;
	unsigned int is_metadata;
	unsigned int have_csum;
	struct scrub_block *sblocks_for_recheck; /* holds one for each mirror */
	struct scrub_block *sblock_bad;
	int ret;
	int mirror_index;
	int page_num;
	int success;
	bool full_stripe_locked;
	unsigned int nofs_flag;
	static DEFINE_RATELIMIT_STATE(rs, DEFAULT_RATELIMIT_INTERVAL,
				      DEFAULT_RATELIMIT_BURST);

	BUG_ON(sblock_to_check->page_count < 1);
	fs_info = sctx->fs_info;
	if (sblock_to_check->pagev[0]->flags & BTRFS_EXTENT_FLAG_SUPER) {
		/*
		 * if we find an error in a super block, we just report it.
		 * They will get written with the next transaction commit
		 * anyway
		 */
		spin_lock(&sctx->stat_lock);
		++sctx->stat.super_errors;
		spin_unlock(&sctx->stat_lock);
		return 0;
	}
	logical = sblock_to_check->pagev[0]->logical;
	BUG_ON(sblock_to_check->pagev[0]->mirror_num < 1);
	failed_mirror_index = sblock_to_check->pagev[0]->mirror_num - 1;
	is_metadata = !(sblock_to_check->pagev[0]->flags &
			BTRFS_EXTENT_FLAG_DATA);
	have_csum = sblock_to_check->pagev[0]->have_csum;
	dev = sblock_to_check->pagev[0]->dev;

	/*
	 * We must use GFP_NOFS because the scrub task might be waiting for a
	 * worker task executing this function and in turn a transaction commit
	 * might be waiting the scrub task to pause (which needs to wait for all
	 * the worker tasks to complete before pausing).
	 * We do allocations in the workers through insert_full_stripe_lock()
	 * and scrub_add_page_to_wr_bio(), which happens down the call chain of
	 * this function.
	 */
	nofs_flag = memalloc_nofs_save();
	/*
	 * For RAID5/6, race can happen for a different device scrub thread.
	 * For data corruption, Parity and Data threads will both try
	 * to recovery the data.
	 * Race can lead to doubly added csum error, or even unrecoverable
	 * error.
	 */
	ret = lock_full_stripe(fs_info, logical, &full_stripe_locked);
	if (ret < 0) {
		memalloc_nofs_restore(nofs_flag);
		spin_lock(&sctx->stat_lock);
		if (ret == -ENOMEM)
			sctx->stat.malloc_errors++;
		sctx->stat.read_errors++;
		sctx->stat.uncorrectable_errors++;
		spin_unlock(&sctx->stat_lock);
		return ret;
	}

	/*
	 * read all mirrors one after the other. This includes to
	 * re-read the extent or metadata block that failed (that was
	 * the cause that this fixup code is called) another time,
	 * page by page this time in order to know which pages
	 * caused I/O errors and which ones are good (for all mirrors).
	 * It is the goal to handle the situation when more than one
	 * mirror contains I/O errors, but the errors do not
	 * overlap, i.e. the data can be repaired by selecting the
	 * pages from those mirrors without I/O error on the
	 * particular pages. One example (with blocks >= 2 * PAGE_SIZE)
	 * would be that mirror #1 has an I/O error on the first page,
	 * the second page is good, and mirror #2 has an I/O error on
	 * the second page, but the first page is good.
	 * Then the first page of the first mirror can be repaired by
	 * taking the first page of the second mirror, and the
	 * second page of the second mirror can be repaired by
	 * copying the contents of the 2nd page of the 1st mirror.
	 * One more note: if the pages of one mirror contain I/O
	 * errors, the checksum cannot be verified. In order to get
	 * the best data for repairing, the first attempt is to find
	 * a mirror without I/O errors and with a validated checksum.
	 * Only if this is not possible, the pages are picked from
	 * mirrors with I/O errors without considering the checksum.
	 * If the latter is the case, at the end, the checksum of the
	 * repaired area is verified in order to correctly maintain
	 * the statistics.
	 */

	sblocks_for_recheck = kcalloc(BTRFS_MAX_MIRRORS,
				      sizeof(*sblocks_for_recheck), GFP_KERNEL);
	if (!sblocks_for_recheck) {
		spin_lock(&sctx->stat_lock);
		sctx->stat.malloc_errors++;
		sctx->stat.read_errors++;
		sctx->stat.uncorrectable_errors++;
		spin_unlock(&sctx->stat_lock);
		btrfs_dev_stat_inc_and_print(dev, BTRFS_DEV_STAT_READ_ERRS);
		goto out;
	}

	/* setup the context, map the logical blocks and alloc the pages */
	ret = scrub_setup_recheck_block(sblock_to_check, sblocks_for_recheck);
	if (ret) {
		spin_lock(&sctx->stat_lock);
		sctx->stat.read_errors++;
		sctx->stat.uncorrectable_errors++;
		spin_unlock(&sctx->stat_lock);
		btrfs_dev_stat_inc_and_print(dev, BTRFS_DEV_STAT_READ_ERRS);
		goto out;
	}
	BUG_ON(failed_mirror_index >= BTRFS_MAX_MIRRORS);
	sblock_bad = sblocks_for_recheck + failed_mirror_index;

	/* build and submit the bios for the failed mirror, check checksums */
	scrub_recheck_block(fs_info, sblock_bad, 1);

	if (!sblock_bad->header_error && !sblock_bad->checksum_error &&
	    sblock_bad->no_io_error_seen) {
		/*
		 * the error disappeared after reading page by page, or
		 * the area was part of a huge bio and other parts of the
		 * bio caused I/O errors, or the block layer merged several
		 * read requests into one and the error is caused by a
		 * different bio (usually one of the two latter cases is
		 * the cause)
		 */
		spin_lock(&sctx->stat_lock);
		sctx->stat.unverified_errors++;
		sblock_to_check->data_corrected = 1;
		spin_unlock(&sctx->stat_lock);

		if (sctx->is_dev_replace)
			scrub_write_block_to_dev_replace(sblock_bad);
		goto out;
	}

	if (!sblock_bad->no_io_error_seen) {
		spin_lock(&sctx->stat_lock);
		sctx->stat.read_errors++;
		spin_unlock(&sctx->stat_lock);
		if (__ratelimit(&rs))
			scrub_print_warning("i/o error", sblock_to_check);
		btrfs_dev_stat_inc_and_print(dev, BTRFS_DEV_STAT_READ_ERRS);
	} else if (sblock_bad->checksum_error) {
		spin_lock(&sctx->stat_lock);
		sctx->stat.csum_errors++;
		spin_unlock(&sctx->stat_lock);
		if (__ratelimit(&rs))
			scrub_print_warning("checksum error", sblock_to_check);
		btrfs_dev_stat_inc_and_print(dev,
					     BTRFS_DEV_STAT_CORRUPTION_ERRS);
	} else if (sblock_bad->header_error) {
		spin_lock(&sctx->stat_lock);
		sctx->stat.verify_errors++;
		spin_unlock(&sctx->stat_lock);
		if (__ratelimit(&rs))
			scrub_print_warning("checksum/header error",
					    sblock_to_check);
		if (sblock_bad->generation_error)
			btrfs_dev_stat_inc_and_print(dev,
				BTRFS_DEV_STAT_GENERATION_ERRS);
		else
			btrfs_dev_stat_inc_and_print(dev,
				BTRFS_DEV_STAT_CORRUPTION_ERRS);
	}

	if (sctx->readonly) {
		ASSERT(!sctx->is_dev_replace);
		goto out;
	}

	/*
	 * now build and submit the bios for the other mirrors, check
	 * checksums.
	 * First try to pick the mirror which is completely without I/O
	 * errors and also does not have a checksum error.
	 * If one is found, and if a checksum is present, the full block
	 * that is known to contain an error is rewritten. Afterwards
	 * the block is known to be corrected.
	 * If a mirror is found which is completely correct, and no
	 * checksum is present, only those pages are rewritten that had
	 * an I/O error in the block to be repaired, since it cannot be
	 * determined, which copy of the other pages is better (and it
	 * could happen otherwise that a correct page would be
	 * overwritten by a bad one).
	 */
	for (mirror_index = 0; ;mirror_index++) {
		struct scrub_block *sblock_other;

		if (mirror_index == failed_mirror_index)
			continue;

		/* raid56's mirror can be more than BTRFS_MAX_MIRRORS */
		if (!scrub_is_page_on_raid56(sblock_bad->pagev[0])) {
			if (mirror_index >= BTRFS_MAX_MIRRORS)
				break;
			if (!sblocks_for_recheck[mirror_index].page_count)
				break;

			sblock_other = sblocks_for_recheck + mirror_index;
		} else {
			struct scrub_recover *r = sblock_bad->pagev[0]->recover;
			int max_allowed = r->bbio->num_stripes -
						r->bbio->num_tgtdevs;

			if (mirror_index >= max_allowed)
				break;
			if (!sblocks_for_recheck[1].page_count)
				break;

			ASSERT(failed_mirror_index == 0);
			sblock_other = sblocks_for_recheck + 1;
			sblock_other->pagev[0]->mirror_num = 1 + mirror_index;
		}

		/* build and submit the bios, check checksums */
		scrub_recheck_block(fs_info, sblock_other, 0);

		if (!sblock_other->header_error &&
		    !sblock_other->checksum_error &&
		    sblock_other->no_io_error_seen) {
			if (sctx->is_dev_replace) {
				scrub_write_block_to_dev_replace(sblock_other);
				goto corrected_error;
			} else {
				ret = scrub_repair_block_from_good_copy(
						sblock_bad, sblock_other);
				if (!ret)
					goto corrected_error;
			}
		}
	}

	if (sblock_bad->no_io_error_seen && !sctx->is_dev_replace)
		goto did_not_correct_error;

	/*
	 * In case of I/O errors in the area that is supposed to be
	 * repaired, continue by picking good copies of those pages.
	 * Select the good pages from mirrors to rewrite bad pages from
	 * the area to fix. Afterwards verify the checksum of the block
	 * that is supposed to be repaired. This verification step is
	 * only done for the purpose of statistic counting and for the
	 * final scrub report, whether errors remain.
	 * A perfect algorithm could make use of the checksum and try
	 * all possible combinations of pages from the different mirrors
	 * until the checksum verification succeeds. For example, when
	 * the 2nd page of mirror #1 faces I/O errors, and the 2nd page
	 * of mirror #2 is readable but the final checksum test fails,
	 * then the 2nd page of mirror #3 could be tried, whether now
	 * the final checksum succeeds. But this would be a rare
	 * exception and is therefore not implemented. At least it is
	 * avoided that the good copy is overwritten.
	 * A more useful improvement would be to pick the sectors
	 * without I/O error based on sector sizes (512 bytes on legacy
	 * disks) instead of on PAGE_SIZE. Then maybe 512 byte of one
	 * mirror could be repaired by taking 512 byte of a different
	 * mirror, even if other 512 byte sectors in the same PAGE_SIZE
	 * area are unreadable.
	 */
	success = 1;
	for (page_num = 0; page_num < sblock_bad->page_count;
	     page_num++) {
		struct scrub_page *page_bad = sblock_bad->pagev[page_num];
		struct scrub_block *sblock_other = NULL;

		/* skip no-io-error page in scrub */
		if (!page_bad->io_error && !sctx->is_dev_replace)
			continue;

		if (scrub_is_page_on_raid56(sblock_bad->pagev[0])) {
			/*
			 * In case of dev replace, if raid56 rebuild process
			 * didn't work out correct data, then copy the content
			 * in sblock_bad to make sure target device is identical
			 * to source device, instead of writing garbage data in
			 * sblock_for_recheck array to target device.
			 */
			sblock_other = NULL;
		} else if (page_bad->io_error) {
			/* try to find no-io-error page in mirrors */
			for (mirror_index = 0;
			     mirror_index < BTRFS_MAX_MIRRORS &&
			     sblocks_for_recheck[mirror_index].page_count > 0;
			     mirror_index++) {
				if (!sblocks_for_recheck[mirror_index].
				    pagev[page_num]->io_error) {
					sblock_other = sblocks_for_recheck +
						       mirror_index;
					break;
				}
			}
			if (!sblock_other)
				success = 0;
		}

		if (sctx->is_dev_replace) {
			/*
			 * did not find a mirror to fetch the page
			 * from. scrub_write_page_to_dev_replace()
			 * handles this case (page->io_error), by
			 * filling the block with zeros before
			 * submitting the write request
			 */
			if (!sblock_other)
				sblock_other = sblock_bad;

			if (scrub_write_page_to_dev_replace(sblock_other,
							    page_num) != 0) {
				atomic64_inc(
					&fs_info->dev_replace.num_write_errors);
				success = 0;
			}
		} else if (sblock_other) {
			ret = scrub_repair_page_from_good_copy(sblock_bad,
							       sblock_other,
							       page_num, 0);
			if (0 == ret)
				page_bad->io_error = 0;
			else
				success = 0;
		}
	}

	if (success && !sctx->is_dev_replace) {
		if (is_metadata || have_csum) {
			/*
			 * need to verify the checksum now that all
			 * sectors on disk are repaired (the write
			 * request for data to be repaired is on its way).
			 * Just be lazy and use scrub_recheck_block()
			 * which re-reads the data before the checksum
			 * is verified, but most likely the data comes out
			 * of the page cache.
			 */
			scrub_recheck_block(fs_info, sblock_bad, 1);
			if (!sblock_bad->header_error &&
			    !sblock_bad->checksum_error &&
			    sblock_bad->no_io_error_seen)
				goto corrected_error;
			else
				goto did_not_correct_error;
		} else {
corrected_error:
			spin_lock(&sctx->stat_lock);
			sctx->stat.corrected_errors++;
			sblock_to_check->data_corrected = 1;
			spin_unlock(&sctx->stat_lock);
			btrfs_err_rl_in_rcu(fs_info,
				"fixed up error at logical %llu on dev %s",
				logical, rcu_str_deref(dev->name));
		}
	} else {
did_not_correct_error:
		spin_lock(&sctx->stat_lock);
		sctx->stat.uncorrectable_errors++;
		spin_unlock(&sctx->stat_lock);
		btrfs_err_rl_in_rcu(fs_info,
			"unable to fixup (regular) error at logical %llu on dev %s",
			logical, rcu_str_deref(dev->name));
	}

out:
	if (sblocks_for_recheck) {
		for (mirror_index = 0; mirror_index < BTRFS_MAX_MIRRORS;
		     mirror_index++) {
			struct scrub_block *sblock = sblocks_for_recheck +
						     mirror_index;
			struct scrub_recover *recover;
			int page_index;

			for (page_index = 0; page_index < sblock->page_count;
			     page_index++) {
				sblock->pagev[page_index]->sblock = NULL;
				recover = sblock->pagev[page_index]->recover;
				if (recover) {
					scrub_put_recover(fs_info, recover);
					sblock->pagev[page_index]->recover =
									NULL;
				}
				scrub_page_put(sblock->pagev[page_index]);
			}
		}
		kfree(sblocks_for_recheck);
	}

	ret = unlock_full_stripe(fs_info, logical, full_stripe_locked);
	memalloc_nofs_restore(nofs_flag);
	if (ret < 0)
		return ret;
	return 0;
}

static inline int scrub_nr_raid_mirrors(struct btrfs_bio *bbio)
{
	if (bbio->map_type & BTRFS_BLOCK_GROUP_RAID5)
		return 2;
	else if (bbio->map_type & BTRFS_BLOCK_GROUP_RAID6)
		return 3;
	else
		return (int)bbio->num_stripes;
}

static inline void scrub_stripe_index_and_offset(u64 logical, u64 map_type,
						 u64 *raid_map,
						 u64 mapped_length,
						 int nstripes, int mirror,
						 int *stripe_index,
						 u64 *stripe_offset)
{
	int i;

	if (map_type & BTRFS_BLOCK_GROUP_RAID56_MASK) {
		/* RAID5/6 */
		for (i = 0; i < nstripes; i++) {
			if (raid_map[i] == RAID6_Q_STRIPE ||
			    raid_map[i] == RAID5_P_STRIPE)
				continue;

			if (logical >= raid_map[i] &&
			    logical < raid_map[i] + mapped_length)
				break;
		}

		*stripe_index = i;
		*stripe_offset = logical - raid_map[i];
	} else {
		/* The other RAID type */
		*stripe_index = mirror;
		*stripe_offset = 0;
	}
}

static int scrub_setup_recheck_block(struct scrub_block *original_sblock,
				     struct scrub_block *sblocks_for_recheck)
{
	struct scrub_ctx *sctx = original_sblock->sctx;
	struct btrfs_fs_info *fs_info = sctx->fs_info;
	u64 length = original_sblock->page_count * PAGE_SIZE;
	u64 logical = original_sblock->pagev[0]->logical;
	u64 generation = original_sblock->pagev[0]->generation;
	u64 flags = original_sblock->pagev[0]->flags;
	u64 have_csum = original_sblock->pagev[0]->have_csum;
	struct scrub_recover *recover;
	struct btrfs_bio *bbio;
	u64 sublen;
	u64 mapped_length;
	u64 stripe_offset;
	int stripe_index;
	int page_index = 0;
	int mirror_index;
	int nmirrors;
	int ret;

	/*
	 * note: the two members refs and outstanding_pages
	 * are not used (and not set) in the blocks that are used for
	 * the recheck procedure
	 */

	while (length > 0) {
		sublen = min_t(u64, length, PAGE_SIZE);
		mapped_length = sublen;
		bbio = NULL;

		/*
		 * with a length of PAGE_SIZE, each returned stripe
		 * represents one mirror
		 */
		btrfs_bio_counter_inc_blocked(fs_info);
		ret = btrfs_map_sblock(fs_info, BTRFS_MAP_GET_READ_MIRRORS,
				logical, &mapped_length, &bbio);
		if (ret || !bbio || mapped_length < sublen) {
			btrfs_put_bbio(bbio);
			btrfs_bio_counter_dec(fs_info);
			return -EIO;
		}

		recover = kzalloc(sizeof(struct scrub_recover), GFP_NOFS);
		if (!recover) {
			btrfs_put_bbio(bbio);
			btrfs_bio_counter_dec(fs_info);
			return -ENOMEM;
		}

		refcount_set(&recover->refs, 1);
		recover->bbio = bbio;
		recover->map_length = mapped_length;

		BUG_ON(page_index >= SCRUB_MAX_PAGES_PER_BLOCK);

		nmirrors = min(scrub_nr_raid_mirrors(bbio), BTRFS_MAX_MIRRORS);

		for (mirror_index = 0; mirror_index < nmirrors;
		     mirror_index++) {
			struct scrub_block *sblock;
			struct scrub_page *page;

			sblock = sblocks_for_recheck + mirror_index;
			sblock->sctx = sctx;

			page = kzalloc(sizeof(*page), GFP_NOFS);
			if (!page) {
leave_nomem:
				spin_lock(&sctx->stat_lock);
				sctx->stat.malloc_errors++;
				spin_unlock(&sctx->stat_lock);
				scrub_put_recover(fs_info, recover);
				return -ENOMEM;
			}
			scrub_page_get(page);
			sblock->pagev[page_index] = page;
			page->sblock = sblock;
			page->flags = flags;
			page->generation = generation;
			page->logical = logical;
			page->have_csum = have_csum;
			if (have_csum)
				memcpy(page->csum,
				       original_sblock->pagev[0]->csum,
				       sctx->csum_size);

			scrub_stripe_index_and_offset(logical,
						      bbio->map_type,
						      bbio->raid_map,
						      mapped_length,
						      bbio->num_stripes -
						      bbio->num_tgtdevs,
						      mirror_index,
						      &stripe_index,
						      &stripe_offset);
			page->physical = bbio->stripes[stripe_index].physical +
					 stripe_offset;
			page->dev = bbio->stripes[stripe_index].dev;

			BUG_ON(page_index >= original_sblock->page_count);
			page->physical_for_dev_replace =
				original_sblock->pagev[page_index]->
				physical_for_dev_replace;
			/* for missing devices, dev->bdev is NULL */
			page->mirror_num = mirror_index + 1;
			sblock->page_count++;
			page->page = alloc_page(GFP_NOFS);
			if (!page->page)
				goto leave_nomem;

			scrub_get_recover(recover);
			page->recover = recover;
		}
		scrub_put_recover(fs_info, recover);
		length -= sublen;
		logical += sublen;
		page_index++;
	}

	return 0;
}

static void scrub_bio_wait_endio(struct bio *bio)
{
	complete(bio->bi_private);
}

static int scrub_submit_raid56_bio_wait(struct btrfs_fs_info *fs_info,
					struct bio *bio,
					struct scrub_page *page)
{
	DECLARE_COMPLETION_ONSTACK(done);
	int ret;
	int mirror_num;

	bio->bi_iter.bi_sector = page->logical >> 9;
	bio->bi_private = &done;
	bio->bi_end_io = scrub_bio_wait_endio;

	mirror_num = page->sblock->pagev[0]->mirror_num;
	ret = raid56_parity_recover(fs_info, bio, page->recover->bbio,
				    page->recover->map_length,
				    mirror_num, 0);
	if (ret)
		return ret;

	wait_for_completion_io(&done);
	return blk_status_to_errno(bio->bi_status);
}

static void scrub_recheck_block_on_raid56(struct btrfs_fs_info *fs_info,
					  struct scrub_block *sblock)
{
	struct scrub_page *first_page = sblock->pagev[0];
	struct bio *bio;
	int page_num;

	/* All pages in sblock belong to the same stripe on the same device. */
	ASSERT(first_page->dev);
	if (!first_page->dev->bdev)
		goto out;

	bio = btrfs_io_bio_alloc(BIO_MAX_PAGES);
	bio_set_dev(bio, first_page->dev->bdev);

	for (page_num = 0; page_num < sblock->page_count; page_num++) {
		struct scrub_page *page = sblock->pagev[page_num];

		WARN_ON(!page->page);
		bio_add_page(bio, page->page, PAGE_SIZE, 0);
	}

	if (scrub_submit_raid56_bio_wait(fs_info, bio, first_page)) {
		bio_put(bio);
		goto out;
	}

	bio_put(bio);

	scrub_recheck_block_checksum(sblock);

	return;
out:
	for (page_num = 0; page_num < sblock->page_count; page_num++)
		sblock->pagev[page_num]->io_error = 1;

	sblock->no_io_error_seen = 0;
}

/*
 * this function will check the on disk data for checksum errors, header
 * errors and read I/O errors. If any I/O errors happen, the exact pages
 * which are errored are marked as being bad. The goal is to enable scrub
 * to take those pages that are not errored from all the mirrors so that
 * the pages that are errored in the just handled mirror can be repaired.
 */
static void scrub_recheck_block(struct btrfs_fs_info *fs_info,
				struct scrub_block *sblock,
				int retry_failed_mirror)
{
	int page_num;

	sblock->no_io_error_seen = 1;

	/* short cut for raid56 */
	if (!retry_failed_mirror && scrub_is_page_on_raid56(sblock->pagev[0]))
		return scrub_recheck_block_on_raid56(fs_info, sblock);

	for (page_num = 0; page_num < sblock->page_count; page_num++) {
		struct bio *bio;
		struct scrub_page *page = sblock->pagev[page_num];

		if (page->dev->bdev == NULL) {
			page->io_error = 1;
			sblock->no_io_error_seen = 0;
			continue;
		}

		WARN_ON(!page->page);
		bio = btrfs_io_bio_alloc(1);
		bio_set_dev(bio, page->dev->bdev);

		bio_add_page(bio, page->page, PAGE_SIZE, 0);
		bio->bi_iter.bi_sector = page->physical >> 9;
		bio->bi_opf = REQ_OP_READ;

		if (btrfsic_submit_bio_wait(bio)) {
			page->io_error = 1;
			sblock->no_io_error_seen = 0;
		}

		bio_put(bio);
	}

	if (sblock->no_io_error_seen)
		scrub_recheck_block_checksum(sblock);
}

static inline int scrub_check_fsid(u8 fsid[],
				   struct scrub_page *spage)
{
	struct btrfs_fs_devices *fs_devices = spage->dev->fs_devices;
	int ret;

	ret = memcmp(fsid, fs_devices->fsid, BTRFS_FSID_SIZE);
	return !ret;
}

static void scrub_recheck_block_checksum(struct scrub_block *sblock)
{
	sblock->header_error = 0;
	sblock->checksum_error = 0;
	sblock->generation_error = 0;

	if (sblock->pagev[0]->flags & BTRFS_EXTENT_FLAG_DATA)
		scrub_checksum_data(sblock);
	else
		scrub_checksum_tree_block(sblock);
}

static int scrub_repair_block_from_good_copy(struct scrub_block *sblock_bad,
					     struct scrub_block *sblock_good)
{
	int page_num;
	int ret = 0;

	for (page_num = 0; page_num < sblock_bad->page_count; page_num++) {
		int ret_sub;

		ret_sub = scrub_repair_page_from_good_copy(sblock_bad,
							   sblock_good,
							   page_num, 1);
		if (ret_sub)
			ret = ret_sub;
	}

	return ret;
}

static int scrub_repair_page_from_good_copy(struct scrub_block *sblock_bad,
					    struct scrub_block *sblock_good,
					    int page_num, int force_write)
{
	struct scrub_page *page_bad = sblock_bad->pagev[page_num];
	struct scrub_page *page_good = sblock_good->pagev[page_num];
	struct btrfs_fs_info *fs_info = sblock_bad->sctx->fs_info;

	BUG_ON(page_bad->page == NULL);
	BUG_ON(page_good->page == NULL);
	if (force_write || sblock_bad->header_error ||
	    sblock_bad->checksum_error || page_bad->io_error) {
		struct bio *bio;
		int ret;

		if (!page_bad->dev->bdev) {
			btrfs_warn_rl(fs_info,
				"scrub_repair_page_from_good_copy(bdev == NULL) is unexpected");
			return -EIO;
		}

		bio = btrfs_io_bio_alloc(1);
		bio_set_dev(bio, page_bad->dev->bdev);
		bio->bi_iter.bi_sector = page_bad->physical >> 9;
		bio->bi_opf = REQ_OP_WRITE;

		ret = bio_add_page(bio, page_good->page, PAGE_SIZE, 0);
		if (PAGE_SIZE != ret) {
			bio_put(bio);
			return -EIO;
		}

		if (btrfsic_submit_bio_wait(bio)) {
			btrfs_dev_stat_inc_and_print(page_bad->dev,
				BTRFS_DEV_STAT_WRITE_ERRS);
			atomic64_inc(&fs_info->dev_replace.num_write_errors);
			bio_put(bio);
			return -EIO;
		}
		bio_put(bio);
	}

	return 0;
}

static void scrub_write_block_to_dev_replace(struct scrub_block *sblock)
{
	struct btrfs_fs_info *fs_info = sblock->sctx->fs_info;
	int page_num;

	/*
	 * This block is used for the check of the parity on the source device,
	 * so the data needn't be written into the destination device.
	 */
	if (sblock->sparity)
		return;

	for (page_num = 0; page_num < sblock->page_count; page_num++) {
		int ret;

		ret = scrub_write_page_to_dev_replace(sblock, page_num);
		if (ret)
			atomic64_inc(&fs_info->dev_replace.num_write_errors);
	}
}

static int scrub_write_page_to_dev_replace(struct scrub_block *sblock,
					   int page_num)
{
	struct scrub_page *spage = sblock->pagev[page_num];

	BUG_ON(spage->page == NULL);
	if (spage->io_error)
		clear_page(page_address(spage->page));

	return scrub_add_page_to_wr_bio(sblock->sctx, spage);
}

static int scrub_add_page_to_wr_bio(struct scrub_ctx *sctx,
				    struct scrub_page *spage)
{
	struct scrub_bio *sbio;
	int ret;

	mutex_lock(&sctx->wr_lock);
again:
	if (!sctx->wr_curr_bio) {
		sctx->wr_curr_bio = kzalloc(sizeof(*sctx->wr_curr_bio),
					      GFP_KERNEL);
		if (!sctx->wr_curr_bio) {
			mutex_unlock(&sctx->wr_lock);
			return -ENOMEM;
		}
		sctx->wr_curr_bio->sctx = sctx;
		sctx->wr_curr_bio->page_count = 0;
	}
	sbio = sctx->wr_curr_bio;
	if (sbio->page_count == 0) {
		struct bio *bio;

		sbio->physical = spage->physical_for_dev_replace;
		sbio->logical = spage->logical;
		sbio->dev = sctx->wr_tgtdev;
		bio = sbio->bio;
		if (!bio) {
			bio = btrfs_io_bio_alloc(sctx->pages_per_wr_bio);
			sbio->bio = bio;
		}

		bio->bi_private = sbio;
		bio->bi_end_io = scrub_wr_bio_end_io;
		bio_set_dev(bio, sbio->dev->bdev);
		bio->bi_iter.bi_sector = sbio->physical >> 9;
		bio->bi_opf = REQ_OP_WRITE;
		sbio->status = 0;
	} else if (sbio->physical + sbio->page_count * PAGE_SIZE !=
		   spage->physical_for_dev_replace ||
		   sbio->logical + sbio->page_count * PAGE_SIZE !=
		   spage->logical) {
		scrub_wr_submit(sctx);
		goto again;
	}

	ret = bio_add_page(sbio->bio, spage->page, PAGE_SIZE, 0);
	if (ret != PAGE_SIZE) {
		if (sbio->page_count < 1) {
			bio_put(sbio->bio);
			sbio->bio = NULL;
			mutex_unlock(&sctx->wr_lock);
			return -EIO;
		}
		scrub_wr_submit(sctx);
		goto again;
	}

	sbio->pagev[sbio->page_count] = spage;
	scrub_page_get(spage);
	sbio->page_count++;
	if (sbio->page_count == sctx->pages_per_wr_bio)
		scrub_wr_submit(sctx);
	mutex_unlock(&sctx->wr_lock);

	return 0;
}

static void scrub_wr_submit(struct scrub_ctx *sctx)
{
	struct scrub_bio *sbio;

	if (!sctx->wr_curr_bio)
		return;

	sbio = sctx->wr_curr_bio;
	sctx->wr_curr_bio = NULL;
	WARN_ON(!sbio->bio->bi_disk);
	scrub_pending_bio_inc(sctx);
	/* process all writes in a single worker thread. Then the block layer
	 * orders the requests before sending them to the driver which
	 * doubled the write performance on spinning disks when measured
	 * with Linux 3.5 */
	btrfsic_submit_bio(sbio->bio);
}

static void scrub_wr_bio_end_io(struct bio *bio)
{
	struct scrub_bio *sbio = bio->bi_private;
	struct btrfs_fs_info *fs_info = sbio->dev->fs_info;

	sbio->status = bio->bi_status;
	sbio->bio = bio;

	btrfs_init_work(&sbio->work, scrub_wr_bio_end_io_worker, NULL, NULL);
	btrfs_queue_work(fs_info->scrub_wr_completion_workers, &sbio->work);
}

static void scrub_wr_bio_end_io_worker(struct btrfs_work *work)
{
	struct scrub_bio *sbio = container_of(work, struct scrub_bio, work);
	struct scrub_ctx *sctx = sbio->sctx;
	int i;

	WARN_ON(sbio->page_count > SCRUB_PAGES_PER_WR_BIO);
	if (sbio->status) {
		struct btrfs_dev_replace *dev_replace =
			&sbio->sctx->fs_info->dev_replace;

		for (i = 0; i < sbio->page_count; i++) {
			struct scrub_page *spage = sbio->pagev[i];

			spage->io_error = 1;
			atomic64_inc(&dev_replace->num_write_errors);
		}
	}

	for (i = 0; i < sbio->page_count; i++)
		scrub_page_put(sbio->pagev[i]);

	bio_put(sbio->bio);
	kfree(sbio);
	scrub_pending_bio_dec(sctx);
}

static int scrub_checksum(struct scrub_block *sblock)
{
	u64 flags;
	int ret;

	/*
	 * No need to initialize these stats currently,
	 * because this function only use return value
	 * instead of these stats value.
	 *
	 * Todo:
	 * always use stats
	 */
	sblock->header_error = 0;
	sblock->generation_error = 0;
	sblock->checksum_error = 0;

	WARN_ON(sblock->page_count < 1);
	flags = sblock->pagev[0]->flags;
	ret = 0;
	if (flags & BTRFS_EXTENT_FLAG_DATA)
		ret = scrub_checksum_data(sblock);
	else if (flags & BTRFS_EXTENT_FLAG_TREE_BLOCK)
		ret = scrub_checksum_tree_block(sblock);
	else if (flags & BTRFS_EXTENT_FLAG_SUPER)
		(void)scrub_checksum_super(sblock);
	else
		WARN_ON(1);
	if (ret)
		scrub_handle_errored_block(sblock);

	return ret;
}

static int scrub_checksum_data(struct scrub_block *sblock)
{
	struct scrub_ctx *sctx = sblock->sctx;
	struct btrfs_fs_info *fs_info = sctx->fs_info;
	SHASH_DESC_ON_STACK(shash, fs_info->csum_shash);
	u8 csum[BTRFS_CSUM_SIZE];
	struct scrub_page *spage;
	char *kaddr;

	BUG_ON(sblock->page_count < 1);
	spage = sblock->pagev[0];
	if (!spage->have_csum)
		return 0;

	kaddr = page_address(spage->page);

	shash->tfm = fs_info->csum_shash;
	crypto_shash_init(shash);
	crypto_shash_digest(shash, kaddr, PAGE_SIZE, csum);

	if (memcmp(csum, spage->csum, sctx->csum_size))
		sblock->checksum_error = 1;

	return sblock->checksum_error;
}

static int scrub_checksum_tree_block(struct scrub_block *sblock)
{
	struct scrub_ctx *sctx = sblock->sctx;
	struct btrfs_header *h;
	struct btrfs_fs_info *fs_info = sctx->fs_info;
	SHASH_DESC_ON_STACK(shash, fs_info->csum_shash);
	u8 calculated_csum[BTRFS_CSUM_SIZE];
	u8 on_disk_csum[BTRFS_CSUM_SIZE];
	const int num_pages = sctx->fs_info->nodesize >> PAGE_SHIFT;
	int i;
	struct scrub_page *spage;
	char *kaddr;

	BUG_ON(sblock->page_count < 1);
	spage = sblock->pagev[0];
	kaddr = page_address(spage->page);
	h = (struct btrfs_header *)kaddr;
	memcpy(on_disk_csum, h->csum, sctx->csum_size);

	/*
	 * we don't use the getter functions here, as we
	 * a) don't have an extent buffer and
	 * b) the page is already kmapped
	 */
	if (spage->logical != btrfs_stack_header_bytenr(h))
		sblock->header_error = 1;

	if (spage->generation != btrfs_stack_header_generation(h)) {
		sblock->header_error = 1;
		sblock->generation_error = 1;
	}

	if (!scrub_check_fsid(h->fsid, spage))
		sblock->header_error = 1;

	if (memcmp(h->chunk_tree_uuid, fs_info->chunk_tree_uuid,
		   BTRFS_UUID_SIZE))
		sblock->header_error = 1;

	shash->tfm = fs_info->csum_shash;
	crypto_shash_init(shash);
	crypto_shash_update(shash, kaddr + BTRFS_CSUM_SIZE,
			    PAGE_SIZE - BTRFS_CSUM_SIZE);

	for (i = 1; i < num_pages; i++) {
		kaddr = page_address(sblock->pagev[i]->page);
		crypto_shash_update(shash, kaddr, PAGE_SIZE);
	}

	crypto_shash_final(shash, calculated_csum);
	if (memcmp(calculated_csum, on_disk_csum, sctx->csum_size))
		sblock->checksum_error = 1;

	return sblock->header_error || sblock->checksum_error;
}

static int scrub_checksum_super(struct scrub_block *sblock)
{
	struct btrfs_super_block *s;
	struct scrub_ctx *sctx = sblock->sctx;
	struct btrfs_fs_info *fs_info = sctx->fs_info;
	SHASH_DESC_ON_STACK(shash, fs_info->csum_shash);
	u8 calculated_csum[BTRFS_CSUM_SIZE];
	struct scrub_page *spage;
	char *kaddr;
	int fail_gen = 0;
	int fail_cor = 0;

	BUG_ON(sblock->page_count < 1);
	spage = sblock->pagev[0];
	kaddr = page_address(spage->page);
	s = (struct btrfs_super_block *)kaddr;

	if (spage->logical != btrfs_super_bytenr(s))
		++fail_cor;

	if (spage->generation != btrfs_super_generation(s))
		++fail_gen;

	if (!scrub_check_fsid(s->fsid, spage))
		++fail_cor;

	shash->tfm = fs_info->csum_shash;
	crypto_shash_init(shash);
	crypto_shash_digest(shash, kaddr + BTRFS_CSUM_SIZE,
			BTRFS_SUPER_INFO_SIZE - BTRFS_CSUM_SIZE, calculated_csum);

	if (memcmp(calculated_csum, s->csum, sctx->csum_size))
		++fail_cor;

	if (fail_cor + fail_gen) {
		/*
		 * if we find an error in a super block, we just report it.
		 * They will get written with the next transaction commit
		 * anyway
		 */
		spin_lock(&sctx->stat_lock);
		++sctx->stat.super_errors;
		spin_unlock(&sctx->stat_lock);
		if (fail_cor)
			btrfs_dev_stat_inc_and_print(spage->dev,
				BTRFS_DEV_STAT_CORRUPTION_ERRS);
		else
			btrfs_dev_stat_inc_and_print(spage->dev,
				BTRFS_DEV_STAT_GENERATION_ERRS);
	}

	return fail_cor + fail_gen;
}

static void scrub_block_get(struct scrub_block *sblock)
{
	refcount_inc(&sblock->refs);
}

static void scrub_block_put(struct scrub_block *sblock)
{
	if (refcount_dec_and_test(&sblock->refs)) {
		int i;

		if (sblock->sparity)
			scrub_parity_put(sblock->sparity);

		for (i = 0; i < sblock->page_count; i++)
			scrub_page_put(sblock->pagev[i]);
		kfree(sblock);
	}
}

static void scrub_page_get(struct scrub_page *spage)
{
	atomic_inc(&spage->refs);
}

static void scrub_page_put(struct scrub_page *spage)
{
	if (atomic_dec_and_test(&spage->refs)) {
		if (spage->page)
			__free_page(spage->page);
		kfree(spage);
	}
}

static void scrub_submit(struct scrub_ctx *sctx)
{
	struct scrub_bio *sbio;

	if (sctx->curr == -1)
		return;

	sbio = sctx->bios[sctx->curr];
	sctx->curr = -1;
	scrub_pending_bio_inc(sctx);
	btrfsic_submit_bio(sbio->bio);
}

static int scrub_add_page_to_rd_bio(struct scrub_ctx *sctx,
				    struct scrub_page *spage)
{
	struct scrub_block *sblock = spage->sblock;
	struct scrub_bio *sbio;
	int ret;

again:
	/*
	 * grab a fresh bio or wait for one to become available
	 */
	while (sctx->curr == -1) {
		spin_lock(&sctx->list_lock);
		sctx->curr = sctx->first_free;
		if (sctx->curr != -1) {
			sctx->first_free = sctx->bios[sctx->curr]->next_free;
			sctx->bios[sctx->curr]->next_free = -1;
			sctx->bios[sctx->curr]->page_count = 0;
			spin_unlock(&sctx->list_lock);
		} else {
			spin_unlock(&sctx->list_lock);
			wait_event(sctx->list_wait, sctx->first_free != -1);
		}
	}
	sbio = sctx->bios[sctx->curr];
	if (sbio->page_count == 0) {
		struct bio *bio;

		sbio->physical = spage->physical;
		sbio->logical = spage->logical;
		sbio->dev = spage->dev;
		bio = sbio->bio;
		if (!bio) {
			bio = btrfs_io_bio_alloc(sctx->pages_per_rd_bio);
			sbio->bio = bio;
		}

		bio->bi_private = sbio;
		bio->bi_end_io = scrub_bio_end_io;
		bio_set_dev(bio, sbio->dev->bdev);
		bio->bi_iter.bi_sector = sbio->physical >> 9;
		bio->bi_opf = REQ_OP_READ;
		sbio->status = 0;
	} else if (sbio->physical + sbio->page_count * PAGE_SIZE !=
		   spage->physical ||
		   sbio->logical + sbio->page_count * PAGE_SIZE !=
		   spage->logical ||
		   sbio->dev != spage->dev) {
		scrub_submit(sctx);
		goto again;
	}

	sbio->pagev[sbio->page_count] = spage;
	ret = bio_add_page(sbio->bio, spage->page, PAGE_SIZE, 0);
	if (ret != PAGE_SIZE) {
		if (sbio->page_count < 1) {
			bio_put(sbio->bio);
			sbio->bio = NULL;
			return -EIO;
		}
		scrub_submit(sctx);
		goto again;
	}

	scrub_block_get(sblock); /* one for the page added to the bio */
	atomic_inc(&sblock->outstanding_pages);
	sbio->page_count++;
	if (sbio->page_count == sctx->pages_per_rd_bio)
		scrub_submit(sctx);

	return 0;
}

static void scrub_missing_raid56_end_io(struct bio *bio)
{
	struct scrub_block *sblock = bio->bi_private;
	struct btrfs_fs_info *fs_info = sblock->sctx->fs_info;

	if (bio->bi_status)
		sblock->no_io_error_seen = 0;

	bio_put(bio);

	btrfs_queue_work(fs_info->scrub_workers, &sblock->work);
}

static void scrub_missing_raid56_worker(struct btrfs_work *work)
{
	struct scrub_block *sblock = container_of(work, struct scrub_block, work);
	struct scrub_ctx *sctx = sblock->sctx;
	struct btrfs_fs_info *fs_info = sctx->fs_info;
	u64 logical;
	struct btrfs_device *dev;

	logical = sblock->pagev[0]->logical;
	dev = sblock->pagev[0]->dev;

	if (sblock->no_io_error_seen)
		scrub_recheck_block_checksum(sblock);

	if (!sblock->no_io_error_seen) {
		spin_lock(&sctx->stat_lock);
		sctx->stat.read_errors++;
		spin_unlock(&sctx->stat_lock);
		btrfs_err_rl_in_rcu(fs_info,
			"IO error rebuilding logical %llu for dev %s",
			logical, rcu_str_deref(dev->name));
	} else if (sblock->header_error || sblock->checksum_error) {
		spin_lock(&sctx->stat_lock);
		sctx->stat.uncorrectable_errors++;
		spin_unlock(&sctx->stat_lock);
		btrfs_err_rl_in_rcu(fs_info,
			"failed to rebuild valid logical %llu for dev %s",
			logical, rcu_str_deref(dev->name));
	} else {
		scrub_write_block_to_dev_replace(sblock);
	}

	if (sctx->is_dev_replace && sctx->flush_all_writes) {
		mutex_lock(&sctx->wr_lock);
		scrub_wr_submit(sctx);
		mutex_unlock(&sctx->wr_lock);
	}

	scrub_block_put(sblock);
	scrub_pending_bio_dec(sctx);
}

static void scrub_missing_raid56_pages(struct scrub_block *sblock)
{
	struct scrub_ctx *sctx = sblock->sctx;
	struct btrfs_fs_info *fs_info = sctx->fs_info;
	u64 length = sblock->page_count * PAGE_SIZE;
	u64 logical = sblock->pagev[0]->logical;
	struct btrfs_bio *bbio = NULL;
	struct bio *bio;
	struct btrfs_raid_bio *rbio;
	int ret;
	int i;

	btrfs_bio_counter_inc_blocked(fs_info);
	ret = btrfs_map_sblock(fs_info, BTRFS_MAP_GET_READ_MIRRORS, logical,
			&length, &bbio);
	if (ret || !bbio || !bbio->raid_map)
		goto bbio_out;

	if (WARN_ON(!sctx->is_dev_replace ||
		    !(bbio->map_type & BTRFS_BLOCK_GROUP_RAID56_MASK))) {
		/*
		 * We shouldn't be scrubbing a missing device. Even for dev
		 * replace, we should only get here for RAID 5/6. We either
		 * managed to mount something with no mirrors remaining or
		 * there's a bug in scrub_remap_extent()/btrfs_map_block().
		 */
		goto bbio_out;
	}

	bio = btrfs_io_bio_alloc(0);
	bio->bi_iter.bi_sector = logical >> 9;
	bio->bi_private = sblock;
	bio->bi_end_io = scrub_missing_raid56_end_io;

	rbio = raid56_alloc_missing_rbio(fs_info, bio, bbio, length);
	if (!rbio)
		goto rbio_out;

	for (i = 0; i < sblock->page_count; i++) {
		struct scrub_page *spage = sblock->pagev[i];

		raid56_add_scrub_pages(rbio, spage->page, spage->logical);
	}

	btrfs_init_work(&sblock->work, scrub_missing_raid56_worker, NULL, NULL);
	scrub_block_get(sblock);
	scrub_pending_bio_inc(sctx);
	raid56_submit_missing_rbio(rbio);
	return;

rbio_out:
	bio_put(bio);
bbio_out:
	btrfs_bio_counter_dec(fs_info);
	btrfs_put_bbio(bbio);
	spin_lock(&sctx->stat_lock);
	sctx->stat.malloc_errors++;
	spin_unlock(&sctx->stat_lock);
}

static int scrub_pages(struct scrub_ctx *sctx, u64 logical, u64 len,
		       u64 physical, struct btrfs_device *dev, u64 flags,
		       u64 gen, int mirror_num, u8 *csum, int force,
		       u64 physical_for_dev_replace)
{
	struct scrub_block *sblock;
	int index;

	sblock = kzalloc(sizeof(*sblock), GFP_KERNEL);
	if (!sblock) {
		spin_lock(&sctx->stat_lock);
		sctx->stat.malloc_errors++;
		spin_unlock(&sctx->stat_lock);
		return -ENOMEM;
	}

	/* one ref inside this function, plus one for each page added to
	 * a bio later on */
	refcount_set(&sblock->refs, 1);
	sblock->sctx = sctx;
	sblock->no_io_error_seen = 1;

	for (index = 0; len > 0; index++) {
		struct scrub_page *spage;
		u64 l = min_t(u64, len, PAGE_SIZE);

		spage = kzalloc(sizeof(*spage), GFP_KERNEL);
		if (!spage) {
leave_nomem:
			spin_lock(&sctx->stat_lock);
			sctx->stat.malloc_errors++;
			spin_unlock(&sctx->stat_lock);
			scrub_block_put(sblock);
			return -ENOMEM;
		}
		BUG_ON(index >= SCRUB_MAX_PAGES_PER_BLOCK);
		scrub_page_get(spage);
		sblock->pagev[index] = spage;
		spage->sblock = sblock;
		spage->dev = dev;
		spage->flags = flags;
		spage->generation = gen;
		spage->logical = logical;
		spage->physical = physical;
		spage->physical_for_dev_replace = physical_for_dev_replace;
		spage->mirror_num = mirror_num;
		if (csum) {
			spage->have_csum = 1;
			memcpy(spage->csum, csum, sctx->csum_size);
		} else {
			spage->have_csum = 0;
		}
		sblock->page_count++;
		spage->page = alloc_page(GFP_KERNEL);
		if (!spage->page)
			goto leave_nomem;
		len -= l;
		logical += l;
		physical += l;
		physical_for_dev_replace += l;
	}

	WARN_ON(sblock->page_count == 0);
	if (test_bit(BTRFS_DEV_STATE_MISSING, &dev->dev_state)) {
		/*
		 * This case should only be hit for RAID 5/6 device replace. See
		 * the comment in scrub_missing_raid56_pages() for details.
		 */
		scrub_missing_raid56_pages(sblock);
	} else {
		for (index = 0; index < sblock->page_count; index++) {
			struct scrub_page *spage = sblock->pagev[index];
			int ret;

			ret = scrub_add_page_to_rd_bio(sctx, spage);
			if (ret) {
				scrub_block_put(sblock);
				return ret;
			}
		}

		if (force)
			scrub_submit(sctx);
	}

	/* last one frees, either here or in bio completion for last page */
	scrub_block_put(sblock);
	return 0;
}

static void scrub_bio_end_io(struct bio *bio)
{
	struct scrub_bio *sbio = bio->bi_private;
	struct btrfs_fs_info *fs_info = sbio->dev->fs_info;

	sbio->status = bio->bi_status;
	sbio->bio = bio;

	btrfs_queue_work(fs_info->scrub_workers, &sbio->work);
}

static void scrub_bio_end_io_worker(struct btrfs_work *work)
{
	struct scrub_bio *sbio = container_of(work, struct scrub_bio, work);
	struct scrub_ctx *sctx = sbio->sctx;
	int i;

	BUG_ON(sbio->page_count > SCRUB_PAGES_PER_RD_BIO);
	if (sbio->status) {
		for (i = 0; i < sbio->page_count; i++) {
			struct scrub_page *spage = sbio->pagev[i];

			spage->io_error = 1;
			spage->sblock->no_io_error_seen = 0;
		}
	}

	/* now complete the scrub_block items that have all pages completed */
	for (i = 0; i < sbio->page_count; i++) {
		struct scrub_page *spage = sbio->pagev[i];
		struct scrub_block *sblock = spage->sblock;

		if (atomic_dec_and_test(&sblock->outstanding_pages))
			scrub_block_complete(sblock);
		scrub_block_put(sblock);
	}

	bio_put(sbio->bio);
	sbio->bio = NULL;
	spin_lock(&sctx->list_lock);
	sbio->next_free = sctx->first_free;
	sctx->first_free = sbio->index;
	spin_unlock(&sctx->list_lock);

	if (sctx->is_dev_replace && sctx->flush_all_writes) {
		mutex_lock(&sctx->wr_lock);
		scrub_wr_submit(sctx);
		mutex_unlock(&sctx->wr_lock);
	}

	scrub_pending_bio_dec(sctx);
}

static inline void __scrub_mark_bitmap(struct scrub_parity *sparity,
				       unsigned long *bitmap,
				       u64 start, u64 len)
{
	u64 offset;
	u64 nsectors64;
	u32 nsectors;
	int sectorsize = sparity->sctx->fs_info->sectorsize;

	if (len >= sparity->stripe_len) {
		bitmap_set(bitmap, 0, sparity->nsectors);
		return;
	}

	start -= sparity->logic_start;
	start = div64_u64_rem(start, sparity->stripe_len, &offset);
	offset = div_u64(offset, sectorsize);
	nsectors64 = div_u64(len, sectorsize);

	ASSERT(nsectors64 < UINT_MAX);
	nsectors = (u32)nsectors64;

	if (offset + nsectors <= sparity->nsectors) {
		bitmap_set(bitmap, offset, nsectors);
		return;
	}

	bitmap_set(bitmap, offset, sparity->nsectors - offset);
	bitmap_set(bitmap, 0, nsectors - (sparity->nsectors - offset));
}

static inline void scrub_parity_mark_sectors_error(struct scrub_parity *sparity,
						   u64 start, u64 len)
{
	__scrub_mark_bitmap(sparity, sparity->ebitmap, start, len);
}

static inline void scrub_parity_mark_sectors_data(struct scrub_parity *sparity,
						  u64 start, u64 len)
{
	__scrub_mark_bitmap(sparity, sparity->dbitmap, start, len);
}

static void scrub_block_complete(struct scrub_block *sblock)
{
	int corrupted = 0;

	if (!sblock->no_io_error_seen) {
		corrupted = 1;
		scrub_handle_errored_block(sblock);
	} else {
		/*
		 * if has checksum error, write via repair mechanism in
		 * dev replace case, otherwise write here in dev replace
		 * case.
		 */
		corrupted = scrub_checksum(sblock);
		if (!corrupted && sblock->sctx->is_dev_replace)
			scrub_write_block_to_dev_replace(sblock);
	}

	if (sblock->sparity && corrupted && !sblock->data_corrected) {
		u64 start = sblock->pagev[0]->logical;
		u64 end = sblock->pagev[sblock->page_count - 1]->logical +
			  PAGE_SIZE;

		scrub_parity_mark_sectors_error(sblock->sparity,
						start, end - start);
	}
}

static int scrub_find_csum(struct scrub_ctx *sctx, u64 logical, u8 *csum)
{
	struct btrfs_ordered_sum *sum = NULL;
	unsigned long index;
	unsigned long num_sectors;

	while (!list_empty(&sctx->csum_list)) {
		sum = list_first_entry(&sctx->csum_list,
				       struct btrfs_ordered_sum, list);
		if (sum->bytenr > logical)
			return 0;
		if (sum->bytenr + sum->len > logical)
			break;

		++sctx->stat.csum_discards;
		list_del(&sum->list);
		kfree(sum);
		sum = NULL;
	}
	if (!sum)
		return 0;

	index = div_u64(logical - sum->bytenr, sctx->fs_info->sectorsize);
	ASSERT(index < UINT_MAX);

	num_sectors = sum->len / sctx->fs_info->sectorsize;
	memcpy(csum, sum->sums + index * sctx->csum_size, sctx->csum_size);
	if (index == num_sectors - 1) {
		list_del(&sum->list);
		kfree(sum);
	}
	return 1;
}

/* scrub extent tries to collect up to 64 kB for each bio */
static int scrub_extent(struct scrub_ctx *sctx, struct map_lookup *map,
			u64 logical, u64 len,
			u64 physical, struct btrfs_device *dev, u64 flags,
			u64 gen, int mirror_num, u64 physical_for_dev_replace)
{
	int ret;
	u8 csum[BTRFS_CSUM_SIZE];
	u32 blocksize;

	if (flags & BTRFS_EXTENT_FLAG_DATA) {
		if (map->type & BTRFS_BLOCK_GROUP_RAID56_MASK)
			blocksize = map->stripe_len;
		else
			blocksize = sctx->fs_info->sectorsize;
		spin_lock(&sctx->stat_lock);
		sctx->stat.data_extents_scrubbed++;
		sctx->stat.data_bytes_scrubbed += len;
		spin_unlock(&sctx->stat_lock);
	} else if (flags & BTRFS_EXTENT_FLAG_TREE_BLOCK) {
		if (map->type & BTRFS_BLOCK_GROUP_RAID56_MASK)
			blocksize = map->stripe_len;
		else
			blocksize = sctx->fs_info->nodesize;
		spin_lock(&sctx->stat_lock);
		sctx->stat.tree_extents_scrubbed++;
		sctx->stat.tree_bytes_scrubbed += len;
		spin_unlock(&sctx->stat_lock);
	} else {
		blocksize = sctx->fs_info->sectorsize;
		WARN_ON(1);
	}

	while (len) {
		u64 l = min_t(u64, len, blocksize);
		int have_csum = 0;

		if (flags & BTRFS_EXTENT_FLAG_DATA) {
			/* push csums to sbio */
			have_csum = scrub_find_csum(sctx, logical, csum);
			if (have_csum == 0)
				++sctx->stat.no_csum;
		}
		ret = scrub_pages(sctx, logical, l, physical, dev, flags, gen,
				  mirror_num, have_csum ? csum : NULL, 0,
				  physical_for_dev_replace);
		if (ret)
			return ret;
		len -= l;
		logical += l;
		physical += l;
		physical_for_dev_replace += l;
	}
	return 0;
}

static int scrub_pages_for_parity(struct scrub_parity *sparity,
				  u64 logical, u64 len,
				  u64 physical, struct btrfs_device *dev,
				  u64 flags, u64 gen, int mirror_num, u8 *csum)
{
	struct scrub_ctx *sctx = sparity->sctx;
	struct scrub_block *sblock;
	int index;

	sblock = kzalloc(sizeof(*sblock), GFP_KERNEL);
	if (!sblock) {
		spin_lock(&sctx->stat_lock);
		sctx->stat.malloc_errors++;
		spin_unlock(&sctx->stat_lock);
		return -ENOMEM;
	}

	/* one ref inside this function, plus one for each page added to
	 * a bio later on */
	refcount_set(&sblock->refs, 1);
	sblock->sctx = sctx;
	sblock->no_io_error_seen = 1;
	sblock->sparity = sparity;
	scrub_parity_get(sparity);

	for (index = 0; len > 0; index++) {
		struct scrub_page *spage;
		u64 l = min_t(u64, len, PAGE_SIZE);

		spage = kzalloc(sizeof(*spage), GFP_KERNEL);
		if (!spage) {
leave_nomem:
			spin_lock(&sctx->stat_lock);
			sctx->stat.malloc_errors++;
			spin_unlock(&sctx->stat_lock);
			scrub_block_put(sblock);
			return -ENOMEM;
		}
		BUG_ON(index >= SCRUB_MAX_PAGES_PER_BLOCK);
		/* For scrub block */
		scrub_page_get(spage);
		sblock->pagev[index] = spage;
		/* For scrub parity */
		scrub_page_get(spage);
		list_add_tail(&spage->list, &sparity->spages);
		spage->sblock = sblock;
		spage->dev = dev;
		spage->flags = flags;
		spage->generation = gen;
		spage->logical = logical;
		spage->physical = physical;
		spage->mirror_num = mirror_num;
		if (csum) {
			spage->have_csum = 1;
			memcpy(spage->csum, csum, sctx->csum_size);
		} else {
			spage->have_csum = 0;
		}
		sblock->page_count++;
		spage->page = alloc_page(GFP_KERNEL);
		if (!spage->page)
			goto leave_nomem;
		len -= l;
		logical += l;
		physical += l;
	}

	WARN_ON(sblock->page_count == 0);
	for (index = 0; index < sblock->page_count; index++) {
		struct scrub_page *spage = sblock->pagev[index];
		int ret;

		ret = scrub_add_page_to_rd_bio(sctx, spage);
		if (ret) {
			scrub_block_put(sblock);
			return ret;
		}
	}

	/* last one frees, either here or in bio completion for last page */
	scrub_block_put(sblock);
	return 0;
}

static int scrub_extent_for_parity(struct scrub_parity *sparity,
				   u64 logical, u64 len,
				   u64 physical, struct btrfs_device *dev,
				   u64 flags, u64 gen, int mirror_num)
{
	struct scrub_ctx *sctx = sparity->sctx;
	int ret;
	u8 csum[BTRFS_CSUM_SIZE];
	u32 blocksize;

	if (test_bit(BTRFS_DEV_STATE_MISSING, &dev->dev_state)) {
		scrub_parity_mark_sectors_error(sparity, logical, len);
		return 0;
	}

	if (flags & BTRFS_EXTENT_FLAG_DATA) {
		blocksize = sparity->stripe_len;
	} else if (flags & BTRFS_EXTENT_FLAG_TREE_BLOCK) {
		blocksize = sparity->stripe_len;
	} else {
		blocksize = sctx->fs_info->sectorsize;
		WARN_ON(1);
	}

	while (len) {
		u64 l = min_t(u64, len, blocksize);
		int have_csum = 0;

		if (flags & BTRFS_EXTENT_FLAG_DATA) {
			/* push csums to sbio */
			have_csum = scrub_find_csum(sctx, logical, csum);
			if (have_csum == 0)
				goto skip;
		}
		ret = scrub_pages_for_parity(sparity, logical, l, physical, dev,
					     flags, gen, mirror_num,
					     have_csum ? csum : NULL);
		if (ret)
			return ret;
skip:
		len -= l;
		logical += l;
		physical += l;
	}
	return 0;
}

/*
 * Given a physical address, this will calculate it's
 * logical offset. if this is a parity stripe, it will return
 * the most left data stripe's logical offset.
 *
 * return 0 if it is a data stripe, 1 means parity stripe.
 */
static int get_raid56_logic_offset(u64 physical, int num,
				   struct map_lookup *map, u64 *offset,
				   u64 *stripe_start)
{
	int i;
	int j = 0;
	u64 stripe_nr;
	u64 last_offset;
	u32 stripe_index;
	u32 rot;
	const int data_stripes = nr_data_stripes(map);

	last_offset = (physical - map->stripes[num].physical) * data_stripes;
	if (stripe_start)
		*stripe_start = last_offset;

	*offset = last_offset;
	for (i = 0; i < data_stripes; i++) {
		*offset = last_offset + i * map->stripe_len;

		stripe_nr = div64_u64(*offset, map->stripe_len);
		stripe_nr = div_u64(stripe_nr, data_stripes);

		/* Work out the disk rotation on this stripe-set */
		stripe_nr = div_u64_rem(stripe_nr, map->num_stripes, &rot);
		/* calculate which stripe this data locates */
		rot += i;
		stripe_index = rot % map->num_stripes;
		if (stripe_index == num)
			return 0;
		if (stripe_index < num)
			j++;
	}
	*offset = last_offset + j * map->stripe_len;
	return 1;
}

static void scrub_free_parity(struct scrub_parity *sparity)
{
	struct scrub_ctx *sctx = sparity->sctx;
	struct scrub_page *curr, *next;
	int nbits;

	nbits = bitmap_weight(sparity->ebitmap, sparity->nsectors);
	if (nbits) {
		spin_lock(&sctx->stat_lock);
		sctx->stat.read_errors += nbits;
		sctx->stat.uncorrectable_errors += nbits;
		spin_unlock(&sctx->stat_lock);
	}

	list_for_each_entry_safe(curr, next, &sparity->spages, list) {
		list_del_init(&curr->list);
		scrub_page_put(curr);
	}

	kfree(sparity);
}

static void scrub_parity_bio_endio_worker(struct btrfs_work *work)
{
	struct scrub_parity *sparity = container_of(work, struct scrub_parity,
						    work);
	struct scrub_ctx *sctx = sparity->sctx;

	scrub_free_parity(sparity);
	scrub_pending_bio_dec(sctx);
}

static void scrub_parity_bio_endio(struct bio *bio)
{
	struct scrub_parity *sparity = (struct scrub_parity *)bio->bi_private;
	struct btrfs_fs_info *fs_info = sparity->sctx->fs_info;

	if (bio->bi_status)
		bitmap_or(sparity->ebitmap, sparity->ebitmap, sparity->dbitmap,
			  sparity->nsectors);

	bio_put(bio);

	btrfs_init_work(&sparity->work, scrub_parity_bio_endio_worker, NULL,
			NULL);
	btrfs_queue_work(fs_info->scrub_parity_workers, &sparity->work);
}

static void scrub_parity_check_and_repair(struct scrub_parity *sparity)
{
	struct scrub_ctx *sctx = sparity->sctx;
	struct btrfs_fs_info *fs_info = sctx->fs_info;
	struct bio *bio;
	struct btrfs_raid_bio *rbio;
	struct btrfs_bio *bbio = NULL;
	u64 length;
	int ret;

	if (!bitmap_andnot(sparity->dbitmap, sparity->dbitmap, sparity->ebitmap,
			   sparity->nsectors))
		goto out;

	length = sparity->logic_end - sparity->logic_start;

	btrfs_bio_counter_inc_blocked(fs_info);
	ret = btrfs_map_sblock(fs_info, BTRFS_MAP_WRITE, sparity->logic_start,
			       &length, &bbio);
	if (ret || !bbio || !bbio->raid_map)
		goto bbio_out;

	bio = btrfs_io_bio_alloc(0);
	bio->bi_iter.bi_sector = sparity->logic_start >> 9;
	bio->bi_private = sparity;
	bio->bi_end_io = scrub_parity_bio_endio;

	rbio = raid56_parity_alloc_scrub_rbio(fs_info, bio, bbio,
					      length, sparity->scrub_dev,
					      sparity->dbitmap,
					      sparity->nsectors);
	if (!rbio)
		goto rbio_out;

	scrub_pending_bio_inc(sctx);
	raid56_parity_submit_scrub_rbio(rbio);
	return;

rbio_out:
	bio_put(bio);
bbio_out:
	btrfs_bio_counter_dec(fs_info);
	btrfs_put_bbio(bbio);
	bitmap_or(sparity->ebitmap, sparity->ebitmap, sparity->dbitmap,
		  sparity->nsectors);
	spin_lock(&sctx->stat_lock);
	sctx->stat.malloc_errors++;
	spin_unlock(&sctx->stat_lock);
out:
	scrub_free_parity(sparity);
}

static inline int scrub_calc_parity_bitmap_len(int nsectors)
{
	return DIV_ROUND_UP(nsectors, BITS_PER_LONG) * sizeof(long);
}

static void scrub_parity_get(struct scrub_parity *sparity)
{
	refcount_inc(&sparity->refs);
}

static void scrub_parity_put(struct scrub_parity *sparity)
{
	if (!refcount_dec_and_test(&sparity->refs))
		return;

	scrub_parity_check_and_repair(sparity);
}

static noinline_for_stack int scrub_raid56_parity(struct scrub_ctx *sctx,
						  struct map_lookup *map,
						  struct btrfs_device *sdev,
						  struct btrfs_path *path,
						  u64 logic_start,
						  u64 logic_end)
{
	struct btrfs_fs_info *fs_info = sctx->fs_info;
	struct btrfs_root *root = fs_info->extent_root;
	struct btrfs_root *csum_root = fs_info->csum_root;
	struct btrfs_extent_item *extent;
	struct btrfs_bio *bbio = NULL;
	u64 flags;
	int ret;
	int slot;
	struct extent_buffer *l;
	struct btrfs_key key;
	u64 generation;
	u64 extent_logical;
	u64 extent_physical;
	u64 extent_len;
	u64 mapped_length;
	struct btrfs_device *extent_dev;
	struct scrub_parity *sparity;
	int nsectors;
	int bitmap_len;
	int extent_mirror_num;
	int stop_loop = 0;

	nsectors = div_u64(map->stripe_len, fs_info->sectorsize);
	bitmap_len = scrub_calc_parity_bitmap_len(nsectors);
	sparity = kzalloc(sizeof(struct scrub_parity) + 2 * bitmap_len,
			  GFP_NOFS);
	if (!sparity) {
		spin_lock(&sctx->stat_lock);
		sctx->stat.malloc_errors++;
		spin_unlock(&sctx->stat_lock);
		return -ENOMEM;
	}

	sparity->stripe_len = map->stripe_len;
	sparity->nsectors = nsectors;
	sparity->sctx = sctx;
	sparity->scrub_dev = sdev;
	sparity->logic_start = logic_start;
	sparity->logic_end = logic_end;
	refcount_set(&sparity->refs, 1);
	INIT_LIST_HEAD(&sparity->spages);
	sparity->dbitmap = sparity->bitmap;
	sparity->ebitmap = (void *)sparity->bitmap + bitmap_len;

	ret = 0;
	while (logic_start < logic_end) {
		if (btrfs_fs_incompat(fs_info, SKINNY_METADATA))
			key.type = BTRFS_METADATA_ITEM_KEY;
		else
			key.type = BTRFS_EXTENT_ITEM_KEY;
		key.objectid = logic_start;
		key.offset = (u64)-1;

		ret = btrfs_search_slot(NULL, root, &key, path, 0, 0);
		if (ret < 0)
			goto out;

		if (ret > 0) {
			ret = btrfs_previous_extent_item(root, path, 0);
			if (ret < 0)
				goto out;
			if (ret > 0) {
				btrfs_release_path(path);
				ret = btrfs_search_slot(NULL, root, &key,
							path, 0, 0);
				if (ret < 0)
					goto out;
			}
		}

		stop_loop = 0;
		while (1) {
			u64 bytes;

			l = path->nodes[0];
			slot = path->slots[0];
			if (slot >= btrfs_header_nritems(l)) {
				ret = btrfs_next_leaf(root, path);
				if (ret == 0)
					continue;
				if (ret < 0)
					goto out;

				stop_loop = 1;
				break;
			}
			btrfs_item_key_to_cpu(l, &key, slot);

			if (key.type != BTRFS_EXTENT_ITEM_KEY &&
			    key.type != BTRFS_METADATA_ITEM_KEY)
				goto next;

			if (key.type == BTRFS_METADATA_ITEM_KEY)
				bytes = fs_info->nodesize;
			else
				bytes = key.offset;

			if (key.objectid + bytes <= logic_start)
				goto next;

			if (key.objectid >= logic_end) {
				stop_loop = 1;
				break;
			}

			while (key.objectid >= logic_start + map->stripe_len)
				logic_start += map->stripe_len;

			extent = btrfs_item_ptr(l, slot,
						struct btrfs_extent_item);
			flags = btrfs_extent_flags(l, extent);
			generation = btrfs_extent_generation(l, extent);

			if ((flags & BTRFS_EXTENT_FLAG_TREE_BLOCK) &&
			    (key.objectid < logic_start ||
			     key.objectid + bytes >
			     logic_start + map->stripe_len)) {
				btrfs_err(fs_info,
					  "scrub: tree block %llu spanning stripes, ignored. logical=%llu",
					  key.objectid, logic_start);
				spin_lock(&sctx->stat_lock);
				sctx->stat.uncorrectable_errors++;
				spin_unlock(&sctx->stat_lock);
				goto next;
			}
again:
			extent_logical = key.objectid;
			extent_len = bytes;

			if (extent_logical < logic_start) {
				extent_len -= logic_start - extent_logical;
				extent_logical = logic_start;
			}

			if (extent_logical + extent_len >
			    logic_start + map->stripe_len)
				extent_len = logic_start + map->stripe_len -
					     extent_logical;

			scrub_parity_mark_sectors_data(sparity, extent_logical,
						       extent_len);

			mapped_length = extent_len;
			bbio = NULL;
			ret = btrfs_map_block(fs_info, BTRFS_MAP_READ,
					extent_logical, &mapped_length, &bbio,
					0);
			if (!ret) {
				if (!bbio || mapped_length < extent_len)
					ret = -EIO;
			}
			if (ret) {
				btrfs_put_bbio(bbio);
				goto out;
			}
			extent_physical = bbio->stripes[0].physical;
			extent_mirror_num = bbio->mirror_num;
			extent_dev = bbio->stripes[0].dev;
			btrfs_put_bbio(bbio);

			ret = btrfs_lookup_csums_range(csum_root,
						extent_logical,
						extent_logical + extent_len - 1,
						&sctx->csum_list, 1);
			if (ret)
				goto out;

			ret = scrub_extent_for_parity(sparity, extent_logical,
						      extent_len,
						      extent_physical,
						      extent_dev, flags,
						      generation,
						      extent_mirror_num);

			scrub_free_csums(sctx);

			if (ret)
				goto out;

			if (extent_logical + extent_len <
			    key.objectid + bytes) {
				logic_start += map->stripe_len;

				if (logic_start >= logic_end) {
					stop_loop = 1;
					break;
				}

				if (logic_start < key.objectid + bytes) {
					cond_resched();
					goto again;
				}
			}
next:
			path->slots[0]++;
		}

		btrfs_release_path(path);

		if (stop_loop)
			break;

		logic_start += map->stripe_len;
	}
out:
	if (ret < 0)
		scrub_parity_mark_sectors_error(sparity, logic_start,
						logic_end - logic_start);
	scrub_parity_put(sparity);
	scrub_submit(sctx);
	mutex_lock(&sctx->wr_lock);
	scrub_wr_submit(sctx);
	mutex_unlock(&sctx->wr_lock);

	btrfs_release_path(path);
	return ret < 0 ? ret : 0;
}

static noinline_for_stack int scrub_stripe(struct scrub_ctx *sctx,
					   struct map_lookup *map,
					   struct btrfs_device *scrub_dev,
					   int num, u64 base, u64 length,
					   struct btrfs_block_group *cache)
{
	struct btrfs_path *path, *ppath;
	struct btrfs_fs_info *fs_info = sctx->fs_info;
	struct btrfs_root *root = fs_info->extent_root;
	struct btrfs_root *csum_root = fs_info->csum_root;
	struct btrfs_extent_item *extent;
	struct blk_plug plug;
	u64 flags;
	int ret;
	int slot;
	u64 nstripes;
	struct extent_buffer *l;
	u64 physical;
	u64 logical;
	u64 logic_end;
	u64 physical_end;
	u64 generation;
	int mirror_num;
	struct reada_control *reada1;
	struct reada_control *reada2;
	struct btrfs_key key;
	struct btrfs_key key_end;
	u64 increment = map->stripe_len;
	u64 offset;
	u64 extent_logical;
	u64 extent_physical;
	u64 extent_len;
	u64 stripe_logical;
	u64 stripe_end;
	struct btrfs_device *extent_dev;
	int extent_mirror_num;
	int stop_loop = 0;

	physical = map->stripes[num].physical;
	offset = 0;
	nstripes = div64_u64(length, map->stripe_len);
	if (map->type & BTRFS_BLOCK_GROUP_RAID0) {
		offset = map->stripe_len * num;
		increment = map->stripe_len * map->num_stripes;
		mirror_num = 1;
	} else if (map->type & BTRFS_BLOCK_GROUP_RAID10) {
		int factor = map->num_stripes / map->sub_stripes;
		offset = map->stripe_len * (num / map->sub_stripes);
		increment = map->stripe_len * factor;
		mirror_num = num % map->sub_stripes + 1;
	} else if (map->type & BTRFS_BLOCK_GROUP_RAID1_MASK) {
		increment = map->stripe_len;
		mirror_num = num % map->num_stripes + 1;
	} else if (map->type & BTRFS_BLOCK_GROUP_DUP) {
		increment = map->stripe_len;
		mirror_num = num % map->num_stripes + 1;
	} else if (map->type & BTRFS_BLOCK_GROUP_RAID56_MASK) {
		get_raid56_logic_offset(physical, num, map, &offset, NULL);
		increment = map->stripe_len * nr_data_stripes(map);
		mirror_num = 1;
	} else {
		increment = map->stripe_len;
		mirror_num = 1;
	}

	path = btrfs_alloc_path();
	if (!path)
		return -ENOMEM;

	ppath = btrfs_alloc_path();
	if (!ppath) {
		btrfs_free_path(path);
		return -ENOMEM;
	}

	/*
	 * work on commit root. The related disk blocks are static as
	 * long as COW is applied. This means, it is save to rewrite
	 * them to repair disk errors without any race conditions
	 */
	path->search_commit_root = 1;
	path->skip_locking = 1;

	ppath->search_commit_root = 1;
	ppath->skip_locking = 1;
	/*
	 * trigger the readahead for extent tree csum tree and wait for
	 * completion. During readahead, the scrub is officially paused
	 * to not hold off transaction commits
	 */
	logical = base + offset;
	physical_end = physical + nstripes * map->stripe_len;
	if (map->type & BTRFS_BLOCK_GROUP_RAID56_MASK) {
		get_raid56_logic_offset(physical_end, num,
					map, &logic_end, NULL);
		logic_end += base;
	} else {
		logic_end = logical + increment * nstripes;
	}
	wait_event(sctx->list_wait,
		   atomic_read(&sctx->bios_in_flight) == 0);
	scrub_blocked_if_needed(fs_info);

	/* FIXME it might be better to start readahead at commit root */
	key.objectid = logical;
	key.type = BTRFS_EXTENT_ITEM_KEY;
	key.offset = (u64)0;
	key_end.objectid = logic_end;
	key_end.type = BTRFS_METADATA_ITEM_KEY;
	key_end.offset = (u64)-1;
	reada1 = btrfs_reada_add(root, &key, &key_end);

	key.objectid = BTRFS_EXTENT_CSUM_OBJECTID;
	key.type = BTRFS_EXTENT_CSUM_KEY;
	key.offset = logical;
	key_end.objectid = BTRFS_EXTENT_CSUM_OBJECTID;
	key_end.type = BTRFS_EXTENT_CSUM_KEY;
	key_end.offset = logic_end;
	reada2 = btrfs_reada_add(csum_root, &key, &key_end);

	if (!IS_ERR(reada1))
		btrfs_reada_wait(reada1);
	if (!IS_ERR(reada2))
		btrfs_reada_wait(reada2);


	/*
	 * collect all data csums for the stripe to avoid seeking during
	 * the scrub. This might currently (crc32) end up to be about 1MB
	 */
	blk_start_plug(&plug);

	/*
	 * now find all extents for each stripe and scrub them
	 */
	ret = 0;
	while (physical < physical_end) {
		/*
		 * canceled?
		 */
		if (atomic_read(&fs_info->scrub_cancel_req) ||
		    atomic_read(&sctx->cancel_req)) {
			ret = -ECANCELED;
			goto out;
		}
		/*
		 * check to see if we have to pause
		 */
		if (atomic_read(&fs_info->scrub_pause_req)) {
			/* push queued extents */
			sctx->flush_all_writes = true;
			scrub_submit(sctx);
			mutex_lock(&sctx->wr_lock);
			scrub_wr_submit(sctx);
			mutex_unlock(&sctx->wr_lock);
			wait_event(sctx->list_wait,
				   atomic_read(&sctx->bios_in_flight) == 0);
			sctx->flush_all_writes = false;
			scrub_blocked_if_needed(fs_info);
		}

		if (map->type & BTRFS_BLOCK_GROUP_RAID56_MASK) {
			ret = get_raid56_logic_offset(physical, num, map,
						      &logical,
						      &stripe_logical);
			logical += base;
			if (ret) {
				/* it is parity strip */
				stripe_logical += base;
				stripe_end = stripe_logical + increment;
				ret = scrub_raid56_parity(sctx, map, scrub_dev,
							  ppath, stripe_logical,
							  stripe_end);
				if (ret)
					goto out;
				goto skip;
			}
		}

		if (btrfs_fs_incompat(fs_info, SKINNY_METADATA))
			key.type = BTRFS_METADATA_ITEM_KEY;
		else
			key.type = BTRFS_EXTENT_ITEM_KEY;
		key.objectid = logical;
		key.offset = (u64)-1;

		ret = btrfs_search_slot(NULL, root, &key, path, 0, 0);
		if (ret < 0)
			goto out;

		if (ret > 0) {
			ret = btrfs_previous_extent_item(root, path, 0);
			if (ret < 0)
				goto out;
			if (ret > 0) {
				/* there's no smaller item, so stick with the
				 * larger one */
				btrfs_release_path(path);
				ret = btrfs_search_slot(NULL, root, &key,
							path, 0, 0);
				if (ret < 0)
					goto out;
			}
		}

		stop_loop = 0;
		while (1) {
			u64 bytes;

			l = path->nodes[0];
			slot = path->slots[0];
			if (slot >= btrfs_header_nritems(l)) {
				ret = btrfs_next_leaf(root, path);
				if (ret == 0)
					continue;
				if (ret < 0)
					goto out;

				stop_loop = 1;
				break;
			}
			btrfs_item_key_to_cpu(l, &key, slot);

			if (key.type != BTRFS_EXTENT_ITEM_KEY &&
			    key.type != BTRFS_METADATA_ITEM_KEY)
				goto next;

			if (key.type == BTRFS_METADATA_ITEM_KEY)
				bytes = fs_info->nodesize;
			else
				bytes = key.offset;

			if (key.objectid + bytes <= logical)
				goto next;

			if (key.objectid >= logical + map->stripe_len) {
				/* out of this device extent */
				if (key.objectid >= logic_end)
					stop_loop = 1;
				break;
			}

			/*
			 * If our block group was removed in the meanwhile, just
			 * stop scrubbing since there is no point in continuing.
			 * Continuing would prevent reusing its device extents
			 * for new block groups for a long time.
			 */
			spin_lock(&cache->lock);
			if (cache->removed) {
				spin_unlock(&cache->lock);
				ret = 0;
				goto out;
			}
			spin_unlock(&cache->lock);

			extent = btrfs_item_ptr(l, slot,
						struct btrfs_extent_item);
			flags = btrfs_extent_flags(l, extent);
			generation = btrfs_extent_generation(l, extent);

			if ((flags & BTRFS_EXTENT_FLAG_TREE_BLOCK) &&
			    (key.objectid < logical ||
			     key.objectid + bytes >
			     logical + map->stripe_len)) {
				btrfs_err(fs_info,
					   "scrub: tree block %llu spanning stripes, ignored. logical=%llu",
				       key.objectid, logical);
				spin_lock(&sctx->stat_lock);
				sctx->stat.uncorrectable_errors++;
				spin_unlock(&sctx->stat_lock);
				goto next;
			}

again:
			extent_logical = key.objectid;
			extent_len = bytes;

			/*
			 * trim extent to this stripe
			 */
			if (extent_logical < logical) {
				extent_len -= logical - extent_logical;
				extent_logical = logical;
			}
			if (extent_logical + extent_len >
			    logical + map->stripe_len) {
				extent_len = logical + map->stripe_len -
					     extent_logical;
			}

			extent_physical = extent_logical - logical + physical;
			extent_dev = scrub_dev;
			extent_mirror_num = mirror_num;
			if (sctx->is_dev_replace)
				scrub_remap_extent(fs_info, extent_logical,
						   extent_len, &extent_physical,
						   &extent_dev,
						   &extent_mirror_num);

			if (flags & BTRFS_EXTENT_FLAG_DATA) {
				ret = btrfs_lookup_csums_range(csum_root,
						extent_logical,
						extent_logical + extent_len - 1,
						&sctx->csum_list, 1);
				if (ret)
					goto out;
			}

			ret = scrub_extent(sctx, map, extent_logical, extent_len,
					   extent_physical, extent_dev, flags,
					   generation, extent_mirror_num,
					   extent_logical - logical + physical);

			scrub_free_csums(sctx);

			if (ret)
				goto out;

			if (extent_logical + extent_len <
			    key.objectid + bytes) {
				if (map->type & BTRFS_BLOCK_GROUP_RAID56_MASK) {
					/*
					 * loop until we find next data stripe
					 * or we have finished all stripes.
					 */
loop:
					physical += map->stripe_len;
					ret = get_raid56_logic_offset(physical,
							num, map, &logical,
							&stripe_logical);
					logical += base;

					if (ret && physical < physical_end) {
						stripe_logical += base;
						stripe_end = stripe_logical +
								increment;
						ret = scrub_raid56_parity(sctx,
							map, scrub_dev, ppath,
							stripe_logical,
							stripe_end);
						if (ret)
							goto out;
						goto loop;
					}
				} else {
					physical += map->stripe_len;
					logical += increment;
				}
				if (logical < key.objectid + bytes) {
					cond_resched();
					goto again;
				}

				if (physical >= physical_end) {
					stop_loop = 1;
					break;
				}
			}
next:
			path->slots[0]++;
		}
		btrfs_release_path(path);
skip:
		logical += increment;
		physical += map->stripe_len;
		spin_lock(&sctx->stat_lock);
		if (stop_loop)
			sctx->stat.last_physical = map->stripes[num].physical +
						   length;
		else
			sctx->stat.last_physical = physical;
		spin_unlock(&sctx->stat_lock);
		if (stop_loop)
			break;
	}
out:
	/* push queued extents */
	scrub_submit(sctx);
	mutex_lock(&sctx->wr_lock);
	scrub_wr_submit(sctx);
	mutex_unlock(&sctx->wr_lock);

	blk_finish_plug(&plug);
	btrfs_free_path(path);
	btrfs_free_path(ppath);
	return ret < 0 ? ret : 0;
}

static noinline_for_stack int scrub_chunk(struct scrub_ctx *sctx,
					  struct btrfs_device *scrub_dev,
					  u64 chunk_offset, u64 length,
					  u64 dev_offset,
					  struct btrfs_block_group *cache)
{
	struct btrfs_fs_info *fs_info = sctx->fs_info;
	struct extent_map_tree *map_tree = &fs_info->mapping_tree;
	struct map_lookup *map;
	struct extent_map *em;
	int i;
	int ret = 0;

	read_lock(&map_tree->lock);
	em = lookup_extent_mapping(map_tree, chunk_offset, 1);
	read_unlock(&map_tree->lock);

	if (!em) {
		/*
		 * Might have been an unused block group deleted by the cleaner
		 * kthread or relocation.
		 */
		spin_lock(&cache->lock);
		if (!cache->removed)
			ret = -EINVAL;
		spin_unlock(&cache->lock);

		return ret;
	}

	map = em->map_lookup;
	if (em->start != chunk_offset)
		goto out;

	if (em->len < length)
		goto out;

	for (i = 0; i < map->num_stripes; ++i) {
		if (map->stripes[i].dev->bdev == scrub_dev->bdev &&
		    map->stripes[i].physical == dev_offset) {
			ret = scrub_stripe(sctx, map, scrub_dev, i,
					   chunk_offset, length, cache);
			if (ret)
				goto out;
		}
	}
out:
	free_extent_map(em);

	return ret;
}

static noinline_for_stack
int scrub_enumerate_chunks(struct scrub_ctx *sctx,
			   struct btrfs_device *scrub_dev, u64 start, u64 end)
{
	struct btrfs_dev_extent *dev_extent = NULL;
	struct btrfs_path *path;
	struct btrfs_fs_info *fs_info = sctx->fs_info;
	struct btrfs_root *root = fs_info->dev_root;
	u64 length;
	u64 chunk_offset;
	int ret = 0;
	int ro_set;
	int slot;
	struct extent_buffer *l;
	struct btrfs_key key;
	struct btrfs_key found_key;
	struct btrfs_block_group *cache;
	struct btrfs_dev_replace *dev_replace = &fs_info->dev_replace;

	path = btrfs_alloc_path();
	if (!path)
		return -ENOMEM;

	path->reada = READA_FORWARD;
	path->search_commit_root = 1;
	path->skip_locking = 1;

	key.objectid = scrub_dev->devid;
	key.offset = 0ull;
	key.type = BTRFS_DEV_EXTENT_KEY;

	while (1) {
		ret = btrfs_search_slot(NULL, root, &key, path, 0, 0);
		if (ret < 0)
			break;
		if (ret > 0) {
			if (path->slots[0] >=
			    btrfs_header_nritems(path->nodes[0])) {
				ret = btrfs_next_leaf(root, path);
				if (ret < 0)
					break;
				if (ret > 0) {
					ret = 0;
					break;
				}
			} else {
				ret = 0;
			}
		}

		l = path->nodes[0];
		slot = path->slots[0];

		btrfs_item_key_to_cpu(l, &found_key, slot);

		if (found_key.objectid != scrub_dev->devid)
			break;

		if (found_key.type != BTRFS_DEV_EXTENT_KEY)
			break;

		if (found_key.offset >= end)
			break;

		if (found_key.offset < key.offset)
			break;

		dev_extent = btrfs_item_ptr(l, slot, struct btrfs_dev_extent);
		length = btrfs_dev_extent_length(l, dev_extent);

		if (found_key.offset + length <= start)
			goto skip;

		chunk_offset = btrfs_dev_extent_chunk_offset(l, dev_extent);

		/*
		 * get a reference on the corresponding block group to prevent
		 * the chunk from going away while we scrub it
		 */
		cache = btrfs_lookup_block_group(fs_info, chunk_offset);

		/* some chunks are removed but not committed to disk yet,
		 * continue scrubbing */
		if (!cache)
			goto skip;

		/*
		 * Make sure that while we are scrubbing the corresponding block
		 * group doesn't get its logical address and its device extents
		 * reused for another block group, which can possibly be of a
		 * different type and different profile. We do this to prevent
		 * false error detections and crashes due to bogus attempts to
		 * repair extents.
		 */
		spin_lock(&cache->lock);
		if (cache->removed) {
			spin_unlock(&cache->lock);
			btrfs_put_block_group(cache);
			goto skip;
		}
		btrfs_freeze_block_group(cache);
		spin_unlock(&cache->lock);

		/*
		 * we need call btrfs_inc_block_group_ro() with scrubs_paused,
		 * to avoid deadlock caused by:
		 * btrfs_inc_block_group_ro()
		 * -> btrfs_wait_for_commit()
		 * -> btrfs_commit_transaction()
		 * -> btrfs_scrub_pause()
		 */
		scrub_pause_on(fs_info);

		/*
		 * Don't do chunk preallocation for scrub.
		 *
		 * This is especially important for SYSTEM bgs, or we can hit
		 * -EFBIG from btrfs_finish_chunk_alloc() like:
		 * 1. The only SYSTEM bg is marked RO.
		 *    Since SYSTEM bg is small, that's pretty common.
		 * 2. New SYSTEM bg will be allocated
		 *    Due to regular version will allocate new chunk.
		 * 3. New SYSTEM bg is empty and will get cleaned up
		 *    Before cleanup really happens, it's marked RO again.
		 * 4. Empty SYSTEM bg get scrubbed
		 *    We go back to 2.
		 *
		 * This can easily boost the amount of SYSTEM chunks if cleaner
		 * thread can't be triggered fast enough, and use up all space
		 * of btrfs_super_block::sys_chunk_array
		 *
		 * While for dev replace, we need to try our best to mark block
		 * group RO, to prevent race between:
		 * - Write duplication
		 *   Contains latest data
		 * - Scrub copy
		 *   Contains data from commit tree
		 *
		 * If target block group is not marked RO, nocow writes can
		 * be overwritten by scrub copy, causing data corruption.
		 * So for dev-replace, it's not allowed to continue if a block
		 * group is not RO.
		 */
		ret = btrfs_inc_block_group_ro(cache, sctx->is_dev_replace);
		if (ret == 0) {
			ro_set = 1;
		} else if (ret == -ENOSPC && !sctx->is_dev_replace) {
			/*
			 * btrfs_inc_block_group_ro return -ENOSPC when it
			 * failed in creating new chunk for metadata.
			 * It is not a problem for scrub, because
			 * metadata are always cowed, and our scrub paused
			 * commit_transactions.
			 */
			ro_set = 0;
		} else if (ret == -ETXTBSY) {
			btrfs_warn(fs_info,
		   "skipping scrub of block group %llu due to active swapfile",
				   cache->start);
			scrub_pause_off(fs_info);
			ret = 0;
			goto skip_unfreeze;
		} else {
			btrfs_warn(fs_info,
				   "failed setting block group ro: %d", ret);
			btrfs_unfreeze_block_group(cache);
			btrfs_put_block_group(cache);
			scrub_pause_off(fs_info);
			break;
		}

		/*
		 * Now the target block is marked RO, wait for nocow writes to
		 * finish before dev-replace.
		 * COW is fine, as COW never overwrites extents in commit tree.
		 */
		if (sctx->is_dev_replace) {
			btrfs_wait_nocow_writers(cache);
			btrfs_wait_ordered_roots(fs_info, U64_MAX, cache->start,
					cache->length);
		}

		scrub_pause_off(fs_info);
		down_write(&dev_replace->rwsem);
		dev_replace->cursor_right = found_key.offset + length;
		dev_replace->cursor_left = found_key.offset;
		dev_replace->item_needs_writeback = 1;
		up_write(&dev_replace->rwsem);

		ret = scrub_chunk(sctx, scrub_dev, chunk_offset, length,
				  found_key.offset, cache);

		/*
		 * flush, submit all pending read and write bios, afterwards
		 * wait for them.
		 * Note that in the dev replace case, a read request causes
		 * write requests that are submitted in the read completion
		 * worker. Therefore in the current situation, it is required
		 * that all write requests are flushed, so that all read and
		 * write requests are really completed when bios_in_flight
		 * changes to 0.
		 */
		sctx->flush_all_writes = true;
		scrub_submit(sctx);
		mutex_lock(&sctx->wr_lock);
		scrub_wr_submit(sctx);
		mutex_unlock(&sctx->wr_lock);

		wait_event(sctx->list_wait,
			   atomic_read(&sctx->bios_in_flight) == 0);

		scrub_pause_on(fs_info);

		/*
		 * must be called before we decrease @scrub_paused.
		 * make sure we don't block transaction commit while
		 * we are waiting pending workers finished.
		 */
		wait_event(sctx->list_wait,
			   atomic_read(&sctx->workers_pending) == 0);
		sctx->flush_all_writes = false;

		scrub_pause_off(fs_info);

		down_write(&dev_replace->rwsem);
		dev_replace->cursor_left = dev_replace->cursor_right;
		dev_replace->item_needs_writeback = 1;
		up_write(&dev_replace->rwsem);

		if (ro_set)
			btrfs_dec_block_group_ro(cache);

		/*
		 * We might have prevented the cleaner kthread from deleting
		 * this block group if it was already unused because we raced
		 * and set it to RO mode first. So add it back to the unused
		 * list, otherwise it might not ever be deleted unless a manual
		 * balance is triggered or it becomes used and unused again.
		 */
		spin_lock(&cache->lock);
		if (!cache->removed && !cache->ro && cache->reserved == 0 &&
		    cache->used == 0) {
			spin_unlock(&cache->lock);
			if (btrfs_test_opt(fs_info, DISCARD_ASYNC))
				btrfs_discard_queue_work(&fs_info->discard_ctl,
							 cache);
			else
				btrfs_mark_bg_unused(cache);
		} else {
			spin_unlock(&cache->lock);
		}
<<<<<<< HEAD

=======
skip_unfreeze:
>>>>>>> 4e026225
		btrfs_unfreeze_block_group(cache);
		btrfs_put_block_group(cache);
		if (ret)
			break;
		if (sctx->is_dev_replace &&
		    atomic64_read(&dev_replace->num_write_errors) > 0) {
			ret = -EIO;
			break;
		}
		if (sctx->stat.malloc_errors > 0) {
			ret = -ENOMEM;
			break;
		}
skip:
		key.offset = found_key.offset + length;
		btrfs_release_path(path);
	}

	btrfs_free_path(path);

	return ret;
}

static noinline_for_stack int scrub_supers(struct scrub_ctx *sctx,
					   struct btrfs_device *scrub_dev)
{
	int	i;
	u64	bytenr;
	u64	gen;
	int	ret;
	struct btrfs_fs_info *fs_info = sctx->fs_info;

	if (test_bit(BTRFS_FS_STATE_ERROR, &fs_info->fs_state))
		return -EROFS;

	/* Seed devices of a new filesystem has their own generation. */
	if (scrub_dev->fs_devices != fs_info->fs_devices)
		gen = scrub_dev->generation;
	else
		gen = fs_info->last_trans_committed;

	for (i = 0; i < BTRFS_SUPER_MIRROR_MAX; i++) {
		bytenr = btrfs_sb_offset(i);
		if (bytenr + BTRFS_SUPER_INFO_SIZE >
		    scrub_dev->commit_total_bytes)
			break;

		ret = scrub_pages(sctx, bytenr, BTRFS_SUPER_INFO_SIZE, bytenr,
				  scrub_dev, BTRFS_EXTENT_FLAG_SUPER, gen, i,
				  NULL, 1, bytenr);
		if (ret)
			return ret;
	}
	wait_event(sctx->list_wait, atomic_read(&sctx->bios_in_flight) == 0);

	return 0;
}

static void scrub_workers_put(struct btrfs_fs_info *fs_info)
{
	if (refcount_dec_and_mutex_lock(&fs_info->scrub_workers_refcnt,
					&fs_info->scrub_lock)) {
		struct btrfs_workqueue *scrub_workers = NULL;
		struct btrfs_workqueue *scrub_wr_comp = NULL;
		struct btrfs_workqueue *scrub_parity = NULL;

		scrub_workers = fs_info->scrub_workers;
		scrub_wr_comp = fs_info->scrub_wr_completion_workers;
		scrub_parity = fs_info->scrub_parity_workers;

		fs_info->scrub_workers = NULL;
		fs_info->scrub_wr_completion_workers = NULL;
		fs_info->scrub_parity_workers = NULL;
		mutex_unlock(&fs_info->scrub_lock);

		btrfs_destroy_workqueue(scrub_workers);
		btrfs_destroy_workqueue(scrub_wr_comp);
		btrfs_destroy_workqueue(scrub_parity);
	}
}

/*
 * get a reference count on fs_info->scrub_workers. start worker if necessary
 */
static noinline_for_stack int scrub_workers_get(struct btrfs_fs_info *fs_info,
						int is_dev_replace)
{
	struct btrfs_workqueue *scrub_workers = NULL;
	struct btrfs_workqueue *scrub_wr_comp = NULL;
	struct btrfs_workqueue *scrub_parity = NULL;
	unsigned int flags = WQ_FREEZABLE | WQ_UNBOUND;
	int max_active = fs_info->thread_pool_size;
	int ret = -ENOMEM;

	if (refcount_inc_not_zero(&fs_info->scrub_workers_refcnt))
		return 0;

	scrub_workers = btrfs_alloc_workqueue(fs_info, "scrub", flags,
					      is_dev_replace ? 1 : max_active, 4);
	if (!scrub_workers)
		goto fail_scrub_workers;

	scrub_wr_comp = btrfs_alloc_workqueue(fs_info, "scrubwrc", flags,
					      max_active, 2);
	if (!scrub_wr_comp)
		goto fail_scrub_wr_completion_workers;

	scrub_parity = btrfs_alloc_workqueue(fs_info, "scrubparity", flags,
					     max_active, 2);
	if (!scrub_parity)
		goto fail_scrub_parity_workers;

	mutex_lock(&fs_info->scrub_lock);
	if (refcount_read(&fs_info->scrub_workers_refcnt) == 0) {
		ASSERT(fs_info->scrub_workers == NULL &&
		       fs_info->scrub_wr_completion_workers == NULL &&
		       fs_info->scrub_parity_workers == NULL);
		fs_info->scrub_workers = scrub_workers;
		fs_info->scrub_wr_completion_workers = scrub_wr_comp;
		fs_info->scrub_parity_workers = scrub_parity;
		refcount_set(&fs_info->scrub_workers_refcnt, 1);
		mutex_unlock(&fs_info->scrub_lock);
		return 0;
	}
	/* Other thread raced in and created the workers for us */
	refcount_inc(&fs_info->scrub_workers_refcnt);
	mutex_unlock(&fs_info->scrub_lock);

	ret = 0;
	btrfs_destroy_workqueue(scrub_parity);
fail_scrub_parity_workers:
	btrfs_destroy_workqueue(scrub_wr_comp);
fail_scrub_wr_completion_workers:
	btrfs_destroy_workqueue(scrub_workers);
fail_scrub_workers:
	return ret;
}

int btrfs_scrub_dev(struct btrfs_fs_info *fs_info, u64 devid, u64 start,
		    u64 end, struct btrfs_scrub_progress *progress,
		    int readonly, int is_dev_replace)
{
	struct scrub_ctx *sctx;
	int ret;
	struct btrfs_device *dev;
	unsigned int nofs_flag;

	if (btrfs_fs_closing(fs_info))
		return -EAGAIN;

	if (fs_info->nodesize > BTRFS_STRIPE_LEN) {
		/*
		 * in this case scrub is unable to calculate the checksum
		 * the way scrub is implemented. Do not handle this
		 * situation at all because it won't ever happen.
		 */
		btrfs_err(fs_info,
			   "scrub: size assumption nodesize <= BTRFS_STRIPE_LEN (%d <= %d) fails",
		       fs_info->nodesize,
		       BTRFS_STRIPE_LEN);
		return -EINVAL;
	}

	if (fs_info->sectorsize != PAGE_SIZE) {
		/* not supported for data w/o checksums */
		btrfs_err_rl(fs_info,
			   "scrub: size assumption sectorsize != PAGE_SIZE (%d != %lu) fails",
		       fs_info->sectorsize, PAGE_SIZE);
		return -EINVAL;
	}

	if (fs_info->nodesize >
	    PAGE_SIZE * SCRUB_MAX_PAGES_PER_BLOCK ||
	    fs_info->sectorsize > PAGE_SIZE * SCRUB_MAX_PAGES_PER_BLOCK) {
		/*
		 * would exhaust the array bounds of pagev member in
		 * struct scrub_block
		 */
		btrfs_err(fs_info,
			  "scrub: size assumption nodesize and sectorsize <= SCRUB_MAX_PAGES_PER_BLOCK (%d <= %d && %d <= %d) fails",
		       fs_info->nodesize,
		       SCRUB_MAX_PAGES_PER_BLOCK,
		       fs_info->sectorsize,
		       SCRUB_MAX_PAGES_PER_BLOCK);
		return -EINVAL;
	}

	/* Allocate outside of device_list_mutex */
	sctx = scrub_setup_ctx(fs_info, is_dev_replace);
	if (IS_ERR(sctx))
		return PTR_ERR(sctx);

	ret = scrub_workers_get(fs_info, is_dev_replace);
	if (ret)
		goto out_free_ctx;

	mutex_lock(&fs_info->fs_devices->device_list_mutex);
	dev = btrfs_find_device(fs_info->fs_devices, devid, NULL, NULL, true);
	if (!dev || (test_bit(BTRFS_DEV_STATE_MISSING, &dev->dev_state) &&
		     !is_dev_replace)) {
		mutex_unlock(&fs_info->fs_devices->device_list_mutex);
		ret = -ENODEV;
		goto out;
	}

	if (!is_dev_replace && !readonly &&
	    !test_bit(BTRFS_DEV_STATE_WRITEABLE, &dev->dev_state)) {
		mutex_unlock(&fs_info->fs_devices->device_list_mutex);
		btrfs_err_in_rcu(fs_info,
			"scrub on devid %llu: filesystem on %s is not writable",
				 devid, rcu_str_deref(dev->name));
		ret = -EROFS;
		goto out;
	}

	mutex_lock(&fs_info->scrub_lock);
	if (!test_bit(BTRFS_DEV_STATE_IN_FS_METADATA, &dev->dev_state) ||
	    test_bit(BTRFS_DEV_STATE_REPLACE_TGT, &dev->dev_state)) {
		mutex_unlock(&fs_info->scrub_lock);
		mutex_unlock(&fs_info->fs_devices->device_list_mutex);
		ret = -EIO;
		goto out;
	}

	down_read(&fs_info->dev_replace.rwsem);
	if (dev->scrub_ctx ||
	    (!is_dev_replace &&
	     btrfs_dev_replace_is_ongoing(&fs_info->dev_replace))) {
		up_read(&fs_info->dev_replace.rwsem);
		mutex_unlock(&fs_info->scrub_lock);
		mutex_unlock(&fs_info->fs_devices->device_list_mutex);
		ret = -EINPROGRESS;
		goto out;
	}
	up_read(&fs_info->dev_replace.rwsem);

	sctx->readonly = readonly;
	dev->scrub_ctx = sctx;
	mutex_unlock(&fs_info->fs_devices->device_list_mutex);

	/*
	 * checking @scrub_pause_req here, we can avoid
	 * race between committing transaction and scrubbing.
	 */
	__scrub_blocked_if_needed(fs_info);
	atomic_inc(&fs_info->scrubs_running);
	mutex_unlock(&fs_info->scrub_lock);

	/*
	 * In order to avoid deadlock with reclaim when there is a transaction
	 * trying to pause scrub, make sure we use GFP_NOFS for all the
	 * allocations done at btrfs_scrub_pages() and scrub_pages_for_parity()
	 * invoked by our callees. The pausing request is done when the
	 * transaction commit starts, and it blocks the transaction until scrub
	 * is paused (done at specific points at scrub_stripe() or right above
	 * before incrementing fs_info->scrubs_running).
	 */
	nofs_flag = memalloc_nofs_save();
	if (!is_dev_replace) {
		btrfs_info(fs_info, "scrub: started on devid %llu", devid);
		/*
		 * by holding device list mutex, we can
		 * kick off writing super in log tree sync.
		 */
		mutex_lock(&fs_info->fs_devices->device_list_mutex);
		ret = scrub_supers(sctx, dev);
		mutex_unlock(&fs_info->fs_devices->device_list_mutex);
	}

	if (!ret)
		ret = scrub_enumerate_chunks(sctx, dev, start, end);
	memalloc_nofs_restore(nofs_flag);

	wait_event(sctx->list_wait, atomic_read(&sctx->bios_in_flight) == 0);
	atomic_dec(&fs_info->scrubs_running);
	wake_up(&fs_info->scrub_pause_wait);

	wait_event(sctx->list_wait, atomic_read(&sctx->workers_pending) == 0);

	if (progress)
		memcpy(progress, &sctx->stat, sizeof(*progress));

	if (!is_dev_replace)
		btrfs_info(fs_info, "scrub: %s on devid %llu with status: %d",
			ret ? "not finished" : "finished", devid, ret);

	mutex_lock(&fs_info->scrub_lock);
	dev->scrub_ctx = NULL;
	mutex_unlock(&fs_info->scrub_lock);

	scrub_workers_put(fs_info);
	scrub_put_ctx(sctx);

	return ret;
out:
	scrub_workers_put(fs_info);
out_free_ctx:
	scrub_free_ctx(sctx);

	return ret;
}

void btrfs_scrub_pause(struct btrfs_fs_info *fs_info)
{
	mutex_lock(&fs_info->scrub_lock);
	atomic_inc(&fs_info->scrub_pause_req);
	while (atomic_read(&fs_info->scrubs_paused) !=
	       atomic_read(&fs_info->scrubs_running)) {
		mutex_unlock(&fs_info->scrub_lock);
		wait_event(fs_info->scrub_pause_wait,
			   atomic_read(&fs_info->scrubs_paused) ==
			   atomic_read(&fs_info->scrubs_running));
		mutex_lock(&fs_info->scrub_lock);
	}
	mutex_unlock(&fs_info->scrub_lock);
}

void btrfs_scrub_continue(struct btrfs_fs_info *fs_info)
{
	atomic_dec(&fs_info->scrub_pause_req);
	wake_up(&fs_info->scrub_pause_wait);
}

int btrfs_scrub_cancel(struct btrfs_fs_info *fs_info)
{
	mutex_lock(&fs_info->scrub_lock);
	if (!atomic_read(&fs_info->scrubs_running)) {
		mutex_unlock(&fs_info->scrub_lock);
		return -ENOTCONN;
	}

	atomic_inc(&fs_info->scrub_cancel_req);
	while (atomic_read(&fs_info->scrubs_running)) {
		mutex_unlock(&fs_info->scrub_lock);
		wait_event(fs_info->scrub_pause_wait,
			   atomic_read(&fs_info->scrubs_running) == 0);
		mutex_lock(&fs_info->scrub_lock);
	}
	atomic_dec(&fs_info->scrub_cancel_req);
	mutex_unlock(&fs_info->scrub_lock);

	return 0;
}

int btrfs_scrub_cancel_dev(struct btrfs_device *dev)
{
	struct btrfs_fs_info *fs_info = dev->fs_info;
	struct scrub_ctx *sctx;

	mutex_lock(&fs_info->scrub_lock);
	sctx = dev->scrub_ctx;
	if (!sctx) {
		mutex_unlock(&fs_info->scrub_lock);
		return -ENOTCONN;
	}
	atomic_inc(&sctx->cancel_req);
	while (dev->scrub_ctx) {
		mutex_unlock(&fs_info->scrub_lock);
		wait_event(fs_info->scrub_pause_wait,
			   dev->scrub_ctx == NULL);
		mutex_lock(&fs_info->scrub_lock);
	}
	mutex_unlock(&fs_info->scrub_lock);

	return 0;
}

int btrfs_scrub_progress(struct btrfs_fs_info *fs_info, u64 devid,
			 struct btrfs_scrub_progress *progress)
{
	struct btrfs_device *dev;
	struct scrub_ctx *sctx = NULL;

	mutex_lock(&fs_info->fs_devices->device_list_mutex);
	dev = btrfs_find_device(fs_info->fs_devices, devid, NULL, NULL, true);
	if (dev)
		sctx = dev->scrub_ctx;
	if (sctx)
		memcpy(progress, &sctx->stat, sizeof(*progress));
	mutex_unlock(&fs_info->fs_devices->device_list_mutex);

	return dev ? (sctx ? 0 : -ENOTCONN) : -ENODEV;
}

static void scrub_remap_extent(struct btrfs_fs_info *fs_info,
			       u64 extent_logical, u64 extent_len,
			       u64 *extent_physical,
			       struct btrfs_device **extent_dev,
			       int *extent_mirror_num)
{
	u64 mapped_length;
	struct btrfs_bio *bbio = NULL;
	int ret;

	mapped_length = extent_len;
	ret = btrfs_map_block(fs_info, BTRFS_MAP_READ, extent_logical,
			      &mapped_length, &bbio, 0);
	if (ret || !bbio || mapped_length < extent_len ||
	    !bbio->stripes[0].dev->bdev) {
		btrfs_put_bbio(bbio);
		return;
	}

	*extent_physical = bbio->stripes[0].physical;
	*extent_mirror_num = bbio->mirror_num;
	*extent_dev = bbio->stripes[0].dev;
	btrfs_put_bbio(bbio);
}<|MERGE_RESOLUTION|>--- conflicted
+++ resolved
@@ -3664,11 +3664,7 @@
 		} else {
 			spin_unlock(&cache->lock);
 		}
-<<<<<<< HEAD
-
-=======
 skip_unfreeze:
->>>>>>> 4e026225
 		btrfs_unfreeze_block_group(cache);
 		btrfs_put_block_group(cache);
 		if (ret)
