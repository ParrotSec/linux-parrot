--- conflicted
+++ resolved
@@ -1442,19 +1442,11 @@
 static void set_bio_pages_uptodate(struct bio *bio)
 {
 	struct bio_vec *bvec;
-<<<<<<< HEAD
-	int i;
+	struct bvec_iter_all iter_all;
 
 	ASSERT(!bio_flagged(bio, BIO_CLONED));
 
-	bio_for_each_segment_all(bvec, bio, i)
-=======
-	struct bvec_iter_all iter_all;
-
-	ASSERT(!bio_flagged(bio, BIO_CLONED));
-
 	bio_for_each_segment_all(bvec, bio, iter_all)
->>>>>>> 407d19ab
 		SetPageUptodate(bvec->bv_page);
 }
 
@@ -1988,7 +1980,7 @@
 		 * - In case of single failure, where rbio->failb == -1:
 		 *
 		 *   Cache this rbio iff the above read reconstruction is
-		 *   excuted without problems.
+		 *   executed without problems.
 		 */
 		if (err == BLK_STS_OK && rbio->failb < 0)
 			cache_rbio_pages(rbio);
