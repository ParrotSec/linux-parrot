--- conflicted
+++ resolved
@@ -30,10 +30,10 @@
  *
  * @type:	leaf or node
  * @identifier:	the necessary info to locate the leaf/node.
- * 		It's recommened to decode key.objecitd/offset if it's
+ * 		It's recommended to decode key.objecitd/offset if it's
  * 		meaningful.
  * @reason:	describe the error
- * @bad_value:	optional, it's recommened to output bad value and its
+ * @bad_value:	optional, it's recommended to output bad value and its
  *		expected value (range).
  *
  * Since comma is used to separate the components, only space is allowed
@@ -152,7 +152,7 @@
 	}
 
 	/*
-	 * Support for new compression/encrption must introduce incompat flag,
+	 * Support for new compression/encryption must introduce incompat flag,
 	 * and must be caught in open_ctree().
 	 */
 	if (btrfs_file_extent_compression(leaf, fi) > BTRFS_COMPRESS_TYPES) {
@@ -869,8 +869,6 @@
 	u32 nritems = btrfs_header_nritems(leaf);
 	int slot;
 
-<<<<<<< HEAD
-=======
 	if (btrfs_header_level(leaf) != 0) {
 		generic_err(leaf, 0,
 			"invalid level for leaf, have %d expect 0",
@@ -878,7 +876,6 @@
 		return -EUCLEAN;
 	}
 
->>>>>>> 407d19ab
 	/*
 	 * Extent buffers from a relocation tree have a owner field that
 	 * corresponds to the subvolume tree they are based on. So just from an
@@ -1013,18 +1010,16 @@
 	unsigned long nr = btrfs_header_nritems(node);
 	struct btrfs_key key, next_key;
 	int slot;
+	int level = btrfs_header_level(node);
 	u64 bytenr;
 	int ret = 0;
 
-<<<<<<< HEAD
-=======
 	if (level <= 0 || level >= BTRFS_MAX_LEVEL) {
 		generic_err(node, 0,
 			"invalid level for node, have %d expect [1, %d]",
 			level, BTRFS_MAX_LEVEL - 1);
 		return -EUCLEAN;
 	}
->>>>>>> 407d19ab
 	if (nr == 0 || nr > BTRFS_NODEPTRS_PER_BLOCK(fs_info)) {
 		btrfs_crit(fs_info,
 "corrupt node: root=%llu block=%llu, nritems too %s, have %lu expect range [1,%u]",
