// SPDX-License-Identifier: GPL-2.0
/*
 * Copyright (C) 2009 Oracle.  All rights reserved.
 */

#include <linux/sched.h>
#include <linux/pagemap.h>
#include <linux/writeback.h>
#include <linux/blkdev.h>
#include <linux/rbtree.h>
#include <linux/slab.h>
#include "ctree.h"
#include "disk-io.h"
#include "transaction.h"
#include "volumes.h"
#include "locking.h"
#include "btrfs_inode.h"
#include "async-thread.h"
#include "free-space-cache.h"
#include "inode-map.h"
#include "qgroup.h"
#include "print-tree.h"

/*
 * backref_node, mapping_node and tree_block start with this
 */
struct tree_entry {
	struct rb_node rb_node;
	u64 bytenr;
};

/*
 * present a tree block in the backref cache
 */
struct backref_node {
	struct rb_node rb_node;
	u64 bytenr;

	u64 new_bytenr;
	/* objectid of tree block owner, can be not uptodate */
	u64 owner;
	/* link to pending, changed or detached list */
	struct list_head list;
	/* list of upper level blocks reference this block */
	struct list_head upper;
	/* list of child blocks in the cache */
	struct list_head lower;
	/* NULL if this node is not tree root */
	struct btrfs_root *root;
	/* extent buffer got by COW the block */
	struct extent_buffer *eb;
	/* level of tree block */
	unsigned int level:8;
	/* is the block in non-reference counted tree */
	unsigned int cowonly:1;
	/* 1 if no child node in the cache */
	unsigned int lowest:1;
	/* is the extent buffer locked */
	unsigned int locked:1;
	/* has the block been processed */
	unsigned int processed:1;
	/* have backrefs of this block been checked */
	unsigned int checked:1;
	/*
	 * 1 if corresponding block has been cowed but some upper
	 * level block pointers may not point to the new location
	 */
	unsigned int pending:1;
	/*
	 * 1 if the backref node isn't connected to any other
	 * backref node.
	 */
	unsigned int detached:1;
};

/*
 * present a block pointer in the backref cache
 */
struct backref_edge {
	struct list_head list[2];
	struct backref_node *node[2];
};

#define LOWER	0
#define UPPER	1
#define RELOCATION_RESERVED_NODES	256

struct backref_cache {
	/* red black tree of all backref nodes in the cache */
	struct rb_root rb_root;
	/* for passing backref nodes to btrfs_reloc_cow_block */
	struct backref_node *path[BTRFS_MAX_LEVEL];
	/*
	 * list of blocks that have been cowed but some block
	 * pointers in upper level blocks may not reflect the
	 * new location
	 */
	struct list_head pending[BTRFS_MAX_LEVEL];
	/* list of backref nodes with no child node */
	struct list_head leaves;
	/* list of blocks that have been cowed in current transaction */
	struct list_head changed;
	/* list of detached backref node. */
	struct list_head detached;

	u64 last_trans;

	int nr_nodes;
	int nr_edges;
};

/*
 * map address of tree root to tree
 */
struct mapping_node {
	struct rb_node rb_node;
	u64 bytenr;
	void *data;
};

struct mapping_tree {
	struct rb_root rb_root;
	spinlock_t lock;
};

/*
 * present a tree block to process
 */
struct tree_block {
	struct rb_node rb_node;
	u64 bytenr;
	struct btrfs_key key;
	unsigned int level:8;
	unsigned int key_ready:1;
};

#define MAX_EXTENTS 128

struct file_extent_cluster {
	u64 start;
	u64 end;
	u64 boundary[MAX_EXTENTS];
	unsigned int nr;
};

struct reloc_control {
	/* block group to relocate */
	struct btrfs_block_group_cache *block_group;
	/* extent tree */
	struct btrfs_root *extent_root;
	/* inode for moving data */
	struct inode *data_inode;

	struct btrfs_block_rsv *block_rsv;

	struct backref_cache backref_cache;

	struct file_extent_cluster cluster;
	/* tree blocks have been processed */
	struct extent_io_tree processed_blocks;
	/* map start of tree root to corresponding reloc tree */
	struct mapping_tree reloc_root_tree;
	/* list of reloc trees */
	struct list_head reloc_roots;
	/* size of metadata reservation for merging reloc trees */
	u64 merging_rsv_size;
	/* size of relocated tree nodes */
	u64 nodes_relocated;
	/* reserved size for block group relocation*/
	u64 reserved_bytes;

	u64 search_start;
	u64 extents_found;

	unsigned int stage:8;
	unsigned int create_reloc_tree:1;
	unsigned int merge_reloc_tree:1;
	unsigned int found_file_extent:1;
};

/* stages of data relocation */
#define MOVE_DATA_EXTENTS	0
#define UPDATE_DATA_PTRS	1

static void remove_backref_node(struct backref_cache *cache,
				struct backref_node *node);
static void __mark_block_processed(struct reloc_control *rc,
				   struct backref_node *node);

static void mapping_tree_init(struct mapping_tree *tree)
{
	tree->rb_root = RB_ROOT;
	spin_lock_init(&tree->lock);
}

static void backref_cache_init(struct backref_cache *cache)
{
	int i;
	cache->rb_root = RB_ROOT;
	for (i = 0; i < BTRFS_MAX_LEVEL; i++)
		INIT_LIST_HEAD(&cache->pending[i]);
	INIT_LIST_HEAD(&cache->changed);
	INIT_LIST_HEAD(&cache->detached);
	INIT_LIST_HEAD(&cache->leaves);
}

static void backref_cache_cleanup(struct backref_cache *cache)
{
	struct backref_node *node;
	int i;

	while (!list_empty(&cache->detached)) {
		node = list_entry(cache->detached.next,
				  struct backref_node, list);
		remove_backref_node(cache, node);
	}

	while (!list_empty(&cache->leaves)) {
		node = list_entry(cache->leaves.next,
				  struct backref_node, lower);
		remove_backref_node(cache, node);
	}

	cache->last_trans = 0;

	for (i = 0; i < BTRFS_MAX_LEVEL; i++)
		ASSERT(list_empty(&cache->pending[i]));
	ASSERT(list_empty(&cache->changed));
	ASSERT(list_empty(&cache->detached));
	ASSERT(RB_EMPTY_ROOT(&cache->rb_root));
	ASSERT(!cache->nr_nodes);
	ASSERT(!cache->nr_edges);
}

static struct backref_node *alloc_backref_node(struct backref_cache *cache)
{
	struct backref_node *node;

	node = kzalloc(sizeof(*node), GFP_NOFS);
	if (node) {
		INIT_LIST_HEAD(&node->list);
		INIT_LIST_HEAD(&node->upper);
		INIT_LIST_HEAD(&node->lower);
		RB_CLEAR_NODE(&node->rb_node);
		cache->nr_nodes++;
	}
	return node;
}

static void free_backref_node(struct backref_cache *cache,
			      struct backref_node *node)
{
	if (node) {
		cache->nr_nodes--;
		kfree(node);
	}
}

static struct backref_edge *alloc_backref_edge(struct backref_cache *cache)
{
	struct backref_edge *edge;

	edge = kzalloc(sizeof(*edge), GFP_NOFS);
	if (edge)
		cache->nr_edges++;
	return edge;
}

static void free_backref_edge(struct backref_cache *cache,
			      struct backref_edge *edge)
{
	if (edge) {
		cache->nr_edges--;
		kfree(edge);
	}
}

static struct rb_node *tree_insert(struct rb_root *root, u64 bytenr,
				   struct rb_node *node)
{
	struct rb_node **p = &root->rb_node;
	struct rb_node *parent = NULL;
	struct tree_entry *entry;

	while (*p) {
		parent = *p;
		entry = rb_entry(parent, struct tree_entry, rb_node);

		if (bytenr < entry->bytenr)
			p = &(*p)->rb_left;
		else if (bytenr > entry->bytenr)
			p = &(*p)->rb_right;
		else
			return parent;
	}

	rb_link_node(node, parent, p);
	rb_insert_color(node, root);
	return NULL;
}

static struct rb_node *tree_search(struct rb_root *root, u64 bytenr)
{
	struct rb_node *n = root->rb_node;
	struct tree_entry *entry;

	while (n) {
		entry = rb_entry(n, struct tree_entry, rb_node);

		if (bytenr < entry->bytenr)
			n = n->rb_left;
		else if (bytenr > entry->bytenr)
			n = n->rb_right;
		else
			return n;
	}
	return NULL;
}

static void backref_tree_panic(struct rb_node *rb_node, int errno, u64 bytenr)
{

	struct btrfs_fs_info *fs_info = NULL;
	struct backref_node *bnode = rb_entry(rb_node, struct backref_node,
					      rb_node);
	if (bnode->root)
		fs_info = bnode->root->fs_info;
	btrfs_panic(fs_info, errno,
		    "Inconsistency in backref cache found at offset %llu",
		    bytenr);
}

/*
 * walk up backref nodes until reach node presents tree root
 */
static struct backref_node *walk_up_backref(struct backref_node *node,
					    struct backref_edge *edges[],
					    int *index)
{
	struct backref_edge *edge;
	int idx = *index;

	while (!list_empty(&node->upper)) {
		edge = list_entry(node->upper.next,
				  struct backref_edge, list[LOWER]);
		edges[idx++] = edge;
		node = edge->node[UPPER];
	}
	BUG_ON(node->detached);
	*index = idx;
	return node;
}

/*
 * walk down backref nodes to find start of next reference path
 */
static struct backref_node *walk_down_backref(struct backref_edge *edges[],
					      int *index)
{
	struct backref_edge *edge;
	struct backref_node *lower;
	int idx = *index;

	while (idx > 0) {
		edge = edges[idx - 1];
		lower = edge->node[LOWER];
		if (list_is_last(&edge->list[LOWER], &lower->upper)) {
			idx--;
			continue;
		}
		edge = list_entry(edge->list[LOWER].next,
				  struct backref_edge, list[LOWER]);
		edges[idx - 1] = edge;
		*index = idx;
		return edge->node[UPPER];
	}
	*index = 0;
	return NULL;
}

static void unlock_node_buffer(struct backref_node *node)
{
	if (node->locked) {
		btrfs_tree_unlock(node->eb);
		node->locked = 0;
	}
}

static void drop_node_buffer(struct backref_node *node)
{
	if (node->eb) {
		unlock_node_buffer(node);
		free_extent_buffer(node->eb);
		node->eb = NULL;
	}
}

static void drop_backref_node(struct backref_cache *tree,
			      struct backref_node *node)
{
	BUG_ON(!list_empty(&node->upper));

	drop_node_buffer(node);
	list_del(&node->list);
	list_del(&node->lower);
	if (!RB_EMPTY_NODE(&node->rb_node))
		rb_erase(&node->rb_node, &tree->rb_root);
	free_backref_node(tree, node);
}

/*
 * remove a backref node from the backref cache
 */
static void remove_backref_node(struct backref_cache *cache,
				struct backref_node *node)
{
	struct backref_node *upper;
	struct backref_edge *edge;

	if (!node)
		return;

	BUG_ON(!node->lowest && !node->detached);
	while (!list_empty(&node->upper)) {
		edge = list_entry(node->upper.next, struct backref_edge,
				  list[LOWER]);
		upper = edge->node[UPPER];
		list_del(&edge->list[LOWER]);
		list_del(&edge->list[UPPER]);
		free_backref_edge(cache, edge);

		if (RB_EMPTY_NODE(&upper->rb_node)) {
			BUG_ON(!list_empty(&node->upper));
			drop_backref_node(cache, node);
			node = upper;
			node->lowest = 1;
			continue;
		}
		/*
		 * add the node to leaf node list if no other
		 * child block cached.
		 */
		if (list_empty(&upper->lower)) {
			list_add_tail(&upper->lower, &cache->leaves);
			upper->lowest = 1;
		}
	}

	drop_backref_node(cache, node);
}

static void update_backref_node(struct backref_cache *cache,
				struct backref_node *node, u64 bytenr)
{
	struct rb_node *rb_node;
	rb_erase(&node->rb_node, &cache->rb_root);
	node->bytenr = bytenr;
	rb_node = tree_insert(&cache->rb_root, node->bytenr, &node->rb_node);
	if (rb_node)
		backref_tree_panic(rb_node, -EEXIST, bytenr);
}

/*
 * update backref cache after a transaction commit
 */
static int update_backref_cache(struct btrfs_trans_handle *trans,
				struct backref_cache *cache)
{
	struct backref_node *node;
	int level = 0;

	if (cache->last_trans == 0) {
		cache->last_trans = trans->transid;
		return 0;
	}

	if (cache->last_trans == trans->transid)
		return 0;

	/*
	 * detached nodes are used to avoid unnecessary backref
	 * lookup. transaction commit changes the extent tree.
	 * so the detached nodes are no longer useful.
	 */
	while (!list_empty(&cache->detached)) {
		node = list_entry(cache->detached.next,
				  struct backref_node, list);
		remove_backref_node(cache, node);
	}

	while (!list_empty(&cache->changed)) {
		node = list_entry(cache->changed.next,
				  struct backref_node, list);
		list_del_init(&node->list);
		BUG_ON(node->pending);
		update_backref_node(cache, node, node->new_bytenr);
	}

	/*
	 * some nodes can be left in the pending list if there were
	 * errors during processing the pending nodes.
	 */
	for (level = 0; level < BTRFS_MAX_LEVEL; level++) {
		list_for_each_entry(node, &cache->pending[level], list) {
			BUG_ON(!node->pending);
			if (node->bytenr == node->new_bytenr)
				continue;
			update_backref_node(cache, node, node->new_bytenr);
		}
	}

	cache->last_trans = 0;
	return 1;
}


static int should_ignore_root(struct btrfs_root *root)
{
	struct btrfs_root *reloc_root;

	if (!test_bit(BTRFS_ROOT_REF_COWS, &root->state))
		return 0;

	reloc_root = root->reloc_root;
	if (!reloc_root)
		return 0;

	if (btrfs_root_last_snapshot(&reloc_root->root_item) ==
	    root->fs_info->running_transaction->transid - 1)
		return 0;
	/*
	 * if there is reloc tree and it was created in previous
	 * transaction backref lookup can find the reloc tree,
	 * so backref node for the fs tree root is useless for
	 * relocation.
	 */
	return 1;
}
/*
 * find reloc tree by address of tree root
 */
static struct btrfs_root *find_reloc_root(struct reloc_control *rc,
					  u64 bytenr)
{
	struct rb_node *rb_node;
	struct mapping_node *node;
	struct btrfs_root *root = NULL;

	spin_lock(&rc->reloc_root_tree.lock);
	rb_node = tree_search(&rc->reloc_root_tree.rb_root, bytenr);
	if (rb_node) {
		node = rb_entry(rb_node, struct mapping_node, rb_node);
		root = (struct btrfs_root *)node->data;
	}
	spin_unlock(&rc->reloc_root_tree.lock);
	return root;
}

static int is_cowonly_root(u64 root_objectid)
{
	if (root_objectid == BTRFS_ROOT_TREE_OBJECTID ||
	    root_objectid == BTRFS_EXTENT_TREE_OBJECTID ||
	    root_objectid == BTRFS_CHUNK_TREE_OBJECTID ||
	    root_objectid == BTRFS_DEV_TREE_OBJECTID ||
	    root_objectid == BTRFS_TREE_LOG_OBJECTID ||
	    root_objectid == BTRFS_CSUM_TREE_OBJECTID ||
	    root_objectid == BTRFS_UUID_TREE_OBJECTID ||
	    root_objectid == BTRFS_QUOTA_TREE_OBJECTID ||
	    root_objectid == BTRFS_FREE_SPACE_TREE_OBJECTID)
		return 1;
	return 0;
}

static struct btrfs_root *read_fs_root(struct btrfs_fs_info *fs_info,
					u64 root_objectid)
{
	struct btrfs_key key;

	key.objectid = root_objectid;
	key.type = BTRFS_ROOT_ITEM_KEY;
	if (is_cowonly_root(root_objectid))
		key.offset = 0;
	else
		key.offset = (u64)-1;

	return btrfs_get_fs_root(fs_info, &key, false);
}

static noinline_for_stack
int find_inline_backref(struct extent_buffer *leaf, int slot,
			unsigned long *ptr, unsigned long *end)
{
	struct btrfs_key key;
	struct btrfs_extent_item *ei;
	struct btrfs_tree_block_info *bi;
	u32 item_size;

	btrfs_item_key_to_cpu(leaf, &key, slot);

	item_size = btrfs_item_size_nr(leaf, slot);
	if (item_size < sizeof(*ei)) {
		btrfs_print_v0_err(leaf->fs_info);
		btrfs_handle_fs_error(leaf->fs_info, -EINVAL, NULL);
		return 1;
	}
	ei = btrfs_item_ptr(leaf, slot, struct btrfs_extent_item);
	WARN_ON(!(btrfs_extent_flags(leaf, ei) &
		  BTRFS_EXTENT_FLAG_TREE_BLOCK));

	if (key.type == BTRFS_EXTENT_ITEM_KEY &&
	    item_size <= sizeof(*ei) + sizeof(*bi)) {
		WARN_ON(item_size < sizeof(*ei) + sizeof(*bi));
		return 1;
	}
	if (key.type == BTRFS_METADATA_ITEM_KEY &&
	    item_size <= sizeof(*ei)) {
		WARN_ON(item_size < sizeof(*ei));
		return 1;
	}

	if (key.type == BTRFS_EXTENT_ITEM_KEY) {
		bi = (struct btrfs_tree_block_info *)(ei + 1);
		*ptr = (unsigned long)(bi + 1);
	} else {
		*ptr = (unsigned long)(ei + 1);
	}
	*end = (unsigned long)ei + item_size;
	return 0;
}

/*
 * build backref tree for a given tree block. root of the backref tree
 * corresponds the tree block, leaves of the backref tree correspond
 * roots of b-trees that reference the tree block.
 *
 * the basic idea of this function is check backrefs of a given block
 * to find upper level blocks that reference the block, and then check
 * backrefs of these upper level blocks recursively. the recursion stop
 * when tree root is reached or backrefs for the block is cached.
 *
 * NOTE: if we find backrefs for a block are cached, we know backrefs
 * for all upper level blocks that directly/indirectly reference the
 * block are also cached.
 */
static noinline_for_stack
struct backref_node *build_backref_tree(struct reloc_control *rc,
					struct btrfs_key *node_key,
					int level, u64 bytenr)
{
	struct backref_cache *cache = &rc->backref_cache;
	struct btrfs_path *path1;
	struct btrfs_path *path2;
	struct extent_buffer *eb;
	struct btrfs_root *root;
	struct backref_node *cur;
	struct backref_node *upper;
	struct backref_node *lower;
	struct backref_node *node = NULL;
	struct backref_node *exist = NULL;
	struct backref_edge *edge;
	struct rb_node *rb_node;
	struct btrfs_key key;
	unsigned long end;
	unsigned long ptr;
	LIST_HEAD(list);
	LIST_HEAD(useless);
	int cowonly;
	int ret;
	int err = 0;
	bool need_check = true;

	path1 = btrfs_alloc_path();
	path2 = btrfs_alloc_path();
	if (!path1 || !path2) {
		err = -ENOMEM;
		goto out;
	}
	path1->reada = READA_FORWARD;
	path2->reada = READA_FORWARD;

	node = alloc_backref_node(cache);
	if (!node) {
		err = -ENOMEM;
		goto out;
	}

	node->bytenr = bytenr;
	node->level = level;
	node->lowest = 1;
	cur = node;
again:
	end = 0;
	ptr = 0;
	key.objectid = cur->bytenr;
	key.type = BTRFS_METADATA_ITEM_KEY;
	key.offset = (u64)-1;

	path1->search_commit_root = 1;
	path1->skip_locking = 1;
	ret = btrfs_search_slot(NULL, rc->extent_root, &key, path1,
				0, 0);
	if (ret < 0) {
		err = ret;
		goto out;
	}
	ASSERT(ret);
	ASSERT(path1->slots[0]);

	path1->slots[0]--;

	WARN_ON(cur->checked);
	if (!list_empty(&cur->upper)) {
		/*
		 * the backref was added previously when processing
		 * backref of type BTRFS_TREE_BLOCK_REF_KEY
		 */
		ASSERT(list_is_singular(&cur->upper));
		edge = list_entry(cur->upper.next, struct backref_edge,
				  list[LOWER]);
		ASSERT(list_empty(&edge->list[UPPER]));
		exist = edge->node[UPPER];
		/*
		 * add the upper level block to pending list if we need
		 * check its backrefs
		 */
		if (!exist->checked)
			list_add_tail(&edge->list[UPPER], &list);
	} else {
		exist = NULL;
	}

	while (1) {
		cond_resched();
		eb = path1->nodes[0];

		if (ptr >= end) {
			if (path1->slots[0] >= btrfs_header_nritems(eb)) {
				ret = btrfs_next_leaf(rc->extent_root, path1);
				if (ret < 0) {
					err = ret;
					goto out;
				}
				if (ret > 0)
					break;
				eb = path1->nodes[0];
			}

			btrfs_item_key_to_cpu(eb, &key, path1->slots[0]);
			if (key.objectid != cur->bytenr) {
				WARN_ON(exist);
				break;
			}

			if (key.type == BTRFS_EXTENT_ITEM_KEY ||
			    key.type == BTRFS_METADATA_ITEM_KEY) {
				ret = find_inline_backref(eb, path1->slots[0],
							  &ptr, &end);
				if (ret)
					goto next;
			}
		}

		if (ptr < end) {
			/* update key for inline back ref */
			struct btrfs_extent_inline_ref *iref;
			int type;
			iref = (struct btrfs_extent_inline_ref *)ptr;
			type = btrfs_get_extent_inline_ref_type(eb, iref,
							BTRFS_REF_TYPE_BLOCK);
			if (type == BTRFS_REF_TYPE_INVALID) {
				err = -EUCLEAN;
				goto out;
			}
			key.type = type;
			key.offset = btrfs_extent_inline_ref_offset(eb, iref);

			WARN_ON(key.type != BTRFS_TREE_BLOCK_REF_KEY &&
				key.type != BTRFS_SHARED_BLOCK_REF_KEY);
		}

		if (exist &&
		    ((key.type == BTRFS_TREE_BLOCK_REF_KEY &&
		      exist->owner == key.offset) ||
		     (key.type == BTRFS_SHARED_BLOCK_REF_KEY &&
		      exist->bytenr == key.offset))) {
			exist = NULL;
			goto next;
		}

		if (key.type == BTRFS_SHARED_BLOCK_REF_KEY) {
			if (key.objectid == key.offset) {
				/*
				 * only root blocks of reloc trees use
				 * backref of this type.
				 */
				root = find_reloc_root(rc, cur->bytenr);
				ASSERT(root);
				cur->root = root;
				break;
			}

			edge = alloc_backref_edge(cache);
			if (!edge) {
				err = -ENOMEM;
				goto out;
			}
			rb_node = tree_search(&cache->rb_root, key.offset);
			if (!rb_node) {
				upper = alloc_backref_node(cache);
				if (!upper) {
					free_backref_edge(cache, edge);
					err = -ENOMEM;
					goto out;
				}
				upper->bytenr = key.offset;
				upper->level = cur->level + 1;
				/*
				 *  backrefs for the upper level block isn't
				 *  cached, add the block to pending list
				 */
				list_add_tail(&edge->list[UPPER], &list);
			} else {
				upper = rb_entry(rb_node, struct backref_node,
						 rb_node);
				ASSERT(upper->checked);
				INIT_LIST_HEAD(&edge->list[UPPER]);
			}
			list_add_tail(&edge->list[LOWER], &cur->upper);
			edge->node[LOWER] = cur;
			edge->node[UPPER] = upper;

			goto next;
		} else if (unlikely(key.type == BTRFS_EXTENT_REF_V0_KEY)) {
			err = -EINVAL;
			btrfs_print_v0_err(rc->extent_root->fs_info);
			btrfs_handle_fs_error(rc->extent_root->fs_info, err,
					      NULL);
			goto out;
		} else if (key.type != BTRFS_TREE_BLOCK_REF_KEY) {
			goto next;
		}

		/* key.type == BTRFS_TREE_BLOCK_REF_KEY */
		root = read_fs_root(rc->extent_root->fs_info, key.offset);
		if (IS_ERR(root)) {
			err = PTR_ERR(root);
			goto out;
		}

		if (!test_bit(BTRFS_ROOT_REF_COWS, &root->state))
			cur->cowonly = 1;

		if (btrfs_root_level(&root->root_item) == cur->level) {
			/* tree root */
			ASSERT(btrfs_root_bytenr(&root->root_item) ==
			       cur->bytenr);
			if (should_ignore_root(root))
				list_add(&cur->list, &useless);
			else
				cur->root = root;
			break;
		}

		level = cur->level + 1;

		/*
		 * searching the tree to find upper level blocks
		 * reference the block.
		 */
		path2->search_commit_root = 1;
		path2->skip_locking = 1;
		path2->lowest_level = level;
		ret = btrfs_search_slot(NULL, root, node_key, path2, 0, 0);
		path2->lowest_level = 0;
		if (ret < 0) {
			err = ret;
			goto out;
		}
		if (ret > 0 && path2->slots[level] > 0)
			path2->slots[level]--;

		eb = path2->nodes[level];
		if (btrfs_node_blockptr(eb, path2->slots[level]) !=
		    cur->bytenr) {
			btrfs_err(root->fs_info,
	"couldn't find block (%llu) (level %d) in tree (%llu) with key (%llu %u %llu)",
				  cur->bytenr, level - 1, root->objectid,
				  node_key->objectid, node_key->type,
				  node_key->offset);
			err = -ENOENT;
			goto out;
		}
		lower = cur;
		need_check = true;
		for (; level < BTRFS_MAX_LEVEL; level++) {
			if (!path2->nodes[level]) {
				ASSERT(btrfs_root_bytenr(&root->root_item) ==
				       lower->bytenr);
				if (should_ignore_root(root))
					list_add(&lower->list, &useless);
				else
					lower->root = root;
				break;
			}

			edge = alloc_backref_edge(cache);
			if (!edge) {
				err = -ENOMEM;
				goto out;
			}

			eb = path2->nodes[level];
			rb_node = tree_search(&cache->rb_root, eb->start);
			if (!rb_node) {
				upper = alloc_backref_node(cache);
				if (!upper) {
					free_backref_edge(cache, edge);
					err = -ENOMEM;
					goto out;
				}
				upper->bytenr = eb->start;
				upper->owner = btrfs_header_owner(eb);
				upper->level = lower->level + 1;
				if (!test_bit(BTRFS_ROOT_REF_COWS,
					      &root->state))
					upper->cowonly = 1;

				/*
				 * if we know the block isn't shared
				 * we can void checking its backrefs.
				 */
				if (btrfs_block_can_be_shared(root, eb))
					upper->checked = 0;
				else
					upper->checked = 1;

				/*
				 * add the block to pending list if we
				 * need check its backrefs, we only do this once
				 * while walking up a tree as we will catch
				 * anything else later on.
				 */
				if (!upper->checked && need_check) {
					need_check = false;
					list_add_tail(&edge->list[UPPER],
						      &list);
				} else {
					if (upper->checked)
						need_check = true;
					INIT_LIST_HEAD(&edge->list[UPPER]);
				}
			} else {
				upper = rb_entry(rb_node, struct backref_node,
						 rb_node);
				ASSERT(upper->checked);
				INIT_LIST_HEAD(&edge->list[UPPER]);
				if (!upper->owner)
					upper->owner = btrfs_header_owner(eb);
			}
			list_add_tail(&edge->list[LOWER], &lower->upper);
			edge->node[LOWER] = lower;
			edge->node[UPPER] = upper;

			if (rb_node)
				break;
			lower = upper;
			upper = NULL;
		}
		btrfs_release_path(path2);
next:
		if (ptr < end) {
			ptr += btrfs_extent_inline_ref_size(key.type);
			if (ptr >= end) {
				WARN_ON(ptr > end);
				ptr = 0;
				end = 0;
			}
		}
		if (ptr >= end)
			path1->slots[0]++;
	}
	btrfs_release_path(path1);

	cur->checked = 1;
	WARN_ON(exist);

	/* the pending list isn't empty, take the first block to process */
	if (!list_empty(&list)) {
		edge = list_entry(list.next, struct backref_edge, list[UPPER]);
		list_del_init(&edge->list[UPPER]);
		cur = edge->node[UPPER];
		goto again;
	}

	/*
	 * everything goes well, connect backref nodes and insert backref nodes
	 * into the cache.
	 */
	ASSERT(node->checked);
	cowonly = node->cowonly;
	if (!cowonly) {
		rb_node = tree_insert(&cache->rb_root, node->bytenr,
				      &node->rb_node);
		if (rb_node)
			backref_tree_panic(rb_node, -EEXIST, node->bytenr);
		list_add_tail(&node->lower, &cache->leaves);
	}

	list_for_each_entry(edge, &node->upper, list[LOWER])
		list_add_tail(&edge->list[UPPER], &list);

	while (!list_empty(&list)) {
		edge = list_entry(list.next, struct backref_edge, list[UPPER]);
		list_del_init(&edge->list[UPPER]);
		upper = edge->node[UPPER];
		if (upper->detached) {
			list_del(&edge->list[LOWER]);
			lower = edge->node[LOWER];
			free_backref_edge(cache, edge);
			if (list_empty(&lower->upper))
				list_add(&lower->list, &useless);
			continue;
		}

		if (!RB_EMPTY_NODE(&upper->rb_node)) {
			if (upper->lowest) {
				list_del_init(&upper->lower);
				upper->lowest = 0;
			}

			list_add_tail(&edge->list[UPPER], &upper->lower);
			continue;
		}

		if (!upper->checked) {
			/*
			 * Still want to blow up for developers since this is a
			 * logic bug.
			 */
			ASSERT(0);
			err = -EINVAL;
			goto out;
		}
		if (cowonly != upper->cowonly) {
			ASSERT(0);
			err = -EINVAL;
			goto out;
		}

		if (!cowonly) {
			rb_node = tree_insert(&cache->rb_root, upper->bytenr,
					      &upper->rb_node);
			if (rb_node)
				backref_tree_panic(rb_node, -EEXIST,
						   upper->bytenr);
		}

		list_add_tail(&edge->list[UPPER], &upper->lower);

		list_for_each_entry(edge, &upper->upper, list[LOWER])
			list_add_tail(&edge->list[UPPER], &list);
	}
	/*
	 * process useless backref nodes. backref nodes for tree leaves
	 * are deleted from the cache. backref nodes for upper level
	 * tree blocks are left in the cache to avoid unnecessary backref
	 * lookup.
	 */
	while (!list_empty(&useless)) {
		upper = list_entry(useless.next, struct backref_node, list);
		list_del_init(&upper->list);
		ASSERT(list_empty(&upper->upper));
		if (upper == node)
			node = NULL;
		if (upper->lowest) {
			list_del_init(&upper->lower);
			upper->lowest = 0;
		}
		while (!list_empty(&upper->lower)) {
			edge = list_entry(upper->lower.next,
					  struct backref_edge, list[UPPER]);
			list_del(&edge->list[UPPER]);
			list_del(&edge->list[LOWER]);
			lower = edge->node[LOWER];
			free_backref_edge(cache, edge);

			if (list_empty(&lower->upper))
				list_add(&lower->list, &useless);
		}
		__mark_block_processed(rc, upper);
		if (upper->level > 0) {
			list_add(&upper->list, &cache->detached);
			upper->detached = 1;
		} else {
			rb_erase(&upper->rb_node, &cache->rb_root);
			free_backref_node(cache, upper);
		}
	}
out:
	btrfs_free_path(path1);
	btrfs_free_path(path2);
	if (err) {
		while (!list_empty(&useless)) {
			lower = list_entry(useless.next,
					   struct backref_node, list);
			list_del_init(&lower->list);
		}
		while (!list_empty(&list)) {
			edge = list_first_entry(&list, struct backref_edge,
						list[UPPER]);
			list_del(&edge->list[UPPER]);
			list_del(&edge->list[LOWER]);
			lower = edge->node[LOWER];
			upper = edge->node[UPPER];
			free_backref_edge(cache, edge);

			/*
			 * Lower is no longer linked to any upper backref nodes
			 * and isn't in the cache, we can free it ourselves.
			 */
			if (list_empty(&lower->upper) &&
			    RB_EMPTY_NODE(&lower->rb_node))
				list_add(&lower->list, &useless);

			if (!RB_EMPTY_NODE(&upper->rb_node))
				continue;

			/* Add this guy's upper edges to the list to process */
			list_for_each_entry(edge, &upper->upper, list[LOWER])
				list_add_tail(&edge->list[UPPER], &list);
			if (list_empty(&upper->upper))
				list_add(&upper->list, &useless);
		}

		while (!list_empty(&useless)) {
			lower = list_entry(useless.next,
					   struct backref_node, list);
			list_del_init(&lower->list);
			if (lower == node)
				node = NULL;
			free_backref_node(cache, lower);
		}

		free_backref_node(cache, node);
		return ERR_PTR(err);
	}
	ASSERT(!node || !node->detached);
	return node;
}

/*
 * helper to add backref node for the newly created snapshot.
 * the backref node is created by cloning backref node that
 * corresponds to root of source tree
 */
static int clone_backref_node(struct btrfs_trans_handle *trans,
			      struct reloc_control *rc,
			      struct btrfs_root *src,
			      struct btrfs_root *dest)
{
	struct btrfs_root *reloc_root = src->reloc_root;
	struct backref_cache *cache = &rc->backref_cache;
	struct backref_node *node = NULL;
	struct backref_node *new_node;
	struct backref_edge *edge;
	struct backref_edge *new_edge;
	struct rb_node *rb_node;

	if (cache->last_trans > 0)
		update_backref_cache(trans, cache);

	rb_node = tree_search(&cache->rb_root, src->commit_root->start);
	if (rb_node) {
		node = rb_entry(rb_node, struct backref_node, rb_node);
		if (node->detached)
			node = NULL;
		else
			BUG_ON(node->new_bytenr != reloc_root->node->start);
	}

	if (!node) {
		rb_node = tree_search(&cache->rb_root,
				      reloc_root->commit_root->start);
		if (rb_node) {
			node = rb_entry(rb_node, struct backref_node,
					rb_node);
			BUG_ON(node->detached);
		}
	}

	if (!node)
		return 0;

	new_node = alloc_backref_node(cache);
	if (!new_node)
		return -ENOMEM;

	new_node->bytenr = dest->node->start;
	new_node->level = node->level;
	new_node->lowest = node->lowest;
	new_node->checked = 1;
	new_node->root = dest;

	if (!node->lowest) {
		list_for_each_entry(edge, &node->lower, list[UPPER]) {
			new_edge = alloc_backref_edge(cache);
			if (!new_edge)
				goto fail;

			new_edge->node[UPPER] = new_node;
			new_edge->node[LOWER] = edge->node[LOWER];
			list_add_tail(&new_edge->list[UPPER],
				      &new_node->lower);
		}
	} else {
		list_add_tail(&new_node->lower, &cache->leaves);
	}

	rb_node = tree_insert(&cache->rb_root, new_node->bytenr,
			      &new_node->rb_node);
	if (rb_node)
		backref_tree_panic(rb_node, -EEXIST, new_node->bytenr);

	if (!new_node->lowest) {
		list_for_each_entry(new_edge, &new_node->lower, list[UPPER]) {
			list_add_tail(&new_edge->list[LOWER],
				      &new_edge->node[LOWER]->upper);
		}
	}
	return 0;
fail:
	while (!list_empty(&new_node->lower)) {
		new_edge = list_entry(new_node->lower.next,
				      struct backref_edge, list[UPPER]);
		list_del(&new_edge->list[UPPER]);
		free_backref_edge(cache, new_edge);
	}
	free_backref_node(cache, new_node);
	return -ENOMEM;
}

/*
 * helper to add 'address of tree root -> reloc tree' mapping
 */
static int __must_check __add_reloc_root(struct btrfs_root *root)
{
	struct btrfs_fs_info *fs_info = root->fs_info;
	struct rb_node *rb_node;
	struct mapping_node *node;
	struct reloc_control *rc = fs_info->reloc_ctl;

	node = kmalloc(sizeof(*node), GFP_NOFS);
	if (!node)
		return -ENOMEM;

	node->bytenr = root->node->start;
	node->data = root;

	spin_lock(&rc->reloc_root_tree.lock);
	rb_node = tree_insert(&rc->reloc_root_tree.rb_root,
			      node->bytenr, &node->rb_node);
	spin_unlock(&rc->reloc_root_tree.lock);
	if (rb_node) {
		btrfs_panic(fs_info, -EEXIST,
			    "Duplicate root found for start=%llu while inserting into relocation tree",
			    node->bytenr);
	}

	list_add_tail(&root->root_list, &rc->reloc_roots);
	return 0;
}

/*
 * helper to delete the 'address of tree root -> reloc tree'
 * mapping
 */
static void __del_reloc_root(struct btrfs_root *root)
{
	struct btrfs_fs_info *fs_info = root->fs_info;
	struct rb_node *rb_node;
	struct mapping_node *node = NULL;
	struct reloc_control *rc = fs_info->reloc_ctl;

	if (rc && root->node) {
		spin_lock(&rc->reloc_root_tree.lock);
		rb_node = tree_search(&rc->reloc_root_tree.rb_root,
				      root->node->start);
		if (rb_node) {
			node = rb_entry(rb_node, struct mapping_node, rb_node);
			rb_erase(&node->rb_node, &rc->reloc_root_tree.rb_root);
		}
		spin_unlock(&rc->reloc_root_tree.lock);
		if (!node)
			return;
		BUG_ON((struct btrfs_root *)node->data != root);
	}

	spin_lock(&fs_info->trans_lock);
	list_del_init(&root->root_list);
	spin_unlock(&fs_info->trans_lock);
	kfree(node);
}

/*
 * helper to update the 'address of tree root -> reloc tree'
 * mapping
 */
static int __update_reloc_root(struct btrfs_root *root, u64 new_bytenr)
{
	struct btrfs_fs_info *fs_info = root->fs_info;
	struct rb_node *rb_node;
	struct mapping_node *node = NULL;
	struct reloc_control *rc = fs_info->reloc_ctl;

	spin_lock(&rc->reloc_root_tree.lock);
	rb_node = tree_search(&rc->reloc_root_tree.rb_root,
			      root->node->start);
	if (rb_node) {
		node = rb_entry(rb_node, struct mapping_node, rb_node);
		rb_erase(&node->rb_node, &rc->reloc_root_tree.rb_root);
	}
	spin_unlock(&rc->reloc_root_tree.lock);

	if (!node)
		return 0;
	BUG_ON((struct btrfs_root *)node->data != root);

	spin_lock(&rc->reloc_root_tree.lock);
	node->bytenr = new_bytenr;
	rb_node = tree_insert(&rc->reloc_root_tree.rb_root,
			      node->bytenr, &node->rb_node);
	spin_unlock(&rc->reloc_root_tree.lock);
	if (rb_node)
		backref_tree_panic(rb_node, -EEXIST, node->bytenr);
	return 0;
}

static struct btrfs_root *create_reloc_root(struct btrfs_trans_handle *trans,
					struct btrfs_root *root, u64 objectid)
{
	struct btrfs_fs_info *fs_info = root->fs_info;
	struct btrfs_root *reloc_root;
	struct extent_buffer *eb;
	struct btrfs_root_item *root_item;
	struct btrfs_key root_key;
	int ret;

	root_item = kmalloc(sizeof(*root_item), GFP_NOFS);
	BUG_ON(!root_item);

	root_key.objectid = BTRFS_TREE_RELOC_OBJECTID;
	root_key.type = BTRFS_ROOT_ITEM_KEY;
	root_key.offset = objectid;

	if (root->root_key.objectid == objectid) {
		u64 commit_root_gen;

		/* called by btrfs_init_reloc_root */
		ret = btrfs_copy_root(trans, root, root->commit_root, &eb,
				      BTRFS_TREE_RELOC_OBJECTID);
		BUG_ON(ret);
		/*
		 * Set the last_snapshot field to the generation of the commit
		 * root - like this ctree.c:btrfs_block_can_be_shared() behaves
		 * correctly (returns true) when the relocation root is created
		 * either inside the critical section of a transaction commit
		 * (through transaction.c:qgroup_account_snapshot()) and when
		 * it's created before the transaction commit is started.
		 */
		commit_root_gen = btrfs_header_generation(root->commit_root);
		btrfs_set_root_last_snapshot(&root->root_item, commit_root_gen);
	} else {
		/*
		 * called by btrfs_reloc_post_snapshot_hook.
		 * the source tree is a reloc tree, all tree blocks
		 * modified after it was created have RELOC flag
		 * set in their headers. so it's OK to not update
		 * the 'last_snapshot'.
		 */
		ret = btrfs_copy_root(trans, root, root->node, &eb,
				      BTRFS_TREE_RELOC_OBJECTID);
		BUG_ON(ret);
	}

	memcpy(root_item, &root->root_item, sizeof(*root_item));
	btrfs_set_root_bytenr(root_item, eb->start);
	btrfs_set_root_level(root_item, btrfs_header_level(eb));
	btrfs_set_root_generation(root_item, trans->transid);

	if (root->root_key.objectid == objectid) {
		btrfs_set_root_refs(root_item, 0);
		memset(&root_item->drop_progress, 0,
		       sizeof(struct btrfs_disk_key));
		root_item->drop_level = 0;
	}

	btrfs_tree_unlock(eb);
	free_extent_buffer(eb);

	ret = btrfs_insert_root(trans, fs_info->tree_root,
				&root_key, root_item);
	BUG_ON(ret);
	kfree(root_item);

	reloc_root = btrfs_read_fs_root(fs_info->tree_root, &root_key);
	BUG_ON(IS_ERR(reloc_root));
	reloc_root->last_trans = trans->transid;
	return reloc_root;
}

/*
 * create reloc tree for a given fs tree. reloc tree is just a
 * snapshot of the fs tree with special root objectid.
 */
int btrfs_init_reloc_root(struct btrfs_trans_handle *trans,
			  struct btrfs_root *root)
{
	struct btrfs_fs_info *fs_info = root->fs_info;
	struct btrfs_root *reloc_root;
	struct reloc_control *rc = fs_info->reloc_ctl;
	struct btrfs_block_rsv *rsv;
	int clear_rsv = 0;
	int ret;

	if (root->reloc_root) {
		reloc_root = root->reloc_root;
		reloc_root->last_trans = trans->transid;
		return 0;
	}

	if (!rc || !rc->create_reloc_tree ||
	    root->root_key.objectid == BTRFS_TREE_RELOC_OBJECTID)
		return 0;

	if (!trans->reloc_reserved) {
		rsv = trans->block_rsv;
		trans->block_rsv = rc->block_rsv;
		clear_rsv = 1;
	}
	reloc_root = create_reloc_root(trans, root, root->root_key.objectid);
	if (clear_rsv)
		trans->block_rsv = rsv;

	ret = __add_reloc_root(reloc_root);
	BUG_ON(ret < 0);
	root->reloc_root = reloc_root;
	return 0;
}

/*
 * update root item of reloc tree
 */
int btrfs_update_reloc_root(struct btrfs_trans_handle *trans,
			    struct btrfs_root *root)
{
	struct btrfs_fs_info *fs_info = root->fs_info;
	struct btrfs_root *reloc_root;
	struct btrfs_root_item *root_item;
	int ret;

	if (!root->reloc_root)
		goto out;

	reloc_root = root->reloc_root;
	root_item = &reloc_root->root_item;

	if (fs_info->reloc_ctl->merge_reloc_tree &&
	    btrfs_root_refs(root_item) == 0) {
		root->reloc_root = NULL;
		__del_reloc_root(reloc_root);
	}

	if (reloc_root->commit_root != reloc_root->node) {
		btrfs_set_root_node(root_item, reloc_root->node);
		free_extent_buffer(reloc_root->commit_root);
		reloc_root->commit_root = btrfs_root_node(reloc_root);
	}

	ret = btrfs_update_root(trans, fs_info->tree_root,
				&reloc_root->root_key, root_item);
	BUG_ON(ret);

out:
	return 0;
}

/*
 * helper to find first cached inode with inode number >= objectid
 * in a subvolume
 */
static struct inode *find_next_inode(struct btrfs_root *root, u64 objectid)
{
	struct rb_node *node;
	struct rb_node *prev;
	struct btrfs_inode *entry;
	struct inode *inode;

	spin_lock(&root->inode_lock);
again:
	node = root->inode_tree.rb_node;
	prev = NULL;
	while (node) {
		prev = node;
		entry = rb_entry(node, struct btrfs_inode, rb_node);

		if (objectid < btrfs_ino(entry))
			node = node->rb_left;
		else if (objectid > btrfs_ino(entry))
			node = node->rb_right;
		else
			break;
	}
	if (!node) {
		while (prev) {
			entry = rb_entry(prev, struct btrfs_inode, rb_node);
			if (objectid <= btrfs_ino(entry)) {
				node = prev;
				break;
			}
			prev = rb_next(prev);
		}
	}
	while (node) {
		entry = rb_entry(node, struct btrfs_inode, rb_node);
		inode = igrab(&entry->vfs_inode);
		if (inode) {
			spin_unlock(&root->inode_lock);
			return inode;
		}

		objectid = btrfs_ino(entry) + 1;
		if (cond_resched_lock(&root->inode_lock))
			goto again;

		node = rb_next(node);
	}
	spin_unlock(&root->inode_lock);
	return NULL;
}

static int in_block_group(u64 bytenr,
			  struct btrfs_block_group_cache *block_group)
{
	if (bytenr >= block_group->key.objectid &&
	    bytenr < block_group->key.objectid + block_group->key.offset)
		return 1;
	return 0;
}

/*
 * get new location of data
 */
static int get_new_location(struct inode *reloc_inode, u64 *new_bytenr,
			    u64 bytenr, u64 num_bytes)
{
	struct btrfs_root *root = BTRFS_I(reloc_inode)->root;
	struct btrfs_path *path;
	struct btrfs_file_extent_item *fi;
	struct extent_buffer *leaf;
	int ret;

	path = btrfs_alloc_path();
	if (!path)
		return -ENOMEM;

	bytenr -= BTRFS_I(reloc_inode)->index_cnt;
	ret = btrfs_lookup_file_extent(NULL, root, path,
			btrfs_ino(BTRFS_I(reloc_inode)), bytenr, 0);
	if (ret < 0)
		goto out;
	if (ret > 0) {
		ret = -ENOENT;
		goto out;
	}

	leaf = path->nodes[0];
	fi = btrfs_item_ptr(leaf, path->slots[0],
			    struct btrfs_file_extent_item);

	BUG_ON(btrfs_file_extent_offset(leaf, fi) ||
	       btrfs_file_extent_compression(leaf, fi) ||
	       btrfs_file_extent_encryption(leaf, fi) ||
	       btrfs_file_extent_other_encoding(leaf, fi));

	if (num_bytes != btrfs_file_extent_disk_num_bytes(leaf, fi)) {
		ret = -EINVAL;
		goto out;
	}

	*new_bytenr = btrfs_file_extent_disk_bytenr(leaf, fi);
	ret = 0;
out:
	btrfs_free_path(path);
	return ret;
}

/*
 * update file extent items in the tree leaf to point to
 * the new locations.
 */
static noinline_for_stack
int replace_file_extents(struct btrfs_trans_handle *trans,
			 struct reloc_control *rc,
			 struct btrfs_root *root,
			 struct extent_buffer *leaf)
{
	struct btrfs_fs_info *fs_info = root->fs_info;
	struct btrfs_key key;
	struct btrfs_file_extent_item *fi;
	struct inode *inode = NULL;
	u64 parent;
	u64 bytenr;
	u64 new_bytenr = 0;
	u64 num_bytes;
	u64 end;
	u32 nritems;
	u32 i;
	int ret = 0;
	int first = 1;
	int dirty = 0;

	if (rc->stage != UPDATE_DATA_PTRS)
		return 0;

	/* reloc trees always use full backref */
	if (root->root_key.objectid == BTRFS_TREE_RELOC_OBJECTID)
		parent = leaf->start;
	else
		parent = 0;

	nritems = btrfs_header_nritems(leaf);
	for (i = 0; i < nritems; i++) {
		struct btrfs_ref ref = { 0 };

		cond_resched();
		btrfs_item_key_to_cpu(leaf, &key, i);
		if (key.type != BTRFS_EXTENT_DATA_KEY)
			continue;
		fi = btrfs_item_ptr(leaf, i, struct btrfs_file_extent_item);
		if (btrfs_file_extent_type(leaf, fi) ==
		    BTRFS_FILE_EXTENT_INLINE)
			continue;
		bytenr = btrfs_file_extent_disk_bytenr(leaf, fi);
		num_bytes = btrfs_file_extent_disk_num_bytes(leaf, fi);
		if (bytenr == 0)
			continue;
		if (!in_block_group(bytenr, rc->block_group))
			continue;

		/*
		 * if we are modifying block in fs tree, wait for readpage
		 * to complete and drop the extent cache
		 */
		if (root->root_key.objectid != BTRFS_TREE_RELOC_OBJECTID) {
			if (first) {
				inode = find_next_inode(root, key.objectid);
				first = 0;
			} else if (inode && btrfs_ino(BTRFS_I(inode)) < key.objectid) {
				btrfs_add_delayed_iput(inode);
				inode = find_next_inode(root, key.objectid);
			}
			if (inode && btrfs_ino(BTRFS_I(inode)) == key.objectid) {
				end = key.offset +
				      btrfs_file_extent_num_bytes(leaf, fi);
				WARN_ON(!IS_ALIGNED(key.offset,
						    fs_info->sectorsize));
				WARN_ON(!IS_ALIGNED(end, fs_info->sectorsize));
				end--;
				ret = try_lock_extent(&BTRFS_I(inode)->io_tree,
						      key.offset, end);
				if (!ret)
					continue;

				btrfs_drop_extent_cache(BTRFS_I(inode),
						key.offset,	end, 1);
				unlock_extent(&BTRFS_I(inode)->io_tree,
					      key.offset, end);
			}
		}

		ret = get_new_location(rc->data_inode, &new_bytenr,
				       bytenr, num_bytes);
		if (ret) {
			/*
			 * Don't have to abort since we've not changed anything
			 * in the file extent yet.
			 */
			break;
		}

		btrfs_set_file_extent_disk_bytenr(leaf, fi, new_bytenr);
		dirty = 1;

		key.offset -= btrfs_file_extent_offset(leaf, fi);
		btrfs_init_generic_ref(&ref, BTRFS_ADD_DELAYED_REF, new_bytenr,
				       num_bytes, parent);
		ref.real_root = root->root_key.objectid;
		btrfs_init_data_ref(&ref, btrfs_header_owner(leaf),
				    key.objectid, key.offset);
		ret = btrfs_inc_extent_ref(trans, &ref);
		if (ret) {
			btrfs_abort_transaction(trans, ret);
			break;
		}

		btrfs_init_generic_ref(&ref, BTRFS_DROP_DELAYED_REF, bytenr,
				       num_bytes, parent);
		ref.real_root = root->root_key.objectid;
		btrfs_init_data_ref(&ref, btrfs_header_owner(leaf),
				    key.objectid, key.offset);
		ret = btrfs_free_extent(trans, &ref);
		if (ret) {
			btrfs_abort_transaction(trans, ret);
			break;
		}
	}
	if (dirty)
		btrfs_mark_buffer_dirty(leaf);
	if (inode)
		btrfs_add_delayed_iput(inode);
	return ret;
}

static noinline_for_stack
int memcmp_node_keys(struct extent_buffer *eb, int slot,
		     struct btrfs_path *path, int level)
{
	struct btrfs_disk_key key1;
	struct btrfs_disk_key key2;
	btrfs_node_key(eb, &key1, slot);
	btrfs_node_key(path->nodes[level], &key2, path->slots[level]);
	return memcmp(&key1, &key2, sizeof(key1));
}

/*
 * try to replace tree blocks in fs tree with the new blocks
 * in reloc tree. tree blocks haven't been modified since the
 * reloc tree was create can be replaced.
 *
 * if a block was replaced, level of the block + 1 is returned.
 * if no block got replaced, 0 is returned. if there are other
 * errors, a negative error number is returned.
 */
static noinline_for_stack
int replace_path(struct btrfs_trans_handle *trans,
		 struct btrfs_root *dest, struct btrfs_root *src,
		 struct btrfs_path *path, struct btrfs_key *next_key,
		 int lowest_level, int max_level)
{
	struct btrfs_fs_info *fs_info = dest->fs_info;
	struct extent_buffer *eb;
	struct extent_buffer *parent;
	struct btrfs_ref ref = { 0 };
	struct btrfs_key key;
	u64 old_bytenr;
	u64 new_bytenr;
	u64 old_ptr_gen;
	u64 new_ptr_gen;
	u64 last_snapshot;
	u32 blocksize;
	int cow = 0;
	int level;
	int ret;
	int slot;

	BUG_ON(src->root_key.objectid != BTRFS_TREE_RELOC_OBJECTID);
	BUG_ON(dest->root_key.objectid == BTRFS_TREE_RELOC_OBJECTID);

	last_snapshot = btrfs_root_last_snapshot(&src->root_item);
again:
	slot = path->slots[lowest_level];
	btrfs_node_key_to_cpu(path->nodes[lowest_level], &key, slot);

	eb = btrfs_lock_root_node(dest);
	btrfs_set_lock_blocking(eb);
	level = btrfs_header_level(eb);

	if (level < lowest_level) {
		btrfs_tree_unlock(eb);
		free_extent_buffer(eb);
		return 0;
	}

	if (cow) {
		ret = btrfs_cow_block(trans, dest, eb, NULL, 0, &eb);
		BUG_ON(ret);
	}
	btrfs_set_lock_blocking(eb);

	if (next_key) {
		next_key->objectid = (u64)-1;
		next_key->type = (u8)-1;
		next_key->offset = (u64)-1;
	}

	parent = eb;
	while (1) {
		struct btrfs_key first_key;

		level = btrfs_header_level(parent);
		BUG_ON(level < lowest_level);

		ret = btrfs_bin_search(parent, &key, level, &slot);
		if (ret && slot > 0)
			slot--;

		if (next_key && slot + 1 < btrfs_header_nritems(parent))
			btrfs_node_key_to_cpu(parent, next_key, slot + 1);

		old_bytenr = btrfs_node_blockptr(parent, slot);
		blocksize = fs_info->nodesize;
		old_ptr_gen = btrfs_node_ptr_generation(parent, slot);
		btrfs_node_key_to_cpu(parent, &first_key, slot);

		if (level <= max_level) {
			eb = path->nodes[level];
			new_bytenr = btrfs_node_blockptr(eb,
							path->slots[level]);
			new_ptr_gen = btrfs_node_ptr_generation(eb,
							path->slots[level]);
		} else {
			new_bytenr = 0;
			new_ptr_gen = 0;
		}

		if (WARN_ON(new_bytenr > 0 && new_bytenr == old_bytenr)) {
			ret = level;
			break;
		}

		if (new_bytenr == 0 || old_ptr_gen > last_snapshot ||
		    memcmp_node_keys(parent, slot, path, level)) {
			if (level <= lowest_level) {
				ret = 0;
				break;
			}

			eb = read_tree_block(fs_info, old_bytenr, old_ptr_gen,
					     level - 1, &first_key);
			if (IS_ERR(eb)) {
				ret = PTR_ERR(eb);
				break;
			} else if (!extent_buffer_uptodate(eb)) {
				ret = -EIO;
				free_extent_buffer(eb);
				break;
			}
			btrfs_tree_lock(eb);
			if (cow) {
				ret = btrfs_cow_block(trans, dest, eb, parent,
						      slot, &eb);
				BUG_ON(ret);
			}
			btrfs_set_lock_blocking(eb);

			btrfs_tree_unlock(parent);
			free_extent_buffer(parent);

			parent = eb;
			continue;
		}

		if (!cow) {
			btrfs_tree_unlock(parent);
			free_extent_buffer(parent);
			cow = 1;
			goto again;
		}

		btrfs_node_key_to_cpu(path->nodes[level], &key,
				      path->slots[level]);
		btrfs_release_path(path);

		path->lowest_level = level;
		ret = btrfs_search_slot(trans, src, &key, path, 0, 1);
		path->lowest_level = 0;
		BUG_ON(ret);

		/*
		 * Info qgroup to trace both subtrees.
		 *
		 * We must trace both trees.
		 * 1) Tree reloc subtree
		 *    If not traced, we will leak data numbers
		 * 2) Fs subtree
		 *    If not traced, we will double count old data
		 *    and tree block numbers, if current trans doesn't free
		 *    data reloc tree inode.
		 */
		ret = btrfs_qgroup_trace_subtree(trans, parent,
				btrfs_header_generation(parent),
				btrfs_header_level(parent));
		if (ret < 0)
			break;
		ret = btrfs_qgroup_trace_subtree(trans, path->nodes[level],
				btrfs_header_generation(path->nodes[level]),
				btrfs_header_level(path->nodes[level]));
		if (ret < 0)
			break;

		/*
		 * swap blocks in fs tree and reloc tree.
		 */
		btrfs_set_node_blockptr(parent, slot, new_bytenr);
		btrfs_set_node_ptr_generation(parent, slot, new_ptr_gen);
		btrfs_mark_buffer_dirty(parent);

		btrfs_set_node_blockptr(path->nodes[level],
					path->slots[level], old_bytenr);
		btrfs_set_node_ptr_generation(path->nodes[level],
					      path->slots[level], old_ptr_gen);
		btrfs_mark_buffer_dirty(path->nodes[level]);

		btrfs_init_generic_ref(&ref, BTRFS_ADD_DELAYED_REF, old_bytenr,
				       blocksize, path->nodes[level]->start);
		ref.skip_qgroup = true;
		btrfs_init_tree_ref(&ref, level - 1, src->root_key.objectid);
		ret = btrfs_inc_extent_ref(trans, &ref);
		BUG_ON(ret);
		btrfs_init_generic_ref(&ref, BTRFS_ADD_DELAYED_REF, new_bytenr,
				       blocksize, 0);
		ref.skip_qgroup = true;
		btrfs_init_tree_ref(&ref, level - 1, dest->root_key.objectid);
		ret = btrfs_inc_extent_ref(trans, &ref);
		BUG_ON(ret);

		btrfs_init_generic_ref(&ref, BTRFS_DROP_DELAYED_REF, new_bytenr,
				       blocksize, path->nodes[level]->start);
		btrfs_init_tree_ref(&ref, level - 1, src->root_key.objectid);
		ref.skip_qgroup = true;
		ret = btrfs_free_extent(trans, &ref);
		BUG_ON(ret);

		btrfs_init_generic_ref(&ref, BTRFS_DROP_DELAYED_REF, old_bytenr,
				       blocksize, 0);
		btrfs_init_tree_ref(&ref, level - 1, dest->root_key.objectid);
		ref.skip_qgroup = true;
		ret = btrfs_free_extent(trans, &ref);
		BUG_ON(ret);

		btrfs_unlock_up_safe(path, 0);

		ret = level;
		break;
	}
	btrfs_tree_unlock(parent);
	free_extent_buffer(parent);
	return ret;
}

/*
 * helper to find next relocated block in reloc tree
 */
static noinline_for_stack
int walk_up_reloc_tree(struct btrfs_root *root, struct btrfs_path *path,
		       int *level)
{
	struct extent_buffer *eb;
	int i;
	u64 last_snapshot;
	u32 nritems;

	last_snapshot = btrfs_root_last_snapshot(&root->root_item);

	for (i = 0; i < *level; i++) {
		free_extent_buffer(path->nodes[i]);
		path->nodes[i] = NULL;
	}

	for (i = *level; i < BTRFS_MAX_LEVEL && path->nodes[i]; i++) {
		eb = path->nodes[i];
		nritems = btrfs_header_nritems(eb);
		while (path->slots[i] + 1 < nritems) {
			path->slots[i]++;
			if (btrfs_node_ptr_generation(eb, path->slots[i]) <=
			    last_snapshot)
				continue;

			*level = i;
			return 0;
		}
		free_extent_buffer(path->nodes[i]);
		path->nodes[i] = NULL;
	}
	return 1;
}

/*
 * walk down reloc tree to find relocated block of lowest level
 */
static noinline_for_stack
int walk_down_reloc_tree(struct btrfs_root *root, struct btrfs_path *path,
			 int *level)
{
	struct btrfs_fs_info *fs_info = root->fs_info;
	struct extent_buffer *eb = NULL;
	int i;
	u64 bytenr;
	u64 ptr_gen = 0;
	u64 last_snapshot;
	u32 nritems;

	last_snapshot = btrfs_root_last_snapshot(&root->root_item);

	for (i = *level; i > 0; i--) {
		struct btrfs_key first_key;

		eb = path->nodes[i];
		nritems = btrfs_header_nritems(eb);
		while (path->slots[i] < nritems) {
			ptr_gen = btrfs_node_ptr_generation(eb, path->slots[i]);
			if (ptr_gen > last_snapshot)
				break;
			path->slots[i]++;
		}
		if (path->slots[i] >= nritems) {
			if (i == *level)
				break;
			*level = i + 1;
			return 0;
		}
		if (i == 1) {
			*level = i;
			return 0;
		}

		bytenr = btrfs_node_blockptr(eb, path->slots[i]);
		btrfs_node_key_to_cpu(eb, &first_key, path->slots[i]);
		eb = read_tree_block(fs_info, bytenr, ptr_gen, i - 1,
				     &first_key);
		if (IS_ERR(eb)) {
			return PTR_ERR(eb);
		} else if (!extent_buffer_uptodate(eb)) {
			free_extent_buffer(eb);
			return -EIO;
		}
		BUG_ON(btrfs_header_level(eb) != i - 1);
		path->nodes[i - 1] = eb;
		path->slots[i - 1] = 0;
	}
	return 1;
}

/*
 * invalidate extent cache for file extents whose key in range of
 * [min_key, max_key)
 */
static int invalidate_extent_cache(struct btrfs_root *root,
				   struct btrfs_key *min_key,
				   struct btrfs_key *max_key)
{
	struct btrfs_fs_info *fs_info = root->fs_info;
	struct inode *inode = NULL;
	u64 objectid;
	u64 start, end;
	u64 ino;

	objectid = min_key->objectid;
	while (1) {
		cond_resched();
		iput(inode);

		if (objectid > max_key->objectid)
			break;

		inode = find_next_inode(root, objectid);
		if (!inode)
			break;
		ino = btrfs_ino(BTRFS_I(inode));

		if (ino > max_key->objectid) {
			iput(inode);
			break;
		}

		objectid = ino + 1;
		if (!S_ISREG(inode->i_mode))
			continue;

		if (unlikely(min_key->objectid == ino)) {
			if (min_key->type > BTRFS_EXTENT_DATA_KEY)
				continue;
			if (min_key->type < BTRFS_EXTENT_DATA_KEY)
				start = 0;
			else {
				start = min_key->offset;
				WARN_ON(!IS_ALIGNED(start, fs_info->sectorsize));
			}
		} else {
			start = 0;
		}

		if (unlikely(max_key->objectid == ino)) {
			if (max_key->type < BTRFS_EXTENT_DATA_KEY)
				continue;
			if (max_key->type > BTRFS_EXTENT_DATA_KEY) {
				end = (u64)-1;
			} else {
				if (max_key->offset == 0)
					continue;
				end = max_key->offset;
				WARN_ON(!IS_ALIGNED(end, fs_info->sectorsize));
				end--;
			}
		} else {
			end = (u64)-1;
		}

		/* the lock_extent waits for readpage to complete */
		lock_extent(&BTRFS_I(inode)->io_tree, start, end);
		btrfs_drop_extent_cache(BTRFS_I(inode), start, end, 1);
		unlock_extent(&BTRFS_I(inode)->io_tree, start, end);
	}
	return 0;
}

static int find_next_key(struct btrfs_path *path, int level,
			 struct btrfs_key *key)

{
	while (level < BTRFS_MAX_LEVEL) {
		if (!path->nodes[level])
			break;
		if (path->slots[level] + 1 <
		    btrfs_header_nritems(path->nodes[level])) {
			btrfs_node_key_to_cpu(path->nodes[level], key,
					      path->slots[level] + 1);
			return 0;
		}
		level++;
	}
	return 1;
}

/*
<<<<<<< HEAD
=======
 * Insert current subvolume into reloc_control::dirty_subvol_roots
 */
static void insert_dirty_subvol(struct btrfs_trans_handle *trans,
				struct reloc_control *rc,
				struct btrfs_root *root)
{
	struct btrfs_root *reloc_root = root->reloc_root;
	struct btrfs_root_item *reloc_root_item;

	/* @root must be a subvolume tree root with a valid reloc tree */
	ASSERT(root->root_key.objectid != BTRFS_TREE_RELOC_OBJECTID);
	ASSERT(reloc_root);

	reloc_root_item = &reloc_root->root_item;
	memset(&reloc_root_item->drop_progress, 0,
		sizeof(reloc_root_item->drop_progress));
	reloc_root_item->drop_level = 0;
	btrfs_set_root_refs(reloc_root_item, 0);
	btrfs_update_reloc_root(trans, root);

	if (list_empty(&root->reloc_dirty_list)) {
		btrfs_grab_fs_root(root);
		list_add_tail(&root->reloc_dirty_list, &rc->dirty_subvol_roots);
	}
}

static int clean_dirty_subvols(struct reloc_control *rc)
{
	struct btrfs_root *root;
	struct btrfs_root *next;
	int ret = 0;
	int ret2;

	list_for_each_entry_safe(root, next, &rc->dirty_subvol_roots,
				 reloc_dirty_list) {
		if (root->root_key.objectid != BTRFS_TREE_RELOC_OBJECTID) {
			/* Merged subvolume, cleanup its reloc root */
			struct btrfs_root *reloc_root = root->reloc_root;

			clear_bit(BTRFS_ROOT_DEAD_RELOC_TREE, &root->state);
			list_del_init(&root->reloc_dirty_list);
			root->reloc_root = NULL;
			if (reloc_root) {

				ret2 = btrfs_drop_snapshot(reloc_root, NULL, 0, 1);
				if (ret2 < 0 && !ret)
					ret = ret2;
			}
			btrfs_put_fs_root(root);
		} else {
			/* Orphan reloc tree, just clean it up */
			ret2 = btrfs_drop_snapshot(root, NULL, 0, 1);
			if (ret2 < 0 && !ret)
				ret = ret2;
		}
	}
	return ret;
}

/*
>>>>>>> 407d19ab
 * merge the relocated tree blocks in reloc tree with corresponding
 * fs tree.
 */
static noinline_for_stack int merge_reloc_root(struct reloc_control *rc,
					       struct btrfs_root *root)
{
	struct btrfs_fs_info *fs_info = rc->extent_root->fs_info;
	LIST_HEAD(inode_list);
	struct btrfs_key key;
	struct btrfs_key next_key;
	struct btrfs_trans_handle *trans = NULL;
	struct btrfs_root *reloc_root;
	struct btrfs_root_item *root_item;
	struct btrfs_path *path;
	struct extent_buffer *leaf;
	int level;
	int max_level;
	int replaced = 0;
	int ret;
	int err = 0;
	u32 min_reserved;

	path = btrfs_alloc_path();
	if (!path)
		return -ENOMEM;
	path->reada = READA_FORWARD;

	reloc_root = root->reloc_root;
	root_item = &reloc_root->root_item;

	if (btrfs_disk_key_objectid(&root_item->drop_progress) == 0) {
		level = btrfs_root_level(root_item);
		extent_buffer_get(reloc_root->node);
		path->nodes[level] = reloc_root->node;
		path->slots[level] = 0;
	} else {
		btrfs_disk_key_to_cpu(&key, &root_item->drop_progress);

		level = root_item->drop_level;
		BUG_ON(level == 0);
		path->lowest_level = level;
		ret = btrfs_search_slot(NULL, reloc_root, &key, path, 0, 0);
		path->lowest_level = 0;
		if (ret < 0) {
			btrfs_free_path(path);
			return ret;
		}

		btrfs_node_key_to_cpu(path->nodes[level], &next_key,
				      path->slots[level]);
		WARN_ON(memcmp(&key, &next_key, sizeof(key)));

		btrfs_unlock_up_safe(path, 0);
	}

	min_reserved = fs_info->nodesize * (BTRFS_MAX_LEVEL - 1) * 2;
	memset(&next_key, 0, sizeof(next_key));

	while (1) {
		ret = btrfs_block_rsv_refill(root, rc->block_rsv, min_reserved,
					     BTRFS_RESERVE_FLUSH_ALL);
		if (ret) {
			err = ret;
			goto out;
		}
		trans = btrfs_start_transaction(root, 0);
		if (IS_ERR(trans)) {
			err = PTR_ERR(trans);
			trans = NULL;
			goto out;
		}
		trans->block_rsv = rc->block_rsv;

		replaced = 0;
		max_level = level;

		ret = walk_down_reloc_tree(reloc_root, path, &level);
		if (ret < 0) {
			err = ret;
			goto out;
		}
		if (ret > 0)
			break;

		if (!find_next_key(path, level, &key) &&
		    btrfs_comp_cpu_keys(&next_key, &key) >= 0) {
			ret = 0;
		} else {
			ret = replace_path(trans, root, reloc_root, path,
					   &next_key, level, max_level);
		}
		if (ret < 0) {
			err = ret;
			goto out;
		}

		if (ret > 0) {
			level = ret;
			btrfs_node_key_to_cpu(path->nodes[level], &key,
					      path->slots[level]);
			replaced = 1;
		}

		ret = walk_up_reloc_tree(reloc_root, path, &level);
		if (ret > 0)
			break;

		BUG_ON(level == 0);
		/*
		 * save the merging progress in the drop_progress.
		 * this is OK since root refs == 1 in this case.
		 */
		btrfs_node_key(path->nodes[level], &root_item->drop_progress,
			       path->slots[level]);
		root_item->drop_level = level;

		btrfs_end_transaction_throttle(trans);
		trans = NULL;

		btrfs_btree_balance_dirty(fs_info);

		if (replaced && rc->stage == UPDATE_DATA_PTRS)
			invalidate_extent_cache(root, &key, &next_key);
	}

	/*
	 * handle the case only one block in the fs tree need to be
	 * relocated and the block is tree root.
	 */
	leaf = btrfs_lock_root_node(root);
	ret = btrfs_cow_block(trans, root, leaf, NULL, 0, &leaf);
	btrfs_tree_unlock(leaf);
	free_extent_buffer(leaf);
	if (ret < 0)
		err = ret;
out:
	btrfs_free_path(path);

	if (err == 0) {
		memset(&root_item->drop_progress, 0,
		       sizeof(root_item->drop_progress));
		root_item->drop_level = 0;
		btrfs_set_root_refs(root_item, 0);
		btrfs_update_reloc_root(trans, root);
	}

	if (trans)
		btrfs_end_transaction_throttle(trans);

	btrfs_btree_balance_dirty(fs_info);

	if (replaced && rc->stage == UPDATE_DATA_PTRS)
		invalidate_extent_cache(root, &key, &next_key);

	return err;
}

static noinline_for_stack
int prepare_to_merge(struct reloc_control *rc, int err)
{
	struct btrfs_root *root = rc->extent_root;
	struct btrfs_fs_info *fs_info = root->fs_info;
	struct btrfs_root *reloc_root;
	struct btrfs_trans_handle *trans;
	LIST_HEAD(reloc_roots);
	u64 num_bytes = 0;
	int ret;

	mutex_lock(&fs_info->reloc_mutex);
	rc->merging_rsv_size += fs_info->nodesize * (BTRFS_MAX_LEVEL - 1) * 2;
	rc->merging_rsv_size += rc->nodes_relocated * 2;
	mutex_unlock(&fs_info->reloc_mutex);

again:
	if (!err) {
		num_bytes = rc->merging_rsv_size;
		ret = btrfs_block_rsv_add(root, rc->block_rsv, num_bytes,
					  BTRFS_RESERVE_FLUSH_ALL);
		if (ret)
			err = ret;
	}

	trans = btrfs_join_transaction(rc->extent_root);
	if (IS_ERR(trans)) {
		if (!err)
			btrfs_block_rsv_release(fs_info, rc->block_rsv,
						num_bytes);
		return PTR_ERR(trans);
	}

	if (!err) {
		if (num_bytes != rc->merging_rsv_size) {
			btrfs_end_transaction(trans);
			btrfs_block_rsv_release(fs_info, rc->block_rsv,
						num_bytes);
			goto again;
		}
	}

	rc->merge_reloc_tree = 1;

	while (!list_empty(&rc->reloc_roots)) {
		reloc_root = list_entry(rc->reloc_roots.next,
					struct btrfs_root, root_list);
		list_del_init(&reloc_root->root_list);

		root = read_fs_root(fs_info, reloc_root->root_key.offset);
		BUG_ON(IS_ERR(root));
		BUG_ON(root->reloc_root != reloc_root);

		/*
		 * set reference count to 1, so btrfs_recover_relocation
		 * knows it should resumes merging
		 */
		if (!err)
			btrfs_set_root_refs(&reloc_root->root_item, 1);
		btrfs_update_reloc_root(trans, root);

		list_add(&reloc_root->root_list, &reloc_roots);
	}

	list_splice(&reloc_roots, &rc->reloc_roots);

	if (!err)
		btrfs_commit_transaction(trans);
	else
		btrfs_end_transaction(trans);
	return err;
}

static noinline_for_stack
void free_reloc_roots(struct list_head *list)
{
	struct btrfs_root *reloc_root;

	while (!list_empty(list)) {
		reloc_root = list_entry(list->next, struct btrfs_root,
					root_list);
		__del_reloc_root(reloc_root);
		free_extent_buffer(reloc_root->node);
		free_extent_buffer(reloc_root->commit_root);
		reloc_root->node = NULL;
		reloc_root->commit_root = NULL;
	}
}

static noinline_for_stack
void merge_reloc_roots(struct reloc_control *rc)
{
	struct btrfs_fs_info *fs_info = rc->extent_root->fs_info;
	struct btrfs_root *root;
	struct btrfs_root *reloc_root;
	LIST_HEAD(reloc_roots);
	int found = 0;
	int ret = 0;
again:
	root = rc->extent_root;

	/*
	 * this serializes us with btrfs_record_root_in_transaction,
	 * we have to make sure nobody is in the middle of
	 * adding their roots to the list while we are
	 * doing this splice
	 */
	mutex_lock(&fs_info->reloc_mutex);
	list_splice_init(&rc->reloc_roots, &reloc_roots);
	mutex_unlock(&fs_info->reloc_mutex);

	while (!list_empty(&reloc_roots)) {
		found = 1;
		reloc_root = list_entry(reloc_roots.next,
					struct btrfs_root, root_list);

		if (btrfs_root_refs(&reloc_root->root_item) > 0) {
			root = read_fs_root(fs_info,
					    reloc_root->root_key.offset);
			BUG_ON(IS_ERR(root));
			BUG_ON(root->reloc_root != reloc_root);

			ret = merge_reloc_root(rc, root);
			if (ret) {
				if (list_empty(&reloc_root->root_list))
					list_add_tail(&reloc_root->root_list,
						      &reloc_roots);
				goto out;
			}
		} else {
			list_del_init(&reloc_root->root_list);
			/* Don't forget to queue this reloc root for cleanup */
			list_add_tail(&reloc_root->reloc_dirty_list,
				      &rc->dirty_subvol_roots);
		}

		ret = btrfs_drop_snapshot(reloc_root, rc->block_rsv, 0, 1);
		if (ret < 0) {
			if (list_empty(&reloc_root->root_list))
				list_add_tail(&reloc_root->root_list,
					      &reloc_roots);
			goto out;
		}
	}

	if (found) {
		found = 0;
		goto again;
	}
out:
	if (ret) {
		btrfs_handle_fs_error(fs_info, ret, NULL);
		if (!list_empty(&reloc_roots))
			free_reloc_roots(&reloc_roots);

		/* new reloc root may be added */
		mutex_lock(&fs_info->reloc_mutex);
		list_splice_init(&rc->reloc_roots, &reloc_roots);
		mutex_unlock(&fs_info->reloc_mutex);
		if (!list_empty(&reloc_roots))
			free_reloc_roots(&reloc_roots);
	}

	BUG_ON(!RB_EMPTY_ROOT(&rc->reloc_root_tree.rb_root));
}

static void free_block_list(struct rb_root *blocks)
{
	struct tree_block *block;
	struct rb_node *rb_node;
	while ((rb_node = rb_first(blocks))) {
		block = rb_entry(rb_node, struct tree_block, rb_node);
		rb_erase(rb_node, blocks);
		kfree(block);
	}
}

static int record_reloc_root_in_trans(struct btrfs_trans_handle *trans,
				      struct btrfs_root *reloc_root)
{
	struct btrfs_fs_info *fs_info = reloc_root->fs_info;
	struct btrfs_root *root;

	if (reloc_root->last_trans == trans->transid)
		return 0;

	root = read_fs_root(fs_info, reloc_root->root_key.offset);
	BUG_ON(IS_ERR(root));
	BUG_ON(root->reloc_root != reloc_root);

	return btrfs_record_root_in_trans(trans, root);
}

static noinline_for_stack
struct btrfs_root *select_reloc_root(struct btrfs_trans_handle *trans,
				     struct reloc_control *rc,
				     struct backref_node *node,
				     struct backref_edge *edges[])
{
	struct backref_node *next;
	struct btrfs_root *root;
	int index = 0;

	next = node;
	while (1) {
		cond_resched();
		next = walk_up_backref(next, edges, &index);
		root = next->root;
		BUG_ON(!root);
		BUG_ON(!test_bit(BTRFS_ROOT_REF_COWS, &root->state));

		if (root->root_key.objectid == BTRFS_TREE_RELOC_OBJECTID) {
			record_reloc_root_in_trans(trans, root);
			break;
		}

		btrfs_record_root_in_trans(trans, root);
		root = root->reloc_root;

		if (next->new_bytenr != root->node->start) {
			BUG_ON(next->new_bytenr);
			BUG_ON(!list_empty(&next->list));
			next->new_bytenr = root->node->start;
			next->root = root;
			list_add_tail(&next->list,
				      &rc->backref_cache.changed);
			__mark_block_processed(rc, next);
			break;
		}

		WARN_ON(1);
		root = NULL;
		next = walk_down_backref(edges, &index);
		if (!next || next->level <= node->level)
			break;
	}
	if (!root)
		return NULL;

	next = node;
	/* setup backref node path for btrfs_reloc_cow_block */
	while (1) {
		rc->backref_cache.path[next->level] = next;
		if (--index < 0)
			break;
		next = edges[index]->node[UPPER];
	}
	return root;
}

/*
 * select a tree root for relocation. return NULL if the block
 * is reference counted. we should use do_relocation() in this
 * case. return a tree root pointer if the block isn't reference
 * counted. return -ENOENT if the block is root of reloc tree.
 */
static noinline_for_stack
struct btrfs_root *select_one_root(struct backref_node *node)
{
	struct backref_node *next;
	struct btrfs_root *root;
	struct btrfs_root *fs_root = NULL;
	struct backref_edge *edges[BTRFS_MAX_LEVEL - 1];
	int index = 0;

	next = node;
	while (1) {
		cond_resched();
		next = walk_up_backref(next, edges, &index);
		root = next->root;
		BUG_ON(!root);

		/* no other choice for non-references counted tree */
		if (!test_bit(BTRFS_ROOT_REF_COWS, &root->state))
			return root;

		if (root->root_key.objectid != BTRFS_TREE_RELOC_OBJECTID)
			fs_root = root;

		if (next != node)
			return NULL;

		next = walk_down_backref(edges, &index);
		if (!next || next->level <= node->level)
			break;
	}

	if (!fs_root)
		return ERR_PTR(-ENOENT);
	return fs_root;
}

static noinline_for_stack
u64 calcu_metadata_size(struct reloc_control *rc,
			struct backref_node *node, int reserve)
{
	struct btrfs_fs_info *fs_info = rc->extent_root->fs_info;
	struct backref_node *next = node;
	struct backref_edge *edge;
	struct backref_edge *edges[BTRFS_MAX_LEVEL - 1];
	u64 num_bytes = 0;
	int index = 0;

	BUG_ON(reserve && node->processed);

	while (next) {
		cond_resched();
		while (1) {
			if (next->processed && (reserve || next != node))
				break;

			num_bytes += fs_info->nodesize;

			if (list_empty(&next->upper))
				break;

			edge = list_entry(next->upper.next,
					  struct backref_edge, list[LOWER]);
			edges[index++] = edge;
			next = edge->node[UPPER];
		}
		next = walk_down_backref(edges, &index);
	}
	return num_bytes;
}

static int reserve_metadata_space(struct btrfs_trans_handle *trans,
				  struct reloc_control *rc,
				  struct backref_node *node)
{
	struct btrfs_root *root = rc->extent_root;
	struct btrfs_fs_info *fs_info = root->fs_info;
	u64 num_bytes;
	int ret;
	u64 tmp;

	num_bytes = calcu_metadata_size(rc, node, 1) * 2;

	trans->block_rsv = rc->block_rsv;
	rc->reserved_bytes += num_bytes;

	/*
	 * We are under a transaction here so we can only do limited flushing.
	 * If we get an enospc just kick back -EAGAIN so we know to drop the
	 * transaction and try to refill when we can flush all the things.
	 */
	ret = btrfs_block_rsv_refill(root, rc->block_rsv, num_bytes,
				BTRFS_RESERVE_FLUSH_LIMIT);
	if (ret) {
		tmp = fs_info->nodesize * RELOCATION_RESERVED_NODES;
		while (tmp <= rc->reserved_bytes)
			tmp <<= 1;
		/*
		 * only one thread can access block_rsv at this point,
		 * so we don't need hold lock to protect block_rsv.
		 * we expand more reservation size here to allow enough
		 * space for relocation and we will return eailer in
		 * enospc case.
		 */
		rc->block_rsv->size = tmp + fs_info->nodesize *
				      RELOCATION_RESERVED_NODES;
		return -EAGAIN;
	}

	return 0;
}

/*
 * relocate a block tree, and then update pointers in upper level
 * blocks that reference the block to point to the new location.
 *
 * if called by link_to_upper, the block has already been relocated.
 * in that case this function just updates pointers.
 */
static int do_relocation(struct btrfs_trans_handle *trans,
			 struct reloc_control *rc,
			 struct backref_node *node,
			 struct btrfs_key *key,
			 struct btrfs_path *path, int lowest)
{
	struct btrfs_fs_info *fs_info = rc->extent_root->fs_info;
	struct backref_node *upper;
	struct backref_edge *edge;
	struct backref_edge *edges[BTRFS_MAX_LEVEL - 1];
	struct btrfs_root *root;
	struct extent_buffer *eb;
	u32 blocksize;
	u64 bytenr;
	u64 generation;
	int slot;
	int ret;
	int err = 0;

	BUG_ON(lowest && node->eb);

	path->lowest_level = node->level + 1;
	rc->backref_cache.path[node->level] = node;
	list_for_each_entry(edge, &node->upper, list[LOWER]) {
		struct btrfs_key first_key;
		struct btrfs_ref ref = { 0 };

		cond_resched();

		upper = edge->node[UPPER];
		root = select_reloc_root(trans, rc, upper, edges);
		BUG_ON(!root);

		if (upper->eb && !upper->locked) {
			if (!lowest) {
				ret = btrfs_bin_search(upper->eb, key,
						       upper->level, &slot);
				BUG_ON(ret);
				bytenr = btrfs_node_blockptr(upper->eb, slot);
				if (node->eb->start == bytenr)
					goto next;
			}
			drop_node_buffer(upper);
		}

		if (!upper->eb) {
			ret = btrfs_search_slot(trans, root, key, path, 0, 1);
			if (ret) {
				if (ret < 0)
					err = ret;
				else
					err = -ENOENT;

				btrfs_release_path(path);
				break;
			}

			if (!upper->eb) {
				upper->eb = path->nodes[upper->level];
				path->nodes[upper->level] = NULL;
			} else {
				BUG_ON(upper->eb != path->nodes[upper->level]);
			}

			upper->locked = 1;
			path->locks[upper->level] = 0;

			slot = path->slots[upper->level];
			btrfs_release_path(path);
		} else {
			ret = btrfs_bin_search(upper->eb, key, upper->level,
					       &slot);
			BUG_ON(ret);
		}

		bytenr = btrfs_node_blockptr(upper->eb, slot);
		if (lowest) {
			if (bytenr != node->bytenr) {
				btrfs_err(root->fs_info,
		"lowest leaf/node mismatch: bytenr %llu node->bytenr %llu slot %d upper %llu",
					  bytenr, node->bytenr, slot,
					  upper->eb->start);
				err = -EIO;
				goto next;
			}
		} else {
			if (node->eb->start == bytenr)
				goto next;
		}

		blocksize = root->fs_info->nodesize;
		generation = btrfs_node_ptr_generation(upper->eb, slot);
		btrfs_node_key_to_cpu(upper->eb, &first_key, slot);
		eb = read_tree_block(fs_info, bytenr, generation,
				     upper->level - 1, &first_key);
		if (IS_ERR(eb)) {
			err = PTR_ERR(eb);
			goto next;
		} else if (!extent_buffer_uptodate(eb)) {
			free_extent_buffer(eb);
			err = -EIO;
			goto next;
		}
		btrfs_tree_lock(eb);
		btrfs_set_lock_blocking(eb);

		if (!node->eb) {
			ret = btrfs_cow_block(trans, root, eb, upper->eb,
					      slot, &eb);
			btrfs_tree_unlock(eb);
			free_extent_buffer(eb);
			if (ret < 0) {
				err = ret;
				goto next;
			}
			BUG_ON(node->eb != eb);
		} else {
			btrfs_set_node_blockptr(upper->eb, slot,
						node->eb->start);
			btrfs_set_node_ptr_generation(upper->eb, slot,
						      trans->transid);
			btrfs_mark_buffer_dirty(upper->eb);

			btrfs_init_generic_ref(&ref, BTRFS_ADD_DELAYED_REF,
					       node->eb->start, blocksize,
					       upper->eb->start);
			ref.real_root = root->root_key.objectid;
			btrfs_init_tree_ref(&ref, node->level,
					    btrfs_header_owner(upper->eb));
			ret = btrfs_inc_extent_ref(trans, &ref);
			BUG_ON(ret);

			ret = btrfs_drop_subtree(trans, root, eb, upper->eb);
			BUG_ON(ret);
		}
next:
		if (!upper->pending)
			drop_node_buffer(upper);
		else
			unlock_node_buffer(upper);
		if (err)
			break;
	}

	if (!err && node->pending) {
		drop_node_buffer(node);
		list_move_tail(&node->list, &rc->backref_cache.changed);
		node->pending = 0;
	}

	path->lowest_level = 0;
	BUG_ON(err == -ENOSPC);
	return err;
}

static int link_to_upper(struct btrfs_trans_handle *trans,
			 struct reloc_control *rc,
			 struct backref_node *node,
			 struct btrfs_path *path)
{
	struct btrfs_key key;

	btrfs_node_key_to_cpu(node->eb, &key, 0);
	return do_relocation(trans, rc, node, &key, path, 0);
}

static int finish_pending_nodes(struct btrfs_trans_handle *trans,
				struct reloc_control *rc,
				struct btrfs_path *path, int err)
{
	LIST_HEAD(list);
	struct backref_cache *cache = &rc->backref_cache;
	struct backref_node *node;
	int level;
	int ret;

	for (level = 0; level < BTRFS_MAX_LEVEL; level++) {
		while (!list_empty(&cache->pending[level])) {
			node = list_entry(cache->pending[level].next,
					  struct backref_node, list);
			list_move_tail(&node->list, &list);
			BUG_ON(!node->pending);

			if (!err) {
				ret = link_to_upper(trans, rc, node, path);
				if (ret < 0)
					err = ret;
			}
		}
		list_splice_init(&list, &cache->pending[level]);
	}
	return err;
}

static void mark_block_processed(struct reloc_control *rc,
				 u64 bytenr, u32 blocksize)
{
	set_extent_bits(&rc->processed_blocks, bytenr, bytenr + blocksize - 1,
			EXTENT_DIRTY);
}

static void __mark_block_processed(struct reloc_control *rc,
				   struct backref_node *node)
{
	u32 blocksize;
	if (node->level == 0 ||
	    in_block_group(node->bytenr, rc->block_group)) {
		blocksize = rc->extent_root->fs_info->nodesize;
		mark_block_processed(rc, node->bytenr, blocksize);
	}
	node->processed = 1;
}

/*
 * mark a block and all blocks directly/indirectly reference the block
 * as processed.
 */
static void update_processed_blocks(struct reloc_control *rc,
				    struct backref_node *node)
{
	struct backref_node *next = node;
	struct backref_edge *edge;
	struct backref_edge *edges[BTRFS_MAX_LEVEL - 1];
	int index = 0;

	while (next) {
		cond_resched();
		while (1) {
			if (next->processed)
				break;

			__mark_block_processed(rc, next);

			if (list_empty(&next->upper))
				break;

			edge = list_entry(next->upper.next,
					  struct backref_edge, list[LOWER]);
			edges[index++] = edge;
			next = edge->node[UPPER];
		}
		next = walk_down_backref(edges, &index);
	}
}

static int tree_block_processed(u64 bytenr, struct reloc_control *rc)
{
	u32 blocksize = rc->extent_root->fs_info->nodesize;

	if (test_range_bit(&rc->processed_blocks, bytenr,
			   bytenr + blocksize - 1, EXTENT_DIRTY, 1, NULL))
		return 1;
	return 0;
}

static int get_tree_block_key(struct btrfs_fs_info *fs_info,
			      struct tree_block *block)
{
	struct extent_buffer *eb;

	BUG_ON(block->key_ready);
	eb = read_tree_block(fs_info, block->bytenr, block->key.offset,
			     block->level, NULL);
	if (IS_ERR(eb)) {
		return PTR_ERR(eb);
	} else if (!extent_buffer_uptodate(eb)) {
		free_extent_buffer(eb);
		return -EIO;
	}
	WARN_ON(btrfs_header_level(eb) != block->level);
	if (block->level == 0)
		btrfs_item_key_to_cpu(eb, &block->key, 0);
	else
		btrfs_node_key_to_cpu(eb, &block->key, 0);
	free_extent_buffer(eb);
	block->key_ready = 1;
	return 0;
}

/*
 * helper function to relocate a tree block
 */
static int relocate_tree_block(struct btrfs_trans_handle *trans,
				struct reloc_control *rc,
				struct backref_node *node,
				struct btrfs_key *key,
				struct btrfs_path *path)
{
	struct btrfs_root *root;
	int ret = 0;

	if (!node)
		return 0;

	BUG_ON(node->processed);
	root = select_one_root(node);
	if (root == ERR_PTR(-ENOENT)) {
		update_processed_blocks(rc, node);
		goto out;
	}

	if (!root || test_bit(BTRFS_ROOT_REF_COWS, &root->state)) {
		ret = reserve_metadata_space(trans, rc, node);
		if (ret)
			goto out;
	}

	if (root) {
		if (test_bit(BTRFS_ROOT_REF_COWS, &root->state)) {
			BUG_ON(node->new_bytenr);
			BUG_ON(!list_empty(&node->list));
			btrfs_record_root_in_trans(trans, root);
			root = root->reloc_root;
			node->new_bytenr = root->node->start;
			node->root = root;
			list_add_tail(&node->list, &rc->backref_cache.changed);
		} else {
			path->lowest_level = node->level;
			ret = btrfs_search_slot(trans, root, key, path, 0, 1);
			btrfs_release_path(path);
			if (ret > 0)
				ret = 0;
		}
		if (!ret)
			update_processed_blocks(rc, node);
	} else {
		ret = do_relocation(trans, rc, node, key, path, 1);
	}
out:
	if (ret || node->level == 0 || node->cowonly)
		remove_backref_node(&rc->backref_cache, node);
	return ret;
}

/*
 * relocate a list of blocks
 */
static noinline_for_stack
int relocate_tree_blocks(struct btrfs_trans_handle *trans,
			 struct reloc_control *rc, struct rb_root *blocks)
{
	struct btrfs_fs_info *fs_info = rc->extent_root->fs_info;
	struct backref_node *node;
	struct btrfs_path *path;
	struct tree_block *block;
	struct rb_node *rb_node;
	int ret;
	int err = 0;

	path = btrfs_alloc_path();
	if (!path) {
		err = -ENOMEM;
		goto out_free_blocks;
	}

	rb_node = rb_first(blocks);
	while (rb_node) {
		block = rb_entry(rb_node, struct tree_block, rb_node);
		if (!block->key_ready)
			readahead_tree_block(fs_info, block->bytenr);
		rb_node = rb_next(rb_node);
	}

	rb_node = rb_first(blocks);
	while (rb_node) {
		block = rb_entry(rb_node, struct tree_block, rb_node);
		if (!block->key_ready) {
			err = get_tree_block_key(fs_info, block);
			if (err)
				goto out_free_path;
		}
		rb_node = rb_next(rb_node);
	}

	rb_node = rb_first(blocks);
	while (rb_node) {
		block = rb_entry(rb_node, struct tree_block, rb_node);

		node = build_backref_tree(rc, &block->key,
					  block->level, block->bytenr);
		if (IS_ERR(node)) {
			err = PTR_ERR(node);
			goto out;
		}

		ret = relocate_tree_block(trans, rc, node, &block->key,
					  path);
		if (ret < 0) {
			if (ret != -EAGAIN || rb_node == rb_first(blocks))
				err = ret;
			goto out;
		}
		rb_node = rb_next(rb_node);
	}
out:
	err = finish_pending_nodes(trans, rc, path, err);

out_free_path:
	btrfs_free_path(path);
out_free_blocks:
	free_block_list(blocks);
	return err;
}

static noinline_for_stack
int prealloc_file_extent_cluster(struct inode *inode,
				 struct file_extent_cluster *cluster)
{
	u64 alloc_hint = 0;
	u64 start;
	u64 end;
	u64 offset = BTRFS_I(inode)->index_cnt;
	u64 num_bytes;
	int nr = 0;
	int ret = 0;
	u64 prealloc_start = cluster->start - offset;
	u64 prealloc_end = cluster->end - offset;
	u64 cur_offset;
	struct extent_changeset *data_reserved = NULL;

	BUG_ON(cluster->start != cluster->boundary[0]);
	inode_lock(inode);

	ret = btrfs_check_data_free_space(inode, &data_reserved, prealloc_start,
					  prealloc_end + 1 - prealloc_start);
	if (ret)
		goto out;

	cur_offset = prealloc_start;
	while (nr < cluster->nr) {
		start = cluster->boundary[nr] - offset;
		if (nr + 1 < cluster->nr)
			end = cluster->boundary[nr + 1] - 1 - offset;
		else
			end = cluster->end - offset;

		lock_extent(&BTRFS_I(inode)->io_tree, start, end);
		num_bytes = end + 1 - start;
		if (cur_offset < start)
			btrfs_free_reserved_data_space(inode, data_reserved,
					cur_offset, start - cur_offset);
		ret = btrfs_prealloc_file_range(inode, 0, start,
						num_bytes, num_bytes,
						end + 1, &alloc_hint);
		cur_offset = end + 1;
		unlock_extent(&BTRFS_I(inode)->io_tree, start, end);
		if (ret)
			break;
		nr++;
	}
	if (cur_offset < prealloc_end)
		btrfs_free_reserved_data_space(inode, data_reserved,
				cur_offset, prealloc_end + 1 - cur_offset);
out:
	inode_unlock(inode);
	extent_changeset_free(data_reserved);
	return ret;
}

static noinline_for_stack
int setup_extent_mapping(struct inode *inode, u64 start, u64 end,
			 u64 block_start)
{
	struct btrfs_fs_info *fs_info = btrfs_sb(inode->i_sb);
	struct extent_map_tree *em_tree = &BTRFS_I(inode)->extent_tree;
	struct extent_map *em;
	int ret = 0;

	em = alloc_extent_map();
	if (!em)
		return -ENOMEM;

	em->start = start;
	em->len = end + 1 - start;
	em->block_len = em->len;
	em->block_start = block_start;
	em->bdev = fs_info->fs_devices->latest_bdev;
	set_bit(EXTENT_FLAG_PINNED, &em->flags);

	lock_extent(&BTRFS_I(inode)->io_tree, start, end);
	while (1) {
		write_lock(&em_tree->lock);
		ret = add_extent_mapping(em_tree, em, 0);
		write_unlock(&em_tree->lock);
		if (ret != -EEXIST) {
			free_extent_map(em);
			break;
		}
		btrfs_drop_extent_cache(BTRFS_I(inode), start, end, 0);
	}
	unlock_extent(&BTRFS_I(inode)->io_tree, start, end);
	return ret;
}

static int relocate_file_extent_cluster(struct inode *inode,
					struct file_extent_cluster *cluster)
{
	struct btrfs_fs_info *fs_info = btrfs_sb(inode->i_sb);
	u64 page_start;
	u64 page_end;
	u64 offset = BTRFS_I(inode)->index_cnt;
	unsigned long index;
	unsigned long last_index;
	struct page *page;
	struct file_ra_state *ra;
	gfp_t mask = btrfs_alloc_write_mask(inode->i_mapping);
	int nr = 0;
	int ret = 0;

	if (!cluster->nr)
		return 0;

	ra = kzalloc(sizeof(*ra), GFP_NOFS);
	if (!ra)
		return -ENOMEM;

	ret = prealloc_file_extent_cluster(inode, cluster);
	if (ret)
		goto out;

	file_ra_state_init(ra, inode->i_mapping);

	ret = setup_extent_mapping(inode, cluster->start - offset,
				   cluster->end - offset, cluster->start);
	if (ret)
		goto out;

	index = (cluster->start - offset) >> PAGE_SHIFT;
	last_index = (cluster->end - offset) >> PAGE_SHIFT;
	while (index <= last_index) {
		ret = btrfs_delalloc_reserve_metadata(BTRFS_I(inode),
				PAGE_SIZE);
		if (ret)
			goto out;

		page = find_lock_page(inode->i_mapping, index);
		if (!page) {
			page_cache_sync_readahead(inode->i_mapping,
						  ra, NULL, index,
						  last_index + 1 - index);
			page = find_or_create_page(inode->i_mapping, index,
						   mask);
			if (!page) {
				btrfs_delalloc_release_metadata(BTRFS_I(inode),
							PAGE_SIZE, true);
				ret = -ENOMEM;
				goto out;
			}
		}

		if (PageReadahead(page)) {
			page_cache_async_readahead(inode->i_mapping,
						   ra, NULL, page, index,
						   last_index + 1 - index);
		}

		if (!PageUptodate(page)) {
			btrfs_readpage(NULL, page);
			lock_page(page);
			if (!PageUptodate(page)) {
				unlock_page(page);
				put_page(page);
				btrfs_delalloc_release_metadata(BTRFS_I(inode),
							PAGE_SIZE, true);
				btrfs_delalloc_release_extents(BTRFS_I(inode),
							       PAGE_SIZE, true);
				ret = -EIO;
				goto out;
			}
		}

		page_start = page_offset(page);
		page_end = page_start + PAGE_SIZE - 1;

		lock_extent(&BTRFS_I(inode)->io_tree, page_start, page_end);

		set_page_extent_mapped(page);

		if (nr < cluster->nr &&
		    page_start + offset == cluster->boundary[nr]) {
			set_extent_bits(&BTRFS_I(inode)->io_tree,
					page_start, page_end,
					EXTENT_BOUNDARY);
			nr++;
		}

		ret = btrfs_set_extent_delalloc(inode, page_start, page_end, 0,
						NULL, 0);
		if (ret) {
			unlock_page(page);
			put_page(page);
			btrfs_delalloc_release_metadata(BTRFS_I(inode),
							 PAGE_SIZE, true);
			btrfs_delalloc_release_extents(BTRFS_I(inode),
			                               PAGE_SIZE, true);

			clear_extent_bits(&BTRFS_I(inode)->io_tree,
					  page_start, page_end,
					  EXTENT_LOCKED | EXTENT_BOUNDARY);
			goto out;

		}
		set_page_dirty(page);

		unlock_extent(&BTRFS_I(inode)->io_tree,
			      page_start, page_end);
		unlock_page(page);
		put_page(page);

		index++;
		btrfs_delalloc_release_extents(BTRFS_I(inode), PAGE_SIZE,
					       false);
		balance_dirty_pages_ratelimited(inode->i_mapping);
		btrfs_throttle(fs_info);
	}
	WARN_ON(nr != cluster->nr);
out:
	kfree(ra);
	return ret;
}

static noinline_for_stack
int relocate_data_extent(struct inode *inode, struct btrfs_key *extent_key,
			 struct file_extent_cluster *cluster)
{
	int ret;

	if (cluster->nr > 0 && extent_key->objectid != cluster->end + 1) {
		ret = relocate_file_extent_cluster(inode, cluster);
		if (ret)
			return ret;
		cluster->nr = 0;
	}

	if (!cluster->nr)
		cluster->start = extent_key->objectid;
	else
		BUG_ON(cluster->nr >= MAX_EXTENTS);
	cluster->end = extent_key->objectid + extent_key->offset - 1;
	cluster->boundary[cluster->nr] = extent_key->objectid;
	cluster->nr++;

	if (cluster->nr >= MAX_EXTENTS) {
		ret = relocate_file_extent_cluster(inode, cluster);
		if (ret)
			return ret;
		cluster->nr = 0;
	}
	return 0;
}

/*
 * helper to add a tree block to the list.
 * the major work is getting the generation and level of the block
 */
static int add_tree_block(struct reloc_control *rc,
			  struct btrfs_key *extent_key,
			  struct btrfs_path *path,
			  struct rb_root *blocks)
{
	struct extent_buffer *eb;
	struct btrfs_extent_item *ei;
	struct btrfs_tree_block_info *bi;
	struct tree_block *block;
	struct rb_node *rb_node;
	u32 item_size;
	int level = -1;
	u64 generation;

	eb =  path->nodes[0];
	item_size = btrfs_item_size_nr(eb, path->slots[0]);

	if (extent_key->type == BTRFS_METADATA_ITEM_KEY ||
	    item_size >= sizeof(*ei) + sizeof(*bi)) {
		ei = btrfs_item_ptr(eb, path->slots[0],
				struct btrfs_extent_item);
		if (extent_key->type == BTRFS_EXTENT_ITEM_KEY) {
			bi = (struct btrfs_tree_block_info *)(ei + 1);
			level = btrfs_tree_block_level(eb, bi);
		} else {
			level = (int)extent_key->offset;
		}
		generation = btrfs_extent_generation(eb, ei);
	} else if (unlikely(item_size == sizeof(struct btrfs_extent_item_v0))) {
		btrfs_print_v0_err(eb->fs_info);
		btrfs_handle_fs_error(eb->fs_info, -EINVAL, NULL);
		return -EINVAL;
	} else {
		BUG();
	}

	btrfs_release_path(path);

	BUG_ON(level == -1);

	block = kmalloc(sizeof(*block), GFP_NOFS);
	if (!block)
		return -ENOMEM;

	block->bytenr = extent_key->objectid;
	block->key.objectid = rc->extent_root->fs_info->nodesize;
	block->key.offset = generation;
	block->level = level;
	block->key_ready = 0;

	rb_node = tree_insert(blocks, block->bytenr, &block->rb_node);
	if (rb_node)
		backref_tree_panic(rb_node, -EEXIST, block->bytenr);

	return 0;
}

/*
 * helper to add tree blocks for backref of type BTRFS_SHARED_DATA_REF_KEY
 */
static int __add_tree_block(struct reloc_control *rc,
			    u64 bytenr, u32 blocksize,
			    struct rb_root *blocks)
{
	struct btrfs_fs_info *fs_info = rc->extent_root->fs_info;
	struct btrfs_path *path;
	struct btrfs_key key;
	int ret;
	bool skinny = btrfs_fs_incompat(fs_info, SKINNY_METADATA);

	if (tree_block_processed(bytenr, rc))
		return 0;

	if (tree_search(blocks, bytenr))
		return 0;

	path = btrfs_alloc_path();
	if (!path)
		return -ENOMEM;
again:
	key.objectid = bytenr;
	if (skinny) {
		key.type = BTRFS_METADATA_ITEM_KEY;
		key.offset = (u64)-1;
	} else {
		key.type = BTRFS_EXTENT_ITEM_KEY;
		key.offset = blocksize;
	}

	path->search_commit_root = 1;
	path->skip_locking = 1;
	ret = btrfs_search_slot(NULL, rc->extent_root, &key, path, 0, 0);
	if (ret < 0)
		goto out;

	if (ret > 0 && skinny) {
		if (path->slots[0]) {
			path->slots[0]--;
			btrfs_item_key_to_cpu(path->nodes[0], &key,
					      path->slots[0]);
			if (key.objectid == bytenr &&
			    (key.type == BTRFS_METADATA_ITEM_KEY ||
			     (key.type == BTRFS_EXTENT_ITEM_KEY &&
			      key.offset == blocksize)))
				ret = 0;
		}

		if (ret) {
			skinny = false;
			btrfs_release_path(path);
			goto again;
		}
	}
	if (ret) {
		ASSERT(ret == 1);
		btrfs_print_leaf(path->nodes[0]);
		btrfs_err(fs_info,
	     "tree block extent item (%llu) is not found in extent tree",
		     bytenr);
		WARN_ON(1);
		ret = -EINVAL;
		goto out;
	}

	ret = add_tree_block(rc, &key, path, blocks);
out:
	btrfs_free_path(path);
	return ret;
}

/*
 * helper to check if the block use full backrefs for pointers in it
 */
static int block_use_full_backref(struct reloc_control *rc,
				  struct extent_buffer *eb)
{
	u64 flags;
	int ret;

	if (btrfs_header_flag(eb, BTRFS_HEADER_FLAG_RELOC) ||
	    btrfs_header_backref_rev(eb) < BTRFS_MIXED_BACKREF_REV)
		return 1;

	ret = btrfs_lookup_extent_info(NULL, rc->extent_root->fs_info,
				       eb->start, btrfs_header_level(eb), 1,
				       NULL, &flags);
	BUG_ON(ret);

	if (flags & BTRFS_BLOCK_FLAG_FULL_BACKREF)
		ret = 1;
	else
		ret = 0;
	return ret;
}

static int delete_block_group_cache(struct btrfs_fs_info *fs_info,
				    struct btrfs_block_group_cache *block_group,
				    struct inode *inode,
				    u64 ino)
{
	struct btrfs_key key;
	struct btrfs_root *root = fs_info->tree_root;
	struct btrfs_trans_handle *trans;
	int ret = 0;

	if (inode)
		goto truncate;

	key.objectid = ino;
	key.type = BTRFS_INODE_ITEM_KEY;
	key.offset = 0;

	inode = btrfs_iget(fs_info->sb, &key, root, NULL);
	if (IS_ERR(inode))
		return -ENOENT;

truncate:
	ret = btrfs_check_trunc_cache_free_space(fs_info,
						 &fs_info->global_block_rsv);
	if (ret)
		goto out;

	trans = btrfs_join_transaction(root);
	if (IS_ERR(trans)) {
		ret = PTR_ERR(trans);
		goto out;
	}

	ret = btrfs_truncate_free_space_cache(trans, block_group, inode);

	btrfs_end_transaction(trans);
	btrfs_btree_balance_dirty(fs_info);
out:
	iput(inode);
	return ret;
}

/*
 * helper to add tree blocks for backref of type BTRFS_EXTENT_DATA_REF_KEY
 * this function scans fs tree to find blocks reference the data extent
 */
static int find_data_references(struct reloc_control *rc,
				struct btrfs_key *extent_key,
				struct extent_buffer *leaf,
				struct btrfs_extent_data_ref *ref,
				struct rb_root *blocks)
{
	struct btrfs_fs_info *fs_info = rc->extent_root->fs_info;
	struct btrfs_path *path;
	struct tree_block *block;
	struct btrfs_root *root;
	struct btrfs_file_extent_item *fi;
	struct rb_node *rb_node;
	struct btrfs_key key;
	u64 ref_root;
	u64 ref_objectid;
	u64 ref_offset;
	u32 ref_count;
	u32 nritems;
	int err = 0;
	int added = 0;
	int counted;
	int ret;

	ref_root = btrfs_extent_data_ref_root(leaf, ref);
	ref_objectid = btrfs_extent_data_ref_objectid(leaf, ref);
	ref_offset = btrfs_extent_data_ref_offset(leaf, ref);
	ref_count = btrfs_extent_data_ref_count(leaf, ref);

	/*
	 * This is an extent belonging to the free space cache, lets just delete
	 * it and redo the search.
	 */
	if (ref_root == BTRFS_ROOT_TREE_OBJECTID) {
		ret = delete_block_group_cache(fs_info, rc->block_group,
					       NULL, ref_objectid);
		if (ret != -ENOENT)
			return ret;
		ret = 0;
	}

	path = btrfs_alloc_path();
	if (!path)
		return -ENOMEM;
	path->reada = READA_FORWARD;

	root = read_fs_root(fs_info, ref_root);
	if (IS_ERR(root)) {
		err = PTR_ERR(root);
		goto out;
	}

	key.objectid = ref_objectid;
	key.type = BTRFS_EXTENT_DATA_KEY;
	if (ref_offset > ((u64)-1 << 32))
		key.offset = 0;
	else
		key.offset = ref_offset;

	path->search_commit_root = 1;
	path->skip_locking = 1;
	ret = btrfs_search_slot(NULL, root, &key, path, 0, 0);
	if (ret < 0) {
		err = ret;
		goto out;
	}

	leaf = path->nodes[0];
	nritems = btrfs_header_nritems(leaf);
	/*
	 * the references in tree blocks that use full backrefs
	 * are not counted in
	 */
	if (block_use_full_backref(rc, leaf))
		counted = 0;
	else
		counted = 1;
	rb_node = tree_search(blocks, leaf->start);
	if (rb_node) {
		if (counted)
			added = 1;
		else
			path->slots[0] = nritems;
	}

	while (ref_count > 0) {
		while (path->slots[0] >= nritems) {
			ret = btrfs_next_leaf(root, path);
			if (ret < 0) {
				err = ret;
				goto out;
			}
			if (WARN_ON(ret > 0))
				goto out;

			leaf = path->nodes[0];
			nritems = btrfs_header_nritems(leaf);
			added = 0;

			if (block_use_full_backref(rc, leaf))
				counted = 0;
			else
				counted = 1;
			rb_node = tree_search(blocks, leaf->start);
			if (rb_node) {
				if (counted)
					added = 1;
				else
					path->slots[0] = nritems;
			}
		}

		btrfs_item_key_to_cpu(leaf, &key, path->slots[0]);
		if (WARN_ON(key.objectid != ref_objectid ||
		    key.type != BTRFS_EXTENT_DATA_KEY))
			break;

		fi = btrfs_item_ptr(leaf, path->slots[0],
				    struct btrfs_file_extent_item);

		if (btrfs_file_extent_type(leaf, fi) ==
		    BTRFS_FILE_EXTENT_INLINE)
			goto next;

		if (btrfs_file_extent_disk_bytenr(leaf, fi) !=
		    extent_key->objectid)
			goto next;

		key.offset -= btrfs_file_extent_offset(leaf, fi);
		if (key.offset != ref_offset)
			goto next;

		if (counted)
			ref_count--;
		if (added)
			goto next;

		if (!tree_block_processed(leaf->start, rc)) {
			block = kmalloc(sizeof(*block), GFP_NOFS);
			if (!block) {
				err = -ENOMEM;
				break;
			}
			block->bytenr = leaf->start;
			btrfs_item_key_to_cpu(leaf, &block->key, 0);
			block->level = 0;
			block->key_ready = 1;
			rb_node = tree_insert(blocks, block->bytenr,
					      &block->rb_node);
			if (rb_node)
				backref_tree_panic(rb_node, -EEXIST,
						   block->bytenr);
		}
		if (counted)
			added = 1;
		else
			path->slots[0] = nritems;
next:
		path->slots[0]++;

	}
out:
	btrfs_free_path(path);
	return err;
}

/*
 * helper to find all tree blocks that reference a given data extent
 */
static noinline_for_stack
int add_data_references(struct reloc_control *rc,
			struct btrfs_key *extent_key,
			struct btrfs_path *path,
			struct rb_root *blocks)
{
	struct btrfs_key key;
	struct extent_buffer *eb;
	struct btrfs_extent_data_ref *dref;
	struct btrfs_extent_inline_ref *iref;
	unsigned long ptr;
	unsigned long end;
	u32 blocksize = rc->extent_root->fs_info->nodesize;
	int ret = 0;
	int err = 0;

	eb = path->nodes[0];
	ptr = btrfs_item_ptr_offset(eb, path->slots[0]);
	end = ptr + btrfs_item_size_nr(eb, path->slots[0]);
	ptr += sizeof(struct btrfs_extent_item);

	while (ptr < end) {
		iref = (struct btrfs_extent_inline_ref *)ptr;
		key.type = btrfs_get_extent_inline_ref_type(eb, iref,
							BTRFS_REF_TYPE_DATA);
		if (key.type == BTRFS_SHARED_DATA_REF_KEY) {
			key.offset = btrfs_extent_inline_ref_offset(eb, iref);
			ret = __add_tree_block(rc, key.offset, blocksize,
					       blocks);
		} else if (key.type == BTRFS_EXTENT_DATA_REF_KEY) {
			dref = (struct btrfs_extent_data_ref *)(&iref->offset);
			ret = find_data_references(rc, extent_key,
						   eb, dref, blocks);
		} else {
			ret = -EUCLEAN;
			btrfs_err(rc->extent_root->fs_info,
		     "extent %llu slot %d has an invalid inline ref type",
			     eb->start, path->slots[0]);
		}
		if (ret) {
			err = ret;
			goto out;
		}
		ptr += btrfs_extent_inline_ref_size(key.type);
	}
	WARN_ON(ptr > end);

	while (1) {
		cond_resched();
		eb = path->nodes[0];
		if (path->slots[0] >= btrfs_header_nritems(eb)) {
			ret = btrfs_next_leaf(rc->extent_root, path);
			if (ret < 0) {
				err = ret;
				break;
			}
			if (ret > 0)
				break;
			eb = path->nodes[0];
		}

		btrfs_item_key_to_cpu(eb, &key, path->slots[0]);
		if (key.objectid != extent_key->objectid)
			break;

		if (key.type == BTRFS_SHARED_DATA_REF_KEY) {
			ret = __add_tree_block(rc, key.offset, blocksize,
					       blocks);
		} else if (key.type == BTRFS_EXTENT_DATA_REF_KEY) {
			dref = btrfs_item_ptr(eb, path->slots[0],
					      struct btrfs_extent_data_ref);
			ret = find_data_references(rc, extent_key,
						   eb, dref, blocks);
		} else if (unlikely(key.type == BTRFS_EXTENT_REF_V0_KEY)) {
			btrfs_print_v0_err(eb->fs_info);
			btrfs_handle_fs_error(eb->fs_info, -EINVAL, NULL);
			ret = -EINVAL;
		} else {
			ret = 0;
		}
		if (ret) {
			err = ret;
			break;
		}
		path->slots[0]++;
	}
out:
	btrfs_release_path(path);
	if (err)
		free_block_list(blocks);
	return err;
}

/*
 * helper to find next unprocessed extent
 */
static noinline_for_stack
int find_next_extent(struct reloc_control *rc, struct btrfs_path *path,
		     struct btrfs_key *extent_key)
{
	struct btrfs_fs_info *fs_info = rc->extent_root->fs_info;
	struct btrfs_key key;
	struct extent_buffer *leaf;
	u64 start, end, last;
	int ret;

	last = rc->block_group->key.objectid + rc->block_group->key.offset;
	while (1) {
		cond_resched();
		if (rc->search_start >= last) {
			ret = 1;
			break;
		}

		key.objectid = rc->search_start;
		key.type = BTRFS_EXTENT_ITEM_KEY;
		key.offset = 0;

		path->search_commit_root = 1;
		path->skip_locking = 1;
		ret = btrfs_search_slot(NULL, rc->extent_root, &key, path,
					0, 0);
		if (ret < 0)
			break;
next:
		leaf = path->nodes[0];
		if (path->slots[0] >= btrfs_header_nritems(leaf)) {
			ret = btrfs_next_leaf(rc->extent_root, path);
			if (ret != 0)
				break;
			leaf = path->nodes[0];
		}

		btrfs_item_key_to_cpu(leaf, &key, path->slots[0]);
		if (key.objectid >= last) {
			ret = 1;
			break;
		}

		if (key.type != BTRFS_EXTENT_ITEM_KEY &&
		    key.type != BTRFS_METADATA_ITEM_KEY) {
			path->slots[0]++;
			goto next;
		}

		if (key.type == BTRFS_EXTENT_ITEM_KEY &&
		    key.objectid + key.offset <= rc->search_start) {
			path->slots[0]++;
			goto next;
		}

		if (key.type == BTRFS_METADATA_ITEM_KEY &&
		    key.objectid + fs_info->nodesize <=
		    rc->search_start) {
			path->slots[0]++;
			goto next;
		}

		ret = find_first_extent_bit(&rc->processed_blocks,
					    key.objectid, &start, &end,
					    EXTENT_DIRTY, NULL);

		if (ret == 0 && start <= key.objectid) {
			btrfs_release_path(path);
			rc->search_start = end + 1;
		} else {
			if (key.type == BTRFS_EXTENT_ITEM_KEY)
				rc->search_start = key.objectid + key.offset;
			else
				rc->search_start = key.objectid +
					fs_info->nodesize;
			memcpy(extent_key, &key, sizeof(key));
			return 0;
		}
	}
	btrfs_release_path(path);
	return ret;
}

static void set_reloc_control(struct reloc_control *rc)
{
	struct btrfs_fs_info *fs_info = rc->extent_root->fs_info;

	mutex_lock(&fs_info->reloc_mutex);
	fs_info->reloc_ctl = rc;
	mutex_unlock(&fs_info->reloc_mutex);
}

static void unset_reloc_control(struct reloc_control *rc)
{
	struct btrfs_fs_info *fs_info = rc->extent_root->fs_info;

	mutex_lock(&fs_info->reloc_mutex);
	fs_info->reloc_ctl = NULL;
	mutex_unlock(&fs_info->reloc_mutex);
}

static int check_extent_flags(u64 flags)
{
	if ((flags & BTRFS_EXTENT_FLAG_DATA) &&
	    (flags & BTRFS_EXTENT_FLAG_TREE_BLOCK))
		return 1;
	if (!(flags & BTRFS_EXTENT_FLAG_DATA) &&
	    !(flags & BTRFS_EXTENT_FLAG_TREE_BLOCK))
		return 1;
	if ((flags & BTRFS_EXTENT_FLAG_DATA) &&
	    (flags & BTRFS_BLOCK_FLAG_FULL_BACKREF))
		return 1;
	return 0;
}

static noinline_for_stack
int prepare_to_relocate(struct reloc_control *rc)
{
	struct btrfs_trans_handle *trans;
	int ret;

	rc->block_rsv = btrfs_alloc_block_rsv(rc->extent_root->fs_info,
					      BTRFS_BLOCK_RSV_TEMP);
	if (!rc->block_rsv)
		return -ENOMEM;

	memset(&rc->cluster, 0, sizeof(rc->cluster));
	rc->search_start = rc->block_group->key.objectid;
	rc->extents_found = 0;
	rc->nodes_relocated = 0;
	rc->merging_rsv_size = 0;
	rc->reserved_bytes = 0;
	rc->block_rsv->size = rc->extent_root->fs_info->nodesize *
			      RELOCATION_RESERVED_NODES;
	ret = btrfs_block_rsv_refill(rc->extent_root,
				     rc->block_rsv, rc->block_rsv->size,
				     BTRFS_RESERVE_FLUSH_ALL);
	if (ret)
		return ret;

	rc->create_reloc_tree = 1;
	set_reloc_control(rc);

	trans = btrfs_join_transaction(rc->extent_root);
	if (IS_ERR(trans)) {
		unset_reloc_control(rc);
		/*
		 * extent tree is not a ref_cow tree and has no reloc_root to
		 * cleanup.  And callers are responsible to free the above
		 * block rsv.
		 */
		return PTR_ERR(trans);
	}
	btrfs_commit_transaction(trans);
	return 0;
}

static noinline_for_stack int relocate_block_group(struct reloc_control *rc)
{
	struct btrfs_fs_info *fs_info = rc->extent_root->fs_info;
	struct rb_root blocks = RB_ROOT;
	struct btrfs_key key;
	struct btrfs_trans_handle *trans = NULL;
	struct btrfs_path *path;
	struct btrfs_extent_item *ei;
	u64 flags;
	u32 item_size;
	int ret;
	int err = 0;
	int progress = 0;

	path = btrfs_alloc_path();
	if (!path)
		return -ENOMEM;
	path->reada = READA_FORWARD;

	ret = prepare_to_relocate(rc);
	if (ret) {
		err = ret;
		goto out_free;
	}

	while (1) {
		rc->reserved_bytes = 0;
		ret = btrfs_block_rsv_refill(rc->extent_root,
					rc->block_rsv, rc->block_rsv->size,
					BTRFS_RESERVE_FLUSH_ALL);
		if (ret) {
			err = ret;
			break;
		}
		progress++;
		trans = btrfs_start_transaction(rc->extent_root, 0);
		if (IS_ERR(trans)) {
			err = PTR_ERR(trans);
			trans = NULL;
			break;
		}
restart:
		if (update_backref_cache(trans, &rc->backref_cache)) {
			btrfs_end_transaction(trans);
			trans = NULL;
			continue;
		}

		ret = find_next_extent(rc, path, &key);
		if (ret < 0)
			err = ret;
		if (ret != 0)
			break;

		rc->extents_found++;

		ei = btrfs_item_ptr(path->nodes[0], path->slots[0],
				    struct btrfs_extent_item);
		item_size = btrfs_item_size_nr(path->nodes[0], path->slots[0]);
		if (item_size >= sizeof(*ei)) {
			flags = btrfs_extent_flags(path->nodes[0], ei);
			ret = check_extent_flags(flags);
			BUG_ON(ret);
		} else if (unlikely(item_size == sizeof(struct btrfs_extent_item_v0))) {
			err = -EINVAL;
			btrfs_print_v0_err(trans->fs_info);
			btrfs_abort_transaction(trans, err);
			break;
		} else {
			BUG();
		}

		if (flags & BTRFS_EXTENT_FLAG_TREE_BLOCK) {
			ret = add_tree_block(rc, &key, path, &blocks);
		} else if (rc->stage == UPDATE_DATA_PTRS &&
			   (flags & BTRFS_EXTENT_FLAG_DATA)) {
			ret = add_data_references(rc, &key, path, &blocks);
		} else {
			btrfs_release_path(path);
			ret = 0;
		}
		if (ret < 0) {
			err = ret;
			break;
		}

		if (!RB_EMPTY_ROOT(&blocks)) {
			ret = relocate_tree_blocks(trans, rc, &blocks);
			if (ret < 0) {
				/*
				 * if we fail to relocate tree blocks, force to update
				 * backref cache when committing transaction.
				 */
				rc->backref_cache.last_trans = trans->transid - 1;

				if (ret != -EAGAIN) {
					err = ret;
					break;
				}
				rc->extents_found--;
				rc->search_start = key.objectid;
			}
		}

		btrfs_end_transaction_throttle(trans);
		btrfs_btree_balance_dirty(fs_info);
		trans = NULL;

		if (rc->stage == MOVE_DATA_EXTENTS &&
		    (flags & BTRFS_EXTENT_FLAG_DATA)) {
			rc->found_file_extent = 1;
			ret = relocate_data_extent(rc->data_inode,
						   &key, &rc->cluster);
			if (ret < 0) {
				err = ret;
				break;
			}
		}
	}
	if (trans && progress && err == -ENOSPC) {
		ret = btrfs_force_chunk_alloc(trans, rc->block_group->flags);
		if (ret == 1) {
			err = 0;
			progress = 0;
			goto restart;
		}
	}

	btrfs_release_path(path);
	clear_extent_bits(&rc->processed_blocks, 0, (u64)-1, EXTENT_DIRTY);

	if (trans) {
		btrfs_end_transaction_throttle(trans);
		btrfs_btree_balance_dirty(fs_info);
	}

	if (!err) {
		ret = relocate_file_extent_cluster(rc->data_inode,
						   &rc->cluster);
		if (ret < 0)
			err = ret;
	}

	rc->create_reloc_tree = 0;
	set_reloc_control(rc);

	backref_cache_cleanup(&rc->backref_cache);
	btrfs_block_rsv_release(fs_info, rc->block_rsv, (u64)-1);

	err = prepare_to_merge(rc, err);

	merge_reloc_roots(rc);

	rc->merge_reloc_tree = 0;
	unset_reloc_control(rc);
	btrfs_block_rsv_release(fs_info, rc->block_rsv, (u64)-1);

	/* get rid of pinned extents */
	trans = btrfs_join_transaction(rc->extent_root);
	if (IS_ERR(trans)) {
		err = PTR_ERR(trans);
		goto out_free;
	}
	btrfs_commit_transaction(trans);
out_free:
	btrfs_free_block_rsv(fs_info, rc->block_rsv);
	btrfs_free_path(path);
	return err;
}

static int __insert_orphan_inode(struct btrfs_trans_handle *trans,
				 struct btrfs_root *root, u64 objectid)
{
	struct btrfs_path *path;
	struct btrfs_inode_item *item;
	struct extent_buffer *leaf;
	int ret;

	path = btrfs_alloc_path();
	if (!path)
		return -ENOMEM;

	ret = btrfs_insert_empty_inode(trans, root, path, objectid);
	if (ret)
		goto out;

	leaf = path->nodes[0];
	item = btrfs_item_ptr(leaf, path->slots[0], struct btrfs_inode_item);
	memzero_extent_buffer(leaf, (unsigned long)item, sizeof(*item));
	btrfs_set_inode_generation(leaf, item, 1);
	btrfs_set_inode_size(leaf, item, 0);
	btrfs_set_inode_mode(leaf, item, S_IFREG | 0600);
	btrfs_set_inode_flags(leaf, item, BTRFS_INODE_NOCOMPRESS |
					  BTRFS_INODE_PREALLOC);
	btrfs_mark_buffer_dirty(leaf);
out:
	btrfs_free_path(path);
	return ret;
}

/*
 * helper to create inode for data relocation.
 * the inode is in data relocation tree and its link count is 0
 */
static noinline_for_stack
struct inode *create_reloc_inode(struct btrfs_fs_info *fs_info,
				 struct btrfs_block_group_cache *group)
{
	struct inode *inode = NULL;
	struct btrfs_trans_handle *trans;
	struct btrfs_root *root;
	struct btrfs_key key;
	u64 objectid;
	int err = 0;

	root = read_fs_root(fs_info, BTRFS_DATA_RELOC_TREE_OBJECTID);
	if (IS_ERR(root))
		return ERR_CAST(root);

	trans = btrfs_start_transaction(root, 6);
	if (IS_ERR(trans))
		return ERR_CAST(trans);

	err = btrfs_find_free_objectid(root, &objectid);
	if (err)
		goto out;

	err = __insert_orphan_inode(trans, root, objectid);
	BUG_ON(err);

	key.objectid = objectid;
	key.type = BTRFS_INODE_ITEM_KEY;
	key.offset = 0;
	inode = btrfs_iget(fs_info->sb, &key, root, NULL);
	BUG_ON(IS_ERR(inode));
	BTRFS_I(inode)->index_cnt = group->key.objectid;

	err = btrfs_orphan_add(trans, BTRFS_I(inode));
out:
	btrfs_end_transaction(trans);
	btrfs_btree_balance_dirty(fs_info);
	if (err) {
		if (inode)
			iput(inode);
		inode = ERR_PTR(err);
	}
	return inode;
}

static struct reloc_control *alloc_reloc_control(struct btrfs_fs_info *fs_info)
{
	struct reloc_control *rc;

	rc = kzalloc(sizeof(*rc), GFP_NOFS);
	if (!rc)
		return NULL;

	INIT_LIST_HEAD(&rc->reloc_roots);
	backref_cache_init(&rc->backref_cache);
	mapping_tree_init(&rc->reloc_root_tree);
	extent_io_tree_init(fs_info, &rc->processed_blocks,
			    IO_TREE_RELOC_BLOCKS, NULL);
	return rc;
}

/*
 * Print the block group being relocated
 */
static void describe_relocation(struct btrfs_fs_info *fs_info,
				struct btrfs_block_group_cache *block_group)
{
	char buf[128];		/* prefixed by a '|' that'll be dropped */
	u64 flags = block_group->flags;

	/* Shouldn't happen */
	if (!flags) {
		strcpy(buf, "|NONE");
	} else {
		char *bp = buf;

#define DESCRIBE_FLAG(f, d) \
		if (flags & BTRFS_BLOCK_GROUP_##f) { \
			bp += snprintf(bp, buf - bp + sizeof(buf), "|%s", d); \
			flags &= ~BTRFS_BLOCK_GROUP_##f; \
		}
		DESCRIBE_FLAG(DATA,     "data");
		DESCRIBE_FLAG(SYSTEM,   "system");
		DESCRIBE_FLAG(METADATA, "metadata");
		DESCRIBE_FLAG(RAID0,    "raid0");
		DESCRIBE_FLAG(RAID1,    "raid1");
		DESCRIBE_FLAG(DUP,      "dup");
		DESCRIBE_FLAG(RAID10,   "raid10");
		DESCRIBE_FLAG(RAID5,    "raid5");
		DESCRIBE_FLAG(RAID6,    "raid6");
		if (flags)
			snprintf(bp, buf - bp + sizeof(buf), "|0x%llx", flags);
#undef DESCRIBE_FLAG
	}

	btrfs_info(fs_info,
		   "relocating block group %llu flags %s",
		   block_group->key.objectid, buf + 1);
}

/*
 * function to relocate all extents in a block group.
 */
int btrfs_relocate_block_group(struct btrfs_fs_info *fs_info, u64 group_start)
{
	struct btrfs_root *extent_root = fs_info->extent_root;
	struct reloc_control *rc;
	struct inode *inode;
	struct btrfs_path *path;
	int ret;
	int rw = 0;
	int err = 0;

<<<<<<< HEAD
	rc = alloc_reloc_control();
	if (!rc)
=======
	bg = btrfs_lookup_block_group(fs_info, group_start);
	if (!bg)
		return -ENOENT;

	if (btrfs_pinned_by_swapfile(fs_info, bg)) {
		btrfs_put_block_group(bg);
		return -ETXTBSY;
	}

	rc = alloc_reloc_control(fs_info);
	if (!rc) {
		btrfs_put_block_group(bg);
>>>>>>> 407d19ab
		return -ENOMEM;

	rc->extent_root = extent_root;

	rc->block_group = btrfs_lookup_block_group(fs_info, group_start);
	BUG_ON(!rc->block_group);

	ret = btrfs_inc_block_group_ro(rc->block_group);
	if (ret) {
		err = ret;
		goto out;
	}
	rw = 1;

	path = btrfs_alloc_path();
	if (!path) {
		err = -ENOMEM;
		goto out;
	}

	inode = lookup_free_space_inode(rc->block_group, path);
	btrfs_free_path(path);

	if (!IS_ERR(inode))
		ret = delete_block_group_cache(fs_info, rc->block_group, inode, 0);
	else
		ret = PTR_ERR(inode);

	if (ret && ret != -ENOENT) {
		err = ret;
		goto out;
	}

	rc->data_inode = create_reloc_inode(fs_info, rc->block_group);
	if (IS_ERR(rc->data_inode)) {
		err = PTR_ERR(rc->data_inode);
		rc->data_inode = NULL;
		goto out;
	}

	describe_relocation(fs_info, rc->block_group);

	btrfs_wait_block_group_reservations(rc->block_group);
	btrfs_wait_nocow_writers(rc->block_group);
	btrfs_wait_ordered_roots(fs_info, U64_MAX,
				 rc->block_group->key.objectid,
				 rc->block_group->key.offset);

	while (1) {
		mutex_lock(&fs_info->cleaner_mutex);
		ret = relocate_block_group(rc);
		mutex_unlock(&fs_info->cleaner_mutex);
		if (ret < 0)
			err = ret;

		/*
		 * We may have gotten ENOSPC after we already dirtied some
		 * extents.  If writeout happens while we're relocating a
		 * different block group we could end up hitting the
		 * BUG_ON(rc->stage == UPDATE_DATA_PTRS) in
		 * btrfs_reloc_cow_block.  Make sure we write everything out
		 * properly so we don't trip over this problem, and then break
		 * out of the loop if we hit an error.
		 */
		if (rc->stage == MOVE_DATA_EXTENTS && rc->found_file_extent) {
			ret = btrfs_wait_ordered_range(rc->data_inode, 0,
						       (u64)-1);
			if (ret)
				err = ret;
			invalidate_mapping_pages(rc->data_inode->i_mapping,
						 0, -1);
			rc->stage = UPDATE_DATA_PTRS;
		}

		if (err < 0)
			goto out;

		if (rc->extents_found == 0)
			break;

		btrfs_info(fs_info, "found %llu extents", rc->extents_found);

	}

	WARN_ON(rc->block_group->pinned > 0);
	WARN_ON(rc->block_group->reserved > 0);
	WARN_ON(btrfs_block_group_used(&rc->block_group->item) > 0);
out:
	if (err && rw)
		btrfs_dec_block_group_ro(rc->block_group);
	iput(rc->data_inode);
	btrfs_put_block_group(rc->block_group);
	kfree(rc);
	return err;
}

static noinline_for_stack int mark_garbage_root(struct btrfs_root *root)
{
	struct btrfs_fs_info *fs_info = root->fs_info;
	struct btrfs_trans_handle *trans;
	int ret, err;

	trans = btrfs_start_transaction(fs_info->tree_root, 0);
	if (IS_ERR(trans))
		return PTR_ERR(trans);

	memset(&root->root_item.drop_progress, 0,
		sizeof(root->root_item.drop_progress));
	root->root_item.drop_level = 0;
	btrfs_set_root_refs(&root->root_item, 0);
	ret = btrfs_update_root(trans, fs_info->tree_root,
				&root->root_key, &root->root_item);

	err = btrfs_end_transaction(trans);
	if (err)
		return err;
	return ret;
}

/*
 * recover relocation interrupted by system crash.
 *
 * this function resumes merging reloc trees with corresponding fs trees.
 * this is important for keeping the sharing of tree blocks
 */
int btrfs_recover_relocation(struct btrfs_root *root)
{
	struct btrfs_fs_info *fs_info = root->fs_info;
	LIST_HEAD(reloc_roots);
	struct btrfs_key key;
	struct btrfs_root *fs_root;
	struct btrfs_root *reloc_root;
	struct btrfs_path *path;
	struct extent_buffer *leaf;
	struct reloc_control *rc = NULL;
	struct btrfs_trans_handle *trans;
	int ret;
	int err = 0;

	path = btrfs_alloc_path();
	if (!path)
		return -ENOMEM;
	path->reada = READA_BACK;

	key.objectid = BTRFS_TREE_RELOC_OBJECTID;
	key.type = BTRFS_ROOT_ITEM_KEY;
	key.offset = (u64)-1;

	while (1) {
		ret = btrfs_search_slot(NULL, fs_info->tree_root, &key,
					path, 0, 0);
		if (ret < 0) {
			err = ret;
			goto out;
		}
		if (ret > 0) {
			if (path->slots[0] == 0)
				break;
			path->slots[0]--;
		}
		leaf = path->nodes[0];
		btrfs_item_key_to_cpu(leaf, &key, path->slots[0]);
		btrfs_release_path(path);

		if (key.objectid != BTRFS_TREE_RELOC_OBJECTID ||
		    key.type != BTRFS_ROOT_ITEM_KEY)
			break;

		reloc_root = btrfs_read_fs_root(root, &key);
		if (IS_ERR(reloc_root)) {
			err = PTR_ERR(reloc_root);
			goto out;
		}

		list_add(&reloc_root->root_list, &reloc_roots);

		if (btrfs_root_refs(&reloc_root->root_item) > 0) {
			fs_root = read_fs_root(fs_info,
					       reloc_root->root_key.offset);
			if (IS_ERR(fs_root)) {
				ret = PTR_ERR(fs_root);
				if (ret != -ENOENT) {
					err = ret;
					goto out;
				}
				ret = mark_garbage_root(reloc_root);
				if (ret < 0) {
					err = ret;
					goto out;
				}
			}
		}

		if (key.offset == 0)
			break;

		key.offset--;
	}
	btrfs_release_path(path);

	if (list_empty(&reloc_roots))
		goto out;

	rc = alloc_reloc_control(fs_info);
	if (!rc) {
		err = -ENOMEM;
		goto out;
	}

	rc->extent_root = fs_info->extent_root;

	set_reloc_control(rc);

	trans = btrfs_join_transaction(rc->extent_root);
	if (IS_ERR(trans)) {
		unset_reloc_control(rc);
		err = PTR_ERR(trans);
		goto out_free;
	}

	rc->merge_reloc_tree = 1;

	while (!list_empty(&reloc_roots)) {
		reloc_root = list_entry(reloc_roots.next,
					struct btrfs_root, root_list);
		list_del(&reloc_root->root_list);

		if (btrfs_root_refs(&reloc_root->root_item) == 0) {
			list_add_tail(&reloc_root->root_list,
				      &rc->reloc_roots);
			continue;
		}

		fs_root = read_fs_root(fs_info, reloc_root->root_key.offset);
		if (IS_ERR(fs_root)) {
			err = PTR_ERR(fs_root);
			goto out_free;
		}

		err = __add_reloc_root(reloc_root);
		BUG_ON(err < 0); /* -ENOMEM or logic error */
		fs_root->reloc_root = reloc_root;
	}

	err = btrfs_commit_transaction(trans);
	if (err)
		goto out_free;

	merge_reloc_roots(rc);

	unset_reloc_control(rc);

	trans = btrfs_join_transaction(rc->extent_root);
	if (IS_ERR(trans)) {
		err = PTR_ERR(trans);
		goto out_free;
	}
	err = btrfs_commit_transaction(trans);
out_free:
	kfree(rc);
out:
	if (!list_empty(&reloc_roots))
		free_reloc_roots(&reloc_roots);

	btrfs_free_path(path);

	if (err == 0) {
		/* cleanup orphan inode in data relocation tree */
		fs_root = read_fs_root(fs_info, BTRFS_DATA_RELOC_TREE_OBJECTID);
		if (IS_ERR(fs_root))
			err = PTR_ERR(fs_root);
		else
			err = btrfs_orphan_cleanup(fs_root);
	}
	return err;
}

/*
 * helper to add ordered checksum for data relocation.
 *
 * cloning checksum properly handles the nodatasum extents.
 * it also saves CPU time to re-calculate the checksum.
 */
int btrfs_reloc_clone_csums(struct inode *inode, u64 file_pos, u64 len)
{
	struct btrfs_fs_info *fs_info = btrfs_sb(inode->i_sb);
	struct btrfs_ordered_sum *sums;
	struct btrfs_ordered_extent *ordered;
	int ret;
	u64 disk_bytenr;
	u64 new_bytenr;
	LIST_HEAD(list);

	ordered = btrfs_lookup_ordered_extent(inode, file_pos);
	BUG_ON(ordered->file_offset != file_pos || ordered->len != len);

	disk_bytenr = file_pos + BTRFS_I(inode)->index_cnt;
	ret = btrfs_lookup_csums_range(fs_info->csum_root, disk_bytenr,
				       disk_bytenr + len - 1, &list, 0);
	if (ret)
		goto out;

	while (!list_empty(&list)) {
		sums = list_entry(list.next, struct btrfs_ordered_sum, list);
		list_del_init(&sums->list);

		/*
		 * We need to offset the new_bytenr based on where the csum is.
		 * We need to do this because we will read in entire prealloc
		 * extents but we may have written to say the middle of the
		 * prealloc extent, so we need to make sure the csum goes with
		 * the right disk offset.
		 *
		 * We can do this because the data reloc inode refers strictly
		 * to the on disk bytes, so we don't have to worry about
		 * disk_len vs real len like with real inodes since it's all
		 * disk length.
		 */
		new_bytenr = ordered->start + (sums->bytenr - disk_bytenr);
		sums->bytenr = new_bytenr;

		btrfs_add_ordered_sum(ordered, sums);
	}
out:
	btrfs_put_ordered_extent(ordered);
	return ret;
}

int btrfs_reloc_cow_block(struct btrfs_trans_handle *trans,
			  struct btrfs_root *root, struct extent_buffer *buf,
			  struct extent_buffer *cow)
{
	struct btrfs_fs_info *fs_info = root->fs_info;
	struct reloc_control *rc;
	struct backref_node *node;
	int first_cow = 0;
	int level;
	int ret = 0;

	rc = fs_info->reloc_ctl;
	if (!rc)
		return 0;

	BUG_ON(rc->stage == UPDATE_DATA_PTRS &&
	       root->root_key.objectid == BTRFS_DATA_RELOC_TREE_OBJECTID);

	if (root->root_key.objectid == BTRFS_TREE_RELOC_OBJECTID) {
		if (buf == root->node)
			__update_reloc_root(root, cow->start);
	}

	level = btrfs_header_level(buf);
	if (btrfs_header_generation(buf) <=
	    btrfs_root_last_snapshot(&root->root_item))
		first_cow = 1;

	if (root->root_key.objectid == BTRFS_TREE_RELOC_OBJECTID &&
	    rc->create_reloc_tree) {
		WARN_ON(!first_cow && level == 0);

		node = rc->backref_cache.path[level];
		BUG_ON(node->bytenr != buf->start &&
		       node->new_bytenr != buf->start);

		drop_node_buffer(node);
		extent_buffer_get(cow);
		node->eb = cow;
		node->new_bytenr = cow->start;

		if (!node->pending) {
			list_move_tail(&node->list,
				       &rc->backref_cache.pending[level]);
			node->pending = 1;
		}

		if (first_cow)
			__mark_block_processed(rc, node);

		if (first_cow && level > 0)
			rc->nodes_relocated += buf->len;
	}

	if (level == 0 && first_cow && rc->stage == UPDATE_DATA_PTRS)
		ret = replace_file_extents(trans, rc, root, cow);
	return ret;
}

/*
 * called before creating snapshot. it calculates metadata reservation
 * required for relocating tree blocks in the snapshot
 */
void btrfs_reloc_pre_snapshot(struct btrfs_pending_snapshot *pending,
			      u64 *bytes_to_reserve)
{
	struct btrfs_root *root = pending->root;
	struct reloc_control *rc = root->fs_info->reloc_ctl;

	if (!root->reloc_root || !rc)
		return;

	if (!rc->merge_reloc_tree)
		return;

	root = root->reloc_root;
	BUG_ON(btrfs_root_refs(&root->root_item) == 0);
	/*
	 * relocation is in the stage of merging trees. the space
	 * used by merging a reloc tree is twice the size of
	 * relocated tree nodes in the worst case. half for cowing
	 * the reloc tree, half for cowing the fs tree. the space
	 * used by cowing the reloc tree will be freed after the
	 * tree is dropped. if we create snapshot, cowing the fs
	 * tree may use more space than it frees. so we need
	 * reserve extra space.
	 */
	*bytes_to_reserve += rc->nodes_relocated;
}

/*
 * called after snapshot is created. migrate block reservation
 * and create reloc root for the newly created snapshot
 */
int btrfs_reloc_post_snapshot(struct btrfs_trans_handle *trans,
			       struct btrfs_pending_snapshot *pending)
{
	struct btrfs_root *root = pending->root;
	struct btrfs_root *reloc_root;
	struct btrfs_root *new_root;
	struct reloc_control *rc = root->fs_info->reloc_ctl;
	int ret;

	if (!root->reloc_root || !rc)
		return 0;

	rc = root->fs_info->reloc_ctl;
	rc->merging_rsv_size += rc->nodes_relocated;

	if (rc->merge_reloc_tree) {
		ret = btrfs_block_rsv_migrate(&pending->block_rsv,
					      rc->block_rsv,
					      rc->nodes_relocated, 1);
		if (ret)
			return ret;
	}

	new_root = pending->snap;
	reloc_root = create_reloc_root(trans, root->reloc_root,
				       new_root->root_key.objectid);
	if (IS_ERR(reloc_root))
		return PTR_ERR(reloc_root);

	ret = __add_reloc_root(reloc_root);
	BUG_ON(ret < 0);
	new_root->reloc_root = reloc_root;

	if (rc->create_reloc_tree)
		ret = clone_backref_node(trans, rc, root, reloc_root);
	return ret;
}<|MERGE_RESOLUTION|>--- conflicted
+++ resolved
@@ -162,6 +162,8 @@
 	struct mapping_tree reloc_root_tree;
 	/* list of reloc trees */
 	struct list_head reloc_roots;
+	/* list of subvolume trees that get relocated */
+	struct list_head dirty_subvol_roots;
 	/* size of metadata reservation for merging reloc trees */
 	u64 merging_rsv_size;
 	/* size of relocated tree nodes */
@@ -648,8 +650,8 @@
 					int level, u64 bytenr)
 {
 	struct backref_cache *cache = &rc->backref_cache;
-	struct btrfs_path *path1;
-	struct btrfs_path *path2;
+	struct btrfs_path *path1; /* For searching extent root */
+	struct btrfs_path *path2; /* For searching parent of TREE_BLOCK_REF */
 	struct extent_buffer *eb;
 	struct btrfs_root *root;
 	struct backref_node *cur;
@@ -662,7 +664,7 @@
 	struct btrfs_key key;
 	unsigned long end;
 	unsigned long ptr;
-	LIST_HEAD(list);
+	LIST_HEAD(list); /* Pending edge list, upper node needs to be checked */
 	LIST_HEAD(useless);
 	int cowonly;
 	int ret;
@@ -778,6 +780,10 @@
 				key.type != BTRFS_SHARED_BLOCK_REF_KEY);
 		}
 
+		/*
+		 * Parent node found and matches current inline ref, no need to
+		 * rebuild this node for this inline ref.
+		 */
 		if (exist &&
 		    ((key.type == BTRFS_TREE_BLOCK_REF_KEY &&
 		      exist->owner == key.offset) ||
@@ -787,11 +793,12 @@
 			goto next;
 		}
 
+		/* SHARED_BLOCK_REF means key.offset is the parent bytenr */
 		if (key.type == BTRFS_SHARED_BLOCK_REF_KEY) {
 			if (key.objectid == key.offset) {
 				/*
-				 * only root blocks of reloc trees use
-				 * backref of this type.
+				 * Only root blocks of reloc trees use backref
+				 * pointing to itself.
 				 */
 				root = find_reloc_root(rc, cur->bytenr);
 				ASSERT(root);
@@ -840,7 +847,11 @@
 			goto next;
 		}
 
-		/* key.type == BTRFS_TREE_BLOCK_REF_KEY */
+		/*
+		 * key.type == BTRFS_TREE_BLOCK_REF_KEY, inline ref offset
+		 * means the root objectid. We need to search the tree to get
+		 * its parent bytenr.
+		 */
 		root = read_fs_root(rc->extent_root->fs_info, key.offset);
 		if (IS_ERR(root)) {
 			err = PTR_ERR(root);
@@ -863,10 +874,7 @@
 
 		level = cur->level + 1;
 
-		/*
-		 * searching the tree to find upper level blocks
-		 * reference the block.
-		 */
+		/* Search the tree to find parent blocks referring the block. */
 		path2->search_commit_root = 1;
 		path2->skip_locking = 1;
 		path2->lowest_level = level;
@@ -884,7 +892,8 @@
 		    cur->bytenr) {
 			btrfs_err(root->fs_info,
 	"couldn't find block (%llu) (level %d) in tree (%llu) with key (%llu %u %llu)",
-				  cur->bytenr, level - 1, root->objectid,
+				  cur->bytenr, level - 1,
+				  root->root_key.objectid,
 				  node_key->objectid, node_key->type,
 				  node_key->offset);
 			err = -ENOENT;
@@ -892,6 +901,8 @@
 		}
 		lower = cur;
 		need_check = true;
+
+		/* Add all nodes and edges in the path */
 		for (; level < BTRFS_MAX_LEVEL; level++) {
 			if (!path2->nodes[level]) {
 				ASSERT(btrfs_root_bytenr(&root->root_item) ==
@@ -1458,15 +1469,17 @@
 	struct btrfs_root_item *root_item;
 	int ret;
 
-	if (!root->reloc_root)
+	if (test_bit(BTRFS_ROOT_DEAD_RELOC_TREE, &root->state) ||
+	    !root->reloc_root)
 		goto out;
 
 	reloc_root = root->reloc_root;
 	root_item = &reloc_root->root_item;
 
+	/* root->reloc_root will stay until current relocation finished */
 	if (fs_info->reloc_ctl->merge_reloc_tree &&
 	    btrfs_root_refs(root_item) == 0) {
-		root->reloc_root = NULL;
+		set_bit(BTRFS_ROOT_DEAD_RELOC_TREE, &root->state);
 		__del_reloc_root(reloc_root);
 	}
 
@@ -1742,7 +1755,7 @@
  * errors, a negative error number is returned.
  */
 static noinline_for_stack
-int replace_path(struct btrfs_trans_handle *trans,
+int replace_path(struct btrfs_trans_handle *trans, struct reloc_control *rc,
 		 struct btrfs_root *dest, struct btrfs_root *src,
 		 struct btrfs_path *path, struct btrfs_key *next_key,
 		 int lowest_level, int max_level)
@@ -1772,7 +1785,7 @@
 	btrfs_node_key_to_cpu(path->nodes[lowest_level], &key, slot);
 
 	eb = btrfs_lock_root_node(dest);
-	btrfs_set_lock_blocking(eb);
+	btrfs_set_lock_blocking_write(eb);
 	level = btrfs_header_level(eb);
 
 	if (level < lowest_level) {
@@ -1785,7 +1798,7 @@
 		ret = btrfs_cow_block(trans, dest, eb, NULL, 0, &eb);
 		BUG_ON(ret);
 	}
-	btrfs_set_lock_blocking(eb);
+	btrfs_set_lock_blocking_write(eb);
 
 	if (next_key) {
 		next_key->objectid = (u64)-1;
@@ -1801,6 +1814,8 @@
 		BUG_ON(level < lowest_level);
 
 		ret = btrfs_bin_search(parent, &key, level, &slot);
+		if (ret < 0)
+			break;
 		if (ret && slot > 0)
 			slot--;
 
@@ -1851,7 +1866,7 @@
 						      slot, &eb);
 				BUG_ON(ret);
 			}
-			btrfs_set_lock_blocking(eb);
+			btrfs_set_lock_blocking_write(eb);
 
 			btrfs_tree_unlock(parent);
 			free_extent_buffer(parent);
@@ -1884,20 +1899,18 @@
 		 *    If not traced, we will leak data numbers
 		 * 2) Fs subtree
 		 *    If not traced, we will double count old data
-		 *    and tree block numbers, if current trans doesn't free
-		 *    data reloc tree inode.
+		 *
+		 * We don't scan the subtree right now, but only record
+		 * the swapped tree blocks.
+		 * The real subtree rescan is delayed until we have new
+		 * CoW on the subtree root node before transaction commit.
 		 */
-		ret = btrfs_qgroup_trace_subtree(trans, parent,
-				btrfs_header_generation(parent),
-				btrfs_header_level(parent));
+		ret = btrfs_qgroup_add_swapped_blocks(trans, dest,
+				rc->block_group, parent, slot,
+				path->nodes[level], path->slots[level],
+				last_snapshot);
 		if (ret < 0)
 			break;
-		ret = btrfs_qgroup_trace_subtree(trans, path->nodes[level],
-				btrfs_header_generation(path->nodes[level]),
-				btrfs_header_level(path->nodes[level]));
-		if (ret < 0)
-			break;
-
 		/*
 		 * swap blocks in fs tree and reloc tree.
 		 */
@@ -2133,8 +2146,6 @@
 }
 
 /*
-<<<<<<< HEAD
-=======
  * Insert current subvolume into reloc_control::dirty_subvol_roots
  */
 static void insert_dirty_subvol(struct btrfs_trans_handle *trans,
@@ -2195,7 +2206,6 @@
 }
 
 /*
->>>>>>> 407d19ab
  * merge the relocated tree blocks in reloc tree with corresponding
  * fs tree.
  */
@@ -2203,7 +2213,6 @@
 					       struct btrfs_root *root)
 {
 	struct btrfs_fs_info *fs_info = rc->extent_root->fs_info;
-	LIST_HEAD(inode_list);
 	struct btrfs_key key;
 	struct btrfs_key next_key;
 	struct btrfs_trans_handle *trans = NULL;
@@ -2284,7 +2293,7 @@
 		    btrfs_comp_cpu_keys(&next_key, &key) >= 0) {
 			ret = 0;
 		} else {
-			ret = replace_path(trans, root, reloc_root, path,
+			ret = replace_path(trans, rc, root, reloc_root, path,
 					   &next_key, level, max_level);
 		}
 		if (ret < 0) {
@@ -2334,13 +2343,8 @@
 out:
 	btrfs_free_path(path);
 
-	if (err == 0) {
-		memset(&root_item->drop_progress, 0,
-		       sizeof(root_item->drop_progress));
-		root_item->drop_level = 0;
-		btrfs_set_root_refs(root_item, 0);
-		btrfs_update_reloc_root(trans, root);
-	}
+	if (err == 0)
+		insert_dirty_subvol(trans, rc, root);
 
 	if (trans)
 		btrfs_end_transaction_throttle(trans);
@@ -2487,14 +2491,6 @@
 			/* Don't forget to queue this reloc root for cleanup */
 			list_add_tail(&reloc_root->reloc_dirty_list,
 				      &rc->dirty_subvol_roots);
-		}
-
-		ret = btrfs_drop_snapshot(reloc_root, rc->block_rsv, 0, 1);
-		if (ret < 0) {
-			if (list_empty(&reloc_root->root_list))
-				list_add_tail(&reloc_root->root_list,
-					      &reloc_roots);
-			goto out;
 		}
 	}
 
@@ -2709,7 +2705,7 @@
 		 * only one thread can access block_rsv at this point,
 		 * so we don't need hold lock to protect block_rsv.
 		 * we expand more reservation size here to allow enough
-		 * space for relocation and we will return eailer in
+		 * space for relocation and we will return earlier in
 		 * enospc case.
 		 */
 		rc->block_rsv->size = tmp + fs_info->nodesize *
@@ -2764,6 +2760,10 @@
 			if (!lowest) {
 				ret = btrfs_bin_search(upper->eb, key,
 						       upper->level, &slot);
+				if (ret < 0) {
+					err = ret;
+					goto next;
+				}
 				BUG_ON(ret);
 				bytenr = btrfs_node_blockptr(upper->eb, slot);
 				if (node->eb->start == bytenr)
@@ -2799,6 +2799,10 @@
 		} else {
 			ret = btrfs_bin_search(upper->eb, key, upper->level,
 					       &slot);
+			if (ret < 0) {
+				err = ret;
+				goto next;
+			}
 			BUG_ON(ret);
 		}
 
@@ -2831,7 +2835,7 @@
 			goto next;
 		}
 		btrfs_tree_lock(eb);
-		btrfs_set_lock_blocking(eb);
+		btrfs_set_lock_blocking_write(eb);
 
 		if (!node->eb) {
 			ret = btrfs_cow_block(trans, root, eb, upper->eb,
@@ -2996,7 +3000,6 @@
 		free_extent_buffer(eb);
 		return -EIO;
 	}
-	WARN_ON(btrfs_header_level(eb) != block->level);
 	if (block->level == 0)
 		btrfs_item_key_to_cpu(eb, &block->key, 0);
 	else
@@ -3072,7 +3075,7 @@
 	struct backref_node *node;
 	struct btrfs_path *path;
 	struct tree_block *block;
-	struct rb_node *rb_node;
+	struct tree_block *next;
 	int ret;
 	int err = 0;
 
@@ -3082,29 +3085,23 @@
 		goto out_free_blocks;
 	}
 
-	rb_node = rb_first(blocks);
-	while (rb_node) {
-		block = rb_entry(rb_node, struct tree_block, rb_node);
+	/* Kick in readahead for tree blocks with missing keys */
+	rbtree_postorder_for_each_entry_safe(block, next, blocks, rb_node) {
 		if (!block->key_ready)
 			readahead_tree_block(fs_info, block->bytenr);
-		rb_node = rb_next(rb_node);
-	}
-
-	rb_node = rb_first(blocks);
-	while (rb_node) {
-		block = rb_entry(rb_node, struct tree_block, rb_node);
+	}
+
+	/* Get first keys */
+	rbtree_postorder_for_each_entry_safe(block, next, blocks, rb_node) {
 		if (!block->key_ready) {
 			err = get_tree_block_key(fs_info, block);
 			if (err)
 				goto out_free_path;
 		}
-		rb_node = rb_next(rb_node);
-	}
-
-	rb_node = rb_first(blocks);
-	while (rb_node) {
-		block = rb_entry(rb_node, struct tree_block, rb_node);
-
+	}
+
+	/* Do tree relocation */
+	rbtree_postorder_for_each_entry_safe(block, next, blocks, rb_node) {
 		node = build_backref_tree(rc, &block->key,
 					  block->level, block->bytenr);
 		if (IS_ERR(node)) {
@@ -3115,11 +3112,10 @@
 		ret = relocate_tree_block(trans, rc, node, &block->key,
 					  path);
 		if (ret < 0) {
-			if (ret != -EAGAIN || rb_node == rb_first(blocks))
+			if (ret != -EAGAIN || &block->rb_node == rb_first(blocks))
 				err = ret;
 			goto out;
 		}
-		rb_node = rb_next(rb_node);
 	}
 out:
 	err = finish_pending_nodes(trans, rc, path, err);
@@ -4168,6 +4164,9 @@
 		goto out_free;
 	}
 	btrfs_commit_transaction(trans);
+	ret = clean_dirty_subvols(rc);
+	if (ret < 0 && !err)
+		err = ret;
 out_free:
 	btrfs_free_block_rsv(fs_info, rc->block_rsv);
 	btrfs_free_path(path);
@@ -4262,6 +4261,7 @@
 		return NULL;
 
 	INIT_LIST_HEAD(&rc->reloc_roots);
+	INIT_LIST_HEAD(&rc->dirty_subvol_roots);
 	backref_cache_init(&rc->backref_cache);
 	mapping_tree_init(&rc->reloc_root_tree);
 	extent_io_tree_init(fs_info, &rc->processed_blocks,
@@ -4275,37 +4275,13 @@
 static void describe_relocation(struct btrfs_fs_info *fs_info,
 				struct btrfs_block_group_cache *block_group)
 {
-	char buf[128];		/* prefixed by a '|' that'll be dropped */
-	u64 flags = block_group->flags;
-
-	/* Shouldn't happen */
-	if (!flags) {
-		strcpy(buf, "|NONE");
-	} else {
-		char *bp = buf;
-
-#define DESCRIBE_FLAG(f, d) \
-		if (flags & BTRFS_BLOCK_GROUP_##f) { \
-			bp += snprintf(bp, buf - bp + sizeof(buf), "|%s", d); \
-			flags &= ~BTRFS_BLOCK_GROUP_##f; \
-		}
-		DESCRIBE_FLAG(DATA,     "data");
-		DESCRIBE_FLAG(SYSTEM,   "system");
-		DESCRIBE_FLAG(METADATA, "metadata");
-		DESCRIBE_FLAG(RAID0,    "raid0");
-		DESCRIBE_FLAG(RAID1,    "raid1");
-		DESCRIBE_FLAG(DUP,      "dup");
-		DESCRIBE_FLAG(RAID10,   "raid10");
-		DESCRIBE_FLAG(RAID5,    "raid5");
-		DESCRIBE_FLAG(RAID6,    "raid6");
-		if (flags)
-			snprintf(bp, buf - bp + sizeof(buf), "|0x%llx", flags);
-#undef DESCRIBE_FLAG
-	}
+	char buf[128] = {'\0'};
+
+	btrfs_describe_block_groups(block_group->flags, buf, sizeof(buf));
 
 	btrfs_info(fs_info,
 		   "relocating block group %llu flags %s",
-		   block_group->key.objectid, buf + 1);
+		   block_group->key.objectid, buf);
 }
 
 /*
@@ -4313,6 +4289,7 @@
  */
 int btrfs_relocate_block_group(struct btrfs_fs_info *fs_info, u64 group_start)
 {
+	struct btrfs_block_group_cache *bg;
 	struct btrfs_root *extent_root = fs_info->extent_root;
 	struct reloc_control *rc;
 	struct inode *inode;
@@ -4321,10 +4298,6 @@
 	int rw = 0;
 	int err = 0;
 
-<<<<<<< HEAD
-	rc = alloc_reloc_control();
-	if (!rc)
-=======
 	bg = btrfs_lookup_block_group(fs_info, group_start);
 	if (!bg)
 		return -ENOENT;
@@ -4337,13 +4310,11 @@
 	rc = alloc_reloc_control(fs_info);
 	if (!rc) {
 		btrfs_put_block_group(bg);
->>>>>>> 407d19ab
 		return -ENOMEM;
+	}
 
 	rc->extent_root = extent_root;
-
-	rc->block_group = btrfs_lookup_block_group(fs_info, group_start);
-	BUG_ON(!rc->block_group);
+	rc->block_group = bg;
 
 	ret = btrfs_inc_block_group_ro(rc->block_group);
 	if (ret) {
@@ -4596,6 +4567,10 @@
 		goto out_free;
 	}
 	err = btrfs_commit_transaction(trans);
+
+	ret = clean_dirty_subvols(rc);
+	if (ret < 0 && !err)
+		err = ret;
 out_free:
 	kfree(rc);
 out:
@@ -4778,7 +4753,7 @@
 	if (rc->merge_reloc_tree) {
 		ret = btrfs_block_rsv_migrate(&pending->block_rsv,
 					      rc->block_rsv,
-					      rc->nodes_relocated, 1);
+					      rc->nodes_relocated, true);
 		if (ret)
 			return ret;
 	}
