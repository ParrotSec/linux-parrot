--- conflicted
+++ resolved
@@ -4595,11 +4595,7 @@
 		err = ret;
 out_unset:
 	unset_reloc_control(rc);
-<<<<<<< HEAD
-	kfree(rc);
-=======
 	free_reloc_control(rc);
->>>>>>> 675a03b4
 out:
 	if (!list_empty(&reloc_roots))
 		free_reloc_roots(&reloc_roots);
