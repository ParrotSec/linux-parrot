--- conflicted
+++ resolved
@@ -75,7 +75,8 @@
 	 * sure NOFS is set to keep us from deadlocking.
 	 */
 	nofs_flag = memalloc_nofs_save();
-	inode = btrfs_iget(fs_info->sb, &location, root, NULL);
+	inode = btrfs_iget_path(fs_info->sb, &location, root, NULL, path);
+	btrfs_release_path(path);
 	memalloc_nofs_restore(nofs_flag);
 	if (IS_ERR(inode))
 		return inode;
@@ -838,9 +839,6 @@
 	path->search_commit_root = 1;
 	path->skip_locking = 1;
 
-<<<<<<< HEAD
-	inode = lookup_free_space_inode(fs_info, block_group, path);
-=======
 	/*
 	 * We must pass a path with search_commit_root set to btrfs_iget in
 	 * order to avoid a deadlock when allocating extents for the tree root.
@@ -861,7 +859,6 @@
 	 * we will never try to read their inode item while the fs is mounted.
 	 */
 	inode = lookup_free_space_inode(block_group, path);
->>>>>>> 407d19ab
 	if (IS_ERR(inode)) {
 		btrfs_free_path(path);
 		return 0;
@@ -2149,8 +2146,7 @@
 
 out:
 	if (info) {
-		if (info->bitmap)
-			kfree(info->bitmap);
+		kfree(info->bitmap);
 		kmem_cache_free(btrfs_free_space_cachep, info);
 	}
 
@@ -3639,8 +3635,7 @@
 
 	if (info)
 		kmem_cache_free(btrfs_free_space_cachep, info);
-	if (map)
-		kfree(map);
+	kfree(map);
 	return 0;
 }
 
