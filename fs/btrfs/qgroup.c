// SPDX-License-Identifier: GPL-2.0
/*
 * Copyright (C) 2011 STRATO.  All rights reserved.
 */

#include <linux/sched.h>
#include <linux/pagemap.h>
#include <linux/writeback.h>
#include <linux/blkdev.h>
#include <linux/rbtree.h>
#include <linux/slab.h>
#include <linux/workqueue.h>
#include <linux/btrfs.h>
#include <linux/sched/mm.h>

#include "ctree.h"
#include "transaction.h"
#include "disk-io.h"
#include "locking.h"
#include "ulist.h"
#include "backref.h"
#include "extent_io.h"
#include "qgroup.h"
#include "block-group.h"
#include "sysfs.h"

/* TODO XXX FIXME
 *  - subvol delete -> delete when ref goes to 0? delete limits also?
 *  - reorganize keys
 *  - compressed
 *  - sync
 *  - copy also limits on subvol creation
 *  - limit
 *  - caches for ulists
 *  - performance benchmarks
 *  - check all ioctl parameters
 */

/*
 * Helpers to access qgroup reservation
 *
 * Callers should ensure the lock context and type are valid
 */

static u64 qgroup_rsv_total(const struct btrfs_qgroup *qgroup)
{
	u64 ret = 0;
	int i;

	for (i = 0; i < BTRFS_QGROUP_RSV_LAST; i++)
		ret += qgroup->rsv.values[i];

	return ret;
}

#ifdef CONFIG_BTRFS_DEBUG
static const char *qgroup_rsv_type_str(enum btrfs_qgroup_rsv_type type)
{
	if (type == BTRFS_QGROUP_RSV_DATA)
		return "data";
	if (type == BTRFS_QGROUP_RSV_META_PERTRANS)
		return "meta_pertrans";
	if (type == BTRFS_QGROUP_RSV_META_PREALLOC)
		return "meta_prealloc";
	return NULL;
}
#endif

static void qgroup_rsv_add(struct btrfs_fs_info *fs_info,
			   struct btrfs_qgroup *qgroup, u64 num_bytes,
			   enum btrfs_qgroup_rsv_type type)
{
	trace_qgroup_update_reserve(fs_info, qgroup, num_bytes, type);
	qgroup->rsv.values[type] += num_bytes;
}

static void qgroup_rsv_release(struct btrfs_fs_info *fs_info,
			       struct btrfs_qgroup *qgroup, u64 num_bytes,
			       enum btrfs_qgroup_rsv_type type)
{
	trace_qgroup_update_reserve(fs_info, qgroup, -(s64)num_bytes, type);
	if (qgroup->rsv.values[type] >= num_bytes) {
		qgroup->rsv.values[type] -= num_bytes;
		return;
	}
#ifdef CONFIG_BTRFS_DEBUG
	WARN_RATELIMIT(1,
		"qgroup %llu %s reserved space underflow, have %llu to free %llu",
		qgroup->qgroupid, qgroup_rsv_type_str(type),
		qgroup->rsv.values[type], num_bytes);
#endif
	qgroup->rsv.values[type] = 0;
}

static void qgroup_rsv_add_by_qgroup(struct btrfs_fs_info *fs_info,
				     struct btrfs_qgroup *dest,
				     struct btrfs_qgroup *src)
{
	int i;

	for (i = 0; i < BTRFS_QGROUP_RSV_LAST; i++)
		qgroup_rsv_add(fs_info, dest, src->rsv.values[i], i);
}

static void qgroup_rsv_release_by_qgroup(struct btrfs_fs_info *fs_info,
					 struct btrfs_qgroup *dest,
					  struct btrfs_qgroup *src)
{
	int i;

	for (i = 0; i < BTRFS_QGROUP_RSV_LAST; i++)
		qgroup_rsv_release(fs_info, dest, src->rsv.values[i], i);
}

static void btrfs_qgroup_update_old_refcnt(struct btrfs_qgroup *qg, u64 seq,
					   int mod)
{
	if (qg->old_refcnt < seq)
		qg->old_refcnt = seq;
	qg->old_refcnt += mod;
}

static void btrfs_qgroup_update_new_refcnt(struct btrfs_qgroup *qg, u64 seq,
					   int mod)
{
	if (qg->new_refcnt < seq)
		qg->new_refcnt = seq;
	qg->new_refcnt += mod;
}

static inline u64 btrfs_qgroup_get_old_refcnt(struct btrfs_qgroup *qg, u64 seq)
{
	if (qg->old_refcnt < seq)
		return 0;
	return qg->old_refcnt - seq;
}

static inline u64 btrfs_qgroup_get_new_refcnt(struct btrfs_qgroup *qg, u64 seq)
{
	if (qg->new_refcnt < seq)
		return 0;
	return qg->new_refcnt - seq;
}

/*
 * glue structure to represent the relations between qgroups.
 */
struct btrfs_qgroup_list {
	struct list_head next_group;
	struct list_head next_member;
	struct btrfs_qgroup *group;
	struct btrfs_qgroup *member;
};

static inline u64 qgroup_to_aux(struct btrfs_qgroup *qg)
{
	return (u64)(uintptr_t)qg;
}

static inline struct btrfs_qgroup* unode_aux_to_qgroup(struct ulist_node *n)
{
	return (struct btrfs_qgroup *)(uintptr_t)n->aux;
}

static int
qgroup_rescan_init(struct btrfs_fs_info *fs_info, u64 progress_objectid,
		   int init_flags);
static void qgroup_rescan_zero_tracking(struct btrfs_fs_info *fs_info);

/* must be called with qgroup_ioctl_lock held */
static struct btrfs_qgroup *find_qgroup_rb(struct btrfs_fs_info *fs_info,
					   u64 qgroupid)
{
	struct rb_node *n = fs_info->qgroup_tree.rb_node;
	struct btrfs_qgroup *qgroup;

	while (n) {
		qgroup = rb_entry(n, struct btrfs_qgroup, node);
		if (qgroup->qgroupid < qgroupid)
			n = n->rb_left;
		else if (qgroup->qgroupid > qgroupid)
			n = n->rb_right;
		else
			return qgroup;
	}
	return NULL;
}

/* must be called with qgroup_lock held */
static struct btrfs_qgroup *add_qgroup_rb(struct btrfs_fs_info *fs_info,
					  u64 qgroupid)
{
	struct rb_node **p = &fs_info->qgroup_tree.rb_node;
	struct rb_node *parent = NULL;
	struct btrfs_qgroup *qgroup;

	while (*p) {
		parent = *p;
		qgroup = rb_entry(parent, struct btrfs_qgroup, node);

		if (qgroup->qgroupid < qgroupid)
			p = &(*p)->rb_left;
		else if (qgroup->qgroupid > qgroupid)
			p = &(*p)->rb_right;
		else
			return qgroup;
	}

	qgroup = kzalloc(sizeof(*qgroup), GFP_ATOMIC);
	if (!qgroup)
		return ERR_PTR(-ENOMEM);

	qgroup->qgroupid = qgroupid;
	INIT_LIST_HEAD(&qgroup->groups);
	INIT_LIST_HEAD(&qgroup->members);
	INIT_LIST_HEAD(&qgroup->dirty);

	rb_link_node(&qgroup->node, parent, p);
	rb_insert_color(&qgroup->node, &fs_info->qgroup_tree);

	return qgroup;
}

static void __del_qgroup_rb(struct btrfs_fs_info *fs_info,
			    struct btrfs_qgroup *qgroup)
{
	struct btrfs_qgroup_list *list;

	btrfs_sysfs_del_one_qgroup(fs_info, qgroup);
	list_del(&qgroup->dirty);
	while (!list_empty(&qgroup->groups)) {
		list = list_first_entry(&qgroup->groups,
					struct btrfs_qgroup_list, next_group);
		list_del(&list->next_group);
		list_del(&list->next_member);
		kfree(list);
	}

	while (!list_empty(&qgroup->members)) {
		list = list_first_entry(&qgroup->members,
					struct btrfs_qgroup_list, next_member);
		list_del(&list->next_group);
		list_del(&list->next_member);
		kfree(list);
	}
	kfree(qgroup);
}

/* must be called with qgroup_lock held */
static int del_qgroup_rb(struct btrfs_fs_info *fs_info, u64 qgroupid)
{
	struct btrfs_qgroup *qgroup = find_qgroup_rb(fs_info, qgroupid);

	if (!qgroup)
		return -ENOENT;

	rb_erase(&qgroup->node, &fs_info->qgroup_tree);
	__del_qgroup_rb(fs_info, qgroup);
	return 0;
}

/* must be called with qgroup_lock held */
static int add_relation_rb(struct btrfs_fs_info *fs_info,
			   u64 memberid, u64 parentid)
{
	struct btrfs_qgroup *member;
	struct btrfs_qgroup *parent;
	struct btrfs_qgroup_list *list;

	member = find_qgroup_rb(fs_info, memberid);
	parent = find_qgroup_rb(fs_info, parentid);
	if (!member || !parent)
		return -ENOENT;

	list = kzalloc(sizeof(*list), GFP_ATOMIC);
	if (!list)
		return -ENOMEM;

	list->group = parent;
	list->member = member;
	list_add_tail(&list->next_group, &member->groups);
	list_add_tail(&list->next_member, &parent->members);

	return 0;
}

/* must be called with qgroup_lock held */
static int del_relation_rb(struct btrfs_fs_info *fs_info,
			   u64 memberid, u64 parentid)
{
	struct btrfs_qgroup *member;
	struct btrfs_qgroup *parent;
	struct btrfs_qgroup_list *list;

	member = find_qgroup_rb(fs_info, memberid);
	parent = find_qgroup_rb(fs_info, parentid);
	if (!member || !parent)
		return -ENOENT;

	list_for_each_entry(list, &member->groups, next_group) {
		if (list->group == parent) {
			list_del(&list->next_group);
			list_del(&list->next_member);
			kfree(list);
			return 0;
		}
	}
	return -ENOENT;
}

#ifdef CONFIG_BTRFS_FS_RUN_SANITY_TESTS
int btrfs_verify_qgroup_counts(struct btrfs_fs_info *fs_info, u64 qgroupid,
			       u64 rfer, u64 excl)
{
	struct btrfs_qgroup *qgroup;

	qgroup = find_qgroup_rb(fs_info, qgroupid);
	if (!qgroup)
		return -EINVAL;
	if (qgroup->rfer != rfer || qgroup->excl != excl)
		return -EINVAL;
	return 0;
}
#endif

/*
 * The full config is read in one go, only called from open_ctree()
 * It doesn't use any locking, as at this point we're still single-threaded
 */
int btrfs_read_qgroup_config(struct btrfs_fs_info *fs_info)
{
	struct btrfs_key key;
	struct btrfs_key found_key;
	struct btrfs_root *quota_root = fs_info->quota_root;
	struct btrfs_path *path = NULL;
	struct extent_buffer *l;
	int slot;
	int ret = 0;
	u64 flags = 0;
	u64 rescan_progress = 0;

	if (!test_bit(BTRFS_FS_QUOTA_ENABLED, &fs_info->flags))
		return 0;

	fs_info->qgroup_ulist = ulist_alloc(GFP_KERNEL);
	if (!fs_info->qgroup_ulist) {
		ret = -ENOMEM;
		goto out;
	}

	path = btrfs_alloc_path();
	if (!path) {
		ret = -ENOMEM;
		goto out;
	}

	ret = btrfs_sysfs_add_qgroups(fs_info);
	if (ret < 0)
		goto out;
	/* default this to quota off, in case no status key is found */
	fs_info->qgroup_flags = 0;

	/*
	 * pass 1: read status, all qgroup infos and limits
	 */
	key.objectid = 0;
	key.type = 0;
	key.offset = 0;
	ret = btrfs_search_slot_for_read(quota_root, &key, path, 1, 1);
	if (ret)
		goto out;

	while (1) {
		struct btrfs_qgroup *qgroup;

		slot = path->slots[0];
		l = path->nodes[0];
		btrfs_item_key_to_cpu(l, &found_key, slot);

		if (found_key.type == BTRFS_QGROUP_STATUS_KEY) {
			struct btrfs_qgroup_status_item *ptr;

			ptr = btrfs_item_ptr(l, slot,
					     struct btrfs_qgroup_status_item);

			if (btrfs_qgroup_status_version(l, ptr) !=
			    BTRFS_QGROUP_STATUS_VERSION) {
				btrfs_err(fs_info,
				 "old qgroup version, quota disabled");
				goto out;
			}
			if (btrfs_qgroup_status_generation(l, ptr) !=
			    fs_info->generation) {
				flags |= BTRFS_QGROUP_STATUS_FLAG_INCONSISTENT;
				btrfs_err(fs_info,
					"qgroup generation mismatch, marked as inconsistent");
			}
			fs_info->qgroup_flags = btrfs_qgroup_status_flags(l,
									  ptr);
			rescan_progress = btrfs_qgroup_status_rescan(l, ptr);
			goto next1;
		}

		if (found_key.type != BTRFS_QGROUP_INFO_KEY &&
		    found_key.type != BTRFS_QGROUP_LIMIT_KEY)
			goto next1;

		qgroup = find_qgroup_rb(fs_info, found_key.offset);
		if ((qgroup && found_key.type == BTRFS_QGROUP_INFO_KEY) ||
		    (!qgroup && found_key.type == BTRFS_QGROUP_LIMIT_KEY)) {
			btrfs_err(fs_info, "inconsistent qgroup config");
			flags |= BTRFS_QGROUP_STATUS_FLAG_INCONSISTENT;
		}
		if (!qgroup) {
			qgroup = add_qgroup_rb(fs_info, found_key.offset);
			if (IS_ERR(qgroup)) {
				ret = PTR_ERR(qgroup);
				goto out;
			}
		}
		ret = btrfs_sysfs_add_one_qgroup(fs_info, qgroup);
		if (ret < 0)
			goto out;

		switch (found_key.type) {
		case BTRFS_QGROUP_INFO_KEY: {
			struct btrfs_qgroup_info_item *ptr;

			ptr = btrfs_item_ptr(l, slot,
					     struct btrfs_qgroup_info_item);
			qgroup->rfer = btrfs_qgroup_info_rfer(l, ptr);
			qgroup->rfer_cmpr = btrfs_qgroup_info_rfer_cmpr(l, ptr);
			qgroup->excl = btrfs_qgroup_info_excl(l, ptr);
			qgroup->excl_cmpr = btrfs_qgroup_info_excl_cmpr(l, ptr);
			/* generation currently unused */
			break;
		}
		case BTRFS_QGROUP_LIMIT_KEY: {
			struct btrfs_qgroup_limit_item *ptr;

			ptr = btrfs_item_ptr(l, slot,
					     struct btrfs_qgroup_limit_item);
			qgroup->lim_flags = btrfs_qgroup_limit_flags(l, ptr);
			qgroup->max_rfer = btrfs_qgroup_limit_max_rfer(l, ptr);
			qgroup->max_excl = btrfs_qgroup_limit_max_excl(l, ptr);
			qgroup->rsv_rfer = btrfs_qgroup_limit_rsv_rfer(l, ptr);
			qgroup->rsv_excl = btrfs_qgroup_limit_rsv_excl(l, ptr);
			break;
		}
		}
next1:
		ret = btrfs_next_item(quota_root, path);
		if (ret < 0)
			goto out;
		if (ret)
			break;
	}
	btrfs_release_path(path);

	/*
	 * pass 2: read all qgroup relations
	 */
	key.objectid = 0;
	key.type = BTRFS_QGROUP_RELATION_KEY;
	key.offset = 0;
	ret = btrfs_search_slot_for_read(quota_root, &key, path, 1, 0);
	if (ret)
		goto out;
	while (1) {
		slot = path->slots[0];
		l = path->nodes[0];
		btrfs_item_key_to_cpu(l, &found_key, slot);

		if (found_key.type != BTRFS_QGROUP_RELATION_KEY)
			goto next2;

		if (found_key.objectid > found_key.offset) {
			/* parent <- member, not needed to build config */
			/* FIXME should we omit the key completely? */
			goto next2;
		}

		ret = add_relation_rb(fs_info, found_key.objectid,
				      found_key.offset);
		if (ret == -ENOENT) {
			btrfs_warn(fs_info,
				"orphan qgroup relation 0x%llx->0x%llx",
				found_key.objectid, found_key.offset);
			ret = 0;	/* ignore the error */
		}
		if (ret)
			goto out;
next2:
		ret = btrfs_next_item(quota_root, path);
		if (ret < 0)
			goto out;
		if (ret)
			break;
	}
out:
	btrfs_free_path(path);
	fs_info->qgroup_flags |= flags;
	if (!(fs_info->qgroup_flags & BTRFS_QGROUP_STATUS_FLAG_ON))
		clear_bit(BTRFS_FS_QUOTA_ENABLED, &fs_info->flags);
	else if (fs_info->qgroup_flags & BTRFS_QGROUP_STATUS_FLAG_RESCAN &&
		 ret >= 0)
		ret = qgroup_rescan_init(fs_info, rescan_progress, 0);

	if (ret < 0) {
		ulist_free(fs_info->qgroup_ulist);
		fs_info->qgroup_ulist = NULL;
		fs_info->qgroup_flags &= ~BTRFS_QGROUP_STATUS_FLAG_RESCAN;
		btrfs_sysfs_del_qgroups(fs_info);
	}

	return ret < 0 ? ret : 0;
}

/*
 * Called in close_ctree() when quota is still enabled.  This verifies we don't
 * leak some reserved space.
 *
 * Return false if no reserved space is left.
 * Return true if some reserved space is leaked.
 */
bool btrfs_check_quota_leak(struct btrfs_fs_info *fs_info)
{
	struct rb_node *node;
	bool ret = false;

	if (!test_bit(BTRFS_FS_QUOTA_ENABLED, &fs_info->flags))
		return ret;
	/*
	 * Since we're unmounting, there is no race and no need to grab qgroup
	 * lock.  And here we don't go post-order to provide a more user
	 * friendly sorted result.
	 */
	for (node = rb_first(&fs_info->qgroup_tree); node; node = rb_next(node)) {
		struct btrfs_qgroup *qgroup;
		int i;

		qgroup = rb_entry(node, struct btrfs_qgroup, node);
		for (i = 0; i < BTRFS_QGROUP_RSV_LAST; i++) {
			if (qgroup->rsv.values[i]) {
				ret = true;
				btrfs_warn(fs_info,
		"qgroup %hu/%llu has unreleased space, type %d rsv %llu",
				   btrfs_qgroup_level(qgroup->qgroupid),
				   btrfs_qgroup_subvolid(qgroup->qgroupid),
				   i, qgroup->rsv.values[i]);
			}
		}
	}
	return ret;
}

/*
 * This is called from close_ctree() or open_ctree() or btrfs_quota_disable(),
 * first two are in single-threaded paths.And for the third one, we have set
 * quota_root to be null with qgroup_lock held before, so it is safe to clean
 * up the in-memory structures without qgroup_lock held.
 */
void btrfs_free_qgroup_config(struct btrfs_fs_info *fs_info)
{
	struct rb_node *n;
	struct btrfs_qgroup *qgroup;

	while ((n = rb_first(&fs_info->qgroup_tree))) {
		qgroup = rb_entry(n, struct btrfs_qgroup, node);
		rb_erase(n, &fs_info->qgroup_tree);
		__del_qgroup_rb(fs_info, qgroup);
	}
	/*
	 * We call btrfs_free_qgroup_config() when unmounting
	 * filesystem and disabling quota, so we set qgroup_ulist
	 * to be null here to avoid double free.
	 */
	ulist_free(fs_info->qgroup_ulist);
	fs_info->qgroup_ulist = NULL;
	btrfs_sysfs_del_qgroups(fs_info);
}

static int add_qgroup_relation_item(struct btrfs_trans_handle *trans, u64 src,
				    u64 dst)
{
	int ret;
	struct btrfs_root *quota_root = trans->fs_info->quota_root;
	struct btrfs_path *path;
	struct btrfs_key key;

	path = btrfs_alloc_path();
	if (!path)
		return -ENOMEM;

	key.objectid = src;
	key.type = BTRFS_QGROUP_RELATION_KEY;
	key.offset = dst;

	ret = btrfs_insert_empty_item(trans, quota_root, path, &key, 0);

	btrfs_mark_buffer_dirty(path->nodes[0]);

	btrfs_free_path(path);
	return ret;
}

static int del_qgroup_relation_item(struct btrfs_trans_handle *trans, u64 src,
				    u64 dst)
{
	int ret;
	struct btrfs_root *quota_root = trans->fs_info->quota_root;
	struct btrfs_path *path;
	struct btrfs_key key;

	path = btrfs_alloc_path();
	if (!path)
		return -ENOMEM;

	key.objectid = src;
	key.type = BTRFS_QGROUP_RELATION_KEY;
	key.offset = dst;

	ret = btrfs_search_slot(trans, quota_root, &key, path, -1, 1);
	if (ret < 0)
		goto out;

	if (ret > 0) {
		ret = -ENOENT;
		goto out;
	}

	ret = btrfs_del_item(trans, quota_root, path);
out:
	btrfs_free_path(path);
	return ret;
}

static int add_qgroup_item(struct btrfs_trans_handle *trans,
			   struct btrfs_root *quota_root, u64 qgroupid)
{
	int ret;
	struct btrfs_path *path;
	struct btrfs_qgroup_info_item *qgroup_info;
	struct btrfs_qgroup_limit_item *qgroup_limit;
	struct extent_buffer *leaf;
	struct btrfs_key key;

	if (btrfs_is_testing(quota_root->fs_info))
		return 0;

	path = btrfs_alloc_path();
	if (!path)
		return -ENOMEM;

	key.objectid = 0;
	key.type = BTRFS_QGROUP_INFO_KEY;
	key.offset = qgroupid;

	/*
	 * Avoid a transaction abort by catching -EEXIST here. In that
	 * case, we proceed by re-initializing the existing structure
	 * on disk.
	 */

	ret = btrfs_insert_empty_item(trans, quota_root, path, &key,
				      sizeof(*qgroup_info));
	if (ret && ret != -EEXIST)
		goto out;

	leaf = path->nodes[0];
	qgroup_info = btrfs_item_ptr(leaf, path->slots[0],
				 struct btrfs_qgroup_info_item);
	btrfs_set_qgroup_info_generation(leaf, qgroup_info, trans->transid);
	btrfs_set_qgroup_info_rfer(leaf, qgroup_info, 0);
	btrfs_set_qgroup_info_rfer_cmpr(leaf, qgroup_info, 0);
	btrfs_set_qgroup_info_excl(leaf, qgroup_info, 0);
	btrfs_set_qgroup_info_excl_cmpr(leaf, qgroup_info, 0);

	btrfs_mark_buffer_dirty(leaf);

	btrfs_release_path(path);

	key.type = BTRFS_QGROUP_LIMIT_KEY;
	ret = btrfs_insert_empty_item(trans, quota_root, path, &key,
				      sizeof(*qgroup_limit));
	if (ret && ret != -EEXIST)
		goto out;

	leaf = path->nodes[0];
	qgroup_limit = btrfs_item_ptr(leaf, path->slots[0],
				  struct btrfs_qgroup_limit_item);
	btrfs_set_qgroup_limit_flags(leaf, qgroup_limit, 0);
	btrfs_set_qgroup_limit_max_rfer(leaf, qgroup_limit, 0);
	btrfs_set_qgroup_limit_max_excl(leaf, qgroup_limit, 0);
	btrfs_set_qgroup_limit_rsv_rfer(leaf, qgroup_limit, 0);
	btrfs_set_qgroup_limit_rsv_excl(leaf, qgroup_limit, 0);

	btrfs_mark_buffer_dirty(leaf);

	ret = 0;
out:
	btrfs_free_path(path);
	return ret;
}

static int del_qgroup_item(struct btrfs_trans_handle *trans, u64 qgroupid)
{
	int ret;
	struct btrfs_root *quota_root = trans->fs_info->quota_root;
	struct btrfs_path *path;
	struct btrfs_key key;

	path = btrfs_alloc_path();
	if (!path)
		return -ENOMEM;

	key.objectid = 0;
	key.type = BTRFS_QGROUP_INFO_KEY;
	key.offset = qgroupid;
	ret = btrfs_search_slot(trans, quota_root, &key, path, -1, 1);
	if (ret < 0)
		goto out;

	if (ret > 0) {
		ret = -ENOENT;
		goto out;
	}

	ret = btrfs_del_item(trans, quota_root, path);
	if (ret)
		goto out;

	btrfs_release_path(path);

	key.type = BTRFS_QGROUP_LIMIT_KEY;
	ret = btrfs_search_slot(trans, quota_root, &key, path, -1, 1);
	if (ret < 0)
		goto out;

	if (ret > 0) {
		ret = -ENOENT;
		goto out;
	}

	ret = btrfs_del_item(trans, quota_root, path);

out:
	btrfs_free_path(path);
	return ret;
}

static int update_qgroup_limit_item(struct btrfs_trans_handle *trans,
				    struct btrfs_qgroup *qgroup)
{
	struct btrfs_root *quota_root = trans->fs_info->quota_root;
	struct btrfs_path *path;
	struct btrfs_key key;
	struct extent_buffer *l;
	struct btrfs_qgroup_limit_item *qgroup_limit;
	int ret;
	int slot;

	key.objectid = 0;
	key.type = BTRFS_QGROUP_LIMIT_KEY;
	key.offset = qgroup->qgroupid;

	path = btrfs_alloc_path();
	if (!path)
		return -ENOMEM;

	ret = btrfs_search_slot(trans, quota_root, &key, path, 0, 1);
	if (ret > 0)
		ret = -ENOENT;

	if (ret)
		goto out;

	l = path->nodes[0];
	slot = path->slots[0];
	qgroup_limit = btrfs_item_ptr(l, slot, struct btrfs_qgroup_limit_item);
	btrfs_set_qgroup_limit_flags(l, qgroup_limit, qgroup->lim_flags);
	btrfs_set_qgroup_limit_max_rfer(l, qgroup_limit, qgroup->max_rfer);
	btrfs_set_qgroup_limit_max_excl(l, qgroup_limit, qgroup->max_excl);
	btrfs_set_qgroup_limit_rsv_rfer(l, qgroup_limit, qgroup->rsv_rfer);
	btrfs_set_qgroup_limit_rsv_excl(l, qgroup_limit, qgroup->rsv_excl);

	btrfs_mark_buffer_dirty(l);

out:
	btrfs_free_path(path);
	return ret;
}

static int update_qgroup_info_item(struct btrfs_trans_handle *trans,
				   struct btrfs_qgroup *qgroup)
{
	struct btrfs_fs_info *fs_info = trans->fs_info;
	struct btrfs_root *quota_root = fs_info->quota_root;
	struct btrfs_path *path;
	struct btrfs_key key;
	struct extent_buffer *l;
	struct btrfs_qgroup_info_item *qgroup_info;
	int ret;
	int slot;

	if (btrfs_is_testing(fs_info))
		return 0;

	key.objectid = 0;
	key.type = BTRFS_QGROUP_INFO_KEY;
	key.offset = qgroup->qgroupid;

	path = btrfs_alloc_path();
	if (!path)
		return -ENOMEM;

	ret = btrfs_search_slot(trans, quota_root, &key, path, 0, 1);
	if (ret > 0)
		ret = -ENOENT;

	if (ret)
		goto out;

	l = path->nodes[0];
	slot = path->slots[0];
	qgroup_info = btrfs_item_ptr(l, slot, struct btrfs_qgroup_info_item);
	btrfs_set_qgroup_info_generation(l, qgroup_info, trans->transid);
	btrfs_set_qgroup_info_rfer(l, qgroup_info, qgroup->rfer);
	btrfs_set_qgroup_info_rfer_cmpr(l, qgroup_info, qgroup->rfer_cmpr);
	btrfs_set_qgroup_info_excl(l, qgroup_info, qgroup->excl);
	btrfs_set_qgroup_info_excl_cmpr(l, qgroup_info, qgroup->excl_cmpr);

	btrfs_mark_buffer_dirty(l);

out:
	btrfs_free_path(path);
	return ret;
}

static int update_qgroup_status_item(struct btrfs_trans_handle *trans)
{
	struct btrfs_fs_info *fs_info = trans->fs_info;
	struct btrfs_root *quota_root = fs_info->quota_root;
	struct btrfs_path *path;
	struct btrfs_key key;
	struct extent_buffer *l;
	struct btrfs_qgroup_status_item *ptr;
	int ret;
	int slot;

	key.objectid = 0;
	key.type = BTRFS_QGROUP_STATUS_KEY;
	key.offset = 0;

	path = btrfs_alloc_path();
	if (!path)
		return -ENOMEM;

	ret = btrfs_search_slot(trans, quota_root, &key, path, 0, 1);
	if (ret > 0)
		ret = -ENOENT;

	if (ret)
		goto out;

	l = path->nodes[0];
	slot = path->slots[0];
	ptr = btrfs_item_ptr(l, slot, struct btrfs_qgroup_status_item);
	btrfs_set_qgroup_status_flags(l, ptr, fs_info->qgroup_flags);
	btrfs_set_qgroup_status_generation(l, ptr, trans->transid);
	btrfs_set_qgroup_status_rescan(l, ptr,
				fs_info->qgroup_rescan_progress.objectid);

	btrfs_mark_buffer_dirty(l);

out:
	btrfs_free_path(path);
	return ret;
}

/*
 * called with qgroup_lock held
 */
static int btrfs_clean_quota_tree(struct btrfs_trans_handle *trans,
				  struct btrfs_root *root)
{
	struct btrfs_path *path;
	struct btrfs_key key;
	struct extent_buffer *leaf = NULL;
	int ret;
	int nr = 0;

	path = btrfs_alloc_path();
	if (!path)
		return -ENOMEM;

	path->leave_spinning = 1;

	key.objectid = 0;
	key.offset = 0;
	key.type = 0;

	while (1) {
		ret = btrfs_search_slot(trans, root, &key, path, -1, 1);
		if (ret < 0)
			goto out;
		leaf = path->nodes[0];
		nr = btrfs_header_nritems(leaf);
		if (!nr)
			break;
		/*
		 * delete the leaf one by one
		 * since the whole tree is going
		 * to be deleted.
		 */
		path->slots[0] = 0;
		ret = btrfs_del_items(trans, root, path, 0, nr);
		if (ret)
			goto out;

		btrfs_release_path(path);
	}
	ret = 0;
out:
	btrfs_free_path(path);
	return ret;
}

int btrfs_quota_enable(struct btrfs_fs_info *fs_info)
{
	struct btrfs_root *quota_root;
	struct btrfs_root *tree_root = fs_info->tree_root;
	struct btrfs_path *path = NULL;
	struct btrfs_qgroup_status_item *ptr;
	struct extent_buffer *leaf;
	struct btrfs_key key;
	struct btrfs_key found_key;
	struct btrfs_qgroup *qgroup = NULL;
	struct btrfs_trans_handle *trans = NULL;
	struct ulist *ulist = NULL;
	int ret = 0;
	int slot;

	mutex_lock(&fs_info->qgroup_ioctl_lock);
	if (fs_info->quota_root)
		goto out;

	ulist = ulist_alloc(GFP_KERNEL);
	if (!ulist) {
		ret = -ENOMEM;
		goto out;
	}

	ret = btrfs_sysfs_add_qgroups(fs_info);
	if (ret < 0)
		goto out;

	/*
	 * Unlock qgroup_ioctl_lock before starting the transaction. This is to
	 * avoid lock acquisition inversion problems (reported by lockdep) between
	 * qgroup_ioctl_lock and the vfs freeze semaphores, acquired when we
	 * start a transaction.
	 * After we started the transaction lock qgroup_ioctl_lock again and
	 * check if someone else created the quota root in the meanwhile. If so,
	 * just return success and release the transaction handle.
	 *
	 * Also we don't need to worry about someone else calling
	 * btrfs_sysfs_add_qgroups() after we unlock and getting an error because
	 * that function returns 0 (success) when the sysfs entries already exist.
	 */
	mutex_unlock(&fs_info->qgroup_ioctl_lock);

	/*
	 * 1 for quota root item
	 * 1 for BTRFS_QGROUP_STATUS item
	 *
	 * Yet we also need 2*n items for a QGROUP_INFO/QGROUP_LIMIT items
	 * per subvolume. However those are not currently reserved since it
	 * would be a lot of overkill.
	 */
	trans = btrfs_start_transaction(tree_root, 2);

	mutex_lock(&fs_info->qgroup_ioctl_lock);
	if (IS_ERR(trans)) {
		ret = PTR_ERR(trans);
		trans = NULL;
		goto out;
	}

	if (fs_info->quota_root)
		goto out;

	fs_info->qgroup_ulist = ulist;
	ulist = NULL;

	/*
	 * initially create the quota tree
	 */
	quota_root = btrfs_create_tree(trans, BTRFS_QUOTA_TREE_OBJECTID);
	if (IS_ERR(quota_root)) {
		ret =  PTR_ERR(quota_root);
		btrfs_abort_transaction(trans, ret);
		goto out;
	}

	path = btrfs_alloc_path();
	if (!path) {
		ret = -ENOMEM;
		btrfs_abort_transaction(trans, ret);
		goto out_free_root;
	}

	key.objectid = 0;
	key.type = BTRFS_QGROUP_STATUS_KEY;
	key.offset = 0;

	ret = btrfs_insert_empty_item(trans, quota_root, path, &key,
				      sizeof(*ptr));
	if (ret) {
		btrfs_abort_transaction(trans, ret);
		goto out_free_path;
	}

	leaf = path->nodes[0];
	ptr = btrfs_item_ptr(leaf, path->slots[0],
				 struct btrfs_qgroup_status_item);
	btrfs_set_qgroup_status_generation(leaf, ptr, trans->transid);
	btrfs_set_qgroup_status_version(leaf, ptr, BTRFS_QGROUP_STATUS_VERSION);
	fs_info->qgroup_flags = BTRFS_QGROUP_STATUS_FLAG_ON |
				BTRFS_QGROUP_STATUS_FLAG_INCONSISTENT;
	btrfs_set_qgroup_status_flags(leaf, ptr, fs_info->qgroup_flags);
	btrfs_set_qgroup_status_rescan(leaf, ptr, 0);

	btrfs_mark_buffer_dirty(leaf);

	key.objectid = 0;
	key.type = BTRFS_ROOT_REF_KEY;
	key.offset = 0;

	btrfs_release_path(path);
	ret = btrfs_search_slot_for_read(tree_root, &key, path, 1, 0);
	if (ret > 0)
		goto out_add_root;
	if (ret < 0) {
		btrfs_abort_transaction(trans, ret);
		goto out_free_path;
	}

	while (1) {
		slot = path->slots[0];
		leaf = path->nodes[0];
		btrfs_item_key_to_cpu(leaf, &found_key, slot);

		if (found_key.type == BTRFS_ROOT_REF_KEY) {

			/* Release locks on tree_root before we access quota_root */
			btrfs_release_path(path);

			ret = add_qgroup_item(trans, quota_root,
					      found_key.offset);
			if (ret) {
				btrfs_abort_transaction(trans, ret);
				goto out_free_path;
			}

			qgroup = add_qgroup_rb(fs_info, found_key.offset);
			if (IS_ERR(qgroup)) {
				ret = PTR_ERR(qgroup);
				btrfs_abort_transaction(trans, ret);
				goto out_free_path;
			}
			ret = btrfs_sysfs_add_one_qgroup(fs_info, qgroup);
			if (ret < 0) {
				btrfs_abort_transaction(trans, ret);
				goto out_free_path;
			}
			ret = btrfs_search_slot_for_read(tree_root, &found_key,
							 path, 1, 0);
			if (ret < 0) {
				btrfs_abort_transaction(trans, ret);
				goto out_free_path;
			}
			if (ret > 0) {
				/*
				 * Shouldn't happen, but in case it does we
				 * don't need to do the btrfs_next_item, just
				 * continue.
				 */
				continue;
			}
		}
		ret = btrfs_next_item(tree_root, path);
		if (ret < 0) {
			btrfs_abort_transaction(trans, ret);
			goto out_free_path;
		}
		if (ret)
			break;
	}

out_add_root:
	btrfs_release_path(path);
	ret = add_qgroup_item(trans, quota_root, BTRFS_FS_TREE_OBJECTID);
	if (ret) {
		btrfs_abort_transaction(trans, ret);
		goto out_free_path;
	}

	qgroup = add_qgroup_rb(fs_info, BTRFS_FS_TREE_OBJECTID);
	if (IS_ERR(qgroup)) {
		ret = PTR_ERR(qgroup);
		btrfs_abort_transaction(trans, ret);
		goto out_free_path;
	}
	ret = btrfs_sysfs_add_one_qgroup(fs_info, qgroup);
	if (ret < 0) {
		btrfs_abort_transaction(trans, ret);
		goto out_free_path;
	}

	ret = btrfs_commit_transaction(trans);
	trans = NULL;
	if (ret)
		goto out_free_path;

	/*
	 * Set quota enabled flag after committing the transaction, to avoid
	 * deadlocks on fs_info->qgroup_ioctl_lock with concurrent snapshot
	 * creation.
	 */
	spin_lock(&fs_info->qgroup_lock);
	fs_info->quota_root = quota_root;
	set_bit(BTRFS_FS_QUOTA_ENABLED, &fs_info->flags);
	spin_unlock(&fs_info->qgroup_lock);

	ret = qgroup_rescan_init(fs_info, 0, 1);
	if (!ret) {
	        qgroup_rescan_zero_tracking(fs_info);
		fs_info->qgroup_rescan_running = true;
	        btrfs_queue_work(fs_info->qgroup_rescan_workers,
	                         &fs_info->qgroup_rescan_work);
	}

out_free_path:
	btrfs_free_path(path);
out_free_root:
	if (ret)
		btrfs_put_root(quota_root);
out:
	if (ret) {
		ulist_free(fs_info->qgroup_ulist);
		fs_info->qgroup_ulist = NULL;
		btrfs_sysfs_del_qgroups(fs_info);
	}
	mutex_unlock(&fs_info->qgroup_ioctl_lock);
	if (ret && trans)
		btrfs_end_transaction(trans);
	else if (trans)
		ret = btrfs_end_transaction(trans);
	ulist_free(ulist);
	return ret;
}

int btrfs_quota_disable(struct btrfs_fs_info *fs_info)
{
	struct btrfs_root *quota_root;
	struct btrfs_trans_handle *trans = NULL;
	int ret = 0;

	mutex_lock(&fs_info->qgroup_ioctl_lock);
	if (!fs_info->quota_root)
		goto out;
	mutex_unlock(&fs_info->qgroup_ioctl_lock);

	/*
	 * 1 For the root item
	 *
	 * We should also reserve enough items for the quota tree deletion in
	 * btrfs_clean_quota_tree but this is not done.
	 *
	 * Also, we must always start a transaction without holding the mutex
	 * qgroup_ioctl_lock, see btrfs_quota_enable().
	 */
	trans = btrfs_start_transaction(fs_info->tree_root, 1);

	mutex_lock(&fs_info->qgroup_ioctl_lock);
	if (IS_ERR(trans)) {
		ret = PTR_ERR(trans);
		trans = NULL;
		goto out;
	}

	if (!fs_info->quota_root)
		goto out;

	clear_bit(BTRFS_FS_QUOTA_ENABLED, &fs_info->flags);
	btrfs_qgroup_wait_for_completion(fs_info, false);
	spin_lock(&fs_info->qgroup_lock);
	quota_root = fs_info->quota_root;
	fs_info->quota_root = NULL;
	fs_info->qgroup_flags &= ~BTRFS_QGROUP_STATUS_FLAG_ON;
	spin_unlock(&fs_info->qgroup_lock);

	btrfs_free_qgroup_config(fs_info);

	ret = btrfs_clean_quota_tree(trans, quota_root);
	if (ret) {
		btrfs_abort_transaction(trans, ret);
		goto out;
	}

	ret = btrfs_del_root(trans, &quota_root->root_key);
	if (ret) {
		btrfs_abort_transaction(trans, ret);
		goto out;
	}

	list_del(&quota_root->dirty_list);

	btrfs_tree_lock(quota_root->node);
	btrfs_clean_tree_block(quota_root->node);
	btrfs_tree_unlock(quota_root->node);
	btrfs_free_tree_block(trans, quota_root, quota_root->node, 0, 1);

	btrfs_put_root(quota_root);

out:
	mutex_unlock(&fs_info->qgroup_ioctl_lock);
	if (ret && trans)
		btrfs_end_transaction(trans);
	else if (trans)
		ret = btrfs_end_transaction(trans);

	return ret;
}

static void qgroup_dirty(struct btrfs_fs_info *fs_info,
			 struct btrfs_qgroup *qgroup)
{
	if (list_empty(&qgroup->dirty))
		list_add(&qgroup->dirty, &fs_info->dirty_qgroups);
}

/*
 * The easy accounting, we're updating qgroup relationship whose child qgroup
 * only has exclusive extents.
 *
 * In this case, all exclusive extents will also be exclusive for parent, so
 * excl/rfer just get added/removed.
 *
 * So is qgroup reservation space, which should also be added/removed to
 * parent.
 * Or when child tries to release reservation space, parent will underflow its
 * reservation (for relationship adding case).
 *
 * Caller should hold fs_info->qgroup_lock.
 */
static int __qgroup_excl_accounting(struct btrfs_fs_info *fs_info,
				    struct ulist *tmp, u64 ref_root,
				    struct btrfs_qgroup *src, int sign)
{
	struct btrfs_qgroup *qgroup;
	struct btrfs_qgroup_list *glist;
	struct ulist_node *unode;
	struct ulist_iterator uiter;
	u64 num_bytes = src->excl;
	int ret = 0;

	qgroup = find_qgroup_rb(fs_info, ref_root);
	if (!qgroup)
		goto out;

	qgroup->rfer += sign * num_bytes;
	qgroup->rfer_cmpr += sign * num_bytes;

	WARN_ON(sign < 0 && qgroup->excl < num_bytes);
	qgroup->excl += sign * num_bytes;
	qgroup->excl_cmpr += sign * num_bytes;

	if (sign > 0)
		qgroup_rsv_add_by_qgroup(fs_info, qgroup, src);
	else
		qgroup_rsv_release_by_qgroup(fs_info, qgroup, src);

	qgroup_dirty(fs_info, qgroup);

	/* Get all of the parent groups that contain this qgroup */
	list_for_each_entry(glist, &qgroup->groups, next_group) {
		ret = ulist_add(tmp, glist->group->qgroupid,
				qgroup_to_aux(glist->group), GFP_ATOMIC);
		if (ret < 0)
			goto out;
	}

	/* Iterate all of the parents and adjust their reference counts */
	ULIST_ITER_INIT(&uiter);
	while ((unode = ulist_next(tmp, &uiter))) {
		qgroup = unode_aux_to_qgroup(unode);
		qgroup->rfer += sign * num_bytes;
		qgroup->rfer_cmpr += sign * num_bytes;
		WARN_ON(sign < 0 && qgroup->excl < num_bytes);
		qgroup->excl += sign * num_bytes;
		if (sign > 0)
			qgroup_rsv_add_by_qgroup(fs_info, qgroup, src);
		else
			qgroup_rsv_release_by_qgroup(fs_info, qgroup, src);
		qgroup->excl_cmpr += sign * num_bytes;
		qgroup_dirty(fs_info, qgroup);

		/* Add any parents of the parents */
		list_for_each_entry(glist, &qgroup->groups, next_group) {
			ret = ulist_add(tmp, glist->group->qgroupid,
					qgroup_to_aux(glist->group), GFP_ATOMIC);
			if (ret < 0)
				goto out;
		}
	}
	ret = 0;
out:
	return ret;
}


/*
 * Quick path for updating qgroup with only excl refs.
 *
 * In that case, just update all parent will be enough.
 * Or we needs to do a full rescan.
 * Caller should also hold fs_info->qgroup_lock.
 *
 * Return 0 for quick update, return >0 for need to full rescan
 * and mark INCONSISTENT flag.
 * Return < 0 for other error.
 */
static int quick_update_accounting(struct btrfs_fs_info *fs_info,
				   struct ulist *tmp, u64 src, u64 dst,
				   int sign)
{
	struct btrfs_qgroup *qgroup;
	int ret = 1;
	int err = 0;

	qgroup = find_qgroup_rb(fs_info, src);
	if (!qgroup)
		goto out;
	if (qgroup->excl == qgroup->rfer) {
		ret = 0;
		err = __qgroup_excl_accounting(fs_info, tmp, dst,
					       qgroup, sign);
		if (err < 0) {
			ret = err;
			goto out;
		}
	}
out:
	if (ret)
		fs_info->qgroup_flags |= BTRFS_QGROUP_STATUS_FLAG_INCONSISTENT;
	return ret;
}

int btrfs_add_qgroup_relation(struct btrfs_trans_handle *trans, u64 src,
			      u64 dst)
{
	struct btrfs_fs_info *fs_info = trans->fs_info;
	struct btrfs_qgroup *parent;
	struct btrfs_qgroup *member;
	struct btrfs_qgroup_list *list;
	struct ulist *tmp;
	unsigned int nofs_flag;
	int ret = 0;

	/* Check the level of src and dst first */
	if (btrfs_qgroup_level(src) >= btrfs_qgroup_level(dst))
		return -EINVAL;

	/* We hold a transaction handle open, must do a NOFS allocation. */
	nofs_flag = memalloc_nofs_save();
	tmp = ulist_alloc(GFP_KERNEL);
	memalloc_nofs_restore(nofs_flag);
	if (!tmp)
		return -ENOMEM;

	mutex_lock(&fs_info->qgroup_ioctl_lock);
	if (!fs_info->quota_root) {
		ret = -ENOTCONN;
		goto out;
	}
	member = find_qgroup_rb(fs_info, src);
	parent = find_qgroup_rb(fs_info, dst);
	if (!member || !parent) {
		ret = -EINVAL;
		goto out;
	}

	/* check if such qgroup relation exist firstly */
	list_for_each_entry(list, &member->groups, next_group) {
		if (list->group == parent) {
			ret = -EEXIST;
			goto out;
		}
	}

	ret = add_qgroup_relation_item(trans, src, dst);
	if (ret)
		goto out;

	ret = add_qgroup_relation_item(trans, dst, src);
	if (ret) {
		del_qgroup_relation_item(trans, src, dst);
		goto out;
	}

	spin_lock(&fs_info->qgroup_lock);
	ret = add_relation_rb(fs_info, src, dst);
	if (ret < 0) {
		spin_unlock(&fs_info->qgroup_lock);
		goto out;
	}
	ret = quick_update_accounting(fs_info, tmp, src, dst, 1);
	spin_unlock(&fs_info->qgroup_lock);
out:
	mutex_unlock(&fs_info->qgroup_ioctl_lock);
	ulist_free(tmp);
	return ret;
}

static int __del_qgroup_relation(struct btrfs_trans_handle *trans, u64 src,
				 u64 dst)
{
	struct btrfs_fs_info *fs_info = trans->fs_info;
	struct btrfs_qgroup *parent;
	struct btrfs_qgroup *member;
	struct btrfs_qgroup_list *list;
	struct ulist *tmp;
	bool found = false;
	unsigned int nofs_flag;
	int ret = 0;
	int ret2;

	/* We hold a transaction handle open, must do a NOFS allocation. */
	nofs_flag = memalloc_nofs_save();
	tmp = ulist_alloc(GFP_KERNEL);
	memalloc_nofs_restore(nofs_flag);
	if (!tmp)
		return -ENOMEM;

	if (!fs_info->quota_root) {
		ret = -ENOTCONN;
		goto out;
	}

	member = find_qgroup_rb(fs_info, src);
	parent = find_qgroup_rb(fs_info, dst);
	/*
	 * The parent/member pair doesn't exist, then try to delete the dead
	 * relation items only.
	 */
	if (!member || !parent)
		goto delete_item;

	/* check if such qgroup relation exist firstly */
	list_for_each_entry(list, &member->groups, next_group) {
		if (list->group == parent) {
			found = true;
			break;
		}
	}

delete_item:
	ret = del_qgroup_relation_item(trans, src, dst);
	if (ret < 0 && ret != -ENOENT)
		goto out;
	ret2 = del_qgroup_relation_item(trans, dst, src);
	if (ret2 < 0 && ret2 != -ENOENT)
		goto out;

	/* At least one deletion succeeded, return 0 */
	if (!ret || !ret2)
		ret = 0;

	if (found) {
		spin_lock(&fs_info->qgroup_lock);
		del_relation_rb(fs_info, src, dst);
		ret = quick_update_accounting(fs_info, tmp, src, dst, -1);
		spin_unlock(&fs_info->qgroup_lock);
	}
out:
	ulist_free(tmp);
	return ret;
}

int btrfs_del_qgroup_relation(struct btrfs_trans_handle *trans, u64 src,
			      u64 dst)
{
	struct btrfs_fs_info *fs_info = trans->fs_info;
	int ret = 0;

	mutex_lock(&fs_info->qgroup_ioctl_lock);
	ret = __del_qgroup_relation(trans, src, dst);
	mutex_unlock(&fs_info->qgroup_ioctl_lock);

	return ret;
}

int btrfs_create_qgroup(struct btrfs_trans_handle *trans, u64 qgroupid)
{
	struct btrfs_fs_info *fs_info = trans->fs_info;
	struct btrfs_root *quota_root;
	struct btrfs_qgroup *qgroup;
	int ret = 0;

	mutex_lock(&fs_info->qgroup_ioctl_lock);
	if (!fs_info->quota_root) {
		ret = -ENOTCONN;
		goto out;
	}
	quota_root = fs_info->quota_root;
	qgroup = find_qgroup_rb(fs_info, qgroupid);
	if (qgroup) {
		ret = -EEXIST;
		goto out;
	}

	ret = add_qgroup_item(trans, quota_root, qgroupid);
	if (ret)
		goto out;

	spin_lock(&fs_info->qgroup_lock);
	qgroup = add_qgroup_rb(fs_info, qgroupid);
	spin_unlock(&fs_info->qgroup_lock);

	if (IS_ERR(qgroup)) {
		ret = PTR_ERR(qgroup);
		goto out;
	}
	ret = btrfs_sysfs_add_one_qgroup(fs_info, qgroup);
out:
	mutex_unlock(&fs_info->qgroup_ioctl_lock);
	return ret;
}

int btrfs_remove_qgroup(struct btrfs_trans_handle *trans, u64 qgroupid)
{
	struct btrfs_fs_info *fs_info = trans->fs_info;
	struct btrfs_qgroup *qgroup;
	struct btrfs_qgroup_list *list;
	int ret = 0;

	mutex_lock(&fs_info->qgroup_ioctl_lock);
	if (!fs_info->quota_root) {
		ret = -ENOTCONN;
		goto out;
	}

	qgroup = find_qgroup_rb(fs_info, qgroupid);
	if (!qgroup) {
		ret = -ENOENT;
		goto out;
	}

	/* Check if there are no children of this qgroup */
	if (!list_empty(&qgroup->members)) {
		ret = -EBUSY;
		goto out;
	}

	ret = del_qgroup_item(trans, qgroupid);
	if (ret && ret != -ENOENT)
		goto out;

	while (!list_empty(&qgroup->groups)) {
		list = list_first_entry(&qgroup->groups,
					struct btrfs_qgroup_list, next_group);
		ret = __del_qgroup_relation(trans, qgroupid,
					    list->group->qgroupid);
		if (ret)
			goto out;
	}

	spin_lock(&fs_info->qgroup_lock);
	del_qgroup_rb(fs_info, qgroupid);
	spin_unlock(&fs_info->qgroup_lock);
out:
	mutex_unlock(&fs_info->qgroup_ioctl_lock);
	return ret;
}

int btrfs_limit_qgroup(struct btrfs_trans_handle *trans, u64 qgroupid,
		       struct btrfs_qgroup_limit *limit)
{
	struct btrfs_fs_info *fs_info = trans->fs_info;
	struct btrfs_qgroup *qgroup;
	int ret = 0;
	/* Sometimes we would want to clear the limit on this qgroup.
	 * To meet this requirement, we treat the -1 as a special value
	 * which tell kernel to clear the limit on this qgroup.
	 */
	const u64 CLEAR_VALUE = -1;

	mutex_lock(&fs_info->qgroup_ioctl_lock);
	if (!fs_info->quota_root) {
		ret = -ENOTCONN;
		goto out;
	}

	qgroup = find_qgroup_rb(fs_info, qgroupid);
	if (!qgroup) {
		ret = -ENOENT;
		goto out;
	}

	spin_lock(&fs_info->qgroup_lock);
	if (limit->flags & BTRFS_QGROUP_LIMIT_MAX_RFER) {
		if (limit->max_rfer == CLEAR_VALUE) {
			qgroup->lim_flags &= ~BTRFS_QGROUP_LIMIT_MAX_RFER;
			limit->flags &= ~BTRFS_QGROUP_LIMIT_MAX_RFER;
			qgroup->max_rfer = 0;
		} else {
			qgroup->max_rfer = limit->max_rfer;
		}
	}
	if (limit->flags & BTRFS_QGROUP_LIMIT_MAX_EXCL) {
		if (limit->max_excl == CLEAR_VALUE) {
			qgroup->lim_flags &= ~BTRFS_QGROUP_LIMIT_MAX_EXCL;
			limit->flags &= ~BTRFS_QGROUP_LIMIT_MAX_EXCL;
			qgroup->max_excl = 0;
		} else {
			qgroup->max_excl = limit->max_excl;
		}
	}
	if (limit->flags & BTRFS_QGROUP_LIMIT_RSV_RFER) {
		if (limit->rsv_rfer == CLEAR_VALUE) {
			qgroup->lim_flags &= ~BTRFS_QGROUP_LIMIT_RSV_RFER;
			limit->flags &= ~BTRFS_QGROUP_LIMIT_RSV_RFER;
			qgroup->rsv_rfer = 0;
		} else {
			qgroup->rsv_rfer = limit->rsv_rfer;
		}
	}
	if (limit->flags & BTRFS_QGROUP_LIMIT_RSV_EXCL) {
		if (limit->rsv_excl == CLEAR_VALUE) {
			qgroup->lim_flags &= ~BTRFS_QGROUP_LIMIT_RSV_EXCL;
			limit->flags &= ~BTRFS_QGROUP_LIMIT_RSV_EXCL;
			qgroup->rsv_excl = 0;
		} else {
			qgroup->rsv_excl = limit->rsv_excl;
		}
	}
	qgroup->lim_flags |= limit->flags;

	spin_unlock(&fs_info->qgroup_lock);

	ret = update_qgroup_limit_item(trans, qgroup);
	if (ret) {
		fs_info->qgroup_flags |= BTRFS_QGROUP_STATUS_FLAG_INCONSISTENT;
		btrfs_info(fs_info, "unable to update quota limit for %llu",
		       qgroupid);
	}

out:
	mutex_unlock(&fs_info->qgroup_ioctl_lock);
	return ret;
}

int btrfs_qgroup_trace_extent_nolock(struct btrfs_fs_info *fs_info,
				struct btrfs_delayed_ref_root *delayed_refs,
				struct btrfs_qgroup_extent_record *record)
{
	struct rb_node **p = &delayed_refs->dirty_extent_root.rb_node;
	struct rb_node *parent_node = NULL;
	struct btrfs_qgroup_extent_record *entry;
	u64 bytenr = record->bytenr;

	lockdep_assert_held(&delayed_refs->lock);
	trace_btrfs_qgroup_trace_extent(fs_info, record);

	while (*p) {
		parent_node = *p;
		entry = rb_entry(parent_node, struct btrfs_qgroup_extent_record,
				 node);
		if (bytenr < entry->bytenr) {
			p = &(*p)->rb_left;
		} else if (bytenr > entry->bytenr) {
			p = &(*p)->rb_right;
		} else {
			if (record->data_rsv && !entry->data_rsv) {
				entry->data_rsv = record->data_rsv;
				entry->data_rsv_refroot =
					record->data_rsv_refroot;
			}
			return 1;
		}
	}

	rb_link_node(&record->node, parent_node, p);
	rb_insert_color(&record->node, &delayed_refs->dirty_extent_root);
	return 0;
}

int btrfs_qgroup_trace_extent_post(struct btrfs_fs_info *fs_info,
				   struct btrfs_qgroup_extent_record *qrecord)
{
	struct ulist *old_root;
	u64 bytenr = qrecord->bytenr;
	int ret;

	ret = btrfs_find_all_roots(NULL, fs_info, bytenr, 0, &old_root, false);
	if (ret < 0) {
		fs_info->qgroup_flags |= BTRFS_QGROUP_STATUS_FLAG_INCONSISTENT;
		btrfs_warn(fs_info,
"error accounting new delayed refs extent (err code: %d), quota inconsistent",
			ret);
		return 0;
	}

	/*
	 * Here we don't need to get the lock of
	 * trans->transaction->delayed_refs, since inserted qrecord won't
	 * be deleted, only qrecord->node may be modified (new qrecord insert)
	 *
	 * So modifying qrecord->old_roots is safe here
	 */
	qrecord->old_roots = old_root;
	return 0;
}

int btrfs_qgroup_trace_extent(struct btrfs_trans_handle *trans, u64 bytenr,
			      u64 num_bytes, gfp_t gfp_flag)
{
	struct btrfs_fs_info *fs_info = trans->fs_info;
	struct btrfs_qgroup_extent_record *record;
	struct btrfs_delayed_ref_root *delayed_refs;
	int ret;

	if (!test_bit(BTRFS_FS_QUOTA_ENABLED, &fs_info->flags)
	    || bytenr == 0 || num_bytes == 0)
		return 0;
	record = kzalloc(sizeof(*record), gfp_flag);
	if (!record)
		return -ENOMEM;

	delayed_refs = &trans->transaction->delayed_refs;
	record->bytenr = bytenr;
	record->num_bytes = num_bytes;
	record->old_roots = NULL;

	spin_lock(&delayed_refs->lock);
	ret = btrfs_qgroup_trace_extent_nolock(fs_info, delayed_refs, record);
	spin_unlock(&delayed_refs->lock);
	if (ret > 0) {
		kfree(record);
		return 0;
	}
	return btrfs_qgroup_trace_extent_post(fs_info, record);
}

int btrfs_qgroup_trace_leaf_items(struct btrfs_trans_handle *trans,
				  struct extent_buffer *eb)
{
	struct btrfs_fs_info *fs_info = trans->fs_info;
	int nr = btrfs_header_nritems(eb);
	int i, extent_type, ret;
	struct btrfs_key key;
	struct btrfs_file_extent_item *fi;
	u64 bytenr, num_bytes;

	/* We can be called directly from walk_up_proc() */
	if (!test_bit(BTRFS_FS_QUOTA_ENABLED, &fs_info->flags))
		return 0;

	for (i = 0; i < nr; i++) {
		btrfs_item_key_to_cpu(eb, &key, i);

		if (key.type != BTRFS_EXTENT_DATA_KEY)
			continue;

		fi = btrfs_item_ptr(eb, i, struct btrfs_file_extent_item);
		/* filter out non qgroup-accountable extents  */
		extent_type = btrfs_file_extent_type(eb, fi);

		if (extent_type == BTRFS_FILE_EXTENT_INLINE)
			continue;

		bytenr = btrfs_file_extent_disk_bytenr(eb, fi);
		if (!bytenr)
			continue;

		num_bytes = btrfs_file_extent_disk_num_bytes(eb, fi);

		ret = btrfs_qgroup_trace_extent(trans, bytenr, num_bytes,
						GFP_NOFS);
		if (ret)
			return ret;
	}
	cond_resched();
	return 0;
}

/*
 * Walk up the tree from the bottom, freeing leaves and any interior
 * nodes which have had all slots visited. If a node (leaf or
 * interior) is freed, the node above it will have it's slot
 * incremented. The root node will never be freed.
 *
 * At the end of this function, we should have a path which has all
 * slots incremented to the next position for a search. If we need to
 * read a new node it will be NULL and the node above it will have the
 * correct slot selected for a later read.
 *
 * If we increment the root nodes slot counter past the number of
 * elements, 1 is returned to signal completion of the search.
 */
static int adjust_slots_upwards(struct btrfs_path *path, int root_level)
{
	int level = 0;
	int nr, slot;
	struct extent_buffer *eb;

	if (root_level == 0)
		return 1;

	while (level <= root_level) {
		eb = path->nodes[level];
		nr = btrfs_header_nritems(eb);
		path->slots[level]++;
		slot = path->slots[level];
		if (slot >= nr || level == 0) {
			/*
			 * Don't free the root -  we will detect this
			 * condition after our loop and return a
			 * positive value for caller to stop walking the tree.
			 */
			if (level != root_level) {
				btrfs_tree_unlock_rw(eb, path->locks[level]);
				path->locks[level] = 0;

				free_extent_buffer(eb);
				path->nodes[level] = NULL;
				path->slots[level] = 0;
			}
		} else {
			/*
			 * We have a valid slot to walk back down
			 * from. Stop here so caller can process these
			 * new nodes.
			 */
			break;
		}

		level++;
	}

	eb = path->nodes[root_level];
	if (path->slots[root_level] >= btrfs_header_nritems(eb))
		return 1;

	return 0;
}

/*
 * Helper function to trace a subtree tree block swap.
 *
 * The swap will happen in highest tree block, but there may be a lot of
 * tree blocks involved.
 *
 * For example:
 *  OO = Old tree blocks
 *  NN = New tree blocks allocated during balance
 *
 *           File tree (257)                  Reloc tree for 257
 * L2              OO                                NN
 *               /    \                            /    \
 * L1          OO      OO (a)                    OO      NN (a)
 *            / \     / \                       / \     / \
 * L0       OO   OO OO   OO                   OO   OO NN   NN
 *                  (b)  (c)                          (b)  (c)
 *
 * When calling qgroup_trace_extent_swap(), we will pass:
 * @src_eb = OO(a)
 * @dst_path = [ nodes[1] = NN(a), nodes[0] = NN(c) ]
 * @dst_level = 0
 * @root_level = 1
 *
 * In that case, qgroup_trace_extent_swap() will search from OO(a) to
 * reach OO(c), then mark both OO(c) and NN(c) as qgroup dirty.
 *
 * The main work of qgroup_trace_extent_swap() can be split into 3 parts:
 *
 * 1) Tree search from @src_eb
 *    It should acts as a simplified btrfs_search_slot().
 *    The key for search can be extracted from @dst_path->nodes[dst_level]
 *    (first key).
 *
 * 2) Mark the final tree blocks in @src_path and @dst_path qgroup dirty
 *    NOTE: In above case, OO(a) and NN(a) won't be marked qgroup dirty.
 *    They should be marked during previous (@dst_level = 1) iteration.
 *
 * 3) Mark file extents in leaves dirty
 *    We don't have good way to pick out new file extents only.
 *    So we still follow the old method by scanning all file extents in
 *    the leave.
 *
 * This function can free us from keeping two paths, thus later we only need
 * to care about how to iterate all new tree blocks in reloc tree.
 */
static int qgroup_trace_extent_swap(struct btrfs_trans_handle* trans,
				    struct extent_buffer *src_eb,
				    struct btrfs_path *dst_path,
				    int dst_level, int root_level,
				    bool trace_leaf)
{
	struct btrfs_key key;
	struct btrfs_path *src_path;
	struct btrfs_fs_info *fs_info = trans->fs_info;
	u32 nodesize = fs_info->nodesize;
	int cur_level = root_level;
	int ret;

	BUG_ON(dst_level > root_level);
	/* Level mismatch */
	if (btrfs_header_level(src_eb) != root_level)
		return -EINVAL;

	src_path = btrfs_alloc_path();
	if (!src_path) {
		ret = -ENOMEM;
		goto out;
	}

	if (dst_level)
		btrfs_node_key_to_cpu(dst_path->nodes[dst_level], &key, 0);
	else
		btrfs_item_key_to_cpu(dst_path->nodes[dst_level], &key, 0);

	/* For src_path */
	atomic_inc(&src_eb->refs);
	src_path->nodes[root_level] = src_eb;
	src_path->slots[root_level] = dst_path->slots[root_level];
	src_path->locks[root_level] = 0;

	/* A simplified version of btrfs_search_slot() */
	while (cur_level >= dst_level) {
		struct btrfs_key src_key;
		struct btrfs_key dst_key;

		if (src_path->nodes[cur_level] == NULL) {
			struct btrfs_key first_key;
			struct extent_buffer *eb;
			int parent_slot;
			u64 child_gen;
			u64 child_bytenr;

			eb = src_path->nodes[cur_level + 1];
			parent_slot = src_path->slots[cur_level + 1];
			child_bytenr = btrfs_node_blockptr(eb, parent_slot);
			child_gen = btrfs_node_ptr_generation(eb, parent_slot);
			btrfs_node_key_to_cpu(eb, &first_key, parent_slot);

			eb = read_tree_block(fs_info, child_bytenr, child_gen,
					     cur_level, &first_key);
			if (IS_ERR(eb)) {
				ret = PTR_ERR(eb);
				goto out;
			} else if (!extent_buffer_uptodate(eb)) {
				free_extent_buffer(eb);
				ret = -EIO;
				goto out;
			}

			src_path->nodes[cur_level] = eb;

			btrfs_tree_read_lock(eb);
			btrfs_set_lock_blocking_read(eb);
			src_path->locks[cur_level] = BTRFS_READ_LOCK_BLOCKING;
		}

		src_path->slots[cur_level] = dst_path->slots[cur_level];
		if (cur_level) {
			btrfs_node_key_to_cpu(dst_path->nodes[cur_level],
					&dst_key, dst_path->slots[cur_level]);
			btrfs_node_key_to_cpu(src_path->nodes[cur_level],
					&src_key, src_path->slots[cur_level]);
		} else {
			btrfs_item_key_to_cpu(dst_path->nodes[cur_level],
					&dst_key, dst_path->slots[cur_level]);
			btrfs_item_key_to_cpu(src_path->nodes[cur_level],
					&src_key, src_path->slots[cur_level]);
		}
		/* Content mismatch, something went wrong */
		if (btrfs_comp_cpu_keys(&dst_key, &src_key)) {
			ret = -ENOENT;
			goto out;
		}
		cur_level--;
	}

	/*
	 * Now both @dst_path and @src_path have been populated, record the tree
	 * blocks for qgroup accounting.
	 */
	ret = btrfs_qgroup_trace_extent(trans, src_path->nodes[dst_level]->start,
			nodesize, GFP_NOFS);
	if (ret < 0)
		goto out;
	ret = btrfs_qgroup_trace_extent(trans,
			dst_path->nodes[dst_level]->start,
			nodesize, GFP_NOFS);
	if (ret < 0)
		goto out;

	/* Record leaf file extents */
	if (dst_level == 0 && trace_leaf) {
		ret = btrfs_qgroup_trace_leaf_items(trans, src_path->nodes[0]);
		if (ret < 0)
			goto out;
		ret = btrfs_qgroup_trace_leaf_items(trans, dst_path->nodes[0]);
	}
out:
	btrfs_free_path(src_path);
	return ret;
}

/*
 * Helper function to do recursive generation-aware depth-first search, to
 * locate all new tree blocks in a subtree of reloc tree.
 *
 * E.g. (OO = Old tree blocks, NN = New tree blocks, whose gen == last_snapshot)
 *         reloc tree
 * L2         NN (a)
 *          /    \
 * L1    OO        NN (b)
 *      /  \      /  \
 * L0  OO  OO    OO  NN
 *               (c) (d)
 * If we pass:
 * @dst_path = [ nodes[1] = NN(b), nodes[0] = NULL ],
 * @cur_level = 1
 * @root_level = 1
 *
 * We will iterate through tree blocks NN(b), NN(d) and info qgroup to trace
 * above tree blocks along with their counter parts in file tree.
 * While during search, old tree blocks OO(c) will be skipped as tree block swap
 * won't affect OO(c).
 */
static int qgroup_trace_new_subtree_blocks(struct btrfs_trans_handle* trans,
					   struct extent_buffer *src_eb,
					   struct btrfs_path *dst_path,
					   int cur_level, int root_level,
					   u64 last_snapshot, bool trace_leaf)
{
	struct btrfs_fs_info *fs_info = trans->fs_info;
	struct extent_buffer *eb;
	bool need_cleanup = false;
	int ret = 0;
	int i;

	/* Level sanity check */
	if (cur_level < 0 || cur_level >= BTRFS_MAX_LEVEL - 1 ||
	    root_level < 0 || root_level >= BTRFS_MAX_LEVEL - 1 ||
	    root_level < cur_level) {
		btrfs_err_rl(fs_info,
			"%s: bad levels, cur_level=%d root_level=%d",
			__func__, cur_level, root_level);
		return -EUCLEAN;
	}

	/* Read the tree block if needed */
	if (dst_path->nodes[cur_level] == NULL) {
		struct btrfs_key first_key;
		int parent_slot;
		u64 child_gen;
		u64 child_bytenr;

		/*
		 * dst_path->nodes[root_level] must be initialized before
		 * calling this function.
		 */
		if (cur_level == root_level) {
			btrfs_err_rl(fs_info,
	"%s: dst_path->nodes[%d] not initialized, root_level=%d cur_level=%d",
				__func__, root_level, root_level, cur_level);
			return -EUCLEAN;
		}

		/*
		 * We need to get child blockptr/gen from parent before we can
		 * read it.
		  */
		eb = dst_path->nodes[cur_level + 1];
		parent_slot = dst_path->slots[cur_level + 1];
		child_bytenr = btrfs_node_blockptr(eb, parent_slot);
		child_gen = btrfs_node_ptr_generation(eb, parent_slot);
		btrfs_node_key_to_cpu(eb, &first_key, parent_slot);

		/* This node is old, no need to trace */
		if (child_gen < last_snapshot)
			goto out;

		eb = read_tree_block(fs_info, child_bytenr, child_gen,
				     cur_level, &first_key);
		if (IS_ERR(eb)) {
			ret = PTR_ERR(eb);
			goto out;
		} else if (!extent_buffer_uptodate(eb)) {
			free_extent_buffer(eb);
			ret = -EIO;
			goto out;
		}

		dst_path->nodes[cur_level] = eb;
		dst_path->slots[cur_level] = 0;

		btrfs_tree_read_lock(eb);
		btrfs_set_lock_blocking_read(eb);
		dst_path->locks[cur_level] = BTRFS_READ_LOCK_BLOCKING;
		need_cleanup = true;
	}

	/* Now record this tree block and its counter part for qgroups */
	ret = qgroup_trace_extent_swap(trans, src_eb, dst_path, cur_level,
				       root_level, trace_leaf);
	if (ret < 0)
		goto cleanup;

	eb = dst_path->nodes[cur_level];

	if (cur_level > 0) {
		/* Iterate all child tree blocks */
		for (i = 0; i < btrfs_header_nritems(eb); i++) {
			/* Skip old tree blocks as they won't be swapped */
			if (btrfs_node_ptr_generation(eb, i) < last_snapshot)
				continue;
			dst_path->slots[cur_level] = i;

			/* Recursive call (at most 7 times) */
			ret = qgroup_trace_new_subtree_blocks(trans, src_eb,
					dst_path, cur_level - 1, root_level,
					last_snapshot, trace_leaf);
			if (ret < 0)
				goto cleanup;
		}
	}

cleanup:
	if (need_cleanup) {
		/* Clean up */
		btrfs_tree_unlock_rw(dst_path->nodes[cur_level],
				     dst_path->locks[cur_level]);
		free_extent_buffer(dst_path->nodes[cur_level]);
		dst_path->nodes[cur_level] = NULL;
		dst_path->slots[cur_level] = 0;
		dst_path->locks[cur_level] = 0;
	}
out:
	return ret;
}

static int qgroup_trace_subtree_swap(struct btrfs_trans_handle *trans,
				struct extent_buffer *src_eb,
				struct extent_buffer *dst_eb,
				u64 last_snapshot, bool trace_leaf)
{
	struct btrfs_fs_info *fs_info = trans->fs_info;
	struct btrfs_path *dst_path = NULL;
	int level;
	int ret;

	if (!test_bit(BTRFS_FS_QUOTA_ENABLED, &fs_info->flags))
		return 0;

	/* Wrong parameter order */
	if (btrfs_header_generation(src_eb) > btrfs_header_generation(dst_eb)) {
		btrfs_err_rl(fs_info,
		"%s: bad parameter order, src_gen=%llu dst_gen=%llu", __func__,
			     btrfs_header_generation(src_eb),
			     btrfs_header_generation(dst_eb));
		return -EUCLEAN;
	}

	if (!extent_buffer_uptodate(src_eb) || !extent_buffer_uptodate(dst_eb)) {
		ret = -EIO;
		goto out;
	}

	level = btrfs_header_level(dst_eb);
	dst_path = btrfs_alloc_path();
	if (!dst_path) {
		ret = -ENOMEM;
		goto out;
	}
	/* For dst_path */
	atomic_inc(&dst_eb->refs);
	dst_path->nodes[level] = dst_eb;
	dst_path->slots[level] = 0;
	dst_path->locks[level] = 0;

	/* Do the generation aware breadth-first search */
	ret = qgroup_trace_new_subtree_blocks(trans, src_eb, dst_path, level,
					      level, last_snapshot, trace_leaf);
	if (ret < 0)
		goto out;
	ret = 0;

out:
	btrfs_free_path(dst_path);
	if (ret < 0)
		fs_info->qgroup_flags |= BTRFS_QGROUP_STATUS_FLAG_INCONSISTENT;
	return ret;
}

int btrfs_qgroup_trace_subtree(struct btrfs_trans_handle *trans,
			       struct extent_buffer *root_eb,
			       u64 root_gen, int root_level)
{
	struct btrfs_fs_info *fs_info = trans->fs_info;
	int ret = 0;
	int level;
	struct extent_buffer *eb = root_eb;
	struct btrfs_path *path = NULL;

	BUG_ON(root_level < 0 || root_level >= BTRFS_MAX_LEVEL);
	BUG_ON(root_eb == NULL);

	if (!test_bit(BTRFS_FS_QUOTA_ENABLED, &fs_info->flags))
		return 0;

	if (!extent_buffer_uptodate(root_eb)) {
		ret = btrfs_read_buffer(root_eb, root_gen, root_level, NULL);
		if (ret)
			goto out;
	}

	if (root_level == 0) {
		ret = btrfs_qgroup_trace_leaf_items(trans, root_eb);
		goto out;
	}

	path = btrfs_alloc_path();
	if (!path)
		return -ENOMEM;

	/*
	 * Walk down the tree.  Missing extent blocks are filled in as
	 * we go. Metadata is accounted every time we read a new
	 * extent block.
	 *
	 * When we reach a leaf, we account for file extent items in it,
	 * walk back up the tree (adjusting slot pointers as we go)
	 * and restart the search process.
	 */
	atomic_inc(&root_eb->refs);	/* For path */
	path->nodes[root_level] = root_eb;
	path->slots[root_level] = 0;
	path->locks[root_level] = 0; /* so release_path doesn't try to unlock */
walk_down:
	level = root_level;
	while (level >= 0) {
		if (path->nodes[level] == NULL) {
			struct btrfs_key first_key;
			int parent_slot;
			u64 child_gen;
			u64 child_bytenr;

			/*
			 * We need to get child blockptr/gen from parent before
			 * we can read it.
			  */
			eb = path->nodes[level + 1];
			parent_slot = path->slots[level + 1];
			child_bytenr = btrfs_node_blockptr(eb, parent_slot);
			child_gen = btrfs_node_ptr_generation(eb, parent_slot);
			btrfs_node_key_to_cpu(eb, &first_key, parent_slot);

			eb = read_tree_block(fs_info, child_bytenr, child_gen,
					     level, &first_key);
			if (IS_ERR(eb)) {
				ret = PTR_ERR(eb);
				goto out;
			} else if (!extent_buffer_uptodate(eb)) {
				free_extent_buffer(eb);
				ret = -EIO;
				goto out;
			}

			path->nodes[level] = eb;
			path->slots[level] = 0;

			btrfs_tree_read_lock(eb);
			btrfs_set_lock_blocking_read(eb);
			path->locks[level] = BTRFS_READ_LOCK_BLOCKING;

			ret = btrfs_qgroup_trace_extent(trans, child_bytenr,
							fs_info->nodesize,
							GFP_NOFS);
			if (ret)
				goto out;
		}

		if (level == 0) {
			ret = btrfs_qgroup_trace_leaf_items(trans,
							    path->nodes[level]);
			if (ret)
				goto out;

			/* Nonzero return here means we completed our search */
			ret = adjust_slots_upwards(path, root_level);
			if (ret)
				break;

			/* Restart search with new slots */
			goto walk_down;
		}

		level--;
	}

	ret = 0;
out:
	btrfs_free_path(path);

	return ret;
}

#define UPDATE_NEW	0
#define UPDATE_OLD	1
/*
 * Walk all of the roots that points to the bytenr and adjust their refcnts.
 */
static int qgroup_update_refcnt(struct btrfs_fs_info *fs_info,
				struct ulist *roots, struct ulist *tmp,
				struct ulist *qgroups, u64 seq, int update_old)
{
	struct ulist_node *unode;
	struct ulist_iterator uiter;
	struct ulist_node *tmp_unode;
	struct ulist_iterator tmp_uiter;
	struct btrfs_qgroup *qg;
	int ret = 0;

	if (!roots)
		return 0;
	ULIST_ITER_INIT(&uiter);
	while ((unode = ulist_next(roots, &uiter))) {
		qg = find_qgroup_rb(fs_info, unode->val);
		if (!qg)
			continue;

		ulist_reinit(tmp);
		ret = ulist_add(qgroups, qg->qgroupid, qgroup_to_aux(qg),
				GFP_ATOMIC);
		if (ret < 0)
			return ret;
		ret = ulist_add(tmp, qg->qgroupid, qgroup_to_aux(qg), GFP_ATOMIC);
		if (ret < 0)
			return ret;
		ULIST_ITER_INIT(&tmp_uiter);
		while ((tmp_unode = ulist_next(tmp, &tmp_uiter))) {
			struct btrfs_qgroup_list *glist;

			qg = unode_aux_to_qgroup(tmp_unode);
			if (update_old)
				btrfs_qgroup_update_old_refcnt(qg, seq, 1);
			else
				btrfs_qgroup_update_new_refcnt(qg, seq, 1);
			list_for_each_entry(glist, &qg->groups, next_group) {
				ret = ulist_add(qgroups, glist->group->qgroupid,
						qgroup_to_aux(glist->group),
						GFP_ATOMIC);
				if (ret < 0)
					return ret;
				ret = ulist_add(tmp, glist->group->qgroupid,
						qgroup_to_aux(glist->group),
						GFP_ATOMIC);
				if (ret < 0)
					return ret;
			}
		}
	}
	return 0;
}

/*
 * Update qgroup rfer/excl counters.
 * Rfer update is easy, codes can explain themselves.
 *
 * Excl update is tricky, the update is split into 2 parts.
 * Part 1: Possible exclusive <-> sharing detect:
 *	|	A	|	!A	|
 *  -------------------------------------
 *  B	|	*	|	-	|
 *  -------------------------------------
 *  !B	|	+	|	**	|
 *  -------------------------------------
 *
 * Conditions:
 * A:	cur_old_roots < nr_old_roots	(not exclusive before)
 * !A:	cur_old_roots == nr_old_roots	(possible exclusive before)
 * B:	cur_new_roots < nr_new_roots	(not exclusive now)
 * !B:	cur_new_roots == nr_new_roots	(possible exclusive now)
 *
 * Results:
 * +: Possible sharing -> exclusive	-: Possible exclusive -> sharing
 * *: Definitely not changed.		**: Possible unchanged.
 *
 * For !A and !B condition, the exception is cur_old/new_roots == 0 case.
 *
 * To make the logic clear, we first use condition A and B to split
 * combination into 4 results.
 *
 * Then, for result "+" and "-", check old/new_roots == 0 case, as in them
 * only on variant maybe 0.
 *
 * Lastly, check result **, since there are 2 variants maybe 0, split them
 * again(2x2).
 * But this time we don't need to consider other things, the codes and logic
 * is easy to understand now.
 */
static int qgroup_update_counters(struct btrfs_fs_info *fs_info,
				  struct ulist *qgroups,
				  u64 nr_old_roots,
				  u64 nr_new_roots,
				  u64 num_bytes, u64 seq)
{
	struct ulist_node *unode;
	struct ulist_iterator uiter;
	struct btrfs_qgroup *qg;
	u64 cur_new_count, cur_old_count;

	ULIST_ITER_INIT(&uiter);
	while ((unode = ulist_next(qgroups, &uiter))) {
		bool dirty = false;

		qg = unode_aux_to_qgroup(unode);
		cur_old_count = btrfs_qgroup_get_old_refcnt(qg, seq);
		cur_new_count = btrfs_qgroup_get_new_refcnt(qg, seq);

		trace_qgroup_update_counters(fs_info, qg, cur_old_count,
					     cur_new_count);

		/* Rfer update part */
		if (cur_old_count == 0 && cur_new_count > 0) {
			qg->rfer += num_bytes;
			qg->rfer_cmpr += num_bytes;
			dirty = true;
		}
		if (cur_old_count > 0 && cur_new_count == 0) {
			qg->rfer -= num_bytes;
			qg->rfer_cmpr -= num_bytes;
			dirty = true;
		}

		/* Excl update part */
		/* Exclusive/none -> shared case */
		if (cur_old_count == nr_old_roots &&
		    cur_new_count < nr_new_roots) {
			/* Exclusive -> shared */
			if (cur_old_count != 0) {
				qg->excl -= num_bytes;
				qg->excl_cmpr -= num_bytes;
				dirty = true;
			}
		}

		/* Shared -> exclusive/none case */
		if (cur_old_count < nr_old_roots &&
		    cur_new_count == nr_new_roots) {
			/* Shared->exclusive */
			if (cur_new_count != 0) {
				qg->excl += num_bytes;
				qg->excl_cmpr += num_bytes;
				dirty = true;
			}
		}

		/* Exclusive/none -> exclusive/none case */
		if (cur_old_count == nr_old_roots &&
		    cur_new_count == nr_new_roots) {
			if (cur_old_count == 0) {
				/* None -> exclusive/none */

				if (cur_new_count != 0) {
					/* None -> exclusive */
					qg->excl += num_bytes;
					qg->excl_cmpr += num_bytes;
					dirty = true;
				}
				/* None -> none, nothing changed */
			} else {
				/* Exclusive -> exclusive/none */

				if (cur_new_count == 0) {
					/* Exclusive -> none */
					qg->excl -= num_bytes;
					qg->excl_cmpr -= num_bytes;
					dirty = true;
				}
				/* Exclusive -> exclusive, nothing changed */
			}
		}

		if (dirty)
			qgroup_dirty(fs_info, qg);
	}
	return 0;
}

/*
 * Check if the @roots potentially is a list of fs tree roots
 *
 * Return 0 for definitely not a fs/subvol tree roots ulist
 * Return 1 for possible fs/subvol tree roots in the list (considering an empty
 *          one as well)
 */
static int maybe_fs_roots(struct ulist *roots)
{
	struct ulist_node *unode;
	struct ulist_iterator uiter;

	/* Empty one, still possible for fs roots */
	if (!roots || roots->nnodes == 0)
		return 1;

	ULIST_ITER_INIT(&uiter);
	unode = ulist_next(roots, &uiter);
	if (!unode)
		return 1;

	/*
	 * If it contains fs tree roots, then it must belong to fs/subvol
	 * trees.
	 * If it contains a non-fs tree, it won't be shared with fs/subvol trees.
	 */
	return is_fstree(unode->val);
}

int btrfs_qgroup_account_extent(struct btrfs_trans_handle *trans, u64 bytenr,
				u64 num_bytes, struct ulist *old_roots,
				struct ulist *new_roots)
{
	struct btrfs_fs_info *fs_info = trans->fs_info;
	struct ulist *qgroups = NULL;
	struct ulist *tmp = NULL;
	u64 seq;
	u64 nr_new_roots = 0;
	u64 nr_old_roots = 0;
	int ret = 0;

	/*
	 * If quotas get disabled meanwhile, the resouces need to be freed and
	 * we can't just exit here.
	 */
	if (!test_bit(BTRFS_FS_QUOTA_ENABLED, &fs_info->flags))
		goto out_free;

	if (new_roots) {
		if (!maybe_fs_roots(new_roots))
			goto out_free;
		nr_new_roots = new_roots->nnodes;
	}
	if (old_roots) {
		if (!maybe_fs_roots(old_roots))
			goto out_free;
		nr_old_roots = old_roots->nnodes;
	}

	/* Quick exit, either not fs tree roots, or won't affect any qgroup */
	if (nr_old_roots == 0 && nr_new_roots == 0)
		goto out_free;

	BUG_ON(!fs_info->quota_root);

	trace_btrfs_qgroup_account_extent(fs_info, trans->transid, bytenr,
					num_bytes, nr_old_roots, nr_new_roots);

	qgroups = ulist_alloc(GFP_NOFS);
	if (!qgroups) {
		ret = -ENOMEM;
		goto out_free;
	}
	tmp = ulist_alloc(GFP_NOFS);
	if (!tmp) {
		ret = -ENOMEM;
		goto out_free;
	}

	mutex_lock(&fs_info->qgroup_rescan_lock);
	if (fs_info->qgroup_flags & BTRFS_QGROUP_STATUS_FLAG_RESCAN) {
		if (fs_info->qgroup_rescan_progress.objectid <= bytenr) {
			mutex_unlock(&fs_info->qgroup_rescan_lock);
			ret = 0;
			goto out_free;
		}
	}
	mutex_unlock(&fs_info->qgroup_rescan_lock);

	spin_lock(&fs_info->qgroup_lock);
	seq = fs_info->qgroup_seq;

	/* Update old refcnts using old_roots */
	ret = qgroup_update_refcnt(fs_info, old_roots, tmp, qgroups, seq,
				   UPDATE_OLD);
	if (ret < 0)
		goto out;

	/* Update new refcnts using new_roots */
	ret = qgroup_update_refcnt(fs_info, new_roots, tmp, qgroups, seq,
				   UPDATE_NEW);
	if (ret < 0)
		goto out;

	qgroup_update_counters(fs_info, qgroups, nr_old_roots, nr_new_roots,
			       num_bytes, seq);

	/*
	 * Bump qgroup_seq to avoid seq overlap
	 */
	fs_info->qgroup_seq += max(nr_old_roots, nr_new_roots) + 1;
out:
	spin_unlock(&fs_info->qgroup_lock);
out_free:
	ulist_free(tmp);
	ulist_free(qgroups);
	ulist_free(old_roots);
	ulist_free(new_roots);
	return ret;
}

int btrfs_qgroup_account_extents(struct btrfs_trans_handle *trans)
{
	struct btrfs_fs_info *fs_info = trans->fs_info;
	struct btrfs_qgroup_extent_record *record;
	struct btrfs_delayed_ref_root *delayed_refs;
	struct ulist *new_roots = NULL;
	struct rb_node *node;
	u64 num_dirty_extents = 0;
	u64 qgroup_to_skip;
	int ret = 0;

	delayed_refs = &trans->transaction->delayed_refs;
	qgroup_to_skip = delayed_refs->qgroup_to_skip;
	while ((node = rb_first(&delayed_refs->dirty_extent_root))) {
		record = rb_entry(node, struct btrfs_qgroup_extent_record,
				  node);

		num_dirty_extents++;
		trace_btrfs_qgroup_account_extents(fs_info, record);

		if (!ret) {
			/*
			 * Old roots should be searched when inserting qgroup
			 * extent record
			 */
			if (WARN_ON(!record->old_roots)) {
				/* Search commit root to find old_roots */
				ret = btrfs_find_all_roots(NULL, fs_info,
						record->bytenr, 0,
						&record->old_roots, false);
				if (ret < 0)
					goto cleanup;
			}

			/* Free the reserved data space */
			btrfs_qgroup_free_refroot(fs_info,
					record->data_rsv_refroot,
					record->data_rsv,
					BTRFS_QGROUP_RSV_DATA);
			/*
			 * Use SEQ_LAST as time_seq to do special search, which
			 * doesn't lock tree or delayed_refs and search current
			 * root. It's safe inside commit_transaction().
			 */
			ret = btrfs_find_all_roots(trans, fs_info,
				record->bytenr, SEQ_LAST, &new_roots, false);
			if (ret < 0)
				goto cleanup;
			if (qgroup_to_skip) {
				ulist_del(new_roots, qgroup_to_skip, 0);
				ulist_del(record->old_roots, qgroup_to_skip,
					  0);
			}
			ret = btrfs_qgroup_account_extent(trans, record->bytenr,
							  record->num_bytes,
							  record->old_roots,
							  new_roots);
			record->old_roots = NULL;
			new_roots = NULL;
		}
cleanup:
		ulist_free(record->old_roots);
		ulist_free(new_roots);
		new_roots = NULL;
		rb_erase(node, &delayed_refs->dirty_extent_root);
		kfree(record);

	}
	trace_qgroup_num_dirty_extents(fs_info, trans->transid,
				       num_dirty_extents);
	return ret;
}

/*
 * called from commit_transaction. Writes all changed qgroups to disk.
 */
int btrfs_run_qgroups(struct btrfs_trans_handle *trans)
{
	struct btrfs_fs_info *fs_info = trans->fs_info;
	int ret = 0;

	if (!fs_info->quota_root)
		return ret;

	spin_lock(&fs_info->qgroup_lock);
	while (!list_empty(&fs_info->dirty_qgroups)) {
		struct btrfs_qgroup *qgroup;
		qgroup = list_first_entry(&fs_info->dirty_qgroups,
					  struct btrfs_qgroup, dirty);
		list_del_init(&qgroup->dirty);
		spin_unlock(&fs_info->qgroup_lock);
		ret = update_qgroup_info_item(trans, qgroup);
		if (ret)
			fs_info->qgroup_flags |=
					BTRFS_QGROUP_STATUS_FLAG_INCONSISTENT;
		ret = update_qgroup_limit_item(trans, qgroup);
		if (ret)
			fs_info->qgroup_flags |=
					BTRFS_QGROUP_STATUS_FLAG_INCONSISTENT;
		spin_lock(&fs_info->qgroup_lock);
	}
	if (test_bit(BTRFS_FS_QUOTA_ENABLED, &fs_info->flags))
		fs_info->qgroup_flags |= BTRFS_QGROUP_STATUS_FLAG_ON;
	else
		fs_info->qgroup_flags &= ~BTRFS_QGROUP_STATUS_FLAG_ON;
	spin_unlock(&fs_info->qgroup_lock);

	ret = update_qgroup_status_item(trans);
	if (ret)
		fs_info->qgroup_flags |= BTRFS_QGROUP_STATUS_FLAG_INCONSISTENT;

	return ret;
}

/*
 * Copy the accounting information between qgroups. This is necessary
 * when a snapshot or a subvolume is created. Throwing an error will
 * cause a transaction abort so we take extra care here to only error
 * when a readonly fs is a reasonable outcome.
 */
int btrfs_qgroup_inherit(struct btrfs_trans_handle *trans, u64 srcid,
			 u64 objectid, struct btrfs_qgroup_inherit *inherit)
{
	int ret = 0;
	int i;
	u64 *i_qgroups;
	bool committing = false;
	struct btrfs_fs_info *fs_info = trans->fs_info;
	struct btrfs_root *quota_root;
	struct btrfs_qgroup *srcgroup;
	struct btrfs_qgroup *dstgroup;
	bool need_rescan = false;
	u32 level_size = 0;
	u64 nums;

	/*
	 * There are only two callers of this function.
	 *
	 * One in create_subvol() in the ioctl context, which needs to hold
	 * the qgroup_ioctl_lock.
	 *
	 * The other one in create_pending_snapshot() where no other qgroup
	 * code can modify the fs as they all need to either start a new trans
	 * or hold a trans handler, thus we don't need to hold
	 * qgroup_ioctl_lock.
	 * This would avoid long and complex lock chain and make lockdep happy.
	 */
	spin_lock(&fs_info->trans_lock);
	if (trans->transaction->state == TRANS_STATE_COMMIT_DOING)
		committing = true;
	spin_unlock(&fs_info->trans_lock);

	if (!committing)
		mutex_lock(&fs_info->qgroup_ioctl_lock);
	if (!test_bit(BTRFS_FS_QUOTA_ENABLED, &fs_info->flags))
		goto out;

	quota_root = fs_info->quota_root;
	if (!quota_root) {
		ret = -EINVAL;
		goto out;
	}

	if (inherit) {
		i_qgroups = (u64 *)(inherit + 1);
		nums = inherit->num_qgroups + 2 * inherit->num_ref_copies +
		       2 * inherit->num_excl_copies;
		for (i = 0; i < nums; ++i) {
			srcgroup = find_qgroup_rb(fs_info, *i_qgroups);

			/*
			 * Zero out invalid groups so we can ignore
			 * them later.
			 */
			if (!srcgroup ||
			    ((srcgroup->qgroupid >> 48) <= (objectid >> 48)))
				*i_qgroups = 0ULL;

			++i_qgroups;
		}
	}

	/*
	 * create a tracking group for the subvol itself
	 */
	ret = add_qgroup_item(trans, quota_root, objectid);
	if (ret)
		goto out;

	/*
	 * add qgroup to all inherited groups
	 */
	if (inherit) {
		i_qgroups = (u64 *)(inherit + 1);
		for (i = 0; i < inherit->num_qgroups; ++i, ++i_qgroups) {
			if (*i_qgroups == 0)
				continue;
			ret = add_qgroup_relation_item(trans, objectid,
						       *i_qgroups);
			if (ret && ret != -EEXIST)
				goto out;
			ret = add_qgroup_relation_item(trans, *i_qgroups,
						       objectid);
			if (ret && ret != -EEXIST)
				goto out;
		}
		ret = 0;
	}


	spin_lock(&fs_info->qgroup_lock);

	dstgroup = add_qgroup_rb(fs_info, objectid);
	if (IS_ERR(dstgroup)) {
		ret = PTR_ERR(dstgroup);
		goto unlock;
	}

	if (inherit && inherit->flags & BTRFS_QGROUP_INHERIT_SET_LIMITS) {
		dstgroup->lim_flags = inherit->lim.flags;
		dstgroup->max_rfer = inherit->lim.max_rfer;
		dstgroup->max_excl = inherit->lim.max_excl;
		dstgroup->rsv_rfer = inherit->lim.rsv_rfer;
		dstgroup->rsv_excl = inherit->lim.rsv_excl;

		ret = update_qgroup_limit_item(trans, dstgroup);
		if (ret) {
			fs_info->qgroup_flags |= BTRFS_QGROUP_STATUS_FLAG_INCONSISTENT;
			btrfs_info(fs_info,
				   "unable to update quota limit for %llu",
				   dstgroup->qgroupid);
			goto unlock;
		}
	}

	if (srcid) {
		srcgroup = find_qgroup_rb(fs_info, srcid);
		if (!srcgroup)
			goto unlock;

		/*
		 * We call inherit after we clone the root in order to make sure
		 * our counts don't go crazy, so at this point the only
		 * difference between the two roots should be the root node.
		 */
		level_size = fs_info->nodesize;
		dstgroup->rfer = srcgroup->rfer;
		dstgroup->rfer_cmpr = srcgroup->rfer_cmpr;
		dstgroup->excl = level_size;
		dstgroup->excl_cmpr = level_size;
		srcgroup->excl = level_size;
		srcgroup->excl_cmpr = level_size;

		/* inherit the limit info */
		dstgroup->lim_flags = srcgroup->lim_flags;
		dstgroup->max_rfer = srcgroup->max_rfer;
		dstgroup->max_excl = srcgroup->max_excl;
		dstgroup->rsv_rfer = srcgroup->rsv_rfer;
		dstgroup->rsv_excl = srcgroup->rsv_excl;

		qgroup_dirty(fs_info, dstgroup);
		qgroup_dirty(fs_info, srcgroup);
	}

	if (!inherit)
		goto unlock;

	i_qgroups = (u64 *)(inherit + 1);
	for (i = 0; i < inherit->num_qgroups; ++i) {
		if (*i_qgroups) {
			ret = add_relation_rb(fs_info, objectid, *i_qgroups);
			if (ret)
				goto unlock;
		}
		++i_qgroups;

		/*
		 * If we're doing a snapshot, and adding the snapshot to a new
		 * qgroup, the numbers are guaranteed to be incorrect.
		 */
		if (srcid)
			need_rescan = true;
	}

	for (i = 0; i <  inherit->num_ref_copies; ++i, i_qgroups += 2) {
		struct btrfs_qgroup *src;
		struct btrfs_qgroup *dst;

		if (!i_qgroups[0] || !i_qgroups[1])
			continue;

		src = find_qgroup_rb(fs_info, i_qgroups[0]);
		dst = find_qgroup_rb(fs_info, i_qgroups[1]);

		if (!src || !dst) {
			ret = -EINVAL;
			goto unlock;
		}

		dst->rfer = src->rfer - level_size;
		dst->rfer_cmpr = src->rfer_cmpr - level_size;

		/* Manually tweaking numbers certainly needs a rescan */
		need_rescan = true;
	}
	for (i = 0; i <  inherit->num_excl_copies; ++i, i_qgroups += 2) {
		struct btrfs_qgroup *src;
		struct btrfs_qgroup *dst;

		if (!i_qgroups[0] || !i_qgroups[1])
			continue;

		src = find_qgroup_rb(fs_info, i_qgroups[0]);
		dst = find_qgroup_rb(fs_info, i_qgroups[1]);

		if (!src || !dst) {
			ret = -EINVAL;
			goto unlock;
		}

		dst->excl = src->excl + level_size;
		dst->excl_cmpr = src->excl_cmpr + level_size;
		need_rescan = true;
	}

unlock:
	spin_unlock(&fs_info->qgroup_lock);
	if (!ret)
		ret = btrfs_sysfs_add_one_qgroup(fs_info, dstgroup);
out:
	if (!committing)
		mutex_unlock(&fs_info->qgroup_ioctl_lock);
	if (need_rescan)
		fs_info->qgroup_flags |= BTRFS_QGROUP_STATUS_FLAG_INCONSISTENT;
	return ret;
}

static bool qgroup_check_limits(const struct btrfs_qgroup *qg, u64 num_bytes)
{
	if ((qg->lim_flags & BTRFS_QGROUP_LIMIT_MAX_RFER) &&
	    qgroup_rsv_total(qg) + (s64)qg->rfer + num_bytes > qg->max_rfer)
		return false;

	if ((qg->lim_flags & BTRFS_QGROUP_LIMIT_MAX_EXCL) &&
	    qgroup_rsv_total(qg) + (s64)qg->excl + num_bytes > qg->max_excl)
		return false;

	return true;
}

static int qgroup_reserve(struct btrfs_root *root, u64 num_bytes, bool enforce,
			  enum btrfs_qgroup_rsv_type type)
{
	struct btrfs_qgroup *qgroup;
	struct btrfs_fs_info *fs_info = root->fs_info;
	u64 ref_root = root->root_key.objectid;
	int ret = 0;
	struct ulist_node *unode;
	struct ulist_iterator uiter;

	if (!is_fstree(ref_root))
		return 0;

	if (num_bytes == 0)
		return 0;

	if (test_bit(BTRFS_FS_QUOTA_OVERRIDE, &fs_info->flags) &&
	    capable(CAP_SYS_RESOURCE))
		enforce = false;

	spin_lock(&fs_info->qgroup_lock);
	if (!fs_info->quota_root)
		goto out;

	qgroup = find_qgroup_rb(fs_info, ref_root);
	if (!qgroup)
		goto out;

	/*
	 * in a first step, we check all affected qgroups if any limits would
	 * be exceeded
	 */
	ulist_reinit(fs_info->qgroup_ulist);
	ret = ulist_add(fs_info->qgroup_ulist, qgroup->qgroupid,
			qgroup_to_aux(qgroup), GFP_ATOMIC);
	if (ret < 0)
		goto out;
	ULIST_ITER_INIT(&uiter);
	while ((unode = ulist_next(fs_info->qgroup_ulist, &uiter))) {
		struct btrfs_qgroup *qg;
		struct btrfs_qgroup_list *glist;

		qg = unode_aux_to_qgroup(unode);

		if (enforce && !qgroup_check_limits(qg, num_bytes)) {
			ret = -EDQUOT;
			goto out;
		}

		list_for_each_entry(glist, &qg->groups, next_group) {
			ret = ulist_add(fs_info->qgroup_ulist,
					glist->group->qgroupid,
					qgroup_to_aux(glist->group), GFP_ATOMIC);
			if (ret < 0)
				goto out;
		}
	}
	ret = 0;
	/*
	 * no limits exceeded, now record the reservation into all qgroups
	 */
	ULIST_ITER_INIT(&uiter);
	while ((unode = ulist_next(fs_info->qgroup_ulist, &uiter))) {
		struct btrfs_qgroup *qg;

		qg = unode_aux_to_qgroup(unode);

		qgroup_rsv_add(fs_info, qg, num_bytes, type);
	}

out:
	spin_unlock(&fs_info->qgroup_lock);
	return ret;
}

/*
 * Free @num_bytes of reserved space with @type for qgroup.  (Normally level 0
 * qgroup).
 *
 * Will handle all higher level qgroup too.
 *
 * NOTE: If @num_bytes is (u64)-1, this means to free all bytes of this qgroup.
 * This special case is only used for META_PERTRANS type.
 */
void btrfs_qgroup_free_refroot(struct btrfs_fs_info *fs_info,
			       u64 ref_root, u64 num_bytes,
			       enum btrfs_qgroup_rsv_type type)
{
	struct btrfs_qgroup *qgroup;
	struct ulist_node *unode;
	struct ulist_iterator uiter;
	int ret = 0;

	if (!is_fstree(ref_root))
		return;

	if (num_bytes == 0)
		return;

	if (num_bytes == (u64)-1 && type != BTRFS_QGROUP_RSV_META_PERTRANS) {
		WARN(1, "%s: Invalid type to free", __func__);
		return;
	}
	spin_lock(&fs_info->qgroup_lock);

	if (!fs_info->quota_root)
		goto out;

	qgroup = find_qgroup_rb(fs_info, ref_root);
	if (!qgroup)
		goto out;

	if (num_bytes == (u64)-1)
		/*
		 * We're freeing all pertrans rsv, get reserved value from
		 * level 0 qgroup as real num_bytes to free.
		 */
		num_bytes = qgroup->rsv.values[type];

	ulist_reinit(fs_info->qgroup_ulist);
	ret = ulist_add(fs_info->qgroup_ulist, qgroup->qgroupid,
			qgroup_to_aux(qgroup), GFP_ATOMIC);
	if (ret < 0)
		goto out;
	ULIST_ITER_INIT(&uiter);
	while ((unode = ulist_next(fs_info->qgroup_ulist, &uiter))) {
		struct btrfs_qgroup *qg;
		struct btrfs_qgroup_list *glist;

		qg = unode_aux_to_qgroup(unode);

		qgroup_rsv_release(fs_info, qg, num_bytes, type);

		list_for_each_entry(glist, &qg->groups, next_group) {
			ret = ulist_add(fs_info->qgroup_ulist,
					glist->group->qgroupid,
					qgroup_to_aux(glist->group), GFP_ATOMIC);
			if (ret < 0)
				goto out;
		}
	}

out:
	spin_unlock(&fs_info->qgroup_lock);
}

/*
 * Check if the leaf is the last leaf. Which means all node pointers
 * are at their last position.
 */
static bool is_last_leaf(struct btrfs_path *path)
{
	int i;

	for (i = 1; i < BTRFS_MAX_LEVEL && path->nodes[i]; i++) {
		if (path->slots[i] != btrfs_header_nritems(path->nodes[i]) - 1)
			return false;
	}
	return true;
}

/*
 * returns < 0 on error, 0 when more leafs are to be scanned.
 * returns 1 when done.
 */
static int qgroup_rescan_leaf(struct btrfs_trans_handle *trans,
			      struct btrfs_path *path)
{
	struct btrfs_fs_info *fs_info = trans->fs_info;
	struct btrfs_key found;
	struct extent_buffer *scratch_leaf = NULL;
	struct ulist *roots = NULL;
	u64 num_bytes;
	bool done;
	int slot;
	int ret;

	mutex_lock(&fs_info->qgroup_rescan_lock);
	ret = btrfs_search_slot_for_read(fs_info->extent_root,
					 &fs_info->qgroup_rescan_progress,
					 path, 1, 0);

	btrfs_debug(fs_info,
		"current progress key (%llu %u %llu), search_slot ret %d",
		fs_info->qgroup_rescan_progress.objectid,
		fs_info->qgroup_rescan_progress.type,
		fs_info->qgroup_rescan_progress.offset, ret);

	if (ret) {
		/*
		 * The rescan is about to end, we will not be scanning any
		 * further blocks. We cannot unset the RESCAN flag here, because
		 * we want to commit the transaction if everything went well.
		 * To make the live accounting work in this phase, we set our
		 * scan progress pointer such that every real extent objectid
		 * will be smaller.
		 */
		fs_info->qgroup_rescan_progress.objectid = (u64)-1;
		btrfs_release_path(path);
		mutex_unlock(&fs_info->qgroup_rescan_lock);
		return ret;
	}
	done = is_last_leaf(path);

	btrfs_item_key_to_cpu(path->nodes[0], &found,
			      btrfs_header_nritems(path->nodes[0]) - 1);
	fs_info->qgroup_rescan_progress.objectid = found.objectid + 1;

	scratch_leaf = btrfs_clone_extent_buffer(path->nodes[0]);
	if (!scratch_leaf) {
		ret = -ENOMEM;
		mutex_unlock(&fs_info->qgroup_rescan_lock);
		goto out;
	}
	slot = path->slots[0];
	btrfs_release_path(path);
	mutex_unlock(&fs_info->qgroup_rescan_lock);

	for (; slot < btrfs_header_nritems(scratch_leaf); ++slot) {
		btrfs_item_key_to_cpu(scratch_leaf, &found, slot);
		if (found.type != BTRFS_EXTENT_ITEM_KEY &&
		    found.type != BTRFS_METADATA_ITEM_KEY)
			continue;
		if (found.type == BTRFS_METADATA_ITEM_KEY)
			num_bytes = fs_info->nodesize;
		else
			num_bytes = found.offset;

		ret = btrfs_find_all_roots(NULL, fs_info, found.objectid, 0,
					   &roots, false);
		if (ret < 0)
			goto out;
		/* For rescan, just pass old_roots as NULL */
		ret = btrfs_qgroup_account_extent(trans, found.objectid,
						  num_bytes, NULL, roots);
		if (ret < 0)
			goto out;
	}
out:
	if (scratch_leaf)
		free_extent_buffer(scratch_leaf);

	if (done && !ret) {
		ret = 1;
		fs_info->qgroup_rescan_progress.objectid = (u64)-1;
	}
	return ret;
}

static bool rescan_should_stop(struct btrfs_fs_info *fs_info)
{
	return btrfs_fs_closing(fs_info) ||
		test_bit(BTRFS_FS_STATE_REMOUNTING, &fs_info->fs_state);
}

static void btrfs_qgroup_rescan_worker(struct btrfs_work *work)
{
	struct btrfs_fs_info *fs_info = container_of(work, struct btrfs_fs_info,
						     qgroup_rescan_work);
	struct btrfs_path *path;
	struct btrfs_trans_handle *trans = NULL;
	int err = -ENOMEM;
	int ret = 0;
	bool stopped = false;

	path = btrfs_alloc_path();
	if (!path)
		goto out;
	/*
	 * Rescan should only search for commit root, and any later difference
	 * should be recorded by qgroup
	 */
	path->search_commit_root = 1;
	path->skip_locking = 1;

	err = 0;
	while (!err && !(stopped = rescan_should_stop(fs_info))) {
		trans = btrfs_start_transaction(fs_info->fs_root, 0);
		if (IS_ERR(trans)) {
			err = PTR_ERR(trans);
			break;
		}
		if (!test_bit(BTRFS_FS_QUOTA_ENABLED, &fs_info->flags)) {
			err = -EINTR;
		} else {
			err = qgroup_rescan_leaf(trans, path);
		}
		if (err > 0)
			btrfs_commit_transaction(trans);
		else
			btrfs_end_transaction(trans);
	}

out:
	btrfs_free_path(path);

	mutex_lock(&fs_info->qgroup_rescan_lock);
	if (err > 0 &&
	    fs_info->qgroup_flags & BTRFS_QGROUP_STATUS_FLAG_INCONSISTENT) {
		fs_info->qgroup_flags &= ~BTRFS_QGROUP_STATUS_FLAG_INCONSISTENT;
	} else if (err < 0) {
		fs_info->qgroup_flags |= BTRFS_QGROUP_STATUS_FLAG_INCONSISTENT;
	}
	mutex_unlock(&fs_info->qgroup_rescan_lock);

	/*
	 * only update status, since the previous part has already updated the
	 * qgroup info.
	 */
	trans = btrfs_start_transaction(fs_info->quota_root, 1);
	if (IS_ERR(trans)) {
		err = PTR_ERR(trans);
		trans = NULL;
		btrfs_err(fs_info,
			  "fail to start transaction for status update: %d",
			  err);
	}

	mutex_lock(&fs_info->qgroup_rescan_lock);
	if (!stopped)
		fs_info->qgroup_flags &= ~BTRFS_QGROUP_STATUS_FLAG_RESCAN;
	if (trans) {
		ret = update_qgroup_status_item(trans);
		if (ret < 0) {
			err = ret;
			btrfs_err(fs_info, "fail to update qgroup status: %d",
				  err);
		}
	}
	fs_info->qgroup_rescan_running = false;
	complete_all(&fs_info->qgroup_rescan_completion);
	mutex_unlock(&fs_info->qgroup_rescan_lock);

	if (!trans)
		return;

	btrfs_end_transaction(trans);

	if (stopped) {
		btrfs_info(fs_info, "qgroup scan paused");
	} else if (err >= 0) {
		btrfs_info(fs_info, "qgroup scan completed%s",
			err > 0 ? " (inconsistency flag cleared)" : "");
	} else {
		btrfs_err(fs_info, "qgroup scan failed with %d", err);
	}
}

/*
 * Checks that (a) no rescan is running and (b) quota is enabled. Allocates all
 * memory required for the rescan context.
 */
static int
qgroup_rescan_init(struct btrfs_fs_info *fs_info, u64 progress_objectid,
		   int init_flags)
{
	int ret = 0;

	if (!init_flags) {
		/* we're resuming qgroup rescan at mount time */
		if (!(fs_info->qgroup_flags &
		      BTRFS_QGROUP_STATUS_FLAG_RESCAN)) {
			btrfs_warn(fs_info,
			"qgroup rescan init failed, qgroup rescan is not queued");
			ret = -EINVAL;
		} else if (!(fs_info->qgroup_flags &
			     BTRFS_QGROUP_STATUS_FLAG_ON)) {
			btrfs_warn(fs_info,
			"qgroup rescan init failed, qgroup is not enabled");
			ret = -EINVAL;
		}

		if (ret)
			return ret;
	}

	mutex_lock(&fs_info->qgroup_rescan_lock);

	if (init_flags) {
		if (fs_info->qgroup_flags & BTRFS_QGROUP_STATUS_FLAG_RESCAN) {
			btrfs_warn(fs_info,
				   "qgroup rescan is already in progress");
			ret = -EINPROGRESS;
		} else if (!(fs_info->qgroup_flags &
			     BTRFS_QGROUP_STATUS_FLAG_ON)) {
			btrfs_warn(fs_info,
			"qgroup rescan init failed, qgroup is not enabled");
			ret = -EINVAL;
		}

		if (ret) {
			mutex_unlock(&fs_info->qgroup_rescan_lock);
			return ret;
		}
		fs_info->qgroup_flags |= BTRFS_QGROUP_STATUS_FLAG_RESCAN;
	}

	memset(&fs_info->qgroup_rescan_progress, 0,
		sizeof(fs_info->qgroup_rescan_progress));
	fs_info->qgroup_rescan_progress.objectid = progress_objectid;
	init_completion(&fs_info->qgroup_rescan_completion);
	mutex_unlock(&fs_info->qgroup_rescan_lock);

	btrfs_init_work(&fs_info->qgroup_rescan_work,
			btrfs_qgroup_rescan_worker, NULL, NULL);
	return 0;
}

static void
qgroup_rescan_zero_tracking(struct btrfs_fs_info *fs_info)
{
	struct rb_node *n;
	struct btrfs_qgroup *qgroup;

	spin_lock(&fs_info->qgroup_lock);
	/* clear all current qgroup tracking information */
	for (n = rb_first(&fs_info->qgroup_tree); n; n = rb_next(n)) {
		qgroup = rb_entry(n, struct btrfs_qgroup, node);
		qgroup->rfer = 0;
		qgroup->rfer_cmpr = 0;
		qgroup->excl = 0;
		qgroup->excl_cmpr = 0;
		qgroup_dirty(fs_info, qgroup);
	}
	spin_unlock(&fs_info->qgroup_lock);
}

int
btrfs_qgroup_rescan(struct btrfs_fs_info *fs_info)
{
	int ret = 0;
	struct btrfs_trans_handle *trans;

	ret = qgroup_rescan_init(fs_info, 0, 1);
	if (ret)
		return ret;

	/*
	 * We have set the rescan_progress to 0, which means no more
	 * delayed refs will be accounted by btrfs_qgroup_account_ref.
	 * However, btrfs_qgroup_account_ref may be right after its call
	 * to btrfs_find_all_roots, in which case it would still do the
	 * accounting.
	 * To solve this, we're committing the transaction, which will
	 * ensure we run all delayed refs and only after that, we are
	 * going to clear all tracking information for a clean start.
	 */

	trans = btrfs_join_transaction(fs_info->fs_root);
	if (IS_ERR(trans)) {
		fs_info->qgroup_flags &= ~BTRFS_QGROUP_STATUS_FLAG_RESCAN;
		return PTR_ERR(trans);
	}
	ret = btrfs_commit_transaction(trans);
	if (ret) {
		fs_info->qgroup_flags &= ~BTRFS_QGROUP_STATUS_FLAG_RESCAN;
		return ret;
	}

	qgroup_rescan_zero_tracking(fs_info);

	mutex_lock(&fs_info->qgroup_rescan_lock);
	fs_info->qgroup_rescan_running = true;
	btrfs_queue_work(fs_info->qgroup_rescan_workers,
			 &fs_info->qgroup_rescan_work);
	mutex_unlock(&fs_info->qgroup_rescan_lock);

	return 0;
}

int btrfs_qgroup_wait_for_completion(struct btrfs_fs_info *fs_info,
				     bool interruptible)
{
	int running;
	int ret = 0;

	mutex_lock(&fs_info->qgroup_rescan_lock);
	running = fs_info->qgroup_rescan_running;
	mutex_unlock(&fs_info->qgroup_rescan_lock);

	if (!running)
		return 0;

	if (interruptible)
		ret = wait_for_completion_interruptible(
					&fs_info->qgroup_rescan_completion);
	else
		wait_for_completion(&fs_info->qgroup_rescan_completion);

	return ret;
}

/*
 * this is only called from open_ctree where we're still single threaded, thus
 * locking is omitted here.
 */
void
btrfs_qgroup_rescan_resume(struct btrfs_fs_info *fs_info)
{
	if (fs_info->qgroup_flags & BTRFS_QGROUP_STATUS_FLAG_RESCAN) {
		mutex_lock(&fs_info->qgroup_rescan_lock);
		fs_info->qgroup_rescan_running = true;
		btrfs_queue_work(fs_info->qgroup_rescan_workers,
				 &fs_info->qgroup_rescan_work);
		mutex_unlock(&fs_info->qgroup_rescan_lock);
	}
}

#define rbtree_iterate_from_safe(node, next, start)				\
       for (node = start; node && ({ next = rb_next(node); 1;}); node = next)

static int qgroup_unreserve_range(struct btrfs_inode *inode,
				  struct extent_changeset *reserved, u64 start,
				  u64 len)
{
	struct rb_node *node;
	struct rb_node *next;
	struct ulist_node *entry;
	int ret = 0;

	node = reserved->range_changed.root.rb_node;
	if (!node)
		return 0;
	while (node) {
		entry = rb_entry(node, struct ulist_node, rb_node);
		if (entry->val < start)
			node = node->rb_right;
		else
			node = node->rb_left;
	}

	if (entry->val > start && rb_prev(&entry->rb_node))
		entry = rb_entry(rb_prev(&entry->rb_node), struct ulist_node,
				 rb_node);

	rbtree_iterate_from_safe(node, next, &entry->rb_node) {
		u64 entry_start;
		u64 entry_end;
		u64 entry_len;
		int clear_ret;

		entry = rb_entry(node, struct ulist_node, rb_node);
		entry_start = entry->val;
		entry_end = entry->aux;
		entry_len = entry_end - entry_start + 1;

		if (entry_start >= start + len)
			break;
		if (entry_start + entry_len <= start)
			continue;
		/*
		 * Now the entry is in [start, start + len), revert the
		 * EXTENT_QGROUP_RESERVED bit.
		 */
		clear_ret = clear_extent_bits(&inode->io_tree, entry_start,
					      entry_end, EXTENT_QGROUP_RESERVED);
		if (!ret && clear_ret < 0)
			ret = clear_ret;

		ulist_del(&reserved->range_changed, entry->val, entry->aux);
		if (likely(reserved->bytes_changed >= entry_len)) {
			reserved->bytes_changed -= entry_len;
		} else {
			WARN_ON(1);
			reserved->bytes_changed = 0;
		}
	}

	return ret;
}

/*
 * Try to free some space for qgroup.
 *
 * For qgroup, there are only 3 ways to free qgroup space:
 * - Flush nodatacow write
 *   Any nodatacow write will free its reserved data space at run_delalloc_range().
 *   In theory, we should only flush nodatacow inodes, but it's not yet
 *   possible, so we need to flush the whole root.
 *
 * - Wait for ordered extents
 *   When ordered extents are finished, their reserved metadata is finally
 *   converted to per_trans status, which can be freed by later commit
 *   transaction.
 *
 * - Commit transaction
 *   This would free the meta_per_trans space.
 *   In theory this shouldn't provide much space, but any more qgroup space
 *   is needed.
 */
static int try_flush_qgroup(struct btrfs_root *root)
{
	struct btrfs_trans_handle *trans;
	int ret;
	bool can_commit = true;

	/*
	 * If current process holds a transaction, we shouldn't flush, as we
	 * assume all space reservation happens before a transaction handle is
	 * held.
	 *
	 * But there are cases like btrfs_delayed_item_reserve_metadata() where
	 * we try to reserve space with one transction handle already held.
	 * In that case we can't commit transaction, but at least try to end it
	 * and hope the started data writes can free some space.
	 */
	if (current->journal_info &&
	    current->journal_info != BTRFS_SEND_TRANS_STUB)
		can_commit = false;

	/*
	 * We don't want to run flush again and again, so if there is a running
	 * one, we won't try to start a new flush, but exit directly.
	 */
	if (test_and_set_bit(BTRFS_ROOT_QGROUP_FLUSHING, &root->state)) {
		/*
		 * We are already holding a transaction, thus we can block other
		 * threads from flushing.  So exit right now. This increases
		 * the chance of EDQUOT for heavy load and near limit cases.
		 * But we can argue that if we're already near limit, EDQUOT is
		 * unavoidable anyway.
		 */
		if (!can_commit)
			return 0;

		wait_event(root->qgroup_flush_wait,
			!test_bit(BTRFS_ROOT_QGROUP_FLUSHING, &root->state));
		return 0;
	}

	ret = btrfs_start_delalloc_snapshot(root);
	if (ret < 0)
		goto out;
	btrfs_wait_ordered_extents(root, U64_MAX, 0, (u64)-1);

	trans = btrfs_join_transaction(root);
	if (IS_ERR(trans)) {
		ret = PTR_ERR(trans);
		goto out;
	}

	if (can_commit)
		ret = btrfs_commit_transaction(trans);
	else
		ret = btrfs_end_transaction(trans);
out:
	clear_bit(BTRFS_ROOT_QGROUP_FLUSHING, &root->state);
	wake_up(&root->qgroup_flush_wait);
	return ret;
}

static int qgroup_reserve_data(struct btrfs_inode *inode,
			struct extent_changeset **reserved_ret, u64 start,
			u64 len)
{
	struct btrfs_root *root = inode->root;
	struct extent_changeset *reserved;
	bool new_reserved = false;
	u64 orig_reserved;
	u64 to_reserve;
	int ret;

	if (!test_bit(BTRFS_FS_QUOTA_ENABLED, &root->fs_info->flags) ||
	    !is_fstree(root->root_key.objectid) || len == 0)
		return 0;

	/* @reserved parameter is mandatory for qgroup */
	if (WARN_ON(!reserved_ret))
		return -EINVAL;
	if (!*reserved_ret) {
		new_reserved = true;
		*reserved_ret = extent_changeset_alloc();
		if (!*reserved_ret)
			return -ENOMEM;
	}
	reserved = *reserved_ret;
	/* Record already reserved space */
	orig_reserved = reserved->bytes_changed;
	ret = set_record_extent_bits(&inode->io_tree, start,
			start + len -1, EXTENT_QGROUP_RESERVED, reserved);

	/* Newly reserved space */
	to_reserve = reserved->bytes_changed - orig_reserved;
	trace_btrfs_qgroup_reserve_data(&inode->vfs_inode, start, len,
					to_reserve, QGROUP_RESERVE);
	if (ret < 0)
		goto out;
	ret = qgroup_reserve(root, to_reserve, true, BTRFS_QGROUP_RSV_DATA);
	if (ret < 0)
		goto cleanup;

	return ret;

cleanup:
	qgroup_unreserve_range(inode, reserved, start, len);
out:
	if (new_reserved) {
		extent_changeset_release(reserved);
		kfree(reserved);
		*reserved_ret = NULL;
	}
	return ret;
}

/*
 * Reserve qgroup space for range [start, start + len).
 *
 * This function will either reserve space from related qgroups or do nothing
 * if the range is already reserved.
 *
 * Return 0 for successful reservation
 * Return <0 for error (including -EQUOT)
 *
 * NOTE: This function may sleep for memory allocation, dirty page flushing and
 *	 commit transaction. So caller should not hold any dirty page locked.
 */
int btrfs_qgroup_reserve_data(struct btrfs_inode *inode,
			struct extent_changeset **reserved_ret, u64 start,
			u64 len)
{
	int ret;

	ret = qgroup_reserve_data(inode, reserved_ret, start, len);
	if (ret <= 0 && ret != -EDQUOT)
		return ret;

	ret = try_flush_qgroup(inode->root);
	if (ret < 0)
		return ret;
	return qgroup_reserve_data(inode, reserved_ret, start, len);
}

/* Free ranges specified by @reserved, normally in error path */
static int qgroup_free_reserved_data(struct btrfs_inode *inode,
			struct extent_changeset *reserved, u64 start, u64 len)
{
	struct btrfs_root *root = inode->root;
	struct ulist_node *unode;
	struct ulist_iterator uiter;
	struct extent_changeset changeset;
	int freed = 0;
	int ret;

	extent_changeset_init(&changeset);
	len = round_up(start + len, root->fs_info->sectorsize);
	start = round_down(start, root->fs_info->sectorsize);

	ULIST_ITER_INIT(&uiter);
	while ((unode = ulist_next(&reserved->range_changed, &uiter))) {
		u64 range_start = unode->val;
		/* unode->aux is the inclusive end */
		u64 range_len = unode->aux - range_start + 1;
		u64 free_start;
		u64 free_len;

		extent_changeset_release(&changeset);

		/* Only free range in range [start, start + len) */
		if (range_start >= start + len ||
		    range_start + range_len <= start)
			continue;
		free_start = max(range_start, start);
		free_len = min(start + len, range_start + range_len) -
			   free_start;
		/*
		 * TODO: To also modify reserved->ranges_reserved to reflect
		 * the modification.
		 *
		 * However as long as we free qgroup reserved according to
		 * EXTENT_QGROUP_RESERVED, we won't double free.
		 * So not need to rush.
		 */
		ret = clear_record_extent_bits(&inode->io_tree, free_start,
				free_start + free_len - 1,
				EXTENT_QGROUP_RESERVED, &changeset);
		if (ret < 0)
			goto out;
		freed += changeset.bytes_changed;
	}
	btrfs_qgroup_free_refroot(root->fs_info, root->root_key.objectid, freed,
				  BTRFS_QGROUP_RSV_DATA);
	ret = freed;
out:
	extent_changeset_release(&changeset);
	return ret;
}

static int __btrfs_qgroup_release_data(struct btrfs_inode *inode,
			struct extent_changeset *reserved, u64 start, u64 len,
			int free)
{
	struct extent_changeset changeset;
	int trace_op = QGROUP_RELEASE;
	int ret;

	if (!test_bit(BTRFS_FS_QUOTA_ENABLED, &inode->root->fs_info->flags))
		return 0;

	/* In release case, we shouldn't have @reserved */
	WARN_ON(!free && reserved);
	if (free && reserved)
		return qgroup_free_reserved_data(inode, reserved, start, len);
	extent_changeset_init(&changeset);
	ret = clear_record_extent_bits(&inode->io_tree, start, start + len -1,
				       EXTENT_QGROUP_RESERVED, &changeset);
	if (ret < 0)
		goto out;

	if (free)
		trace_op = QGROUP_FREE;
	trace_btrfs_qgroup_release_data(&inode->vfs_inode, start, len,
					changeset.bytes_changed, trace_op);
	if (free)
		btrfs_qgroup_free_refroot(inode->root->fs_info,
				inode->root->root_key.objectid,
				changeset.bytes_changed, BTRFS_QGROUP_RSV_DATA);
	ret = changeset.bytes_changed;
out:
	extent_changeset_release(&changeset);
	return ret;
}

/*
 * Free a reserved space range from io_tree and related qgroups
 *
 * Should be called when a range of pages get invalidated before reaching disk.
 * Or for error cleanup case.
 * if @reserved is given, only reserved range in [@start, @start + @len) will
 * be freed.
 *
 * For data written to disk, use btrfs_qgroup_release_data().
 *
 * NOTE: This function may sleep for memory allocation.
 */
int btrfs_qgroup_free_data(struct btrfs_inode *inode,
			struct extent_changeset *reserved, u64 start, u64 len)
{
	return __btrfs_qgroup_release_data(inode, reserved, start, len, 1);
}

/*
 * Release a reserved space range from io_tree only.
 *
 * Should be called when a range of pages get written to disk and corresponding
 * FILE_EXTENT is inserted into corresponding root.
 *
 * Since new qgroup accounting framework will only update qgroup numbers at
 * commit_transaction() time, its reserved space shouldn't be freed from
 * related qgroups.
 *
 * But we should release the range from io_tree, to allow further write to be
 * COWed.
 *
 * NOTE: This function may sleep for memory allocation.
 */
int btrfs_qgroup_release_data(struct btrfs_inode *inode, u64 start, u64 len)
{
	return __btrfs_qgroup_release_data(inode, NULL, start, len, 0);
}

static void add_root_meta_rsv(struct btrfs_root *root, int num_bytes,
			      enum btrfs_qgroup_rsv_type type)
{
	if (type != BTRFS_QGROUP_RSV_META_PREALLOC &&
	    type != BTRFS_QGROUP_RSV_META_PERTRANS)
		return;
	if (num_bytes == 0)
		return;

	spin_lock(&root->qgroup_meta_rsv_lock);
	if (type == BTRFS_QGROUP_RSV_META_PREALLOC)
		root->qgroup_meta_rsv_prealloc += num_bytes;
	else
		root->qgroup_meta_rsv_pertrans += num_bytes;
	spin_unlock(&root->qgroup_meta_rsv_lock);
}

static int sub_root_meta_rsv(struct btrfs_root *root, int num_bytes,
			     enum btrfs_qgroup_rsv_type type)
{
	if (type != BTRFS_QGROUP_RSV_META_PREALLOC &&
	    type != BTRFS_QGROUP_RSV_META_PERTRANS)
		return 0;
	if (num_bytes == 0)
		return 0;

	spin_lock(&root->qgroup_meta_rsv_lock);
	if (type == BTRFS_QGROUP_RSV_META_PREALLOC) {
		num_bytes = min_t(u64, root->qgroup_meta_rsv_prealloc,
				  num_bytes);
		root->qgroup_meta_rsv_prealloc -= num_bytes;
	} else {
		num_bytes = min_t(u64, root->qgroup_meta_rsv_pertrans,
				  num_bytes);
		root->qgroup_meta_rsv_pertrans -= num_bytes;
	}
	spin_unlock(&root->qgroup_meta_rsv_lock);
	return num_bytes;
}

<<<<<<< HEAD
static int qgroup_reserve_meta(struct btrfs_root *root, int num_bytes,
				enum btrfs_qgroup_rsv_type type, bool enforce)
=======
int btrfs_qgroup_reserve_meta(struct btrfs_root *root, int num_bytes,
			      enum btrfs_qgroup_rsv_type type, bool enforce)
>>>>>>> 4e026225
{
	struct btrfs_fs_info *fs_info = root->fs_info;
	int ret;

	if (!test_bit(BTRFS_FS_QUOTA_ENABLED, &fs_info->flags) ||
	    !is_fstree(root->root_key.objectid) || num_bytes == 0)
		return 0;

	BUG_ON(num_bytes != round_down(num_bytes, fs_info->nodesize));
	trace_qgroup_meta_reserve(root, (s64)num_bytes, type);
	ret = qgroup_reserve(root, num_bytes, enforce, type);
	if (ret < 0)
		return ret;
	/*
	 * Record what we have reserved into root.
	 *
	 * To avoid quota disabled->enabled underflow.
	 * In that case, we may try to free space we haven't reserved
	 * (since quota was disabled), so record what we reserved into root.
	 * And ensure later release won't underflow this number.
	 */
	add_root_meta_rsv(root, num_bytes, type);
	return ret;
}

int __btrfs_qgroup_reserve_meta(struct btrfs_root *root, int num_bytes,
				enum btrfs_qgroup_rsv_type type, bool enforce)
{
	int ret;

<<<<<<< HEAD
	ret = qgroup_reserve_meta(root, num_bytes, type, enforce);
=======
	ret = btrfs_qgroup_reserve_meta(root, num_bytes, type, enforce);
>>>>>>> 4e026225
	if (ret <= 0 && ret != -EDQUOT)
		return ret;

	ret = try_flush_qgroup(root);
	if (ret < 0)
		return ret;
<<<<<<< HEAD
	return qgroup_reserve_meta(root, num_bytes, type, enforce);
=======
	return btrfs_qgroup_reserve_meta(root, num_bytes, type, enforce);
>>>>>>> 4e026225
}

void btrfs_qgroup_free_meta_all_pertrans(struct btrfs_root *root)
{
	struct btrfs_fs_info *fs_info = root->fs_info;

	if (!test_bit(BTRFS_FS_QUOTA_ENABLED, &fs_info->flags) ||
	    !is_fstree(root->root_key.objectid))
		return;

	/* TODO: Update trace point to handle such free */
	trace_qgroup_meta_free_all_pertrans(root);
	/* Special value -1 means to free all reserved space */
	btrfs_qgroup_free_refroot(fs_info, root->root_key.objectid, (u64)-1,
				  BTRFS_QGROUP_RSV_META_PERTRANS);
}

void __btrfs_qgroup_free_meta(struct btrfs_root *root, int num_bytes,
			      enum btrfs_qgroup_rsv_type type)
{
	struct btrfs_fs_info *fs_info = root->fs_info;

	if (!test_bit(BTRFS_FS_QUOTA_ENABLED, &fs_info->flags) ||
	    !is_fstree(root->root_key.objectid))
		return;

	/*
	 * reservation for META_PREALLOC can happen before quota is enabled,
	 * which can lead to underflow.
	 * Here ensure we will only free what we really have reserved.
	 */
	num_bytes = sub_root_meta_rsv(root, num_bytes, type);
	BUG_ON(num_bytes != round_down(num_bytes, fs_info->nodesize));
	trace_qgroup_meta_reserve(root, -(s64)num_bytes, type);
	btrfs_qgroup_free_refroot(fs_info, root->root_key.objectid,
				  num_bytes, type);
}

static void qgroup_convert_meta(struct btrfs_fs_info *fs_info, u64 ref_root,
				int num_bytes)
{
	struct btrfs_qgroup *qgroup;
	struct ulist_node *unode;
	struct ulist_iterator uiter;
	int ret = 0;

	if (num_bytes == 0)
		return;
	if (!fs_info->quota_root)
		return;

	spin_lock(&fs_info->qgroup_lock);
	qgroup = find_qgroup_rb(fs_info, ref_root);
	if (!qgroup)
		goto out;
	ulist_reinit(fs_info->qgroup_ulist);
	ret = ulist_add(fs_info->qgroup_ulist, qgroup->qgroupid,
		       qgroup_to_aux(qgroup), GFP_ATOMIC);
	if (ret < 0)
		goto out;
	ULIST_ITER_INIT(&uiter);
	while ((unode = ulist_next(fs_info->qgroup_ulist, &uiter))) {
		struct btrfs_qgroup *qg;
		struct btrfs_qgroup_list *glist;

		qg = unode_aux_to_qgroup(unode);

		qgroup_rsv_release(fs_info, qg, num_bytes,
				BTRFS_QGROUP_RSV_META_PREALLOC);
		qgroup_rsv_add(fs_info, qg, num_bytes,
				BTRFS_QGROUP_RSV_META_PERTRANS);
		list_for_each_entry(glist, &qg->groups, next_group) {
			ret = ulist_add(fs_info->qgroup_ulist,
					glist->group->qgroupid,
					qgroup_to_aux(glist->group), GFP_ATOMIC);
			if (ret < 0)
				goto out;
		}
	}
out:
	spin_unlock(&fs_info->qgroup_lock);
}

void btrfs_qgroup_convert_reserved_meta(struct btrfs_root *root, int num_bytes)
{
	struct btrfs_fs_info *fs_info = root->fs_info;

	if (!test_bit(BTRFS_FS_QUOTA_ENABLED, &fs_info->flags) ||
	    !is_fstree(root->root_key.objectid))
		return;
	/* Same as btrfs_qgroup_free_meta_prealloc() */
	num_bytes = sub_root_meta_rsv(root, num_bytes,
				      BTRFS_QGROUP_RSV_META_PREALLOC);
	trace_qgroup_meta_convert(root, num_bytes);
	qgroup_convert_meta(fs_info, root->root_key.objectid, num_bytes);
}

/*
 * Check qgroup reserved space leaking, normally at destroy inode
 * time
 */
void btrfs_qgroup_check_reserved_leak(struct btrfs_inode *inode)
{
	struct extent_changeset changeset;
	struct ulist_node *unode;
	struct ulist_iterator iter;
	int ret;

	extent_changeset_init(&changeset);
	ret = clear_record_extent_bits(&inode->io_tree, 0, (u64)-1,
			EXTENT_QGROUP_RESERVED, &changeset);

	WARN_ON(ret < 0);
	if (WARN_ON(changeset.bytes_changed)) {
		ULIST_ITER_INIT(&iter);
		while ((unode = ulist_next(&changeset.range_changed, &iter))) {
			btrfs_warn(inode->root->fs_info,
		"leaking qgroup reserved space, ino: %llu, start: %llu, end: %llu",
				btrfs_ino(inode), unode->val, unode->aux);
		}
		btrfs_qgroup_free_refroot(inode->root->fs_info,
				inode->root->root_key.objectid,
				changeset.bytes_changed, BTRFS_QGROUP_RSV_DATA);

	}
	extent_changeset_release(&changeset);
}

void btrfs_qgroup_init_swapped_blocks(
	struct btrfs_qgroup_swapped_blocks *swapped_blocks)
{
	int i;

	spin_lock_init(&swapped_blocks->lock);
	for (i = 0; i < BTRFS_MAX_LEVEL; i++)
		swapped_blocks->blocks[i] = RB_ROOT;
	swapped_blocks->swapped = false;
}

/*
 * Delete all swapped blocks record of @root.
 * Every record here means we skipped a full subtree scan for qgroup.
 *
 * Gets called when committing one transaction.
 */
void btrfs_qgroup_clean_swapped_blocks(struct btrfs_root *root)
{
	struct btrfs_qgroup_swapped_blocks *swapped_blocks;
	int i;

	swapped_blocks = &root->swapped_blocks;

	spin_lock(&swapped_blocks->lock);
	if (!swapped_blocks->swapped)
		goto out;
	for (i = 0; i < BTRFS_MAX_LEVEL; i++) {
		struct rb_root *cur_root = &swapped_blocks->blocks[i];
		struct btrfs_qgroup_swapped_block *entry;
		struct btrfs_qgroup_swapped_block *next;

		rbtree_postorder_for_each_entry_safe(entry, next, cur_root,
						     node)
			kfree(entry);
		swapped_blocks->blocks[i] = RB_ROOT;
	}
	swapped_blocks->swapped = false;
out:
	spin_unlock(&swapped_blocks->lock);
}

/*
 * Add subtree roots record into @subvol_root.
 *
 * @subvol_root:	tree root of the subvolume tree get swapped
 * @bg:			block group under balance
 * @subvol_parent/slot:	pointer to the subtree root in subvolume tree
 * @reloc_parent/slot:	pointer to the subtree root in reloc tree
 *			BOTH POINTERS ARE BEFORE TREE SWAP
 * @last_snapshot:	last snapshot generation of the subvolume tree
 */
int btrfs_qgroup_add_swapped_blocks(struct btrfs_trans_handle *trans,
		struct btrfs_root *subvol_root,
		struct btrfs_block_group *bg,
		struct extent_buffer *subvol_parent, int subvol_slot,
		struct extent_buffer *reloc_parent, int reloc_slot,
		u64 last_snapshot)
{
	struct btrfs_fs_info *fs_info = subvol_root->fs_info;
	struct btrfs_qgroup_swapped_blocks *blocks = &subvol_root->swapped_blocks;
	struct btrfs_qgroup_swapped_block *block;
	struct rb_node **cur;
	struct rb_node *parent = NULL;
	int level = btrfs_header_level(subvol_parent) - 1;
	int ret = 0;

	if (!test_bit(BTRFS_FS_QUOTA_ENABLED, &fs_info->flags))
		return 0;

	if (btrfs_node_ptr_generation(subvol_parent, subvol_slot) >
	    btrfs_node_ptr_generation(reloc_parent, reloc_slot)) {
		btrfs_err_rl(fs_info,
		"%s: bad parameter order, subvol_gen=%llu reloc_gen=%llu",
			__func__,
			btrfs_node_ptr_generation(subvol_parent, subvol_slot),
			btrfs_node_ptr_generation(reloc_parent, reloc_slot));
		return -EUCLEAN;
	}

	block = kmalloc(sizeof(*block), GFP_NOFS);
	if (!block) {
		ret = -ENOMEM;
		goto out;
	}

	/*
	 * @reloc_parent/slot is still before swap, while @block is going to
	 * record the bytenr after swap, so we do the swap here.
	 */
	block->subvol_bytenr = btrfs_node_blockptr(reloc_parent, reloc_slot);
	block->subvol_generation = btrfs_node_ptr_generation(reloc_parent,
							     reloc_slot);
	block->reloc_bytenr = btrfs_node_blockptr(subvol_parent, subvol_slot);
	block->reloc_generation = btrfs_node_ptr_generation(subvol_parent,
							    subvol_slot);
	block->last_snapshot = last_snapshot;
	block->level = level;

	/*
	 * If we have bg == NULL, we're called from btrfs_recover_relocation(),
	 * no one else can modify tree blocks thus we qgroup will not change
	 * no matter the value of trace_leaf.
	 */
	if (bg && bg->flags & BTRFS_BLOCK_GROUP_DATA)
		block->trace_leaf = true;
	else
		block->trace_leaf = false;
	btrfs_node_key_to_cpu(reloc_parent, &block->first_key, reloc_slot);

	/* Insert @block into @blocks */
	spin_lock(&blocks->lock);
	cur = &blocks->blocks[level].rb_node;
	while (*cur) {
		struct btrfs_qgroup_swapped_block *entry;

		parent = *cur;
		entry = rb_entry(parent, struct btrfs_qgroup_swapped_block,
				 node);

		if (entry->subvol_bytenr < block->subvol_bytenr) {
			cur = &(*cur)->rb_left;
		} else if (entry->subvol_bytenr > block->subvol_bytenr) {
			cur = &(*cur)->rb_right;
		} else {
			if (entry->subvol_generation !=
					block->subvol_generation ||
			    entry->reloc_bytenr != block->reloc_bytenr ||
			    entry->reloc_generation !=
					block->reloc_generation) {
				/*
				 * Duplicated but mismatch entry found.
				 * Shouldn't happen.
				 *
				 * Marking qgroup inconsistent should be enough
				 * for end users.
				 */
				WARN_ON(IS_ENABLED(CONFIG_BTRFS_DEBUG));
				ret = -EEXIST;
			}
			kfree(block);
			goto out_unlock;
		}
	}
	rb_link_node(&block->node, parent, cur);
	rb_insert_color(&block->node, &blocks->blocks[level]);
	blocks->swapped = true;
out_unlock:
	spin_unlock(&blocks->lock);
out:
	if (ret < 0)
		fs_info->qgroup_flags |=
			BTRFS_QGROUP_STATUS_FLAG_INCONSISTENT;
	return ret;
}

/*
 * Check if the tree block is a subtree root, and if so do the needed
 * delayed subtree trace for qgroup.
 *
 * This is called during btrfs_cow_block().
 */
int btrfs_qgroup_trace_subtree_after_cow(struct btrfs_trans_handle *trans,
					 struct btrfs_root *root,
					 struct extent_buffer *subvol_eb)
{
	struct btrfs_fs_info *fs_info = root->fs_info;
	struct btrfs_qgroup_swapped_blocks *blocks = &root->swapped_blocks;
	struct btrfs_qgroup_swapped_block *block;
	struct extent_buffer *reloc_eb = NULL;
	struct rb_node *node;
	bool found = false;
	bool swapped = false;
	int level = btrfs_header_level(subvol_eb);
	int ret = 0;
	int i;

	if (!test_bit(BTRFS_FS_QUOTA_ENABLED, &fs_info->flags))
		return 0;
	if (!is_fstree(root->root_key.objectid) || !root->reloc_root)
		return 0;

	spin_lock(&blocks->lock);
	if (!blocks->swapped) {
		spin_unlock(&blocks->lock);
		return 0;
	}
	node = blocks->blocks[level].rb_node;

	while (node) {
		block = rb_entry(node, struct btrfs_qgroup_swapped_block, node);
		if (block->subvol_bytenr < subvol_eb->start) {
			node = node->rb_left;
		} else if (block->subvol_bytenr > subvol_eb->start) {
			node = node->rb_right;
		} else {
			found = true;
			break;
		}
	}
	if (!found) {
		spin_unlock(&blocks->lock);
		goto out;
	}
	/* Found one, remove it from @blocks first and update blocks->swapped */
	rb_erase(&block->node, &blocks->blocks[level]);
	for (i = 0; i < BTRFS_MAX_LEVEL; i++) {
		if (RB_EMPTY_ROOT(&blocks->blocks[i])) {
			swapped = true;
			break;
		}
	}
	blocks->swapped = swapped;
	spin_unlock(&blocks->lock);

	/* Read out reloc subtree root */
	reloc_eb = read_tree_block(fs_info, block->reloc_bytenr,
				   block->reloc_generation, block->level,
				   &block->first_key);
	if (IS_ERR(reloc_eb)) {
		ret = PTR_ERR(reloc_eb);
		reloc_eb = NULL;
		goto free_out;
	}
	if (!extent_buffer_uptodate(reloc_eb)) {
		ret = -EIO;
		goto free_out;
	}

	ret = qgroup_trace_subtree_swap(trans, reloc_eb, subvol_eb,
			block->last_snapshot, block->trace_leaf);
free_out:
	kfree(block);
	free_extent_buffer(reloc_eb);
out:
	if (ret < 0) {
		btrfs_err_rl(fs_info,
			     "failed to account subtree at bytenr %llu: %d",
			     subvol_eb->start, ret);
		fs_info->qgroup_flags |= BTRFS_QGROUP_STATUS_FLAG_INCONSISTENT;
	}
	return ret;
}

void btrfs_qgroup_destroy_extent_records(struct btrfs_transaction *trans)
{
	struct btrfs_qgroup_extent_record *entry;
	struct btrfs_qgroup_extent_record *next;
	struct rb_root *root;

	root = &trans->delayed_refs.dirty_extent_root;
	rbtree_postorder_for_each_entry_safe(entry, next, root, node) {
		ulist_free(entry->old_roots);
		kfree(entry);
	}
}<|MERGE_RESOLUTION|>--- conflicted
+++ resolved
@@ -3875,13 +3875,8 @@
 	return num_bytes;
 }
 
-<<<<<<< HEAD
-static int qgroup_reserve_meta(struct btrfs_root *root, int num_bytes,
-				enum btrfs_qgroup_rsv_type type, bool enforce)
-=======
 int btrfs_qgroup_reserve_meta(struct btrfs_root *root, int num_bytes,
 			      enum btrfs_qgroup_rsv_type type, bool enforce)
->>>>>>> 4e026225
 {
 	struct btrfs_fs_info *fs_info = root->fs_info;
 	int ret;
@@ -3912,22 +3907,14 @@
 {
 	int ret;
 
-<<<<<<< HEAD
-	ret = qgroup_reserve_meta(root, num_bytes, type, enforce);
-=======
 	ret = btrfs_qgroup_reserve_meta(root, num_bytes, type, enforce);
->>>>>>> 4e026225
 	if (ret <= 0 && ret != -EDQUOT)
 		return ret;
 
 	ret = try_flush_qgroup(root);
 	if (ret < 0)
 		return ret;
-<<<<<<< HEAD
-	return qgroup_reserve_meta(root, num_bytes, type, enforce);
-=======
 	return btrfs_qgroup_reserve_meta(root, num_bytes, type, enforce);
->>>>>>> 4e026225
 }
 
 void btrfs_qgroup_free_meta_all_pertrans(struct btrfs_root *root)
