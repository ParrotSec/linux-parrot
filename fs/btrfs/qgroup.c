--- conflicted
+++ resolved
@@ -30,7 +30,7 @@
  *  - sync
  *  - copy also limits on subvol creation
  *  - limit
- *  - caches fuer ulists
+ *  - caches for ulists
  *  - performance benchmarks
  *  - check all ioctl parameters
  */
@@ -522,7 +522,7 @@
 		__del_qgroup_rb(qgroup);
 	}
 	/*
-	 * we call btrfs_free_qgroup_config() when umounting
+	 * We call btrfs_free_qgroup_config() when unmounting
 	 * filesystem and disabling quota, so we set qgroup_ulist
 	 * to be null here to avoid double free.
 	 */
@@ -894,6 +894,12 @@
 	if (fs_info->quota_root)
 		goto out;
 
+	fs_info->qgroup_ulist = ulist_alloc(GFP_KERNEL);
+	if (!fs_info->qgroup_ulist) {
+		ret = -ENOMEM;
+		goto out;
+	}
+
 	/*
 	 * 1 for quota root item
 	 * 1 for BTRFS_QGROUP_STATUS item
@@ -909,13 +915,6 @@
 		goto out;
 	}
 
-	fs_info->qgroup_ulist = ulist_alloc(GFP_KERNEL);
-	if (!fs_info->qgroup_ulist) {
-		ret = -ENOMEM;
-		btrfs_abort_transaction(trans, ret);
-		goto out;
-	}
-
 	/*
 	 * initially create the quota tree
 	 */
@@ -1127,7 +1126,7 @@
  * The easy accounting, we're updating qgroup relationship whose child qgroup
  * only has exclusive extents.
  *
- * In this case, all exclsuive extents will also be exlusive for parent, so
+ * In this case, all exclusive extents will also be exclusive for parent, so
  * excl/rfer just get added/removed.
  *
  * So is qgroup reservation space, which should also be added/removed to
@@ -1421,13 +1420,14 @@
 	if (!qgroup) {
 		ret = -ENOENT;
 		goto out;
-	} else {
-		/* check if there are no children of this qgroup */
-		if (!list_empty(&qgroup->members)) {
-			ret = -EBUSY;
-			goto out;
-		}
-	}
+	}
+
+	/* Check if there are no children of this qgroup */
+	if (!list_empty(&qgroup->members)) {
+		ret = -EBUSY;
+		goto out;
+	}
+
 	ret = del_qgroup_item(trans, qgroupid);
 	if (ret && ret != -ENOENT)
 		goto out;
@@ -1544,12 +1544,18 @@
 		parent_node = *p;
 		entry = rb_entry(parent_node, struct btrfs_qgroup_extent_record,
 				 node);
-		if (bytenr < entry->bytenr)
+		if (bytenr < entry->bytenr) {
 			p = &(*p)->rb_left;
-		else if (bytenr > entry->bytenr)
+		} else if (bytenr > entry->bytenr) {
 			p = &(*p)->rb_right;
-		else
+		} else {
+			if (record->data_rsv && !entry->data_rsv) {
+				entry->data_rsv = record->data_rsv;
+				entry->data_rsv_refroot =
+					record->data_rsv_refroot;
+			}
 			return 1;
+		}
 	}
 
 	rb_link_node(&record->node, parent_node, p);
@@ -1595,7 +1601,7 @@
 	if (!test_bit(BTRFS_FS_QUOTA_ENABLED, &fs_info->flags)
 	    || bytenr == 0 || num_bytes == 0)
 		return 0;
-	record = kmalloc(sizeof(*record), gfp_flag);
+	record = kzalloc(sizeof(*record), gfp_flag);
 	if (!record)
 		return -ENOMEM;
 
@@ -1715,6 +1721,357 @@
 		return 1;
 
 	return 0;
+}
+
+/*
+ * Helper function to trace a subtree tree block swap.
+ *
+ * The swap will happen in highest tree block, but there may be a lot of
+ * tree blocks involved.
+ *
+ * For example:
+ *  OO = Old tree blocks
+ *  NN = New tree blocks allocated during balance
+ *
+ *           File tree (257)                  Reloc tree for 257
+ * L2              OO                                NN
+ *               /    \                            /    \
+ * L1          OO      OO (a)                    OO      NN (a)
+ *            / \     / \                       / \     / \
+ * L0       OO   OO OO   OO                   OO   OO NN   NN
+ *                  (b)  (c)                          (b)  (c)
+ *
+ * When calling qgroup_trace_extent_swap(), we will pass:
+ * @src_eb = OO(a)
+ * @dst_path = [ nodes[1] = NN(a), nodes[0] = NN(c) ]
+ * @dst_level = 0
+ * @root_level = 1
+ *
+ * In that case, qgroup_trace_extent_swap() will search from OO(a) to
+ * reach OO(c), then mark both OO(c) and NN(c) as qgroup dirty.
+ *
+ * The main work of qgroup_trace_extent_swap() can be split into 3 parts:
+ *
+ * 1) Tree search from @src_eb
+ *    It should acts as a simplified btrfs_search_slot().
+ *    The key for search can be extracted from @dst_path->nodes[dst_level]
+ *    (first key).
+ *
+ * 2) Mark the final tree blocks in @src_path and @dst_path qgroup dirty
+ *    NOTE: In above case, OO(a) and NN(a) won't be marked qgroup dirty.
+ *    They should be marked during previous (@dst_level = 1) iteration.
+ *
+ * 3) Mark file extents in leaves dirty
+ *    We don't have good way to pick out new file extents only.
+ *    So we still follow the old method by scanning all file extents in
+ *    the leave.
+ *
+ * This function can free us from keeping two paths, thus later we only need
+ * to care about how to iterate all new tree blocks in reloc tree.
+ */
+static int qgroup_trace_extent_swap(struct btrfs_trans_handle* trans,
+				    struct extent_buffer *src_eb,
+				    struct btrfs_path *dst_path,
+				    int dst_level, int root_level,
+				    bool trace_leaf)
+{
+	struct btrfs_key key;
+	struct btrfs_path *src_path;
+	struct btrfs_fs_info *fs_info = trans->fs_info;
+	u32 nodesize = fs_info->nodesize;
+	int cur_level = root_level;
+	int ret;
+
+	BUG_ON(dst_level > root_level);
+	/* Level mismatch */
+	if (btrfs_header_level(src_eb) != root_level)
+		return -EINVAL;
+
+	src_path = btrfs_alloc_path();
+	if (!src_path) {
+		ret = -ENOMEM;
+		goto out;
+	}
+
+	if (dst_level)
+		btrfs_node_key_to_cpu(dst_path->nodes[dst_level], &key, 0);
+	else
+		btrfs_item_key_to_cpu(dst_path->nodes[dst_level], &key, 0);
+
+	/* For src_path */
+	extent_buffer_get(src_eb);
+	src_path->nodes[root_level] = src_eb;
+	src_path->slots[root_level] = dst_path->slots[root_level];
+	src_path->locks[root_level] = 0;
+
+	/* A simplified version of btrfs_search_slot() */
+	while (cur_level >= dst_level) {
+		struct btrfs_key src_key;
+		struct btrfs_key dst_key;
+
+		if (src_path->nodes[cur_level] == NULL) {
+			struct btrfs_key first_key;
+			struct extent_buffer *eb;
+			int parent_slot;
+			u64 child_gen;
+			u64 child_bytenr;
+
+			eb = src_path->nodes[cur_level + 1];
+			parent_slot = src_path->slots[cur_level + 1];
+			child_bytenr = btrfs_node_blockptr(eb, parent_slot);
+			child_gen = btrfs_node_ptr_generation(eb, parent_slot);
+			btrfs_node_key_to_cpu(eb, &first_key, parent_slot);
+
+			eb = read_tree_block(fs_info, child_bytenr, child_gen,
+					     cur_level, &first_key);
+			if (IS_ERR(eb)) {
+				ret = PTR_ERR(eb);
+				goto out;
+			} else if (!extent_buffer_uptodate(eb)) {
+				free_extent_buffer(eb);
+				ret = -EIO;
+				goto out;
+			}
+
+			src_path->nodes[cur_level] = eb;
+
+			btrfs_tree_read_lock(eb);
+			btrfs_set_lock_blocking_read(eb);
+			src_path->locks[cur_level] = BTRFS_READ_LOCK_BLOCKING;
+		}
+
+		src_path->slots[cur_level] = dst_path->slots[cur_level];
+		if (cur_level) {
+			btrfs_node_key_to_cpu(dst_path->nodes[cur_level],
+					&dst_key, dst_path->slots[cur_level]);
+			btrfs_node_key_to_cpu(src_path->nodes[cur_level],
+					&src_key, src_path->slots[cur_level]);
+		} else {
+			btrfs_item_key_to_cpu(dst_path->nodes[cur_level],
+					&dst_key, dst_path->slots[cur_level]);
+			btrfs_item_key_to_cpu(src_path->nodes[cur_level],
+					&src_key, src_path->slots[cur_level]);
+		}
+		/* Content mismatch, something went wrong */
+		if (btrfs_comp_cpu_keys(&dst_key, &src_key)) {
+			ret = -ENOENT;
+			goto out;
+		}
+		cur_level--;
+	}
+
+	/*
+	 * Now both @dst_path and @src_path have been populated, record the tree
+	 * blocks for qgroup accounting.
+	 */
+	ret = btrfs_qgroup_trace_extent(trans, src_path->nodes[dst_level]->start,
+			nodesize, GFP_NOFS);
+	if (ret < 0)
+		goto out;
+	ret = btrfs_qgroup_trace_extent(trans,
+			dst_path->nodes[dst_level]->start,
+			nodesize, GFP_NOFS);
+	if (ret < 0)
+		goto out;
+
+	/* Record leaf file extents */
+	if (dst_level == 0 && trace_leaf) {
+		ret = btrfs_qgroup_trace_leaf_items(trans, src_path->nodes[0]);
+		if (ret < 0)
+			goto out;
+		ret = btrfs_qgroup_trace_leaf_items(trans, dst_path->nodes[0]);
+	}
+out:
+	btrfs_free_path(src_path);
+	return ret;
+}
+
+/*
+ * Helper function to do recursive generation-aware depth-first search, to
+ * locate all new tree blocks in a subtree of reloc tree.
+ *
+ * E.g. (OO = Old tree blocks, NN = New tree blocks, whose gen == last_snapshot)
+ *         reloc tree
+ * L2         NN (a)
+ *          /    \
+ * L1    OO        NN (b)
+ *      /  \      /  \
+ * L0  OO  OO    OO  NN
+ *               (c) (d)
+ * If we pass:
+ * @dst_path = [ nodes[1] = NN(b), nodes[0] = NULL ],
+ * @cur_level = 1
+ * @root_level = 1
+ *
+ * We will iterate through tree blocks NN(b), NN(d) and info qgroup to trace
+ * above tree blocks along with their counter parts in file tree.
+ * While during search, old tree blocks OO(c) will be skipped as tree block swap
+ * won't affect OO(c).
+ */
+static int qgroup_trace_new_subtree_blocks(struct btrfs_trans_handle* trans,
+					   struct extent_buffer *src_eb,
+					   struct btrfs_path *dst_path,
+					   int cur_level, int root_level,
+					   u64 last_snapshot, bool trace_leaf)
+{
+	struct btrfs_fs_info *fs_info = trans->fs_info;
+	struct extent_buffer *eb;
+	bool need_cleanup = false;
+	int ret = 0;
+	int i;
+
+	/* Level sanity check */
+	if (cur_level < 0 || cur_level >= BTRFS_MAX_LEVEL - 1 ||
+	    root_level < 0 || root_level >= BTRFS_MAX_LEVEL - 1 ||
+	    root_level < cur_level) {
+		btrfs_err_rl(fs_info,
+			"%s: bad levels, cur_level=%d root_level=%d",
+			__func__, cur_level, root_level);
+		return -EUCLEAN;
+	}
+
+	/* Read the tree block if needed */
+	if (dst_path->nodes[cur_level] == NULL) {
+		struct btrfs_key first_key;
+		int parent_slot;
+		u64 child_gen;
+		u64 child_bytenr;
+
+		/*
+		 * dst_path->nodes[root_level] must be initialized before
+		 * calling this function.
+		 */
+		if (cur_level == root_level) {
+			btrfs_err_rl(fs_info,
+	"%s: dst_path->nodes[%d] not initialized, root_level=%d cur_level=%d",
+				__func__, root_level, root_level, cur_level);
+			return -EUCLEAN;
+		}
+
+		/*
+		 * We need to get child blockptr/gen from parent before we can
+		 * read it.
+		  */
+		eb = dst_path->nodes[cur_level + 1];
+		parent_slot = dst_path->slots[cur_level + 1];
+		child_bytenr = btrfs_node_blockptr(eb, parent_slot);
+		child_gen = btrfs_node_ptr_generation(eb, parent_slot);
+		btrfs_node_key_to_cpu(eb, &first_key, parent_slot);
+
+		/* This node is old, no need to trace */
+		if (child_gen < last_snapshot)
+			goto out;
+
+		eb = read_tree_block(fs_info, child_bytenr, child_gen,
+				     cur_level, &first_key);
+		if (IS_ERR(eb)) {
+			ret = PTR_ERR(eb);
+			goto out;
+		} else if (!extent_buffer_uptodate(eb)) {
+			free_extent_buffer(eb);
+			ret = -EIO;
+			goto out;
+		}
+
+		dst_path->nodes[cur_level] = eb;
+		dst_path->slots[cur_level] = 0;
+
+		btrfs_tree_read_lock(eb);
+		btrfs_set_lock_blocking_read(eb);
+		dst_path->locks[cur_level] = BTRFS_READ_LOCK_BLOCKING;
+		need_cleanup = true;
+	}
+
+	/* Now record this tree block and its counter part for qgroups */
+	ret = qgroup_trace_extent_swap(trans, src_eb, dst_path, cur_level,
+				       root_level, trace_leaf);
+	if (ret < 0)
+		goto cleanup;
+
+	eb = dst_path->nodes[cur_level];
+
+	if (cur_level > 0) {
+		/* Iterate all child tree blocks */
+		for (i = 0; i < btrfs_header_nritems(eb); i++) {
+			/* Skip old tree blocks as they won't be swapped */
+			if (btrfs_node_ptr_generation(eb, i) < last_snapshot)
+				continue;
+			dst_path->slots[cur_level] = i;
+
+			/* Recursive call (at most 7 times) */
+			ret = qgroup_trace_new_subtree_blocks(trans, src_eb,
+					dst_path, cur_level - 1, root_level,
+					last_snapshot, trace_leaf);
+			if (ret < 0)
+				goto cleanup;
+		}
+	}
+
+cleanup:
+	if (need_cleanup) {
+		/* Clean up */
+		btrfs_tree_unlock_rw(dst_path->nodes[cur_level],
+				     dst_path->locks[cur_level]);
+		free_extent_buffer(dst_path->nodes[cur_level]);
+		dst_path->nodes[cur_level] = NULL;
+		dst_path->slots[cur_level] = 0;
+		dst_path->locks[cur_level] = 0;
+	}
+out:
+	return ret;
+}
+
+static int qgroup_trace_subtree_swap(struct btrfs_trans_handle *trans,
+				struct extent_buffer *src_eb,
+				struct extent_buffer *dst_eb,
+				u64 last_snapshot, bool trace_leaf)
+{
+	struct btrfs_fs_info *fs_info = trans->fs_info;
+	struct btrfs_path *dst_path = NULL;
+	int level;
+	int ret;
+
+	if (!test_bit(BTRFS_FS_QUOTA_ENABLED, &fs_info->flags))
+		return 0;
+
+	/* Wrong parameter order */
+	if (btrfs_header_generation(src_eb) > btrfs_header_generation(dst_eb)) {
+		btrfs_err_rl(fs_info,
+		"%s: bad parameter order, src_gen=%llu dst_gen=%llu", __func__,
+			     btrfs_header_generation(src_eb),
+			     btrfs_header_generation(dst_eb));
+		return -EUCLEAN;
+	}
+
+	if (!extent_buffer_uptodate(src_eb) || !extent_buffer_uptodate(dst_eb)) {
+		ret = -EIO;
+		goto out;
+	}
+
+	level = btrfs_header_level(dst_eb);
+	dst_path = btrfs_alloc_path();
+	if (!dst_path) {
+		ret = -ENOMEM;
+		goto out;
+	}
+	/* For dst_path */
+	extent_buffer_get(dst_eb);
+	dst_path->nodes[level] = dst_eb;
+	dst_path->slots[level] = 0;
+	dst_path->locks[level] = 0;
+
+	/* Do the generation aware breadth-first search */
+	ret = qgroup_trace_new_subtree_blocks(trans, src_eb, dst_path, level,
+					      level, last_snapshot, trace_leaf);
+	if (ret < 0)
+		goto out;
+	ret = 0;
+
+out:
+	btrfs_free_path(dst_path);
+	if (ret < 0)
+		fs_info->qgroup_flags |= BTRFS_QGROUP_STATUS_FLAG_INCONSISTENT;
+	return ret;
 }
 
 int btrfs_qgroup_trace_subtree(struct btrfs_trans_handle *trans,
@@ -1795,7 +2152,7 @@
 			path->slots[level] = 0;
 
 			btrfs_tree_read_lock(eb);
-			btrfs_set_lock_blocking_rw(eb, BTRFS_READ_LOCK);
+			btrfs_set_lock_blocking_read(eb);
 			path->locks[level] = BTRFS_READ_LOCK_BLOCKING;
 
 			ret = btrfs_qgroup_trace_extent(trans, child_bytenr,
@@ -2137,6 +2494,7 @@
 	struct btrfs_delayed_ref_root *delayed_refs;
 	struct ulist *new_roots = NULL;
 	struct rb_node *node;
+	u64 num_dirty_extents = 0;
 	u64 qgroup_to_skip;
 	int ret = 0;
 
@@ -2146,6 +2504,7 @@
 		record = rb_entry(node, struct btrfs_qgroup_extent_record,
 				  node);
 
+		num_dirty_extents++;
 		trace_btrfs_qgroup_account_extents(fs_info, record);
 
 		if (!ret) {
@@ -2162,6 +2521,11 @@
 					goto cleanup;
 			}
 
+			/* Free the reserved data space */
+			btrfs_qgroup_free_refroot(fs_info,
+					record->data_rsv_refroot,
+					record->data_rsv,
+					BTRFS_QGROUP_RSV_DATA);
 			/*
 			 * Use SEQ_LAST as time_seq to do special search, which
 			 * doesn't lock tree or delayed_refs and search current
@@ -2191,6 +2555,8 @@
 		kfree(record);
 
 	}
+	trace_qgroup_num_dirty_extents(fs_info, trans->transid,
+				       num_dirty_extents);
 	return ret;
 }
 
@@ -2563,7 +2929,6 @@
 
 		qg = unode_aux_to_qgroup(unode);
 
-		trace_qgroup_update_reserve(fs_info, qg, num_bytes, type);
 		qgroup_rsv_add(fs_info, qg, num_bytes, type);
 	}
 
@@ -2630,7 +2995,6 @@
 
 		qg = unode_aux_to_qgroup(unode);
 
-		trace_qgroup_update_reserve(fs_info, qg, -(s64)num_bytes, type);
 		qgroup_rsv_release(fs_info, qg, num_bytes, type);
 
 		list_for_each_entry(glist, &qg->groups, next_group) {
@@ -2714,9 +3078,6 @@
 		mutex_unlock(&fs_info->qgroup_rescan_lock);
 		goto out;
 	}
-	extent_buffer_get(scratch_leaf);
-	btrfs_tree_read_lock(scratch_leaf);
-	btrfs_set_lock_blocking_rw(scratch_leaf, BTRFS_READ_LOCK);
 	slot = path->slots[0];
 	btrfs_release_path(path);
 	mutex_unlock(&fs_info->qgroup_rescan_lock);
@@ -2742,10 +3103,8 @@
 			goto out;
 	}
 out:
-	if (scratch_leaf) {
-		btrfs_tree_read_unlock_blocking(scratch_leaf);
+	if (scratch_leaf)
 		free_extent_buffer(scratch_leaf);
-	}
 
 	if (done && !ret) {
 		ret = 1;
@@ -3031,7 +3390,7 @@
 	int ret;
 
 	if (!test_bit(BTRFS_FS_QUOTA_ENABLED, &root->fs_info->flags) ||
-	    !is_fstree(root->objectid) || len == 0)
+	    !is_fstree(root->root_key.objectid) || len == 0)
 		return 0;
 
 	/* @reserved parameter is mandatory for qgroup */
@@ -3117,7 +3476,7 @@
 			goto out;
 		freed += changeset.bytes_changed;
 	}
-	btrfs_qgroup_free_refroot(root->fs_info, root->objectid, freed,
+	btrfs_qgroup_free_refroot(root->fs_info, root->root_key.objectid, freed,
 				  BTRFS_QGROUP_RSV_DATA);
 	ret = freed;
 out:
@@ -3153,7 +3512,7 @@
 					changeset.bytes_changed, trace_op);
 	if (free)
 		btrfs_qgroup_free_refroot(BTRFS_I(inode)->root->fs_info,
-				BTRFS_I(inode)->root->objectid,
+				BTRFS_I(inode)->root->root_key.objectid,
 				changeset.bytes_changed, BTRFS_QGROUP_RSV_DATA);
 	ret = changeset.bytes_changed;
 out:
@@ -3246,7 +3605,7 @@
 	int ret;
 
 	if (!test_bit(BTRFS_FS_QUOTA_ENABLED, &fs_info->flags) ||
-	    !is_fstree(root->objectid) || num_bytes == 0)
+	    !is_fstree(root->root_key.objectid) || num_bytes == 0)
 		return 0;
 
 	BUG_ON(num_bytes != round_down(num_bytes, fs_info->nodesize));
@@ -3271,13 +3630,13 @@
 	struct btrfs_fs_info *fs_info = root->fs_info;
 
 	if (!test_bit(BTRFS_FS_QUOTA_ENABLED, &fs_info->flags) ||
-	    !is_fstree(root->objectid))
+	    !is_fstree(root->root_key.objectid))
 		return;
 
 	/* TODO: Update trace point to handle such free */
 	trace_qgroup_meta_free_all_pertrans(root);
 	/* Special value -1 means to free all reserved space */
-	btrfs_qgroup_free_refroot(fs_info, root->objectid, (u64)-1,
+	btrfs_qgroup_free_refroot(fs_info, root->root_key.objectid, (u64)-1,
 				  BTRFS_QGROUP_RSV_META_PERTRANS);
 }
 
@@ -3287,7 +3646,7 @@
 	struct btrfs_fs_info *fs_info = root->fs_info;
 
 	if (!test_bit(BTRFS_FS_QUOTA_ENABLED, &fs_info->flags) ||
-	    !is_fstree(root->objectid))
+	    !is_fstree(root->root_key.objectid))
 		return;
 
 	/*
@@ -3298,7 +3657,8 @@
 	num_bytes = sub_root_meta_rsv(root, num_bytes, type);
 	BUG_ON(num_bytes != round_down(num_bytes, fs_info->nodesize));
 	trace_qgroup_meta_reserve(root, type, -(s64)num_bytes);
-	btrfs_qgroup_free_refroot(fs_info, root->objectid, num_bytes, type);
+	btrfs_qgroup_free_refroot(fs_info, root->root_key.objectid,
+				  num_bytes, type);
 }
 
 static void qgroup_convert_meta(struct btrfs_fs_info *fs_info, u64 ref_root,
@@ -3352,13 +3712,13 @@
 	struct btrfs_fs_info *fs_info = root->fs_info;
 
 	if (!test_bit(BTRFS_FS_QUOTA_ENABLED, &fs_info->flags) ||
-	    !is_fstree(root->objectid))
+	    !is_fstree(root->root_key.objectid))
 		return;
 	/* Same as btrfs_qgroup_free_meta_prealloc() */
 	num_bytes = sub_root_meta_rsv(root, num_bytes,
 				      BTRFS_QGROUP_RSV_META_PREALLOC);
 	trace_qgroup_meta_convert(root, num_bytes);
-	qgroup_convert_meta(fs_info, root->objectid, num_bytes);
+	qgroup_convert_meta(fs_info, root->root_key.objectid, num_bytes);
 }
 
 /*
@@ -3385,13 +3745,11 @@
 				inode->i_ino, unode->val, unode->aux);
 		}
 		btrfs_qgroup_free_refroot(BTRFS_I(inode)->root->fs_info,
-				BTRFS_I(inode)->root->objectid,
+				BTRFS_I(inode)->root->root_key.objectid,
 				changeset.bytes_changed, BTRFS_QGROUP_RSV_DATA);
 
 	}
 	extent_changeset_release(&changeset);
-<<<<<<< HEAD
-=======
 }
 
 void btrfs_qgroup_init_swapped_blocks(
@@ -3636,5 +3994,4 @@
 		fs_info->qgroup_flags |= BTRFS_QGROUP_STATUS_FLAG_INCONSISTENT;
 	}
 	return ret;
->>>>>>> 407d19ab
 }