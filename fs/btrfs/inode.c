--- conflicted
+++ resolved
@@ -7803,7 +7803,6 @@
 static struct btrfs_dio_private *btrfs_create_dio_private(struct bio *dio_bio,
 							  struct inode *inode,
 							  loff_t file_offset)
-<<<<<<< HEAD
 {
 	const bool write = (bio_op(dio_bio) == REQ_OP_WRITE);
 	const bool csum = !(BTRFS_I(inode)->flags & BTRFS_INODE_NODATASUM);
@@ -7838,42 +7837,6 @@
 {
 	const bool write = (bio_op(dio_bio) == REQ_OP_WRITE);
 	const bool csum = !(BTRFS_I(inode)->flags & BTRFS_INODE_NODATASUM);
-=======
-{
-	const bool write = (bio_op(dio_bio) == REQ_OP_WRITE);
-	const bool csum = !(BTRFS_I(inode)->flags & BTRFS_INODE_NODATASUM);
-	size_t dip_size;
-	struct btrfs_dio_private *dip;
-
-	dip_size = sizeof(*dip);
-	if (!write && csum) {
-		struct btrfs_fs_info *fs_info = btrfs_sb(inode->i_sb);
-		const u16 csum_size = btrfs_super_csum_size(fs_info->super_copy);
-		size_t nblocks;
-
-		nblocks = dio_bio->bi_iter.bi_size >> inode->i_sb->s_blocksize_bits;
-		dip_size += csum_size * nblocks;
-	}
-
-	dip = kzalloc(dip_size, GFP_NOFS);
-	if (!dip)
-		return NULL;
-
-	dip->inode = inode;
-	dip->logical_offset = file_offset;
-	dip->bytes = dio_bio->bi_iter.bi_size;
-	dip->disk_bytenr = (u64)dio_bio->bi_iter.bi_sector << 9;
-	dip->dio_bio = dio_bio;
-	refcount_set(&dip->refs, 1);
-	return dip;
-}
-
-static blk_qc_t btrfs_submit_direct(struct inode *inode, struct iomap *iomap,
-		struct bio *dio_bio, loff_t file_offset)
-{
-	const bool write = (bio_op(dio_bio) == REQ_OP_WRITE);
-	const bool csum = !(BTRFS_I(inode)->flags & BTRFS_INODE_NODATASUM);
->>>>>>> 4e026225
 	struct btrfs_fs_info *fs_info = btrfs_sb(inode->i_sb);
 	const bool raid56 = (btrfs_data_alloc_profile(fs_info) &
 			     BTRFS_BLOCK_GROUP_RAID56_MASK);
@@ -8246,10 +8209,7 @@
 		lock_extent_bits(tree, page_start, page_end, &cached_state);
 
 	start = page_start;
-<<<<<<< HEAD
-=======
 again:
->>>>>>> 4e026225
 	ordered = btrfs_lookup_ordered_range(inode, start, page_end - start + 1);
 	if (ordered) {
 		end = min(page_end,
@@ -10357,11 +10317,8 @@
 	if (ret)
 		btrfs_swap_deactivate(file);
 
-<<<<<<< HEAD
-=======
 	btrfs_drew_write_unlock(&root->snapshot_lock);
 
->>>>>>> 4e026225
 	btrfs_exclop_finish(fs_info);
 
 	if (ret)
