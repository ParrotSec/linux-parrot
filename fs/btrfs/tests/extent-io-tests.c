// SPDX-License-Identifier: GPL-2.0
/*
 * Copyright (C) 2013 Fusion IO.  All rights reserved.
 */

#include <linux/pagemap.h>
#include <linux/sched.h>
#include <linux/slab.h>
#include <linux/sizes.h>
#include "btrfs-tests.h"
#include "../ctree.h"
#include "../extent_io.h"

#define PROCESS_UNLOCK		(1 << 0)
#define PROCESS_RELEASE		(1 << 1)
#define PROCESS_TEST_LOCKED	(1 << 2)

static noinline int process_page_range(struct inode *inode, u64 start, u64 end,
				       unsigned long flags)
{
	int ret;
	struct page *pages[16];
	unsigned long index = start >> PAGE_SHIFT;
	unsigned long end_index = end >> PAGE_SHIFT;
	unsigned long nr_pages = end_index - index + 1;
	int i;
	int count = 0;
	int loops = 0;

	while (nr_pages > 0) {
		ret = find_get_pages_contig(inode->i_mapping, index,
				     min_t(unsigned long, nr_pages,
				     ARRAY_SIZE(pages)), pages);
		for (i = 0; i < ret; i++) {
			if (flags & PROCESS_TEST_LOCKED &&
			    !PageLocked(pages[i]))
				count++;
			if (flags & PROCESS_UNLOCK && PageLocked(pages[i]))
				unlock_page(pages[i]);
			put_page(pages[i]);
			if (flags & PROCESS_RELEASE)
				put_page(pages[i]);
		}
		nr_pages -= ret;
		index += ret;
		cond_resched();
		loops++;
		if (loops > 100000) {
			printk(KERN_ERR
		"stuck in a loop, start %llu, end %llu, nr_pages %lu, ret %d\n",
				start, end, nr_pages, ret);
			break;
		}
	}
	return count;
}

static int test_find_delalloc(u32 sectorsize)
{
	struct inode *inode;
	struct extent_io_tree tmp;
	struct page *page;
	struct page *locked_page = NULL;
	unsigned long index = 0;
	u64 total_dirty = SZ_256M;
	u64 max_bytes = SZ_128M;
	u64 start, end, test_start;
	u64 found;
	int ret = -EINVAL;

	test_msg("running find delalloc tests");

	inode = btrfs_new_test_inode();
	if (!inode) {
		test_std_err(TEST_ALLOC_INODE);
		return -ENOMEM;
	}

<<<<<<< HEAD
	extent_io_tree_init(&tmp, inode);
=======
	/*
	 * Passing NULL as we don't have fs_info but tracepoints are not used
	 * at this point
	 */
	extent_io_tree_init(NULL, &tmp, IO_TREE_SELFTEST, NULL);
>>>>>>> 407d19ab

	/*
	 * First go through and create and mark all of our pages dirty, we pin
	 * everything to make sure our pages don't get evicted and screw up our
	 * test.
	 */
	for (index = 0; index < (total_dirty >> PAGE_SHIFT); index++) {
		page = find_or_create_page(inode->i_mapping, index, GFP_KERNEL);
		if (!page) {
			test_err("failed to allocate test page");
			ret = -ENOMEM;
			goto out;
		}
		SetPageDirty(page);
		if (index) {
			unlock_page(page);
		} else {
			get_page(page);
			locked_page = page;
		}
	}

	/* Test this scenario
	 * |--- delalloc ---|
	 * |---  search  ---|
	 */
	set_extent_delalloc(&tmp, 0, sectorsize - 1, 0, NULL);
	start = 0;
	end = 0;
	found = find_lock_delalloc_range(inode, &tmp, locked_page, &start,
					 &end, max_bytes);
	if (!found) {
		test_err("should have found at least one delalloc");
		goto out_bits;
	}
	if (start != 0 || end != (sectorsize - 1)) {
		test_err("expected start 0 end %u, got start %llu end %llu",
			sectorsize - 1, start, end);
		goto out_bits;
	}
	unlock_extent(&tmp, start, end);
	unlock_page(locked_page);
	put_page(locked_page);

	/*
	 * Test this scenario
	 *
	 * |--- delalloc ---|
	 *           |--- search ---|
	 */
	test_start = SZ_64M;
	locked_page = find_lock_page(inode->i_mapping,
				     test_start >> PAGE_SHIFT);
	if (!locked_page) {
		test_err("couldn't find the locked page");
		goto out_bits;
	}
	set_extent_delalloc(&tmp, sectorsize, max_bytes - 1, 0, NULL);
	start = test_start;
	end = 0;
	found = find_lock_delalloc_range(inode, &tmp, locked_page, &start,
					 &end, max_bytes);
	if (!found) {
		test_err("couldn't find delalloc in our range");
		goto out_bits;
	}
	if (start != test_start || end != max_bytes - 1) {
		test_err("expected start %llu end %llu, got start %llu, end %llu",
				test_start, max_bytes - 1, start, end);
		goto out_bits;
	}
	if (process_page_range(inode, start, end,
			       PROCESS_TEST_LOCKED | PROCESS_UNLOCK)) {
		test_err("there were unlocked pages in the range");
		goto out_bits;
	}
	unlock_extent(&tmp, start, end);
	/* locked_page was unlocked above */
	put_page(locked_page);

	/*
	 * Test this scenario
	 * |--- delalloc ---|
	 *                    |--- search ---|
	 */
	test_start = max_bytes + sectorsize;
	locked_page = find_lock_page(inode->i_mapping, test_start >>
				     PAGE_SHIFT);
	if (!locked_page) {
		test_err("couldn't find the locked page");
		goto out_bits;
	}
	start = test_start;
	end = 0;
	found = find_lock_delalloc_range(inode, &tmp, locked_page, &start,
					 &end, max_bytes);
	if (found) {
		test_err("found range when we shouldn't have");
		goto out_bits;
	}
	if (end != (u64)-1) {
		test_err("did not return the proper end offset");
		goto out_bits;
	}

	/*
	 * Test this scenario
	 * [------- delalloc -------|
	 * [max_bytes]|-- search--|
	 *
	 * We are re-using our test_start from above since it works out well.
	 */
	set_extent_delalloc(&tmp, max_bytes, total_dirty - 1, 0, NULL);
	start = test_start;
	end = 0;
	found = find_lock_delalloc_range(inode, &tmp, locked_page, &start,
					 &end, max_bytes);
	if (!found) {
		test_err("didn't find our range");
		goto out_bits;
	}
	if (start != test_start || end != total_dirty - 1) {
		test_err("expected start %llu end %llu, got start %llu end %llu",
			 test_start, total_dirty - 1, start, end);
		goto out_bits;
	}
	if (process_page_range(inode, start, end,
			       PROCESS_TEST_LOCKED | PROCESS_UNLOCK)) {
		test_err("pages in range were not all locked");
		goto out_bits;
	}
	unlock_extent(&tmp, start, end);

	/*
	 * Now to test where we run into a page that is no longer dirty in the
	 * range we want to find.
	 */
	page = find_get_page(inode->i_mapping,
			     (max_bytes + SZ_1M) >> PAGE_SHIFT);
	if (!page) {
		test_err("couldn't find our page");
		goto out_bits;
	}
	ClearPageDirty(page);
	put_page(page);

	/* We unlocked it in the previous test */
	lock_page(locked_page);
	start = test_start;
	end = 0;
	/*
	 * Currently if we fail to find dirty pages in the delalloc range we
	 * will adjust max_bytes down to PAGE_SIZE and then re-search.  If
	 * this changes at any point in the future we will need to fix this
	 * tests expected behavior.
	 */
	found = find_lock_delalloc_range(inode, &tmp, locked_page, &start,
					 &end, max_bytes);
	if (!found) {
		test_err("didn't find our range");
		goto out_bits;
	}
	if (start != test_start && end != test_start + PAGE_SIZE - 1) {
		test_err("expected start %llu end %llu, got start %llu end %llu",
			 test_start, test_start + PAGE_SIZE - 1, start, end);
		goto out_bits;
	}
	if (process_page_range(inode, start, end, PROCESS_TEST_LOCKED |
			       PROCESS_UNLOCK)) {
		test_err("pages in range were not all locked");
		goto out_bits;
	}
	ret = 0;
out_bits:
	clear_extent_bits(&tmp, 0, total_dirty - 1, (unsigned)-1);
out:
	if (locked_page)
		put_page(locked_page);
	process_page_range(inode, 0, total_dirty - 1,
			   PROCESS_UNLOCK | PROCESS_RELEASE);
	iput(inode);
	return ret;
}

static int check_eb_bitmap(unsigned long *bitmap, struct extent_buffer *eb,
			   unsigned long len)
{
	unsigned long i;

	for (i = 0; i < len * BITS_PER_BYTE; i++) {
		int bit, bit1;

		bit = !!test_bit(i, bitmap);
		bit1 = !!extent_buffer_test_bit(eb, 0, i);
		if (bit1 != bit) {
			test_err("bits do not match");
			return -EINVAL;
		}

		bit1 = !!extent_buffer_test_bit(eb, i / BITS_PER_BYTE,
						i % BITS_PER_BYTE);
		if (bit1 != bit) {
			test_err("offset bits do not match");
			return -EINVAL;
		}
	}
	return 0;
}

static int __test_eb_bitmaps(unsigned long *bitmap, struct extent_buffer *eb,
			     unsigned long len)
{
	unsigned long i, j;
	u32 x;
	int ret;

	memset(bitmap, 0, len);
	memzero_extent_buffer(eb, 0, len);
	if (memcmp_extent_buffer(eb, bitmap, 0, len) != 0) {
		test_err("bitmap was not zeroed");
		return -EINVAL;
	}

	bitmap_set(bitmap, 0, len * BITS_PER_BYTE);
	extent_buffer_bitmap_set(eb, 0, 0, len * BITS_PER_BYTE);
	ret = check_eb_bitmap(bitmap, eb, len);
	if (ret) {
		test_err("setting all bits failed");
		return ret;
	}

	bitmap_clear(bitmap, 0, len * BITS_PER_BYTE);
	extent_buffer_bitmap_clear(eb, 0, 0, len * BITS_PER_BYTE);
	ret = check_eb_bitmap(bitmap, eb, len);
	if (ret) {
		test_err("clearing all bits failed");
		return ret;
	}

	/* Straddling pages test */
	if (len > PAGE_SIZE) {
		bitmap_set(bitmap,
			(PAGE_SIZE - sizeof(long) / 2) * BITS_PER_BYTE,
			sizeof(long) * BITS_PER_BYTE);
		extent_buffer_bitmap_set(eb, PAGE_SIZE - sizeof(long) / 2, 0,
					sizeof(long) * BITS_PER_BYTE);
		ret = check_eb_bitmap(bitmap, eb, len);
		if (ret) {
			test_err("setting straddling pages failed");
			return ret;
		}

		bitmap_set(bitmap, 0, len * BITS_PER_BYTE);
		bitmap_clear(bitmap,
			(PAGE_SIZE - sizeof(long) / 2) * BITS_PER_BYTE,
			sizeof(long) * BITS_PER_BYTE);
		extent_buffer_bitmap_set(eb, 0, 0, len * BITS_PER_BYTE);
		extent_buffer_bitmap_clear(eb, PAGE_SIZE - sizeof(long) / 2, 0,
					sizeof(long) * BITS_PER_BYTE);
		ret = check_eb_bitmap(bitmap, eb, len);
		if (ret) {
			test_err("clearing straddling pages failed");
			return ret;
		}
	}

	/*
	 * Generate a wonky pseudo-random bit pattern for the sake of not using
	 * something repetitive that could miss some hypothetical off-by-n bug.
	 */
	x = 0;
	bitmap_clear(bitmap, 0, len * BITS_PER_BYTE);
	extent_buffer_bitmap_clear(eb, 0, 0, len * BITS_PER_BYTE);
	for (i = 0; i < len * BITS_PER_BYTE / 32; i++) {
		x = (0x19660dULL * (u64)x + 0x3c6ef35fULL) & 0xffffffffU;
		for (j = 0; j < 32; j++) {
			if (x & (1U << j)) {
				bitmap_set(bitmap, i * 32 + j, 1);
				extent_buffer_bitmap_set(eb, 0, i * 32 + j, 1);
			}
		}
	}

	ret = check_eb_bitmap(bitmap, eb, len);
	if (ret) {
		test_err("random bit pattern failed");
		return ret;
	}

	return 0;
}

static int test_eb_bitmaps(u32 sectorsize, u32 nodesize)
{
	struct btrfs_fs_info *fs_info;
	unsigned long len;
	unsigned long *bitmap = NULL;
	struct extent_buffer *eb = NULL;
	int ret;

	test_msg("running extent buffer bitmap tests");

	/*
	 * In ppc64, sectorsize can be 64K, thus 4 * 64K will be larger than
	 * BTRFS_MAX_METADATA_BLOCKSIZE.
	 */
	len = (sectorsize < BTRFS_MAX_METADATA_BLOCKSIZE)
		? sectorsize * 4 : sectorsize;

	fs_info = btrfs_alloc_dummy_fs_info(len, len);
	if (!fs_info) {
		test_std_err(TEST_ALLOC_FS_INFO);
		return -ENOMEM;
	}

	bitmap = kmalloc(len, GFP_KERNEL);
	if (!bitmap) {
		test_err("couldn't allocate test bitmap");
		ret = -ENOMEM;
		goto out;
	}

	eb = __alloc_dummy_extent_buffer(fs_info, 0, len);
	if (!eb) {
		test_std_err(TEST_ALLOC_ROOT);
		ret = -ENOMEM;
		goto out;
	}

	ret = __test_eb_bitmaps(bitmap, eb, len);
	if (ret)
		goto out;

	/* Do it over again with an extent buffer which isn't page-aligned. */
	free_extent_buffer(eb);
	eb = __alloc_dummy_extent_buffer(fs_info, nodesize / 2, len);
	if (!eb) {
		test_std_err(TEST_ALLOC_ROOT);
		ret = -ENOMEM;
		goto out;
	}

	ret = __test_eb_bitmaps(bitmap, eb, len);
out:
	free_extent_buffer(eb);
	kfree(bitmap);
	btrfs_free_dummy_fs_info(fs_info);
	return ret;
}

int btrfs_test_extent_io(u32 sectorsize, u32 nodesize)
{
	int ret;

	test_msg("running extent I/O tests");

	ret = test_find_delalloc(sectorsize);
	if (ret)
		goto out;

	ret = test_eb_bitmaps(sectorsize, nodesize);
out:
	return ret;
}<|MERGE_RESOLUTION|>--- conflicted
+++ resolved
@@ -62,10 +62,11 @@
 	struct page *page;
 	struct page *locked_page = NULL;
 	unsigned long index = 0;
-	u64 total_dirty = SZ_256M;
-	u64 max_bytes = SZ_128M;
+	/* In this test we need at least 2 file extents at its maximum size */
+	u64 max_bytes = BTRFS_MAX_EXTENT_SIZE;
+	u64 total_dirty = 2 * max_bytes;
 	u64 start, end, test_start;
-	u64 found;
+	bool found;
 	int ret = -EINVAL;
 
 	test_msg("running find delalloc tests");
@@ -76,15 +77,11 @@
 		return -ENOMEM;
 	}
 
-<<<<<<< HEAD
-	extent_io_tree_init(&tmp, inode);
-=======
 	/*
 	 * Passing NULL as we don't have fs_info but tracepoints are not used
 	 * at this point
 	 */
 	extent_io_tree_init(NULL, &tmp, IO_TREE_SELFTEST, NULL);
->>>>>>> 407d19ab
 
 	/*
 	 * First go through and create and mark all of our pages dirty, we pin
@@ -115,7 +112,7 @@
 	start = 0;
 	end = 0;
 	found = find_lock_delalloc_range(inode, &tmp, locked_page, &start,
-					 &end, max_bytes);
+					 &end);
 	if (!found) {
 		test_err("should have found at least one delalloc");
 		goto out_bits;
@@ -146,7 +143,7 @@
 	start = test_start;
 	end = 0;
 	found = find_lock_delalloc_range(inode, &tmp, locked_page, &start,
-					 &end, max_bytes);
+					 &end);
 	if (!found) {
 		test_err("couldn't find delalloc in our range");
 		goto out_bits;
@@ -180,7 +177,7 @@
 	start = test_start;
 	end = 0;
 	found = find_lock_delalloc_range(inode, &tmp, locked_page, &start,
-					 &end, max_bytes);
+					 &end);
 	if (found) {
 		test_err("found range when we shouldn't have");
 		goto out_bits;
@@ -201,7 +198,7 @@
 	start = test_start;
 	end = 0;
 	found = find_lock_delalloc_range(inode, &tmp, locked_page, &start,
-					 &end, max_bytes);
+					 &end);
 	if (!found) {
 		test_err("didn't find our range");
 		goto out_bits;
@@ -242,7 +239,7 @@
 	 * tests expected behavior.
 	 */
 	found = find_lock_delalloc_range(inode, &tmp, locked_page, &start,
-					 &end, max_bytes);
+					 &end);
 	if (!found) {
 		test_err("didn't find our range");
 		goto out_bits;
