--- conflicted
+++ resolved
@@ -280,10 +280,6 @@
 		binode_flags |= BTRFS_INODE_NOCOMPRESS;
 	} else if (fsflags & FS_COMPR_FL) {
 
-<<<<<<< HEAD
-		binode->flags |= BTRFS_INODE_COMPRESS;
-		binode->flags &= ~BTRFS_INODE_NOCOMPRESS;
-=======
 		if (IS_SWAPFILE(inode)) {
 			ret = -ETXTBSY;
 			goto out_unlock;
@@ -291,7 +287,6 @@
 
 		binode_flags |= BTRFS_INODE_COMPRESS;
 		binode_flags &= ~BTRFS_INODE_NOCOMPRESS;
->>>>>>> 407d19ab
 
 		comp = btrfs_compress_type2str(fs_info->compress_type);
 		if (!comp || comp[0] == 0)
@@ -706,8 +701,7 @@
 		goto fail;
 	}
 
-	ret = btrfs_insert_dir_item(trans, root,
-				    name, namelen, BTRFS_I(dir), &key,
+	ret = btrfs_insert_dir_item(trans, name, namelen, BTRFS_I(dir), &key,
 				    BTRFS_FT_DIR, index);
 	if (ret) {
 		btrfs_abort_transaction(trans, ret);
@@ -771,6 +765,12 @@
 
 	if (!test_bit(BTRFS_ROOT_REF_COWS, &root->state))
 		return -EINVAL;
+
+	if (atomic_read(&root->nr_swapfiles)) {
+		btrfs_warn(fs_info,
+			   "cannot snapshot subvolume with active swapfile");
+		return -ETXTBSY;
+	}
 
 	pending_snapshot = kzalloc(sizeof(*pending_snapshot), GFP_KERNEL);
 	if (!pending_snapshot)
@@ -1344,7 +1344,7 @@
 
 	if (i_done != page_cnt) {
 		spin_lock(&BTRFS_I(inode)->lock);
-		BTRFS_I(inode)->outstanding_extents++;
+		btrfs_mod_outstanding_extents(BTRFS_I(inode), 1);
 		spin_unlock(&BTRFS_I(inode)->lock);
 		btrfs_delalloc_release_space(inode, data_reserved,
 				start_index << PAGE_SHIFT,
@@ -1523,9 +1523,13 @@
 		}
 
 		inode_lock(inode);
-		if (do_compress)
-			BTRFS_I(inode)->defrag_compress = compress_type;
-		ret = cluster_pages_for_defrag(inode, pages, i, cluster);
+		if (IS_SWAPFILE(inode)) {
+			ret = -ETXTBSY;
+		} else {
+			if (do_compress)
+				BTRFS_I(inode)->defrag_compress = compress_type;
+			ret = cluster_pages_for_defrag(inode, pages, i, cluster);
+		}
 		if (ret < 0) {
 			inode_unlock(inode);
 			goto out_ra;
@@ -1645,7 +1649,7 @@
 		btrfs_info(fs_info, "resizing devid %llu", devid);
 	}
 
-	device = btrfs_find_device(fs_info, devid, NULL, NULL);
+	device = btrfs_find_device(fs_info->fs_devices, devid, NULL, NULL, true);
 	if (!device) {
 		btrfs_info(fs_info, "resizer unable to find device %llu",
 			   devid);
@@ -3153,7 +3157,7 @@
 	}
 	rcu_read_unlock();
 
-	memcpy(&fi_args->fsid, fs_info->fsid, sizeof(fi_args->fsid));
+	memcpy(&fi_args->fsid, fs_devices->fsid, sizeof(fi_args->fsid));
 	fi_args->nodesize = fs_info->nodesize;
 	fi_args->sectorsize = fs_info->sectorsize;
 	fi_args->clone_alignment = fs_info->sectorsize;
@@ -3181,7 +3185,8 @@
 		s_uuid = di_args->uuid;
 
 	rcu_read_lock();
-	dev = btrfs_find_device(fs_info, di_args->devid, s_uuid, NULL);
+	dev = btrfs_find_device(fs_info->fs_devices, di_args->devid, s_uuid,
+				NULL, true);
 
 	if (!dev) {
 		ret = -ENODEV;
@@ -3209,362 +3214,38 @@
 	return ret;
 }
 
-static struct page *extent_same_get_page(struct inode *inode, pgoff_t index)
-{
-	struct page *page;
-
-	page = grab_cache_page(inode->i_mapping, index);
-	if (!page)
-		return ERR_PTR(-ENOMEM);
-
-	if (!PageUptodate(page)) {
-		int ret;
-
-		ret = btrfs_readpage(NULL, page);
-		if (ret)
-			return ERR_PTR(ret);
-		lock_page(page);
-		if (!PageUptodate(page)) {
-			unlock_page(page);
-			put_page(page);
-			return ERR_PTR(-EIO);
-		}
-		if (page->mapping != inode->i_mapping) {
-			unlock_page(page);
-			put_page(page);
-			return ERR_PTR(-EAGAIN);
-		}
-	}
-
-	return page;
-}
-
-static int gather_extent_pages(struct inode *inode, struct page **pages,
-			       int num_pages, u64 off)
-{
-	int i;
-	pgoff_t index = off >> PAGE_SHIFT;
-
-	for (i = 0; i < num_pages; i++) {
-again:
-		pages[i] = extent_same_get_page(inode, index + i);
-		if (IS_ERR(pages[i])) {
-			int err = PTR_ERR(pages[i]);
-
-			if (err == -EAGAIN)
-				goto again;
-			pages[i] = NULL;
-			return err;
-		}
-	}
-	return 0;
-}
-
-static int lock_extent_range(struct inode *inode, u64 off, u64 len,
-			     bool retry_range_locking)
-{
-	/*
-	 * Do any pending delalloc/csum calculations on inode, one way or
-	 * another, and lock file content.
-	 * The locking order is:
-	 *
-	 *   1) pages
-	 *   2) range in the inode's io tree
-	 */
-	while (1) {
-		struct btrfs_ordered_extent *ordered;
-		lock_extent(&BTRFS_I(inode)->io_tree, off, off + len - 1);
-		ordered = btrfs_lookup_first_ordered_extent(inode,
-							    off + len - 1);
-		if ((!ordered ||
-		     ordered->file_offset + ordered->len <= off ||
-		     ordered->file_offset >= off + len) &&
-		    !test_range_bit(&BTRFS_I(inode)->io_tree, off,
-				    off + len - 1, EXTENT_DELALLOC, 0, NULL)) {
-			if (ordered)
-				btrfs_put_ordered_extent(ordered);
-			break;
-		}
-		unlock_extent(&BTRFS_I(inode)->io_tree, off, off + len - 1);
-		if (ordered)
-			btrfs_put_ordered_extent(ordered);
-		if (!retry_range_locking)
-			return -EAGAIN;
-		btrfs_wait_ordered_range(inode, off, len);
-	}
-	return 0;
-}
-
-static void btrfs_double_inode_unlock(struct inode *inode1, struct inode *inode2)
-{
-	inode_unlock(inode1);
-	inode_unlock(inode2);
-}
-
-static void btrfs_double_inode_lock(struct inode *inode1, struct inode *inode2)
-{
-	if (inode1 < inode2)
-		swap(inode1, inode2);
-
-	inode_lock_nested(inode1, I_MUTEX_PARENT);
-	inode_lock_nested(inode2, I_MUTEX_CHILD);
-}
-
 static void btrfs_double_extent_unlock(struct inode *inode1, u64 loff1,
-				      struct inode *inode2, u64 loff2, u64 len)
+				       struct inode *inode2, u64 loff2, u64 len)
 {
 	unlock_extent(&BTRFS_I(inode1)->io_tree, loff1, loff1 + len - 1);
 	unlock_extent(&BTRFS_I(inode2)->io_tree, loff2, loff2 + len - 1);
 }
 
-static int btrfs_double_extent_lock(struct inode *inode1, u64 loff1,
-				    struct inode *inode2, u64 loff2, u64 len,
-				    bool retry_range_locking)
-{
-	int ret;
-
+static void btrfs_double_extent_lock(struct inode *inode1, u64 loff1,
+				     struct inode *inode2, u64 loff2, u64 len)
+{
 	if (inode1 < inode2) {
 		swap(inode1, inode2);
 		swap(loff1, loff2);
-	}
-	ret = lock_extent_range(inode1, loff1, len, retry_range_locking);
-	if (ret)
-		return ret;
-	ret = lock_extent_range(inode2, loff2, len, retry_range_locking);
-	if (ret)
-		unlock_extent(&BTRFS_I(inode1)->io_tree, loff1,
-			      loff1 + len - 1);
-	return ret;
-}
-
-struct cmp_pages {
-	int		num_pages;
-	struct page	**src_pages;
-	struct page	**dst_pages;
-};
-
-static void btrfs_cmp_data_free(struct cmp_pages *cmp)
-{
-	int i;
-	struct page *pg;
-
-	for (i = 0; i < cmp->num_pages; i++) {
-		pg = cmp->src_pages[i];
-		if (pg) {
-			unlock_page(pg);
-			put_page(pg);
-			cmp->src_pages[i] = NULL;
-		}
-		pg = cmp->dst_pages[i];
-		if (pg) {
-			unlock_page(pg);
-			put_page(pg);
-			cmp->dst_pages[i] = NULL;
-		}
-	}
-}
-
-static int btrfs_cmp_data_prepare(struct inode *src, u64 loff,
-				  struct inode *dst, u64 dst_loff,
-				  u64 len, struct cmp_pages *cmp)
+	} else if (inode1 == inode2 && loff2 < loff1) {
+		swap(loff1, loff2);
+	}
+	lock_extent(&BTRFS_I(inode1)->io_tree, loff1, loff1 + len - 1);
+	lock_extent(&BTRFS_I(inode2)->io_tree, loff2, loff2 + len - 1);
+}
+
+static int btrfs_extent_same_range(struct inode *src, u64 loff, u64 len,
+				   struct inode *dst, u64 dst_loff)
 {
 	int ret;
-	int num_pages = PAGE_ALIGN(len) >> PAGE_SHIFT;
-
-	cmp->num_pages = num_pages;
-
-	ret = gather_extent_pages(src, cmp->src_pages, num_pages, loff);
-	if (ret)
-		goto out;
-
-	ret = gather_extent_pages(dst, cmp->dst_pages, num_pages, dst_loff);
-
-out:
-	if (ret)
-		btrfs_cmp_data_free(cmp);
-	return ret;
-}
-
-static int btrfs_cmp_data(u64 len, struct cmp_pages *cmp)
-{
-	int ret = 0;
-	int i;
-	struct page *src_page, *dst_page;
-	unsigned int cmp_len = PAGE_SIZE;
-	void *addr, *dst_addr;
-
-	i = 0;
-	while (len) {
-		if (len < PAGE_SIZE)
-			cmp_len = len;
-
-		BUG_ON(i >= cmp->num_pages);
-
-		src_page = cmp->src_pages[i];
-		dst_page = cmp->dst_pages[i];
-		ASSERT(PageLocked(src_page));
-		ASSERT(PageLocked(dst_page));
-
-		addr = kmap_atomic(src_page);
-		dst_addr = kmap_atomic(dst_page);
-
-		flush_dcache_page(src_page);
-		flush_dcache_page(dst_page);
-
-		if (memcmp(addr, dst_addr, cmp_len))
-			ret = -EBADE;
-
-		kunmap_atomic(addr);
-		kunmap_atomic(dst_addr);
-
-		if (ret)
-			break;
-
-		len -= cmp_len;
-		i++;
-	}
-
-	return ret;
-}
-
-static int extent_same_check_offsets(struct inode *inode, u64 off, u64 *plen,
-				     u64 olen)
-{
-	u64 len = *plen;
-	u64 bs = BTRFS_I(inode)->root->fs_info->sb->s_blocksize;
-
-	if (off + olen > inode->i_size || off + olen < off)
-		return -EINVAL;
-
-	/* if we extend to eof, continue to block boundary */
-	if (off + len == inode->i_size)
-		*plen = len = ALIGN(inode->i_size, bs) - off;
-
-	/* Check that we are block aligned - btrfs_clone() requires this */
-	if (!IS_ALIGNED(off, bs) || !IS_ALIGNED(off + len, bs))
-		return -EINVAL;
-
-	return 0;
-}
-
-static int btrfs_extent_same_range(struct inode *src, u64 loff, u64 olen,
-				   struct inode *dst, u64 dst_loff,
-				   struct cmp_pages *cmp)
-{
-	int ret;
-	u64 len = olen;
-	bool same_inode = (src == dst);
-	u64 same_lock_start = 0;
-	u64 same_lock_len = 0;
-
-	ret = extent_same_check_offsets(src, loff, &len, olen);
-	if (ret)
-		return ret;
-
-	ret = extent_same_check_offsets(dst, dst_loff, &len, olen);
-	if (ret)
-		return ret;
-
-	if (same_inode) {
-		/*
-		 * Single inode case wants the same checks, except we
-		 * don't want our length pushed out past i_size as
-		 * comparing that data range makes no sense.
-		 *
-		 * extent_same_check_offsets() will do this for an
-		 * unaligned length at i_size, so catch it here and
-		 * reject the request.
-		 *
-		 * This effectively means we require aligned extents
-		 * for the single-inode case, whereas the other cases
-		 * allow an unaligned length so long as it ends at
-		 * i_size.
-		 */
-		if (len != olen)
-			return -EINVAL;
-
-		/* Check for overlapping ranges */
-		if (dst_loff + len > loff && dst_loff < loff + len)
-			return -EINVAL;
-
-		same_lock_start = min_t(u64, loff, dst_loff);
-		same_lock_len = max_t(u64, loff, dst_loff) + len - same_lock_start;
-	} else {
-		/*
-		 * If the source and destination inodes are different, the
-		 * source's range end offset matches the source's i_size, that
-		 * i_size is not a multiple of the sector size, and the
-		 * destination range does not go past the destination's i_size,
-		 * we must round down the length to the nearest sector size
-		 * multiple. If we don't do this adjustment we end replacing
-		 * with zeroes the bytes in the range that starts at the
-		 * deduplication range's end offset and ends at the next sector
-		 * size multiple.
-		 */
-		if (loff + olen == i_size_read(src) &&
-		    dst_loff + len < i_size_read(dst)) {
-			const u64 sz = BTRFS_I(src)->root->fs_info->sectorsize;
-
-			len = round_down(i_size_read(src), sz) - loff;
-			if (len == 0)
-				return 0;
-			olen = len;
-		}
-	}
-
-again:
-	ret = btrfs_cmp_data_prepare(src, loff, dst, dst_loff, olen, cmp);
-	if (ret)
-		return ret;
-
-	if (same_inode)
-		ret = lock_extent_range(src, same_lock_start, same_lock_len,
-					false);
-	else
-		ret = btrfs_double_extent_lock(src, loff, dst, dst_loff, len,
-					       false);
+
 	/*
-	 * If one of the inodes has dirty pages in the respective range or
-	 * ordered extents, we need to flush dellaloc and wait for all ordered
-	 * extents in the range. We must unlock the pages and the ranges in the
-	 * io trees to avoid deadlocks when flushing delalloc (requires locking
-	 * pages) and when waiting for ordered extents to complete (they require
-	 * range locking).
+	 * Lock destination range to serialize with concurrent readpages() and
+	 * source range to serialize with relocation.
 	 */
-	if (ret == -EAGAIN) {
-		/*
-		 * Ranges in the io trees already unlocked. Now unlock all
-		 * pages before waiting for all IO to complete.
-		 */
-		btrfs_cmp_data_free(cmp);
-		if (same_inode) {
-			btrfs_wait_ordered_range(src, same_lock_start,
-						 same_lock_len);
-		} else {
-			btrfs_wait_ordered_range(src, loff, len);
-			btrfs_wait_ordered_range(dst, dst_loff, len);
-		}
-		goto again;
-	}
-	ASSERT(ret == 0);
-	if (WARN_ON(ret)) {
-		/* ranges in the io trees already unlocked */
-		btrfs_cmp_data_free(cmp);
-		return ret;
-	}
-
-	/* pass original length for comparison so we stay within i_size */
-	ret = btrfs_cmp_data(olen, cmp);
-	if (ret == 0)
-		ret = btrfs_clone(src, dst, loff, olen, len, dst_loff, 1);
-
-	if (same_inode)
-		unlock_extent(&BTRFS_I(src)->io_tree, same_lock_start,
-			      same_lock_start + same_lock_len - 1);
-	else
-		btrfs_double_extent_unlock(src, loff, dst, dst_loff, len);
-
-	btrfs_cmp_data_free(cmp);
+	btrfs_double_extent_lock(src, loff, dst, dst_loff, len);
+	ret = btrfs_clone(src, dst, loff, len, len, dst_loff, 1);
+	btrfs_double_extent_unlock(src, loff, dst, dst_loff, len);
 
 	return ret;
 }
@@ -3575,9 +3256,6 @@
 			     struct inode *dst, u64 dst_loff)
 {
 	int ret;
-	struct cmp_pages cmp;
-	int num_pages = PAGE_ALIGN(BTRFS_MAX_DEDUPE_LEN) >> PAGE_SHIFT;
-	bool same_inode = (src == dst);
 	u64 i, tail_len, chunk_count;
 	struct btrfs_root *root_dst = BTRFS_I(dst)->root;
 
@@ -3593,57 +3271,14 @@
 	root_dst->dedupe_in_progress++;
 	spin_unlock(&root_dst->root_item_lock);
 
-	if (olen == 0)
-		return 0;
-
-	if (same_inode)
-		inode_lock(src);
-	else
-		btrfs_double_inode_lock(src, dst);
-
-	/* don't make the dst file partly checksummed */
-	if ((BTRFS_I(src)->flags & BTRFS_INODE_NODATASUM) !=
-	    (BTRFS_I(dst)->flags & BTRFS_INODE_NODATASUM)) {
-		ret = -EINVAL;
-		goto out_unlock;
-	}
-
 	tail_len = olen % BTRFS_MAX_DEDUPE_LEN;
 	chunk_count = div_u64(olen, BTRFS_MAX_DEDUPE_LEN);
-	if (chunk_count == 0)
-		num_pages = PAGE_ALIGN(tail_len) >> PAGE_SHIFT;
-
-	/*
-	 * If deduping ranges in the same inode, locking rules make it
-	 * mandatory to always lock pages in ascending order to avoid deadlocks
-	 * with concurrent tasks (such as starting writeback/delalloc).
-	 */
-	if (same_inode && dst_loff < loff)
-		swap(loff, dst_loff);
-
-	/*
-	 * We must gather up all the pages before we initiate our extent
-	 * locking. We use an array for the page pointers. Size of the array is
-	 * bounded by len, which is in turn bounded by BTRFS_MAX_DEDUPE_LEN.
-	 */
-	cmp.src_pages = kvmalloc_array(num_pages, sizeof(struct page *),
-				       GFP_KERNEL | __GFP_ZERO);
-	cmp.dst_pages = kvmalloc_array(num_pages, sizeof(struct page *),
-				       GFP_KERNEL | __GFP_ZERO);
-	if (!cmp.src_pages || !cmp.dst_pages) {
-		ret = -ENOMEM;
-		goto out_free;
-	}
 
 	for (i = 0; i < chunk_count; i++) {
 		ret = btrfs_extent_same_range(src, loff, BTRFS_MAX_DEDUPE_LEN,
-					      dst, dst_loff, &cmp);
+					      dst, dst_loff);
 		if (ret)
-<<<<<<< HEAD
-			goto out_free;
-=======
 			goto out;
->>>>>>> 407d19ab
 
 		loff += BTRFS_MAX_DEDUPE_LEN;
 		dst_loff += BTRFS_MAX_DEDUPE_LEN;
@@ -3651,47 +3286,13 @@
 
 	if (tail_len > 0)
 		ret = btrfs_extent_same_range(src, loff, tail_len, dst,
-<<<<<<< HEAD
-					      dst_loff, &cmp);
-
-out_free:
-	kvfree(cmp.src_pages);
-	kvfree(cmp.dst_pages);
-
-out_unlock:
-	if (same_inode)
-		inode_unlock(src);
-	else
-		btrfs_double_inode_unlock(src, dst);
-=======
 					      dst_loff);
 out:
 	spin_lock(&root_dst->root_item_lock);
 	root_dst->dedupe_in_progress--;
 	spin_unlock(&root_dst->root_item_lock);
->>>>>>> 407d19ab
 
 	return ret;
-}
-
-int btrfs_dedupe_file_range(struct file *src_file, loff_t src_loff,
-			    struct file *dst_file, loff_t dst_loff,
-			    u64 olen)
-{
-	struct inode *src = file_inode(src_file);
-	struct inode *dst = file_inode(dst_file);
-	u64 bs = BTRFS_I(src)->root->fs_info->sb->s_blocksize;
-
-	if (WARN_ON_ONCE(bs < PAGE_SIZE)) {
-		/*
-		 * Btrfs does not support blocksize < page_size. As a
-		 * result, btrfs_cmp_data() won't correctly handle
-		 * this situation without an update.
-		 */
-		return -EINVAL;
-	}
-
-	return btrfs_extent_same(src, src_loff, olen, dst, dst_loff);
 }
 
 static int clone_finish_inode_update(struct btrfs_trans_handle *trans,
@@ -4279,11 +3880,9 @@
 	struct inode *inode = file_inode(file);
 	struct inode *src = file_inode(file_src);
 	struct btrfs_fs_info *fs_info = btrfs_sb(inode->i_sb);
-	struct btrfs_root *root = BTRFS_I(inode)->root;
 	int ret;
 	u64 len = olen;
 	u64 bs = fs_info->sb->s_blocksize;
-	int same_inode = src == inode;
 
 	/*
 	 * TODO:
@@ -4296,76 +3895,110 @@
 	 *   be either compressed or non-compressed.
 	 */
 
-	if (btrfs_root_readonly(root))
-		return -EROFS;
-
-	if (file_src->f_path.mnt != file->f_path.mnt ||
-	    src->i_sb != inode->i_sb)
-		return -EXDEV;
-
-	if (S_ISDIR(src->i_mode) || S_ISDIR(inode->i_mode))
-		return -EISDIR;
-
-	if (!same_inode) {
-		btrfs_double_inode_lock(src, inode);
-	} else {
-		inode_lock(src);
+	/*
+	 * VFS's generic_remap_file_range_prep() protects us from cloning the
+	 * eof block into the middle of a file, which would result in corruption
+	 * if the file size is not blocksize aligned. So we don't need to check
+	 * for that case here.
+	 */
+	if (off + len == src->i_size)
+		len = ALIGN(src->i_size, bs) - off;
+
+	if (destoff > inode->i_size) {
+		const u64 wb_start = ALIGN_DOWN(inode->i_size, bs);
+
+		ret = btrfs_cont_expand(inode, inode->i_size, destoff);
+		if (ret)
+			return ret;
+		/*
+		 * We may have truncated the last block if the inode's size is
+		 * not sector size aligned, so we need to wait for writeback to
+		 * complete before proceeding further, otherwise we can race
+		 * with cloning and attempt to increment a reference to an
+		 * extent that no longer exists (writeback completed right after
+		 * we found the previous extent covering eof and before we
+		 * attempted to increment its reference count).
+		 */
+		ret = btrfs_wait_ordered_range(inode, wb_start,
+					       destoff - wb_start);
+		if (ret)
+			return ret;
+	}
+
+	/*
+	 * Lock destination range to serialize with concurrent readpages() and
+	 * source range to serialize with relocation.
+	 */
+	btrfs_double_extent_lock(src, off, inode, destoff, len);
+	ret = btrfs_clone(src, inode, off, olen, len, destoff, 0);
+	btrfs_double_extent_unlock(src, off, inode, destoff, len);
+	/*
+	 * Truncate page cache pages so that future reads will see the cloned
+	 * data immediately and not the previous data.
+	 */
+	truncate_inode_pages_range(&inode->i_data,
+				round_down(destoff, PAGE_SIZE),
+				round_up(destoff + len, PAGE_SIZE) - 1);
+
+	return ret;
+}
+
+static int btrfs_remap_file_range_prep(struct file *file_in, loff_t pos_in,
+				       struct file *file_out, loff_t pos_out,
+				       loff_t *len, unsigned int remap_flags)
+{
+	struct inode *inode_in = file_inode(file_in);
+	struct inode *inode_out = file_inode(file_out);
+	u64 bs = BTRFS_I(inode_out)->root->fs_info->sb->s_blocksize;
+	bool same_inode = inode_out == inode_in;
+	u64 wb_len;
+	int ret;
+
+	if (!(remap_flags & REMAP_FILE_DEDUP)) {
+		struct btrfs_root *root_out = BTRFS_I(inode_out)->root;
+
+		if (btrfs_root_readonly(root_out))
+			return -EROFS;
+
+		if (file_in->f_path.mnt != file_out->f_path.mnt ||
+		    inode_in->i_sb != inode_out->i_sb)
+			return -EXDEV;
 	}
 
 	/* don't make the dst file partly checksummed */
-<<<<<<< HEAD
-	if ((BTRFS_I(src)->flags & BTRFS_INODE_NODATASUM) !=
-	    (BTRFS_I(inode)->flags & BTRFS_INODE_NODATASUM)) {
-		ret = -EINVAL;
-		goto out_unlock;
-=======
 	if ((BTRFS_I(inode_in)->flags & BTRFS_INODE_NODATASUM) !=
 	    (BTRFS_I(inode_out)->flags & BTRFS_INODE_NODATASUM)) {
 		return -EINVAL;
->>>>>>> 407d19ab
-	}
-
-	/* determine range to clone */
-	ret = -EINVAL;
-	if (off + len > src->i_size || off + len < off)
-		goto out_unlock;
-	if (len == 0)
-		olen = len = src->i_size - off;
+	}
+
 	/*
-	 * If we extend to eof, continue to block boundary if and only if the
-	 * destination end offset matches the destination file's size, otherwise
-	 * we would be corrupting data by placing the eof block into the middle
-	 * of a file.
+	 * Now that the inodes are locked, we need to start writeback ourselves
+	 * and can not rely on the writeback from the VFS's generic helper
+	 * generic_remap_file_range_prep() because:
+	 *
+	 * 1) For compression we must call filemap_fdatawrite_range() range
+	 *    twice (btrfs_fdatawrite_range() does it for us), and the generic
+	 *    helper only calls it once;
+	 *
+	 * 2) filemap_fdatawrite_range(), called by the generic helper only
+	 *    waits for the writeback to complete, i.e. for IO to be done, and
+	 *    not for the ordered extents to complete. We need to wait for them
+	 *    to complete so that new file extent items are in the fs tree.
 	 */
-	if (off + len == src->i_size) {
-		if (!IS_ALIGNED(len, bs) && destoff + len < inode->i_size)
-			goto out_unlock;
-		len = ALIGN(src->i_size, bs) - off;
-	}
-
-<<<<<<< HEAD
-	if (len == 0) {
-		ret = 0;
-		goto out_unlock;
-	}
-
-	/* verify the end result is block aligned */
-	if (!IS_ALIGNED(off, bs) || !IS_ALIGNED(off + len, bs) ||
-	    !IS_ALIGNED(destoff, bs))
-		goto out_unlock;
-
-	/* verify if ranges are overlapped within the same file */
-	if (same_inode) {
-		if (destoff + len > off && destoff < off + len)
-			goto out_unlock;
-	}
-
-	if (destoff > inode->i_size) {
-		ret = btrfs_cont_expand(inode, inode->i_size, destoff);
-		if (ret)
-			goto out_unlock;
-	}
-=======
+	if (*len == 0 && !(remap_flags & REMAP_FILE_DEDUP))
+		wb_len = ALIGN(inode_in->i_size, bs) - ALIGN_DOWN(pos_in, bs);
+	else
+		wb_len = ALIGN(*len, bs);
+
+	/*
+	 * Since we don't lock ranges, wait for ongoing lockless dio writes (as
+	 * any in progress could create its ordered extents after we wait for
+	 * existing ordered extents below).
+	 */
+	inode_dio_wait(inode_in);
+	if (!same_inode)
+		inode_dio_wait(inode_out);
+
 	/*
 	 * Workaround to make sure NOCOW buffered write reach disk as NOCOW.
 	 *
@@ -4399,33 +4032,19 @@
 	return generic_remap_file_range_prep(file_in, pos_in, file_out, pos_out,
 					    len, remap_flags);
 }
->>>>>>> 407d19ab
-
-	/*
-	 * Lock the target range too. Right after we replace the file extent
-	 * items in the fs tree (which now point to the cloned data), we might
-	 * have a worker replace them with extent items relative to a write
-	 * operation that was issued before this clone operation (i.e. confront
-	 * with inode.c:btrfs_finish_ordered_io).
-	 */
-	if (same_inode) {
-		u64 lock_start = min_t(u64, off, destoff);
-		u64 lock_len = max_t(u64, off, destoff) + len - lock_start;
-
-		ret = lock_extent_range(src, lock_start, lock_len, true);
-	} else {
-		ret = btrfs_double_extent_lock(src, off, inode, destoff, len,
-					       true);
-	}
-	ASSERT(ret == 0);
-	if (WARN_ON(ret)) {
-		/* ranges in the io trees already unlocked */
-		goto out_unlock;
-	}
-
-<<<<<<< HEAD
-	ret = btrfs_clone(src, inode, off, olen, len, destoff, 0);
-=======
+
+loff_t btrfs_remap_file_range(struct file *src_file, loff_t off,
+		struct file *dst_file, loff_t destoff, loff_t len,
+		unsigned int remap_flags)
+{
+	struct inode *src_inode = file_inode(src_file);
+	struct inode *dst_inode = file_inode(dst_file);
+	bool same_inode = dst_inode == src_inode;
+	int ret;
+
+	if (remap_flags & ~(REMAP_FILE_DEDUP | REMAP_FILE_ADVISORY))
+		return -EINVAL;
+
 	if (same_inode)
 		inode_lock(src_inode);
 	else
@@ -4435,41 +4054,19 @@
 					  &len, remap_flags);
 	if (ret < 0 || len == 0)
 		goto out_unlock;
->>>>>>> 407d19ab
-
-	if (same_inode) {
-		u64 lock_start = min_t(u64, off, destoff);
-		u64 lock_end = max_t(u64, off, destoff) + len - 1;
-
-<<<<<<< HEAD
-		unlock_extent(&BTRFS_I(src)->io_tree, lock_start, lock_end);
-	} else {
-		btrfs_double_extent_unlock(src, off, inode, destoff, len);
-	}
-	/*
-	 * Truncate page cache pages so that future reads will see the cloned
-	 * data immediately and not the previous data.
-	 */
-	truncate_inode_pages_range(&inode->i_data,
-				round_down(destoff, PAGE_SIZE),
-				round_up(destoff + len, PAGE_SIZE) - 1);
-out_unlock:
-	if (!same_inode)
-		btrfs_double_inode_unlock(src, inode);
-=======
+
+	if (remap_flags & REMAP_FILE_DEDUP)
+		ret = btrfs_extent_same(src_inode, off, len, dst_inode, destoff);
+	else
+		ret = btrfs_clone_files(dst_file, src_file, off, len, destoff);
+
 out_unlock:
 	if (same_inode)
 		inode_unlock(src_inode);
->>>>>>> 407d19ab
 	else
-		inode_unlock(src);
-	return ret;
-}
-
-int btrfs_clone_file_range(struct file *src_file, loff_t off,
-		struct file *dst_file, loff_t destoff, u64 len)
-{
-	return btrfs_clone_files(dst_file, src_file, off, len, destoff);
+		unlock_two_nondirectories(src_inode, dst_inode);
+
+	return ret < 0 ? ret : len;
 }
 
 static long btrfs_ioctl_default_subvol(struct file *file, void __user *argp)
@@ -4511,7 +4108,7 @@
 		ret = PTR_ERR(new_root);
 		goto out;
 	}
-	if (!is_fstree(new_root->objectid)) {
+	if (!is_fstree(new_root->root_key.objectid)) {
 		ret = -ENOENT;
 		goto out;
 	}
@@ -4779,7 +4376,7 @@
 			      &sa->progress, sa->flags & BTRFS_SCRUB_READONLY,
 			      0);
 
-	if (copy_to_user(arg, sa, sizeof(*sa)))
+	if (ret == 0 && copy_to_user(arg, sa, sizeof(*sa)))
 		ret = -EFAULT;
 
 	if (!(sa->flags & BTRFS_SCRUB_READONLY))
@@ -4812,7 +4409,7 @@
 
 	ret = btrfs_scrub_progress(fs_info, sa->devid, &sa->progress);
 
-	if (copy_to_user(arg, sa, sizeof(*sa)))
+	if (ret == 0 && copy_to_user(arg, sa, sizeof(*sa)))
 		ret = -EFAULT;
 
 	kfree(sa);
@@ -4836,7 +4433,7 @@
 
 	ret = btrfs_get_dev_stats(fs_info, sa);
 
-	if (copy_to_user(arg, sa, sizeof(*sa)))
+	if (ret == 0 && copy_to_user(arg, sa, sizeof(*sa)))
 		ret = -EFAULT;
 
 	kfree(sa);
@@ -4882,7 +4479,7 @@
 		break;
 	}
 
-	if (copy_to_user(arg, p, sizeof(*p)))
+	if ((ret == 0 || ret == -ECANCELED) && copy_to_user(arg, p, sizeof(*p)))
 		ret = -EFAULT;
 out:
 	kfree(p);
@@ -5188,7 +4785,7 @@
 	ret = btrfs_balance(fs_info, bctl, bargs);
 	bctl = NULL;
 
-	if (arg) {
+	if ((ret == 0 || ret == -ECANCELED) && arg) {
 		if (copy_to_user(arg, bargs, sizeof(*bargs)))
 			ret = -EFAULT;
 	}
