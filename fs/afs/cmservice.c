// SPDX-License-Identifier: GPL-2.0-or-later
/* AFS Cache Manager Service
 *
 * Copyright (C) 2002 Red Hat, Inc. All Rights Reserved.
 * Written by David Howells (dhowells@redhat.com)
 */

#include <linux/module.h>
#include <linux/init.h>
#include <linux/slab.h>
#include <linux/sched.h>
#include <linux/ip.h>
#include "internal.h"
#include "afs_cm.h"

static int afs_deliver_cb_init_call_back_state(struct afs_call *);
static int afs_deliver_cb_init_call_back_state3(struct afs_call *);
static int afs_deliver_cb_probe(struct afs_call *);
static int afs_deliver_cb_callback(struct afs_call *);
static int afs_deliver_cb_probe_uuid(struct afs_call *);
static int afs_deliver_cb_tell_me_about_yourself(struct afs_call *);
static void afs_cm_destructor(struct afs_call *);
static void SRXAFSCB_CallBack(struct work_struct *);
static void SRXAFSCB_InitCallBackState(struct work_struct *);
static void SRXAFSCB_Probe(struct work_struct *);
static void SRXAFSCB_ProbeUuid(struct work_struct *);
static void SRXAFSCB_TellMeAboutYourself(struct work_struct *);

#define CM_NAME(name) \
	const char afs_SRXCB##name##_name[] __tracepoint_string =	\
		"CB." #name

/*
 * CB.CallBack operation type
 */
static CM_NAME(CallBack);
static const struct afs_call_type afs_SRXCBCallBack = {
	.name		= afs_SRXCBCallBack_name,
	.deliver	= afs_deliver_cb_callback,
	.destructor	= afs_cm_destructor,
	.work		= SRXAFSCB_CallBack,
};

/*
 * CB.InitCallBackState operation type
 */
static CM_NAME(InitCallBackState);
static const struct afs_call_type afs_SRXCBInitCallBackState = {
	.name		= afs_SRXCBInitCallBackState_name,
	.deliver	= afs_deliver_cb_init_call_back_state,
	.destructor	= afs_cm_destructor,
	.work		= SRXAFSCB_InitCallBackState,
};

/*
 * CB.InitCallBackState3 operation type
 */
static CM_NAME(InitCallBackState3);
static const struct afs_call_type afs_SRXCBInitCallBackState3 = {
	.name		= afs_SRXCBInitCallBackState3_name,
	.deliver	= afs_deliver_cb_init_call_back_state3,
	.destructor	= afs_cm_destructor,
	.work		= SRXAFSCB_InitCallBackState,
};

/*
 * CB.Probe operation type
 */
static CM_NAME(Probe);
static const struct afs_call_type afs_SRXCBProbe = {
	.name		= afs_SRXCBProbe_name,
	.deliver	= afs_deliver_cb_probe,
	.destructor	= afs_cm_destructor,
	.work		= SRXAFSCB_Probe,
};

/*
 * CB.ProbeUuid operation type
 */
static CM_NAME(ProbeUuid);
static const struct afs_call_type afs_SRXCBProbeUuid = {
	.name		= afs_SRXCBProbeUuid_name,
	.deliver	= afs_deliver_cb_probe_uuid,
	.destructor	= afs_cm_destructor,
	.work		= SRXAFSCB_ProbeUuid,
};

/*
 * CB.TellMeAboutYourself operation type
 */
static CM_NAME(TellMeAboutYourself);
static const struct afs_call_type afs_SRXCBTellMeAboutYourself = {
	.name		= afs_SRXCBTellMeAboutYourself_name,
	.deliver	= afs_deliver_cb_tell_me_about_yourself,
	.destructor	= afs_cm_destructor,
	.work		= SRXAFSCB_TellMeAboutYourself,
};

/*
 * route an incoming cache manager call
 * - return T if supported, F if not
 */
bool afs_cm_incoming_call(struct afs_call *call)
{
	_enter("{CB.OP %u}", call->operation_ID);

	switch (call->operation_ID) {
	case CBCallBack:
		call->type = &afs_SRXCBCallBack;
		return true;
	case CBInitCallBackState:
		call->type = &afs_SRXCBInitCallBackState;
		return true;
	case CBInitCallBackState3:
		call->type = &afs_SRXCBInitCallBackState3;
		return true;
	case CBProbe:
		call->type = &afs_SRXCBProbe;
		return true;
	case CBProbeUuid:
		call->type = &afs_SRXCBProbeUuid;
		return true;
	case CBTellMeAboutYourself:
		call->type = &afs_SRXCBTellMeAboutYourself;
		return true;
	default:
		return false;
	}
}

/*
<<<<<<< HEAD
=======
 * Record a probe to the cache manager from a server.
 */
static int afs_record_cm_probe(struct afs_call *call, struct afs_server *server)
{
	_enter("");

	if (test_bit(AFS_SERVER_FL_HAVE_EPOCH, &server->flags) &&
	    !test_bit(AFS_SERVER_FL_PROBING, &server->flags)) {
		if (server->cm_epoch == call->epoch)
			return 0;

		if (!server->probe.said_rebooted) {
			pr_notice("kAFS: FS rebooted %pU\n", &server->uuid);
			server->probe.said_rebooted = true;
		}
	}

	spin_lock(&server->probe_lock);

	if (!test_bit(AFS_SERVER_FL_HAVE_EPOCH, &server->flags)) {
		server->cm_epoch = call->epoch;
		server->probe.cm_epoch = call->epoch;
		goto out;
	}

	if (server->probe.cm_probed &&
	    call->epoch != server->probe.cm_epoch &&
	    !server->probe.said_inconsistent) {
		pr_notice("kAFS: FS endpoints inconsistent %pU\n",
			  &server->uuid);
		server->probe.said_inconsistent = true;
	}

	if (!server->probe.cm_probed || call->epoch == server->cm_epoch)
		server->probe.cm_epoch = server->cm_epoch;

out:
	server->probe.cm_probed = true;
	spin_unlock(&server->probe_lock);
	return 0;
}

/*
 * Find the server record by peer address and record a probe to the cache
 * manager from a server.
 */
static int afs_find_cm_server_by_peer(struct afs_call *call)
{
	struct sockaddr_rxrpc srx;
	struct afs_server *server;

	rxrpc_kernel_get_peer(call->net->socket, call->rxcall, &srx);

	server = afs_find_server(call->net, &srx);
	if (!server) {
		trace_afs_cm_no_server(call, &srx);
		return 0;
	}

	call->server = server;
	return afs_record_cm_probe(call, server);
}

/*
 * Find the server record by server UUID and record a probe to the cache
 * manager from a server.
 */
static int afs_find_cm_server_by_uuid(struct afs_call *call,
				      struct afs_uuid *uuid)
{
	struct afs_server *server;

	rcu_read_lock();
	server = afs_find_server_by_uuid(call->net, call->request);
	rcu_read_unlock();
	if (!server) {
		trace_afs_cm_no_server_u(call, call->request);
		return 0;
	}

	call->server = server;
	return afs_record_cm_probe(call, server);
}

/*
>>>>>>> 407d19ab
 * Clean up a cache manager call.
 */
static void afs_cm_destructor(struct afs_call *call)
{
	kfree(call->buffer);
	call->buffer = NULL;
}

/*
 * The server supplied a list of callbacks that it wanted to break.
 */
static void SRXAFSCB_CallBack(struct work_struct *work)
{
	struct afs_call *call = container_of(work, struct afs_call, work);

	_enter("");

	/* We need to break the callbacks before sending the reply as the
	 * server holds up change visibility till it receives our reply so as
	 * to maintain cache coherency.
	 */
	if (call->server)
		afs_break_callbacks(call->server, call->count, call->request);

	afs_send_empty_reply(call);
	afs_put_call(call);
	_leave("");
}

/*
 * deliver request data to a CB.CallBack call
 */
static int afs_deliver_cb_callback(struct afs_call *call)
{
	struct afs_callback_break *cb;
	struct sockaddr_rxrpc srx;
	__be32 *bp;
	int ret, loop;

	_enter("{%u}", call->unmarshall);

	switch (call->unmarshall) {
	case 0:
		call->offset = 0;
		call->unmarshall++;

		/* extract the FID array and its count in two steps */
		/* fall through */
	case 1:
		_debug("extract FID count");
		ret = afs_extract_data(call, &call->tmp, 4, true);
		if (ret < 0)
			return ret;

		call->count = ntohl(call->tmp);
		_debug("FID count: %u", call->count);
		if (call->count > AFSCBMAX)
			return afs_protocol_error(call, -EBADMSG);

		call->buffer = kmalloc(array3_size(call->count, 3, 4),
				       GFP_KERNEL);
		if (!call->buffer)
			return -ENOMEM;
		call->offset = 0;
		call->unmarshall++;

		/* Fall through */
	case 2:
		_debug("extract FID array");
		ret = afs_extract_data(call, call->buffer,
				       call->count * 3 * 4, true);
		if (ret < 0)
			return ret;

		_debug("unmarshall FID array");
		call->request = kcalloc(call->count,
					sizeof(struct afs_callback_break),
					GFP_KERNEL);
		if (!call->request)
			return -ENOMEM;

		cb = call->request;
		bp = call->buffer;
		for (loop = call->count; loop > 0; loop--, cb++) {
			cb->fid.vid	= ntohl(*bp++);
			cb->fid.vnode	= ntohl(*bp++);
			cb->fid.unique	= ntohl(*bp++);
			cb->cb.type	= AFSCM_CB_UNTYPED;
		}

		call->offset = 0;
		call->unmarshall++;

		/* extract the callback array and its count in two steps */
		/* fall through */
	case 3:
		_debug("extract CB count");
		ret = afs_extract_data(call, &call->tmp, 4, true);
		if (ret < 0)
			return ret;

		call->count2 = ntohl(call->tmp);
		_debug("CB count: %u", call->count2);
		if (call->count2 != call->count && call->count2 != 0)
			return afs_protocol_error(call, -EBADMSG);
		call->offset = 0;
		call->unmarshall++;

		/* Fall through */
	case 4:
		_debug("extract CB array");
		ret = afs_extract_data(call, call->buffer,
				       call->count2 * 3 * 4, false);
		if (ret < 0)
			return ret;

		_debug("unmarshall CB array");
		cb = call->request;
		bp = call->buffer;
		for (loop = call->count2; loop > 0; loop--, cb++) {
			cb->cb.version	= ntohl(*bp++);
			cb->cb.expiry	= ntohl(*bp++);
			cb->cb.type	= ntohl(*bp++);
		}

		call->offset = 0;
		call->unmarshall++;
	case 5:
		break;
	}

	if (!afs_check_call_state(call, AFS_CALL_SV_REPLYING))
		return -EIO;

	/* we'll need the file server record as that tells us which set of
	 * vnodes to operate upon */
	rxrpc_kernel_get_peer(call->net->socket, call->rxcall, &srx);
	call->cm_server = afs_find_server(call->net, &srx);
	if (!call->cm_server)
		trace_afs_cm_no_server(call, &srx);

	return afs_queue_call_work(call);
}

/*
 * allow the fileserver to request callback state (re-)initialisation
 */
static void SRXAFSCB_InitCallBackState(struct work_struct *work)
{
	struct afs_call *call = container_of(work, struct afs_call, work);

	_enter("{%p}", call->server);

	if (call->server)
		afs_init_callback_state(call->server);
	afs_send_empty_reply(call);
	afs_put_call(call);
	_leave("");
}

/*
 * deliver request data to a CB.InitCallBackState call
 */
static int afs_deliver_cb_init_call_back_state(struct afs_call *call)
{
	struct sockaddr_rxrpc srx;
	int ret;

	_enter("");

	rxrpc_kernel_get_peer(call->net->socket, call->rxcall, &srx);

	ret = afs_extract_data(call, NULL, 0, false);
	if (ret < 0)
		return ret;

	/* we'll need the file server record as that tells us which set of
	 * vnodes to operate upon */
	call->cm_server = afs_find_server(call->net, &srx);
	if (!call->cm_server)
		trace_afs_cm_no_server(call, &srx);

	return afs_queue_call_work(call);
}

/*
 * deliver request data to a CB.InitCallBackState3 call
 */
static int afs_deliver_cb_init_call_back_state3(struct afs_call *call)
{
	struct afs_uuid *r;
	unsigned loop;
	__be32 *b;
	int ret;

	_enter("");

	_enter("{%u}", call->unmarshall);

	switch (call->unmarshall) {
	case 0:
		call->offset = 0;
		call->buffer = kmalloc_array(11, sizeof(__be32), GFP_KERNEL);
		if (!call->buffer)
			return -ENOMEM;
		call->unmarshall++;

		/* Fall through */
	case 1:
		_debug("extract UUID");
		ret = afs_extract_data(call, call->buffer,
				       11 * sizeof(__be32), false);
		switch (ret) {
		case 0:		break;
		case -EAGAIN:	return 0;
		default:	return ret;
		}

		_debug("unmarshall UUID");
		call->request = kmalloc(sizeof(struct afs_uuid), GFP_KERNEL);
		if (!call->request)
			return -ENOMEM;

		b = call->buffer;
		r = call->request;
		r->time_low			= b[0];
		r->time_mid			= htons(ntohl(b[1]));
		r->time_hi_and_version		= htons(ntohl(b[2]));
		r->clock_seq_hi_and_reserved 	= ntohl(b[3]);
		r->clock_seq_low		= ntohl(b[4]);

		for (loop = 0; loop < 6; loop++)
			r->node[loop] = ntohl(b[loop + 5]);

		call->offset = 0;
		call->unmarshall++;

	case 2:
		break;
	}

	if (!afs_check_call_state(call, AFS_CALL_SV_REPLYING))
		return -EIO;

	/* we'll need the file server record as that tells us which set of
	 * vnodes to operate upon */
	rcu_read_lock();
	call->cm_server = afs_find_server_by_uuid(call->net, call->request);
	rcu_read_unlock();
	if (!call->cm_server)
		trace_afs_cm_no_server_u(call, call->request);

	return afs_queue_call_work(call);
}

/*
 * allow the fileserver to see if the cache manager is still alive
 */
static void SRXAFSCB_Probe(struct work_struct *work)
{
	struct afs_call *call = container_of(work, struct afs_call, work);

	_enter("");
	afs_send_empty_reply(call);
	afs_put_call(call);
	_leave("");
}

/*
 * deliver request data to a CB.Probe call
 */
static int afs_deliver_cb_probe(struct afs_call *call)
{
	int ret;

	_enter("");

	ret = afs_extract_data(call, NULL, 0, false);
	if (ret < 0)
		return ret;

	if (!afs_check_call_state(call, AFS_CALL_SV_REPLYING))
		return -EIO;

	return afs_queue_call_work(call);
}

/*
 * allow the fileserver to quickly find out if the fileserver has been rebooted
 */
static void SRXAFSCB_ProbeUuid(struct work_struct *work)
{
	struct afs_call *call = container_of(work, struct afs_call, work);
	struct afs_uuid *r = call->request;

	struct {
		__be32	match;
	} reply;

	_enter("");

	if (memcmp(r, &call->net->uuid, sizeof(call->net->uuid)) == 0)
		reply.match = htonl(0);
	else
		reply.match = htonl(1);

	afs_send_simple_reply(call, &reply, sizeof(reply));
	afs_put_call(call);
	_leave("");
}

/*
 * deliver request data to a CB.ProbeUuid call
 */
static int afs_deliver_cb_probe_uuid(struct afs_call *call)
{
	struct afs_uuid *r;
	unsigned loop;
	__be32 *b;
	int ret;

	_enter("{%u}", call->unmarshall);

	switch (call->unmarshall) {
	case 0:
		call->offset = 0;
		call->buffer = kmalloc_array(11, sizeof(__be32), GFP_KERNEL);
		if (!call->buffer)
			return -ENOMEM;
		call->unmarshall++;

		/* Fall through */
	case 1:
		_debug("extract UUID");
		ret = afs_extract_data(call, call->buffer,
				       11 * sizeof(__be32), false);
		switch (ret) {
		case 0:		break;
		case -EAGAIN:	return 0;
		default:	return ret;
		}

		_debug("unmarshall UUID");
		call->request = kmalloc(sizeof(struct afs_uuid), GFP_KERNEL);
		if (!call->request)
			return -ENOMEM;

		b = call->buffer;
		r = call->request;
		r->time_low			= b[0];
		r->time_mid			= htons(ntohl(b[1]));
		r->time_hi_and_version		= htons(ntohl(b[2]));
		r->clock_seq_hi_and_reserved 	= ntohl(b[3]);
		r->clock_seq_low		= ntohl(b[4]);

		for (loop = 0; loop < 6; loop++)
			r->node[loop] = ntohl(b[loop + 5]);

		call->offset = 0;
		call->unmarshall++;

	case 2:
		break;
	}

	if (!afs_check_call_state(call, AFS_CALL_SV_REPLYING))
		return -EIO;

	return afs_queue_call_work(call);
}

/*
 * allow the fileserver to ask about the cache manager's capabilities
 */
static void SRXAFSCB_TellMeAboutYourself(struct work_struct *work)
{
	struct afs_interface *ifs;
	struct afs_call *call = container_of(work, struct afs_call, work);
	int loop, nifs;

	struct {
		struct /* InterfaceAddr */ {
			__be32 nifs;
			__be32 uuid[11];
			__be32 ifaddr[32];
			__be32 netmask[32];
			__be32 mtu[32];
		} ia;
		struct /* Capabilities */ {
			__be32 capcount;
			__be32 caps[1];
		} cap;
	} reply;

	_enter("");

	nifs = 0;
	ifs = kcalloc(32, sizeof(*ifs), GFP_KERNEL);
	if (ifs) {
		nifs = afs_get_ipv4_interfaces(call->net, ifs, 32, false);
		if (nifs < 0) {
			kfree(ifs);
			ifs = NULL;
			nifs = 0;
		}
	}

	memset(&reply, 0, sizeof(reply));
	reply.ia.nifs = htonl(nifs);

	reply.ia.uuid[0] = call->net->uuid.time_low;
	reply.ia.uuid[1] = htonl(ntohs(call->net->uuid.time_mid));
	reply.ia.uuid[2] = htonl(ntohs(call->net->uuid.time_hi_and_version));
	reply.ia.uuid[3] = htonl((s8) call->net->uuid.clock_seq_hi_and_reserved);
	reply.ia.uuid[4] = htonl((s8) call->net->uuid.clock_seq_low);
	for (loop = 0; loop < 6; loop++)
		reply.ia.uuid[loop + 5] = htonl((s8) call->net->uuid.node[loop]);

	if (ifs) {
		for (loop = 0; loop < nifs; loop++) {
			reply.ia.ifaddr[loop] = ifs[loop].address.s_addr;
			reply.ia.netmask[loop] = ifs[loop].netmask.s_addr;
			reply.ia.mtu[loop] = htonl(ifs[loop].mtu);
		}
		kfree(ifs);
	}

	reply.cap.capcount = htonl(1);
	reply.cap.caps[0] = htonl(AFS_CAP_ERROR_TRANSLATION);
	afs_send_simple_reply(call, &reply, sizeof(reply));
	afs_put_call(call);
	_leave("");
}

/*
 * deliver request data to a CB.TellMeAboutYourself call
 */
static int afs_deliver_cb_tell_me_about_yourself(struct afs_call *call)
{
	int ret;

	_enter("");

	ret = afs_extract_data(call, NULL, 0, false);
	if (ret < 0)
		return ret;

	if (!afs_check_call_state(call, AFS_CALL_SV_REPLYING))
<<<<<<< HEAD
		return -EIO;
=======
		return afs_io_error(call, afs_io_error_cm_reply);
	return afs_find_cm_server_by_peer(call);
}

/*
 * deliver request data to a YFS CB.CallBack call
 */
static int afs_deliver_yfs_cb_callback(struct afs_call *call)
{
	struct afs_callback_break *cb;
	struct yfs_xdr_YFSFid *bp;
	size_t size;
	int ret, loop;

	_enter("{%u}", call->unmarshall);

	switch (call->unmarshall) {
	case 0:
		afs_extract_to_tmp(call);
		call->unmarshall++;

		/* extract the FID array and its count in two steps */
		/* Fall through */
	case 1:
		_debug("extract FID count");
		ret = afs_extract_data(call, true);
		if (ret < 0)
			return ret;

		call->count = ntohl(call->tmp);
		_debug("FID count: %u", call->count);
		if (call->count > YFSCBMAX)
			return afs_protocol_error(call, -EBADMSG,
						  afs_eproto_cb_fid_count);

		size = array_size(call->count, sizeof(struct yfs_xdr_YFSFid));
		call->buffer = kmalloc(size, GFP_KERNEL);
		if (!call->buffer)
			return -ENOMEM;
		afs_extract_to_buf(call, size);
		call->unmarshall++;

		/* Fall through */
	case 2:
		_debug("extract FID array");
		ret = afs_extract_data(call, false);
		if (ret < 0)
			return ret;

		_debug("unmarshall FID array");
		call->request = kcalloc(call->count,
					sizeof(struct afs_callback_break),
					GFP_KERNEL);
		if (!call->request)
			return -ENOMEM;

		cb = call->request;
		bp = call->buffer;
		for (loop = call->count; loop > 0; loop--, cb++) {
			cb->fid.vid	= xdr_to_u64(bp->volume);
			cb->fid.vnode	= xdr_to_u64(bp->vnode.lo);
			cb->fid.vnode_hi = ntohl(bp->vnode.hi);
			cb->fid.unique	= ntohl(bp->vnode.unique);
			bp++;
		}

		afs_extract_to_tmp(call);
		call->unmarshall++;

	case 3:
		break;
	}

	if (!afs_check_call_state(call, AFS_CALL_SV_REPLYING))
		return afs_io_error(call, afs_io_error_cm_reply);
>>>>>>> 407d19ab

	return afs_queue_call_work(call);
}<|MERGE_RESOLUTION|>--- conflicted
+++ resolved
@@ -12,6 +12,7 @@
 #include <linux/ip.h>
 #include "internal.h"
 #include "afs_cm.h"
+#include "protocol_yfs.h"
 
 static int afs_deliver_cb_init_call_back_state(struct afs_call *);
 static int afs_deliver_cb_init_call_back_state3(struct afs_call *);
@@ -26,8 +27,10 @@
 static void SRXAFSCB_ProbeUuid(struct work_struct *);
 static void SRXAFSCB_TellMeAboutYourself(struct work_struct *);
 
+static int afs_deliver_yfs_cb_callback(struct afs_call *);
+
 #define CM_NAME(name) \
-	const char afs_SRXCB##name##_name[] __tracepoint_string =	\
+	char afs_SRXCB##name##_name[] __tracepoint_string =	\
 		"CB." #name
 
 /*
@@ -97,12 +100,25 @@
 };
 
 /*
+ * YFS CB.CallBack operation type
+ */
+static CM_NAME(YFS_CallBack);
+static const struct afs_call_type afs_SRXYFSCB_CallBack = {
+	.name		= afs_SRXCBYFS_CallBack_name,
+	.deliver	= afs_deliver_yfs_cb_callback,
+	.destructor	= afs_cm_destructor,
+	.work		= SRXAFSCB_CallBack,
+};
+
+/*
  * route an incoming cache manager call
  * - return T if supported, F if not
  */
 bool afs_cm_incoming_call(struct afs_call *call)
 {
-	_enter("{CB.OP %u}", call->operation_ID);
+	_enter("{%u, CB.OP %u}", call->service_id, call->operation_ID);
+
+	call->epoch = rxrpc_kernel_get_epoch(call->net->socket, call->rxcall);
 
 	switch (call->operation_ID) {
 	case CBCallBack:
@@ -123,14 +139,17 @@
 	case CBTellMeAboutYourself:
 		call->type = &afs_SRXCBTellMeAboutYourself;
 		return true;
+	case YFSCBCallBack:
+		if (call->service_id != YFS_CM_SERVICE)
+			return false;
+		call->type = &afs_SRXYFSCB_CallBack;
+		return true;
 	default:
 		return false;
 	}
 }
 
 /*
-<<<<<<< HEAD
-=======
  * Record a probe to the cache manager from a server.
  */
 static int afs_record_cm_probe(struct afs_call *call, struct afs_server *server)
@@ -216,7 +235,6 @@
 }
 
 /*
->>>>>>> 407d19ab
  * Clean up a cache manager call.
  */
 static void afs_cm_destructor(struct afs_call *call)
@@ -252,7 +270,6 @@
 static int afs_deliver_cb_callback(struct afs_call *call)
 {
 	struct afs_callback_break *cb;
-	struct sockaddr_rxrpc srx;
 	__be32 *bp;
 	int ret, loop;
 
@@ -260,34 +277,34 @@
 
 	switch (call->unmarshall) {
 	case 0:
-		call->offset = 0;
+		afs_extract_to_tmp(call);
 		call->unmarshall++;
 
 		/* extract the FID array and its count in two steps */
 		/* fall through */
 	case 1:
 		_debug("extract FID count");
-		ret = afs_extract_data(call, &call->tmp, 4, true);
+		ret = afs_extract_data(call, true);
 		if (ret < 0)
 			return ret;
 
 		call->count = ntohl(call->tmp);
 		_debug("FID count: %u", call->count);
 		if (call->count > AFSCBMAX)
-			return afs_protocol_error(call, -EBADMSG);
+			return afs_protocol_error(call, -EBADMSG,
+						  afs_eproto_cb_fid_count);
 
 		call->buffer = kmalloc(array3_size(call->count, 3, 4),
 				       GFP_KERNEL);
 		if (!call->buffer)
 			return -ENOMEM;
-		call->offset = 0;
+		afs_extract_to_buf(call, call->count * 3 * 4);
 		call->unmarshall++;
 
 		/* Fall through */
 	case 2:
 		_debug("extract FID array");
-		ret = afs_extract_data(call, call->buffer,
-				       call->count * 3 * 4, true);
+		ret = afs_extract_data(call, true);
 		if (ret < 0)
 			return ret;
 
@@ -304,61 +321,48 @@
 			cb->fid.vid	= ntohl(*bp++);
 			cb->fid.vnode	= ntohl(*bp++);
 			cb->fid.unique	= ntohl(*bp++);
-			cb->cb.type	= AFSCM_CB_UNTYPED;
 		}
 
-		call->offset = 0;
+		afs_extract_to_tmp(call);
 		call->unmarshall++;
 
 		/* extract the callback array and its count in two steps */
 		/* fall through */
 	case 3:
 		_debug("extract CB count");
-		ret = afs_extract_data(call, &call->tmp, 4, true);
+		ret = afs_extract_data(call, true);
 		if (ret < 0)
 			return ret;
 
 		call->count2 = ntohl(call->tmp);
 		_debug("CB count: %u", call->count2);
 		if (call->count2 != call->count && call->count2 != 0)
-			return afs_protocol_error(call, -EBADMSG);
-		call->offset = 0;
+			return afs_protocol_error(call, -EBADMSG,
+						  afs_eproto_cb_count);
+		call->_iter = &call->iter;
+		iov_iter_discard(&call->iter, READ, call->count2 * 3 * 4);
 		call->unmarshall++;
 
 		/* Fall through */
 	case 4:
-		_debug("extract CB array");
-		ret = afs_extract_data(call, call->buffer,
-				       call->count2 * 3 * 4, false);
+		_debug("extract discard %zu/%u",
+		       iov_iter_count(&call->iter), call->count2 * 3 * 4);
+
+		ret = afs_extract_data(call, false);
 		if (ret < 0)
 			return ret;
 
-		_debug("unmarshall CB array");
-		cb = call->request;
-		bp = call->buffer;
-		for (loop = call->count2; loop > 0; loop--, cb++) {
-			cb->cb.version	= ntohl(*bp++);
-			cb->cb.expiry	= ntohl(*bp++);
-			cb->cb.type	= ntohl(*bp++);
-		}
-
-		call->offset = 0;
 		call->unmarshall++;
 	case 5:
 		break;
 	}
 
 	if (!afs_check_call_state(call, AFS_CALL_SV_REPLYING))
-		return -EIO;
+		return afs_io_error(call, afs_io_error_cm_reply);
 
 	/* we'll need the file server record as that tells us which set of
 	 * vnodes to operate upon */
-	rxrpc_kernel_get_peer(call->net->socket, call->rxcall, &srx);
-	call->cm_server = afs_find_server(call->net, &srx);
-	if (!call->cm_server)
-		trace_afs_cm_no_server(call, &srx);
-
-	return afs_queue_call_work(call);
+	return afs_find_cm_server_by_peer(call);
 }
 
 /*
@@ -382,24 +386,18 @@
  */
 static int afs_deliver_cb_init_call_back_state(struct afs_call *call)
 {
-	struct sockaddr_rxrpc srx;
 	int ret;
 
 	_enter("");
 
-	rxrpc_kernel_get_peer(call->net->socket, call->rxcall, &srx);
-
-	ret = afs_extract_data(call, NULL, 0, false);
+	afs_extract_discard(call, 0);
+	ret = afs_extract_data(call, false);
 	if (ret < 0)
 		return ret;
 
 	/* we'll need the file server record as that tells us which set of
 	 * vnodes to operate upon */
-	call->cm_server = afs_find_server(call->net, &srx);
-	if (!call->cm_server)
-		trace_afs_cm_no_server(call, &srx);
-
-	return afs_queue_call_work(call);
+	return afs_find_cm_server_by_peer(call);
 }
 
 /*
@@ -418,17 +416,16 @@
 
 	switch (call->unmarshall) {
 	case 0:
-		call->offset = 0;
 		call->buffer = kmalloc_array(11, sizeof(__be32), GFP_KERNEL);
 		if (!call->buffer)
 			return -ENOMEM;
+		afs_extract_to_buf(call, 11 * sizeof(__be32));
 		call->unmarshall++;
 
 		/* Fall through */
 	case 1:
 		_debug("extract UUID");
-		ret = afs_extract_data(call, call->buffer,
-				       11 * sizeof(__be32), false);
+		ret = afs_extract_data(call, false);
 		switch (ret) {
 		case 0:		break;
 		case -EAGAIN:	return 0;
@@ -451,7 +448,6 @@
 		for (loop = 0; loop < 6; loop++)
 			r->node[loop] = ntohl(b[loop + 5]);
 
-		call->offset = 0;
 		call->unmarshall++;
 
 	case 2:
@@ -459,17 +455,11 @@
 	}
 
 	if (!afs_check_call_state(call, AFS_CALL_SV_REPLYING))
-		return -EIO;
+		return afs_io_error(call, afs_io_error_cm_reply);
 
 	/* we'll need the file server record as that tells us which set of
 	 * vnodes to operate upon */
-	rcu_read_lock();
-	call->cm_server = afs_find_server_by_uuid(call->net, call->request);
-	rcu_read_unlock();
-	if (!call->cm_server)
-		trace_afs_cm_no_server_u(call, call->request);
-
-	return afs_queue_call_work(call);
+	return afs_find_cm_server_by_uuid(call, call->request);
 }
 
 /*
@@ -494,14 +484,14 @@
 
 	_enter("");
 
-	ret = afs_extract_data(call, NULL, 0, false);
+	afs_extract_discard(call, 0);
+	ret = afs_extract_data(call, false);
 	if (ret < 0)
 		return ret;
 
 	if (!afs_check_call_state(call, AFS_CALL_SV_REPLYING))
-		return -EIO;
-
-	return afs_queue_call_work(call);
+		return afs_io_error(call, afs_io_error_cm_reply);
+	return afs_find_cm_server_by_peer(call);
 }
 
 /*
@@ -542,17 +532,16 @@
 
 	switch (call->unmarshall) {
 	case 0:
-		call->offset = 0;
 		call->buffer = kmalloc_array(11, sizeof(__be32), GFP_KERNEL);
 		if (!call->buffer)
 			return -ENOMEM;
+		afs_extract_to_buf(call, 11 * sizeof(__be32));
 		call->unmarshall++;
 
 		/* Fall through */
 	case 1:
 		_debug("extract UUID");
-		ret = afs_extract_data(call, call->buffer,
-				       11 * sizeof(__be32), false);
+		ret = afs_extract_data(call, false);
 		switch (ret) {
 		case 0:		break;
 		case -EAGAIN:	return 0;
@@ -575,7 +564,6 @@
 		for (loop = 0; loop < 6; loop++)
 			r->node[loop] = ntohl(b[loop + 5]);
 
-		call->offset = 0;
 		call->unmarshall++;
 
 	case 2:
@@ -583,9 +571,8 @@
 	}
 
 	if (!afs_check_call_state(call, AFS_CALL_SV_REPLYING))
-		return -EIO;
-
-	return afs_queue_call_work(call);
+		return afs_io_error(call, afs_io_error_cm_reply);
+	return afs_find_cm_server_by_uuid(call, call->request);
 }
 
 /*
@@ -660,14 +647,12 @@
 
 	_enter("");
 
-	ret = afs_extract_data(call, NULL, 0, false);
+	afs_extract_discard(call, 0);
+	ret = afs_extract_data(call, false);
 	if (ret < 0)
 		return ret;
 
 	if (!afs_check_call_state(call, AFS_CALL_SV_REPLYING))
-<<<<<<< HEAD
-		return -EIO;
-=======
 		return afs_io_error(call, afs_io_error_cm_reply);
 	return afs_find_cm_server_by_peer(call);
 }
@@ -743,7 +728,9 @@
 
 	if (!afs_check_call_state(call, AFS_CALL_SV_REPLYING))
 		return afs_io_error(call, afs_io_error_cm_reply);
->>>>>>> 407d19ab
-
-	return afs_queue_call_work(call);
+
+	/* We'll need the file server record as that tells us which set of
+	 * vnodes to operate upon.
+	 */
+	return afs_find_cm_server_by_peer(call);
 }