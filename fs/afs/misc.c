--- conflicted
+++ resolved
@@ -113,8 +113,6 @@
 
 	default:		return -EREMOTEIO;
 	}
-<<<<<<< HEAD
-=======
 }
 
 /*
@@ -176,5 +174,4 @@
 		e->error = afs_abort_to_error(abort_code);
 		return;
 	}
->>>>>>> 407d19ab
 }