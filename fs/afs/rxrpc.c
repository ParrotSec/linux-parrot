// SPDX-License-Identifier: GPL-2.0-or-later
/* Maintain an RxRPC server socket to do AFS communications through
 *
 * Copyright (C) 2007 Red Hat, Inc. All Rights Reserved.
 * Written by David Howells (dhowells@redhat.com)
 */

#include <linux/slab.h>
#include <linux/sched/signal.h>

#include <net/sock.h>
#include <net/af_rxrpc.h>
#include "internal.h"
#include "afs_cm.h"

struct workqueue_struct *afs_async_calls;

static void afs_wake_up_call_waiter(struct sock *, struct rxrpc_call *, unsigned long);
static void afs_wake_up_async_call(struct sock *, struct rxrpc_call *, unsigned long);
static void afs_process_async_call(struct work_struct *);
static void afs_rx_new_call(struct sock *, struct rxrpc_call *, unsigned long);
static void afs_rx_discard_new_call(struct rxrpc_call *, unsigned long);
static int afs_deliver_cm_op_id(struct afs_call *);

/* asynchronous incoming call initial processing */
static const struct afs_call_type afs_RXCMxxxx = {
	.name		= "CB.xxxx",
	.deliver	= afs_deliver_cm_op_id,
};

/*
 * open an RxRPC socket and bind it to be a server for callback notifications
 * - the socket is left in blocking mode and non-blocking ops use MSG_DONTWAIT
 */
int afs_open_socket(struct afs_net *net)
{
	struct sockaddr_rxrpc srx;
	struct socket *socket;
	unsigned int min_level;
	int ret;

	_enter("");

	ret = sock_create_kern(net->net, AF_RXRPC, SOCK_DGRAM, PF_INET6, &socket);
	if (ret < 0)
		goto error_1;

	socket->sk->sk_allocation = GFP_NOFS;

	/* bind the callback manager's address to make this a server socket */
	memset(&srx, 0, sizeof(srx));
	srx.srx_family			= AF_RXRPC;
	srx.srx_service			= CM_SERVICE;
	srx.transport_type		= SOCK_DGRAM;
	srx.transport_len		= sizeof(srx.transport.sin6);
	srx.transport.sin6.sin6_family	= AF_INET6;
	srx.transport.sin6.sin6_port	= htons(AFS_CM_PORT);

	min_level = RXRPC_SECURITY_ENCRYPT;
	ret = kernel_setsockopt(socket, SOL_RXRPC, RXRPC_MIN_SECURITY_LEVEL,
				(void *)&min_level, sizeof(min_level));
	if (ret < 0)
		goto error_2;

	ret = kernel_bind(socket, (struct sockaddr *) &srx, sizeof(srx));
	if (ret == -EADDRINUSE) {
		srx.transport.sin6.sin6_port = 0;
		ret = kernel_bind(socket, (struct sockaddr *) &srx, sizeof(srx));
	}
	if (ret < 0)
		goto error_2;

	rxrpc_kernel_new_call_notification(socket, afs_rx_new_call,
					   afs_rx_discard_new_call);

	ret = kernel_listen(socket, INT_MAX);
	if (ret < 0)
		goto error_2;

	net->socket = socket;
	afs_charge_preallocation(&net->charge_preallocation_work);
	_leave(" = 0");
	return 0;

error_2:
	sock_release(socket);
error_1:
	_leave(" = %d", ret);
	return ret;
}

/*
 * close the RxRPC socket AFS was using
 */
void afs_close_socket(struct afs_net *net)
{
	_enter("");

	kernel_listen(net->socket, 0);
	flush_workqueue(afs_async_calls);

	if (net->spare_incoming_call) {
		afs_put_call(net->spare_incoming_call);
		net->spare_incoming_call = NULL;
	}

	_debug("outstanding %u", atomic_read(&net->nr_outstanding_calls));
	wait_var_event(&net->nr_outstanding_calls,
		       !atomic_read(&net->nr_outstanding_calls));
	_debug("no outstanding calls");

	kernel_sock_shutdown(net->socket, SHUT_RDWR);
	flush_workqueue(afs_async_calls);
	sock_release(net->socket);

	_debug("dework");
	_leave("");
}

/*
 * Allocate a call.
 */
static struct afs_call *afs_alloc_call(struct afs_net *net,
				       const struct afs_call_type *type,
				       gfp_t gfp)
{
	struct afs_call *call;
	int o;

	call = kzalloc(sizeof(*call), gfp);
	if (!call)
		return NULL;

	call->type = type;
	call->net = net;
	call->debug_id = atomic_inc_return(&rxrpc_debug_id);
	atomic_set(&call->usage, 1);
	INIT_WORK(&call->async_work, afs_process_async_call);
	init_waitqueue_head(&call->waitq);
	spin_lock_init(&call->state_lock);

	o = atomic_inc_return(&net->nr_outstanding_calls);
	trace_afs_call(call, afs_call_trace_alloc, 1, o,
		       __builtin_return_address(0));
	return call;
}

/*
 * Dispose of a reference on a call.
 */
void afs_put_call(struct afs_call *call)
{
	struct afs_net *net = call->net;
	int n = atomic_dec_return(&call->usage);
	int o = atomic_read(&net->nr_outstanding_calls);

	trace_afs_call(call, afs_call_trace_put, n + 1, o,
		       __builtin_return_address(0));

	ASSERTCMP(n, >=, 0);
	if (n == 0) {
		ASSERT(!work_pending(&call->async_work));
		ASSERT(call->type->name != NULL);

		if (call->rxcall) {
			rxrpc_kernel_end_call(net->socket, call->rxcall);
			call->rxcall = NULL;
		}
		if (call->type->destructor)
			call->type->destructor(call);

		afs_put_server(call->net, call->server);
		afs_put_cb_interest(call->net, call->cbi);
		kfree(call->request);

		trace_afs_call(call, afs_call_trace_free, 0, o,
			       __builtin_return_address(0));
		kfree(call);

		o = atomic_dec_return(&net->nr_outstanding_calls);
		if (o == 0)
			wake_up_var(&net->nr_outstanding_calls);
	}
}

/*
 * Queue the call for actual work.  Returns 0 unconditionally for convenience.
 */
int afs_queue_call_work(struct afs_call *call)
{
	int u = atomic_inc_return(&call->usage);

	trace_afs_call(call, afs_call_trace_work, u,
		       atomic_read(&call->net->nr_outstanding_calls),
		       __builtin_return_address(0));

	INIT_WORK(&call->work, call->type->work);

	if (!queue_work(afs_wq, &call->work))
		afs_put_call(call);
	return 0;
}

/*
 * allocate a call with flat request and reply buffers
 */
struct afs_call *afs_alloc_flat_call(struct afs_net *net,
				     const struct afs_call_type *type,
				     size_t request_size, size_t reply_max)
{
	struct afs_call *call;

	call = afs_alloc_call(net, type, GFP_NOFS);
	if (!call)
		goto nomem_call;

	if (request_size) {
		call->request_size = request_size;
		call->request = kmalloc(request_size, GFP_NOFS);
		if (!call->request)
			goto nomem_free;
	}

	if (reply_max) {
		call->reply_max = reply_max;
		call->buffer = kmalloc(reply_max, GFP_NOFS);
		if (!call->buffer)
			goto nomem_free;
	}

	call->operation_ID = type->op;
	init_waitqueue_head(&call->waitq);
	return call;

nomem_free:
	afs_put_call(call);
nomem_call:
	return NULL;
}

/*
 * clean up a call with flat buffer
 */
void afs_flat_call_destructor(struct afs_call *call)
{
	_enter("");

	kfree(call->request);
	call->request = NULL;
	kfree(call->buffer);
	call->buffer = NULL;
}

#define AFS_BVEC_MAX 8

/*
 * Load the given bvec with the next few pages.
 */
static void afs_load_bvec(struct afs_call *call, struct msghdr *msg,
			  struct bio_vec *bv, pgoff_t first, pgoff_t last,
			  unsigned offset)
{
	struct page *pages[AFS_BVEC_MAX];
	unsigned int nr, n, i, to, bytes = 0;

	nr = min_t(pgoff_t, last - first + 1, AFS_BVEC_MAX);
	n = find_get_pages_contig(call->mapping, first, nr, pages);
	ASSERTCMP(n, ==, nr);

	msg->msg_flags |= MSG_MORE;
	for (i = 0; i < nr; i++) {
		to = PAGE_SIZE;
		if (first + i >= last) {
			to = call->last_to;
			msg->msg_flags &= ~MSG_MORE;
		}
		bv[i].bv_page = pages[i];
		bv[i].bv_len = to - offset;
		bv[i].bv_offset = offset;
		bytes += to - offset;
		offset = 0;
	}

	iov_iter_bvec(&msg->msg_iter, WRITE | ITER_BVEC, bv, nr, bytes);
}

/*
 * Advance the AFS call state when the RxRPC call ends the transmit phase.
 */
static void afs_notify_end_request_tx(struct sock *sock,
				      struct rxrpc_call *rxcall,
				      unsigned long call_user_ID)
{
	struct afs_call *call = (struct afs_call *)call_user_ID;

	afs_set_call_state(call, AFS_CALL_CL_REQUESTING, AFS_CALL_CL_AWAIT_REPLY);
}

/*
 * attach the data from a bunch of pages on an inode to a call
 */
static int afs_send_pages(struct afs_call *call, struct msghdr *msg)
{
	struct bio_vec bv[AFS_BVEC_MAX];
	unsigned int bytes, nr, loop, offset;
	pgoff_t first = call->first, last = call->last;
	int ret;

	offset = call->first_offset;
	call->first_offset = 0;

	do {
		afs_load_bvec(call, msg, bv, first, last, offset);
		trace_afs_send_pages(call, msg, first, last, offset);

		offset = 0;
		bytes = msg->msg_iter.count;
		nr = msg->msg_iter.nr_segs;

		ret = rxrpc_kernel_send_data(call->net->socket, call->rxcall, msg,
					     bytes, afs_notify_end_request_tx);
		for (loop = 0; loop < nr; loop++)
			put_page(bv[loop].bv_page);
		if (ret < 0)
			break;

		first += nr;
	} while (first <= last);

	trace_afs_sent_pages(call, call->first, last, first, ret);
	return ret;
}

/*
 * Initiate a call and synchronously queue up the parameters for dispatch.  Any
 * error is stored into the call struct, which the caller must check for.
 */
void afs_make_call(struct afs_addr_cursor *ac, struct afs_call *call, gfp_t gfp)
{
	struct sockaddr_rxrpc *srx = ac->addr;
	struct rxrpc_call *rxcall;
	struct msghdr msg;
	struct kvec iov[1];
	s64 tx_total_len;
	int ret;

	_enter(",{%pISp},", &srx->transport);

	ASSERT(call->type != NULL);
	ASSERT(call->type->name != NULL);

	_debug("____MAKE %p{%s,%x} [%d]____",
	       call, call->type->name, key_serial(call->key),
	       atomic_read(&call->net->nr_outstanding_calls));

<<<<<<< HEAD
	call->async = async;
=======
	call->addr_ix = ac->index;
	call->alist = afs_get_addrlist(ac->alist);
>>>>>>> 407d19ab

	/* Work out the length we're going to transmit.  This is awkward for
	 * calls such as FS.StoreData where there's an extra injection of data
	 * after the initial fixed part.
	 */
	tx_total_len = call->request_size;
	if (call->send_pages) {
		if (call->last == call->first) {
			tx_total_len += call->last_to - call->first_offset;
		} else {
			/* It looks mathematically like you should be able to
			 * combine the following lines with the ones above, but
			 * unsigned arithmetic is fun when it wraps...
			 */
			tx_total_len += PAGE_SIZE - call->first_offset;
			tx_total_len += call->last_to;
			tx_total_len += (call->last - call->first - 1) * PAGE_SIZE;
		}
	}

	/* create a call */
	rxcall = rxrpc_kernel_begin_call(call->net->socket, srx, call->key,
					 (unsigned long)call,
					 tx_total_len, gfp,
					 (call->async ?
					  afs_wake_up_async_call :
					  afs_wake_up_call_waiter),
					 call->upgrade,
					 call->intr,
					 call->debug_id);
	if (IS_ERR(rxcall)) {
		ret = PTR_ERR(rxcall);
		goto error_kill_call;
	}

	call->rxcall = rxcall;

	if (call->max_lifespan)
		rxrpc_kernel_set_max_life(call->net->socket, rxcall,
					  call->max_lifespan);

	/* send the request */
	iov[0].iov_base	= call->request;
	iov[0].iov_len	= call->request_size;

	msg.msg_name		= NULL;
	msg.msg_namelen		= 0;
	iov_iter_kvec(&msg.msg_iter, WRITE | ITER_KVEC, iov, 1,
		      call->request_size);
	msg.msg_control		= NULL;
	msg.msg_controllen	= 0;
	msg.msg_flags		= MSG_WAITALL | (call->send_pages ? MSG_MORE : 0);

	ret = rxrpc_kernel_send_data(call->net->socket, rxcall,
				     &msg, call->request_size,
				     afs_notify_end_request_tx);
	if (ret < 0)
		goto error_do_abort;

	if (call->send_pages) {
		ret = afs_send_pages(call, &msg);
		if (ret < 0)
			goto error_do_abort;
	}

<<<<<<< HEAD
	/* at this point, an async call may no longer exist as it may have
	 * already completed */
	if (call->async)
		return -EINPROGRESS;

	return afs_wait_for_call_to_complete(call, ac);
=======
	/* Note that at this point, we may have received the reply or an abort
	 * - and an asynchronous call may already have completed.
	 *
	 * afs_wait_for_call_to_complete(call, ac)
	 * must be called to synchronously clean up.
	 */
	return;
>>>>>>> 407d19ab

error_do_abort:
	call->state = AFS_CALL_COMPLETE;
	if (ret != -ECONNABORTED) {
		rxrpc_kernel_abort_call(call->net->socket, rxcall,
					RX_USER_ABORT, ret, "KSD");
	} else {
		iov_iter_kvec(&msg.msg_iter, READ | ITER_KVEC, NULL, 0, 0);
		rxrpc_kernel_recv_data(call->net->socket, rxcall,
				       &msg.msg_iter, false,
				       &call->abort_code, &call->service_id);
		ac->abort_code = call->abort_code;
		ac->responded = true;
	}
	call->error = ret;
	trace_afs_call_done(call);
error_kill_call:
<<<<<<< HEAD
	afs_put_call(call);
	ac->error = ret;
=======
	if (call->type->done)
		call->type->done(call);

	/* We need to dispose of the extra ref we grabbed for an async call.
	 * The call, however, might be queued on afs_async_calls and we need to
	 * make sure we don't get any more notifications that might requeue it.
	 */
	if (call->rxcall) {
		rxrpc_kernel_end_call(call->net->socket, call->rxcall);
		call->rxcall = NULL;
	}
	if (call->async) {
		if (cancel_work_sync(&call->async_work))
			afs_put_call(call);
		afs_put_call(call);
	}

	ac->error = ret;
	call->state = AFS_CALL_COMPLETE;
>>>>>>> 407d19ab
	_leave(" = %d", ret);
}

/*
 * deliver messages to a call
 */
static void afs_deliver_to_call(struct afs_call *call)
{
	enum afs_call_state state;
	u32 abort_code, remote_abort = 0;
	int ret;

	_enter("%s", call->type->name);

	while (state = READ_ONCE(call->state),
	       state == AFS_CALL_CL_AWAIT_REPLY ||
	       state == AFS_CALL_SV_AWAIT_OP_ID ||
	       state == AFS_CALL_SV_AWAIT_REQUEST ||
	       state == AFS_CALL_SV_AWAIT_ACK
	       ) {
		if (state == AFS_CALL_SV_AWAIT_ACK) {
			struct iov_iter iter;

			iov_iter_kvec(&iter, READ | ITER_KVEC, NULL, 0, 0);
			ret = rxrpc_kernel_recv_data(call->net->socket,
						     call->rxcall, &iter, false,
						     &remote_abort,
						     &call->service_id);
			trace_afs_recv_data(call, 0, 0, false, ret);

			if (ret == -EINPROGRESS || ret == -EAGAIN)
				return;
			if (ret < 0 || ret == 1) {
				if (ret == 1)
					ret = 0;
				goto call_complete;
			}
			return;
		}

<<<<<<< HEAD
=======
		if (!call->have_reply_time &&
		    rxrpc_kernel_get_reply_time(call->net->socket,
						call->rxcall,
						&call->reply_time))
			call->have_reply_time = true;

>>>>>>> 407d19ab
		ret = call->type->deliver(call);
		state = READ_ONCE(call->state);
		switch (ret) {
		case 0:
			if (state == AFS_CALL_CL_PROC_REPLY) {
				if (call->cbi)
					set_bit(AFS_SERVER_FL_MAY_HAVE_CB,
						&call->cbi->server->flags);
				goto call_complete;
			}
			ASSERTCMP(state, >, AFS_CALL_CL_PROC_REPLY);
			goto done;
		case -EINPROGRESS:
		case -EAGAIN:
			goto out;
		case -ECONNABORTED:
			ASSERTCMP(state, ==, AFS_CALL_COMPLETE);
			goto done;
		case -ENOTSUPP:
			abort_code = RXGEN_OPCODE;
			rxrpc_kernel_abort_call(call->net->socket, call->rxcall,
						abort_code, ret, "KIV");
			goto local_abort;
		case -EIO:
			pr_err("kAFS: Call %u in bad state %u\n",
			       call->debug_id, state);
			/* Fall through */
		case -ENODATA:
		case -EBADMSG:
		case -EMSGSIZE:
		default:
			abort_code = RXGEN_CC_UNMARSHAL;
			if (state != AFS_CALL_CL_AWAIT_REPLY)
				abort_code = RXGEN_SS_UNMARSHAL;
			rxrpc_kernel_abort_call(call->net->socket, call->rxcall,
						abort_code, -EBADMSG, "KUM");
			goto local_abort;
		}
	}

done:
	if (state == AFS_CALL_COMPLETE && call->incoming)
		afs_put_call(call);
out:
	_leave("");
	return;

local_abort:
	abort_code = 0;
call_complete:
	afs_set_call_complete(call, ret, remote_abort);
	state = AFS_CALL_COMPLETE;
	goto done;
}

/*
 * Wait synchronously for a call to complete and clean up the call struct.
 */
long afs_wait_for_call_to_complete(struct afs_call *call,
				   struct afs_addr_cursor *ac)
{
	signed long rtt2, timeout;
	long ret;
	u64 rtt;
	u32 life, last_life;

	DECLARE_WAITQUEUE(myself, current);

	_enter("");

	ret = call->error;
	if (ret < 0)
		goto out;

	rtt = rxrpc_kernel_get_rtt(call->net->socket, call->rxcall);
	rtt2 = nsecs_to_jiffies64(rtt) * 2;
	if (rtt2 < 2)
		rtt2 = 2;

	timeout = rtt2;
	last_life = rxrpc_kernel_check_life(call->net->socket, call->rxcall);

	add_wait_queue(&call->waitq, &myself);
	for (;;) {
		set_current_state(TASK_UNINTERRUPTIBLE);

		/* deliver any messages that are in the queue */
		if (!afs_check_call_state(call, AFS_CALL_COMPLETE) &&
		    call->need_attention) {
			call->need_attention = false;
			__set_current_state(TASK_RUNNING);
			afs_deliver_to_call(call);
			continue;
		}

		if (afs_check_call_state(call, AFS_CALL_COMPLETE))
			break;

<<<<<<< HEAD
		life = rxrpc_kernel_check_life(call->net->socket, call->rxcall);
		if (timeout == 0 &&
		    life == last_life && signal_pending(current))
=======
		if (!rxrpc_kernel_check_life(call->net->socket, call->rxcall, &life)) {
			/* rxrpc terminated the call. */
			rxrpc_complete = true;
			break;
		}

		if (call->intr && timeout == 0 &&
		    life == last_life && signal_pending(current)) {
			if (stalled)
>>>>>>> 407d19ab
				break;

		if (life != last_life) {
			timeout = rtt2;
			last_life = life;
		}

		timeout = schedule_timeout(timeout);
	}

	remove_wait_queue(&call->waitq, &myself);
	__set_current_state(TASK_RUNNING);

	/* Kill off the call if it's still live. */
	if (!afs_check_call_state(call, AFS_CALL_COMPLETE)) {
		_debug("call interrupted");
		if (rxrpc_kernel_abort_call(call->net->socket, call->rxcall,
					    RX_USER_ABORT, -EINTR, "KWI"))
			afs_set_call_complete(call, -EINTR, 0);
	}

	spin_lock_bh(&call->state_lock);
	ac->abort_code = call->abort_code;
	ac->error = call->error;
	spin_unlock_bh(&call->state_lock);

	ret = ac->error;
	switch (ret) {
	case 0:
		ret = call->ret0;
		call->ret0 = 0;

		/* Fall through */
	case -ECONNABORTED:
		ac->responded = true;
		break;
	}

out:
	_debug("call complete");
	afs_put_call(call);
	_leave(" = %p", (void *)ret);
	return ret;
}

/*
 * wake up a waiting call
 */
static void afs_wake_up_call_waiter(struct sock *sk, struct rxrpc_call *rxcall,
				    unsigned long call_user_ID)
{
	struct afs_call *call = (struct afs_call *)call_user_ID;

	call->need_attention = true;
	wake_up(&call->waitq);
}

/*
 * wake up an asynchronous call
 */
static void afs_wake_up_async_call(struct sock *sk, struct rxrpc_call *rxcall,
				   unsigned long call_user_ID)
{
	struct afs_call *call = (struct afs_call *)call_user_ID;
	int u;

	trace_afs_notify_call(rxcall, call);
	call->need_attention = true;

	u = atomic_fetch_add_unless(&call->usage, 1, 0);
	if (u != 0) {
		trace_afs_call(call, afs_call_trace_wake, u,
			       atomic_read(&call->net->nr_outstanding_calls),
			       __builtin_return_address(0));

		if (!queue_work(afs_async_calls, &call->async_work))
			afs_put_call(call);
	}
}

/*
 * Delete an asynchronous call.  The work item carries a ref to the call struct
 * that we need to release.
 */
static void afs_delete_async_call(struct work_struct *work)
{
	struct afs_call *call = container_of(work, struct afs_call, async_work);

	_enter("");

	afs_put_call(call);

	_leave("");
}

/*
 * Perform I/O processing on an asynchronous call.  The work item carries a ref
 * to the call struct that we either need to release or to pass on.
 */
static void afs_process_async_call(struct work_struct *work)
{
	struct afs_call *call = container_of(work, struct afs_call, async_work);

	_enter("");

	if (call->state < AFS_CALL_COMPLETE && call->need_attention) {
		call->need_attention = false;
		afs_deliver_to_call(call);
	}

	if (call->state == AFS_CALL_COMPLETE) {
		/* We have two refs to release - one from the alloc and one
		 * queued with the work item - and we can't just deallocate the
		 * call because the work item may be queued again.
		 */
		call->async_work.func = afs_delete_async_call;
		if (!queue_work(afs_async_calls, &call->async_work))
			afs_put_call(call);
	}

	afs_put_call(call);
	_leave("");
}

static void afs_rx_attach(struct rxrpc_call *rxcall, unsigned long user_call_ID)
{
	struct afs_call *call = (struct afs_call *)user_call_ID;

	call->rxcall = rxcall;
}

/*
 * Charge the incoming call preallocation.
 */
void afs_charge_preallocation(struct work_struct *work)
{
	struct afs_net *net =
		container_of(work, struct afs_net, charge_preallocation_work);
	struct afs_call *call = net->spare_incoming_call;

	for (;;) {
		if (!call) {
			call = afs_alloc_call(net, &afs_RXCMxxxx, GFP_KERNEL);
			if (!call)
				break;

			call->async = true;
			call->state = AFS_CALL_SV_AWAIT_OP_ID;
			init_waitqueue_head(&call->waitq);
		}

		if (rxrpc_kernel_charge_accept(net->socket,
					       afs_wake_up_async_call,
					       afs_rx_attach,
					       (unsigned long)call,
					       GFP_KERNEL,
					       call->debug_id) < 0)
			break;
		call = NULL;
	}
	net->spare_incoming_call = call;
}

/*
 * Discard a preallocated call when a socket is shut down.
 */
static void afs_rx_discard_new_call(struct rxrpc_call *rxcall,
				    unsigned long user_call_ID)
{
	struct afs_call *call = (struct afs_call *)user_call_ID;

	call->rxcall = NULL;
	afs_put_call(call);
}

/*
 * Notification of an incoming call.
 */
static void afs_rx_new_call(struct sock *sk, struct rxrpc_call *rxcall,
			    unsigned long user_call_ID)
{
	struct afs_net *net = afs_sock2net(sk);

	queue_work(afs_wq, &net->charge_preallocation_work);
}

/*
 * Grab the operation ID from an incoming cache manager call.  The socket
 * buffer is discarded on error or if we don't yet have sufficient data.
 */
static int afs_deliver_cm_op_id(struct afs_call *call)
{
	int ret;

	_enter("{%zu}", call->offset);

	ASSERTCMP(call->offset, <, 4);

	/* the operation ID forms the first four bytes of the request data */
	ret = afs_extract_data(call, &call->tmp, 4, true);
	if (ret < 0)
		return ret;

	call->operation_ID = ntohl(call->tmp);
	afs_set_call_state(call, AFS_CALL_SV_AWAIT_OP_ID, AFS_CALL_SV_AWAIT_REQUEST);
	call->offset = 0;

	/* ask the cache manager to route the call (it'll change the call type
	 * if successful) */
	if (!afs_cm_incoming_call(call))
		return -ENOTSUPP;

	trace_afs_cb_call(call);

	/* pass responsibility for the remainer of this message off to the
	 * cache manager op */
	return call->type->deliver(call);
}

/*
 * Advance the AFS call state when an RxRPC service call ends the transmit
 * phase.
 */
static void afs_notify_end_reply_tx(struct sock *sock,
				    struct rxrpc_call *rxcall,
				    unsigned long call_user_ID)
{
	struct afs_call *call = (struct afs_call *)call_user_ID;

	afs_set_call_state(call, AFS_CALL_SV_REPLYING, AFS_CALL_SV_AWAIT_ACK);
}

/*
 * send an empty reply
 */
void afs_send_empty_reply(struct afs_call *call)
{
	struct afs_net *net = call->net;
	struct msghdr msg;

	_enter("");

	rxrpc_kernel_set_tx_length(net->socket, call->rxcall, 0);

	msg.msg_name		= NULL;
	msg.msg_namelen		= 0;
	iov_iter_kvec(&msg.msg_iter, WRITE | ITER_KVEC, NULL, 0, 0);
	msg.msg_control		= NULL;
	msg.msg_controllen	= 0;
	msg.msg_flags		= 0;

	switch (rxrpc_kernel_send_data(net->socket, call->rxcall, &msg, 0,
				       afs_notify_end_reply_tx)) {
	case 0:
		_leave(" [replied]");
		return;

	case -ENOMEM:
		_debug("oom");
		rxrpc_kernel_abort_call(net->socket, call->rxcall,
					RX_USER_ABORT, -ENOMEM, "KOO");
		/* Fall through */
	default:
		_leave(" [error]");
		return;
	}
}

/*
 * send a simple reply
 */
void afs_send_simple_reply(struct afs_call *call, const void *buf, size_t len)
{
	struct afs_net *net = call->net;
	struct msghdr msg;
	struct kvec iov[1];
	int n;

	_enter("");

	rxrpc_kernel_set_tx_length(net->socket, call->rxcall, len);

	iov[0].iov_base		= (void *) buf;
	iov[0].iov_len		= len;
	msg.msg_name		= NULL;
	msg.msg_namelen		= 0;
	iov_iter_kvec(&msg.msg_iter, WRITE | ITER_KVEC, iov, 1, len);
	msg.msg_control		= NULL;
	msg.msg_controllen	= 0;
	msg.msg_flags		= 0;

	n = rxrpc_kernel_send_data(net->socket, call->rxcall, &msg, len,
				   afs_notify_end_reply_tx);
	if (n >= 0) {
		/* Success */
		_leave(" [replied]");
		return;
	}

	if (n == -ENOMEM) {
		_debug("oom");
		rxrpc_kernel_abort_call(net->socket, call->rxcall,
					RX_USER_ABORT, -ENOMEM, "KOO");
	}
	_leave(" [error]");
}

/*
 * Extract a piece of data from the received data socket buffers.
 */
int afs_extract_data(struct afs_call *call, void *buf, size_t count,
		     bool want_more)
{
	struct afs_net *net = call->net;
	struct iov_iter iter;
	struct kvec iov;
	enum afs_call_state state;
	u32 remote_abort = 0;
	int ret;

	_enter("{%s,%zu},,%zu,%d",
	       call->type->name, call->offset, count, want_more);

	ASSERTCMP(call->offset, <=, count);

	iov.iov_base = buf + call->offset;
	iov.iov_len = count - call->offset;
	iov_iter_kvec(&iter, ITER_KVEC | READ, &iov, 1, count - call->offset);

	ret = rxrpc_kernel_recv_data(net->socket, call->rxcall, &iter,
				     want_more, &remote_abort,
				     &call->service_id);
	call->offset += (count - call->offset) - iov_iter_count(&iter);
	trace_afs_recv_data(call, count, call->offset, want_more, ret);
	if (ret == 0 || ret == -EAGAIN)
		return ret;

	state = READ_ONCE(call->state);
	if (ret == 1) {
		switch (state) {
		case AFS_CALL_CL_AWAIT_REPLY:
			afs_set_call_state(call, state, AFS_CALL_CL_PROC_REPLY);
			break;
		case AFS_CALL_SV_AWAIT_REQUEST:
			afs_set_call_state(call, state, AFS_CALL_SV_REPLYING);
			break;
		case AFS_CALL_COMPLETE:
			kdebug("prem complete %d", call->error);
			return -EIO;
		default:
			break;
		}
		return 0;
	}

	afs_set_call_complete(call, ret, remote_abort);
	return ret;
}

/*
 * Log protocol error production.
 */
noinline int afs_protocol_error(struct afs_call *call, int error)
{
	trace_afs_protocol_error(call, error, __builtin_return_address(0));
	return error;
}<|MERGE_RESOLUTION|>--- conflicted
+++ resolved
@@ -12,11 +12,13 @@
 #include <net/af_rxrpc.h>
 #include "internal.h"
 #include "afs_cm.h"
+#include "protocol_yfs.h"
 
 struct workqueue_struct *afs_async_calls;
 
 static void afs_wake_up_call_waiter(struct sock *, struct rxrpc_call *, unsigned long);
 static void afs_wake_up_async_call(struct sock *, struct rxrpc_call *, unsigned long);
+static void afs_delete_async_call(struct work_struct *);
 static void afs_process_async_call(struct work_struct *);
 static void afs_rx_new_call(struct sock *, struct rxrpc_call *, unsigned long);
 static void afs_rx_discard_new_call(struct rxrpc_call *, unsigned long);
@@ -70,6 +72,18 @@
 	if (ret < 0)
 		goto error_2;
 
+	srx.srx_service = YFS_CM_SERVICE;
+	ret = kernel_bind(socket, (struct sockaddr *) &srx, sizeof(srx));
+	if (ret < 0)
+		goto error_2;
+
+	/* Ideally, we'd turn on service upgrade here, but we can't because
+	 * OpenAFS is buggy and leaks the userStatus field from packet to
+	 * packet and between FS packets and CB packets - so if we try to do an
+	 * upgrade on an FS packet, OpenAFS will leak that into the CB packet
+	 * it sends back to us.
+	 */
+
 	rxrpc_kernel_new_call_notification(socket, afs_rx_new_call,
 					   afs_rx_discard_new_call);
 
@@ -138,6 +152,7 @@
 	INIT_WORK(&call->async_work, afs_process_async_call);
 	init_waitqueue_head(&call->waitq);
 	spin_lock_init(&call->state_lock);
+	call->_iter = &call->iter;
 
 	o = atomic_inc_return(&net->nr_outstanding_calls);
 	trace_afs_call(call, afs_call_trace_alloc, 1, o,
@@ -171,6 +186,7 @@
 
 		afs_put_server(call->net, call->server);
 		afs_put_cb_interest(call->net, call->cbi);
+		afs_put_addrlist(call->alist);
 		kfree(call->request);
 
 		trace_afs_call(call, afs_call_trace_free, 0, o,
@@ -183,22 +199,29 @@
 	}
 }
 
-/*
- * Queue the call for actual work.  Returns 0 unconditionally for convenience.
- */
-int afs_queue_call_work(struct afs_call *call)
+static struct afs_call *afs_get_call(struct afs_call *call,
+				     enum afs_call_trace why)
 {
 	int u = atomic_inc_return(&call->usage);
 
-	trace_afs_call(call, afs_call_trace_work, u,
+	trace_afs_call(call, why, u,
 		       atomic_read(&call->net->nr_outstanding_calls),
 		       __builtin_return_address(0));
-
-	INIT_WORK(&call->work, call->type->work);
-
-	if (!queue_work(afs_wq, &call->work))
-		afs_put_call(call);
-	return 0;
+	return call;
+}
+
+/*
+ * Queue the call for actual work.
+ */
+static void afs_queue_call_work(struct afs_call *call)
+{
+	if (call->type->work) {
+		INIT_WORK(&call->work, call->type->work);
+
+		afs_get_call(call, afs_call_trace_work);
+		if (!queue_work(afs_wq, &call->work))
+			afs_put_call(call);
+	}
 }
 
 /*
@@ -228,6 +251,7 @@
 			goto nomem_free;
 	}
 
+	afs_extract_to_buf(call, call->reply_max);
 	call->operation_ID = type->op;
 	init_waitqueue_head(&call->waitq);
 	return call;
@@ -281,7 +305,7 @@
 		offset = 0;
 	}
 
-	iov_iter_bvec(&msg->msg_iter, WRITE | ITER_BVEC, bv, nr, bytes);
+	iov_iter_bvec(&msg->msg_iter, WRITE, bv, nr, bytes);
 }
 
 /*
@@ -337,7 +361,7 @@
  */
 void afs_make_call(struct afs_addr_cursor *ac, struct afs_call *call, gfp_t gfp)
 {
-	struct sockaddr_rxrpc *srx = ac->addr;
+	struct sockaddr_rxrpc *srx = &ac->alist->addrs[ac->index];
 	struct rxrpc_call *rxcall;
 	struct msghdr msg;
 	struct kvec iov[1];
@@ -353,12 +377,8 @@
 	       call, call->type->name, key_serial(call->key),
 	       atomic_read(&call->net->nr_outstanding_calls));
 
-<<<<<<< HEAD
-	call->async = async;
-=======
 	call->addr_ix = ac->index;
 	call->alist = afs_get_addrlist(ac->alist);
->>>>>>> 407d19ab
 
 	/* Work out the length we're going to transmit.  This is awkward for
 	 * calls such as FS.StoreData where there's an extra injection of data
@@ -379,6 +399,12 @@
 		}
 	}
 
+	/* If the call is going to be asynchronous, we need an extra ref for
+	 * the call to hold itself so the caller need not hang on to its ref.
+	 */
+	if (call->async)
+		afs_get_call(call, afs_call_trace_get);
+
 	/* create a call */
 	rxcall = rxrpc_kernel_begin_call(call->net->socket, srx, call->key,
 					 (unsigned long)call,
@@ -391,6 +417,7 @@
 					 call->debug_id);
 	if (IS_ERR(rxcall)) {
 		ret = PTR_ERR(rxcall);
+		call->error = ret;
 		goto error_kill_call;
 	}
 
@@ -406,8 +433,7 @@
 
 	msg.msg_name		= NULL;
 	msg.msg_namelen		= 0;
-	iov_iter_kvec(&msg.msg_iter, WRITE | ITER_KVEC, iov, 1,
-		      call->request_size);
+	iov_iter_kvec(&msg.msg_iter, WRITE, iov, 1, call->request_size);
 	msg.msg_control		= NULL;
 	msg.msg_controllen	= 0;
 	msg.msg_flags		= MSG_WAITALL | (call->send_pages ? MSG_MORE : 0);
@@ -424,14 +450,6 @@
 			goto error_do_abort;
 	}
 
-<<<<<<< HEAD
-	/* at this point, an async call may no longer exist as it may have
-	 * already completed */
-	if (call->async)
-		return -EINPROGRESS;
-
-	return afs_wait_for_call_to_complete(call, ac);
-=======
 	/* Note that at this point, we may have received the reply or an abort
 	 * - and an asynchronous call may already have completed.
 	 *
@@ -439,15 +457,13 @@
 	 * must be called to synchronously clean up.
 	 */
 	return;
->>>>>>> 407d19ab
 
 error_do_abort:
-	call->state = AFS_CALL_COMPLETE;
 	if (ret != -ECONNABORTED) {
 		rxrpc_kernel_abort_call(call->net->socket, rxcall,
 					RX_USER_ABORT, ret, "KSD");
 	} else {
-		iov_iter_kvec(&msg.msg_iter, READ | ITER_KVEC, NULL, 0, 0);
+		iov_iter_kvec(&msg.msg_iter, READ, NULL, 0, 0);
 		rxrpc_kernel_recv_data(call->net->socket, rxcall,
 				       &msg.msg_iter, false,
 				       &call->abort_code, &call->service_id);
@@ -457,10 +473,6 @@
 	call->error = ret;
 	trace_afs_call_done(call);
 error_kill_call:
-<<<<<<< HEAD
-	afs_put_call(call);
-	ac->error = ret;
-=======
 	if (call->type->done)
 		call->type->done(call);
 
@@ -480,7 +492,6 @@
 
 	ac->error = ret;
 	call->state = AFS_CALL_COMPLETE;
->>>>>>> 407d19ab
 	_leave(" = %d", ret);
 }
 
@@ -502,14 +513,12 @@
 	       state == AFS_CALL_SV_AWAIT_ACK
 	       ) {
 		if (state == AFS_CALL_SV_AWAIT_ACK) {
-			struct iov_iter iter;
-
-			iov_iter_kvec(&iter, READ | ITER_KVEC, NULL, 0, 0);
+			iov_iter_kvec(&call->iter, READ, NULL, 0, 0);
 			ret = rxrpc_kernel_recv_data(call->net->socket,
-						     call->rxcall, &iter, false,
-						     &remote_abort,
+						     call->rxcall, &call->iter,
+						     false, &remote_abort,
 						     &call->service_id);
-			trace_afs_recv_data(call, 0, 0, false, ret);
+			trace_afs_receive_data(call, &call->iter, false, ret);
 
 			if (ret == -EINPROGRESS || ret == -EAGAIN)
 				return;
@@ -521,19 +530,17 @@
 			return;
 		}
 
-<<<<<<< HEAD
-=======
 		if (!call->have_reply_time &&
 		    rxrpc_kernel_get_reply_time(call->net->socket,
 						call->rxcall,
 						&call->reply_time))
 			call->have_reply_time = true;
 
->>>>>>> 407d19ab
 		ret = call->type->deliver(call);
 		state = READ_ONCE(call->state);
 		switch (ret) {
 		case 0:
+			afs_queue_call_work(call);
 			if (state == AFS_CALL_CL_PROC_REPLY) {
 				if (call->cbi)
 					set_bit(AFS_SERVER_FL_MAY_HAVE_CB,
@@ -560,17 +567,23 @@
 		case -ENODATA:
 		case -EBADMSG:
 		case -EMSGSIZE:
-		default:
 			abort_code = RXGEN_CC_UNMARSHAL;
 			if (state != AFS_CALL_CL_AWAIT_REPLY)
 				abort_code = RXGEN_SS_UNMARSHAL;
 			rxrpc_kernel_abort_call(call->net->socket, call->rxcall,
-						abort_code, -EBADMSG, "KUM");
+						abort_code, ret, "KUM");
 			goto local_abort;
+		default:
+			abort_code = RX_USER_ABORT;
+			rxrpc_kernel_abort_call(call->net->socket, call->rxcall,
+						abort_code, ret, "KER");
+			goto local_abort;
 		}
 	}
 
 done:
+	if (call->type->done)
+		call->type->done(call);
 	if (state == AFS_CALL_COMPLETE && call->incoming)
 		afs_put_call(call);
 out:
@@ -593,8 +606,10 @@
 {
 	signed long rtt2, timeout;
 	long ret;
+	bool stalled = false;
 	u64 rtt;
 	u32 life, last_life;
+	bool rxrpc_complete = false;
 
 	DECLARE_WAITQUEUE(myself, current);
 
@@ -610,7 +625,7 @@
 		rtt2 = 2;
 
 	timeout = rtt2;
-	last_life = rxrpc_kernel_check_life(call->net->socket, call->rxcall);
+	rxrpc_kernel_check_life(call->net->socket, call->rxcall, &last_life);
 
 	add_wait_queue(&call->waitq, &myself);
 	for (;;) {
@@ -628,11 +643,6 @@
 		if (afs_check_call_state(call, AFS_CALL_COMPLETE))
 			break;
 
-<<<<<<< HEAD
-		life = rxrpc_kernel_check_life(call->net->socket, call->rxcall);
-		if (timeout == 0 &&
-		    life == last_life && signal_pending(current))
-=======
 		if (!rxrpc_kernel_check_life(call->net->socket, call->rxcall, &life)) {
 			/* rxrpc terminated the call. */
 			rxrpc_complete = true;
@@ -642,12 +652,18 @@
 		if (call->intr && timeout == 0 &&
 		    life == last_life && signal_pending(current)) {
 			if (stalled)
->>>>>>> 407d19ab
 				break;
+			__set_current_state(TASK_RUNNING);
+			rxrpc_kernel_probe_life(call->net->socket, call->rxcall);
+			timeout = rtt2;
+			stalled = true;
+			continue;
+		}
 
 		if (life != last_life) {
 			timeout = rtt2;
 			last_life = life;
+			stalled = false;
 		}
 
 		timeout = schedule_timeout(timeout);
@@ -656,12 +672,16 @@
 	remove_wait_queue(&call->waitq, &myself);
 	__set_current_state(TASK_RUNNING);
 
-	/* Kill off the call if it's still live. */
 	if (!afs_check_call_state(call, AFS_CALL_COMPLETE)) {
-		_debug("call interrupted");
-		if (rxrpc_kernel_abort_call(call->net->socket, call->rxcall,
-					    RX_USER_ABORT, -EINTR, "KWI"))
-			afs_set_call_complete(call, -EINTR, 0);
+		if (rxrpc_complete) {
+			afs_set_call_complete(call, call->error, call->abort_code);
+		} else {
+			/* Kill off the call if it's still live. */
+			_debug("call interrupted");
+			if (rxrpc_kernel_abort_call(call->net->socket, call->rxcall,
+						    RX_USER_ABORT, -EINTR, "KWI"))
+				afs_set_call_complete(call, -EINTR, 0);
+		}
 	}
 
 	spin_lock_bh(&call->state_lock);
@@ -792,6 +812,7 @@
 			call->async = true;
 			call->state = AFS_CALL_SV_AWAIT_OP_ID;
 			init_waitqueue_head(&call->waitq);
+			afs_extract_to_tmp(call);
 		}
 
 		if (rxrpc_kernel_charge_accept(net->socket,
@@ -837,18 +858,15 @@
 {
 	int ret;
 
-	_enter("{%zu}", call->offset);
-
-	ASSERTCMP(call->offset, <, 4);
+	_enter("{%zu}", iov_iter_count(call->_iter));
 
 	/* the operation ID forms the first four bytes of the request data */
-	ret = afs_extract_data(call, &call->tmp, 4, true);
+	ret = afs_extract_data(call, true);
 	if (ret < 0)
 		return ret;
 
 	call->operation_ID = ntohl(call->tmp);
 	afs_set_call_state(call, AFS_CALL_SV_AWAIT_OP_ID, AFS_CALL_SV_AWAIT_REQUEST);
-	call->offset = 0;
 
 	/* ask the cache manager to route the call (it'll change the call type
 	 * if successful) */
@@ -889,7 +907,7 @@
 
 	msg.msg_name		= NULL;
 	msg.msg_namelen		= 0;
-	iov_iter_kvec(&msg.msg_iter, WRITE | ITER_KVEC, NULL, 0, 0);
+	iov_iter_kvec(&msg.msg_iter, WRITE, NULL, 0, 0);
 	msg.msg_control		= NULL;
 	msg.msg_controllen	= 0;
 	msg.msg_flags		= 0;
@@ -929,7 +947,7 @@
 	iov[0].iov_len		= len;
 	msg.msg_name		= NULL;
 	msg.msg_namelen		= 0;
-	iov_iter_kvec(&msg.msg_iter, WRITE | ITER_KVEC, iov, 1, len);
+	iov_iter_kvec(&msg.msg_iter, WRITE, iov, 1, len);
 	msg.msg_control		= NULL;
 	msg.msg_controllen	= 0;
 	msg.msg_flags		= 0;
@@ -953,30 +971,19 @@
 /*
  * Extract a piece of data from the received data socket buffers.
  */
-int afs_extract_data(struct afs_call *call, void *buf, size_t count,
-		     bool want_more)
+int afs_extract_data(struct afs_call *call, bool want_more)
 {
 	struct afs_net *net = call->net;
-	struct iov_iter iter;
-	struct kvec iov;
+	struct iov_iter *iter = call->_iter;
 	enum afs_call_state state;
 	u32 remote_abort = 0;
 	int ret;
 
-	_enter("{%s,%zu},,%zu,%d",
-	       call->type->name, call->offset, count, want_more);
-
-	ASSERTCMP(call->offset, <=, count);
-
-	iov.iov_base = buf + call->offset;
-	iov.iov_len = count - call->offset;
-	iov_iter_kvec(&iter, ITER_KVEC | READ, &iov, 1, count - call->offset);
-
-	ret = rxrpc_kernel_recv_data(net->socket, call->rxcall, &iter,
+	_enter("{%s,%zu},%d", call->type->name, iov_iter_count(iter), want_more);
+
+	ret = rxrpc_kernel_recv_data(net->socket, call->rxcall, iter,
 				     want_more, &remote_abort,
 				     &call->service_id);
-	call->offset += (count - call->offset) - iov_iter_count(&iter);
-	trace_afs_recv_data(call, count, call->offset, want_more, ret);
 	if (ret == 0 || ret == -EAGAIN)
 		return ret;
 
@@ -991,7 +998,7 @@
 			break;
 		case AFS_CALL_COMPLETE:
 			kdebug("prem complete %d", call->error);
-			return -EIO;
+			return afs_io_error(call, afs_io_error_extract);
 		default:
 			break;
 		}
@@ -1005,8 +1012,9 @@
 /*
  * Log protocol error production.
  */
-noinline int afs_protocol_error(struct afs_call *call, int error)
-{
-	trace_afs_protocol_error(call, error, __builtin_return_address(0));
+noinline int afs_protocol_error(struct afs_call *call, int error,
+				enum afs_eproto_cause cause)
+{
+	trace_afs_protocol_error(call, error, cause);
 	return error;
 }