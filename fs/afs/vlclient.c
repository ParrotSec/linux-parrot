// SPDX-License-Identifier: GPL-2.0-or-later
/* AFS Volume Location Service client
 *
 * Copyright (C) 2002 Red Hat, Inc. All Rights Reserved.
 * Written by David Howells (dhowells@redhat.com)
 */

#include <linux/gfp.h>
#include <linux/init.h>
#include <linux/sched.h>
#include "afs_fs.h"
#include "internal.h"

/*
 * Deliver reply data to a VL.GetEntryByNameU call.
 */
static int afs_deliver_vl_get_entry_by_name_u(struct afs_call *call)
{
	struct afs_uvldbentry__xdr *uvldb;
	struct afs_vldb_entry *entry;
	bool new_only = false;
	u32 tmp, nr_servers, vlflags;
	int i, ret;

	_enter("");

	ret = afs_transfer_reply(call);
	if (ret < 0)
		return ret;

	/* unmarshall the reply once we've received all of it */
	uvldb = call->buffer;
	entry = call->ret_vldb;

	nr_servers = ntohl(uvldb->nServers);
	if (nr_servers > AFS_NMAXNSERVERS)
		nr_servers = AFS_NMAXNSERVERS;

	for (i = 0; i < ARRAY_SIZE(uvldb->name) - 1; i++)
		entry->name[i] = (u8)ntohl(uvldb->name[i]);
	entry->name[i] = 0;
	entry->name_len = strlen(entry->name);

	/* If there is a new replication site that we can use, ignore all the
	 * sites that aren't marked as new.
	 */
	for (i = 0; i < nr_servers; i++) {
		tmp = ntohl(uvldb->serverFlags[i]);
		if (!(tmp & AFS_VLSF_DONTUSE) &&
		    (tmp & AFS_VLSF_NEWREPSITE))
			new_only = true;
	}

	vlflags = ntohl(uvldb->flags);
	for (i = 0; i < nr_servers; i++) {
		struct afs_uuid__xdr *xdr;
		struct afs_uuid *uuid;
		int j;

		tmp = ntohl(uvldb->serverFlags[i]);
		if (tmp & AFS_VLSF_DONTUSE ||
		    (new_only && !(tmp & AFS_VLSF_NEWREPSITE)))
			continue;
		if (tmp & AFS_VLSF_RWVOL) {
			entry->fs_mask[i] |= AFS_VOL_VTM_RW;
			if (vlflags & AFS_VLF_BACKEXISTS)
				entry->fs_mask[i] |= AFS_VOL_VTM_BAK;
		}
		if (tmp & AFS_VLSF_ROVOL)
			entry->fs_mask[i] |= AFS_VOL_VTM_RO;
		if (!entry->fs_mask[i])
			continue;

		xdr = &uvldb->serverNumber[i];
		uuid = (struct afs_uuid *)&entry->fs_server[i];
		uuid->time_low			= xdr->time_low;
		uuid->time_mid			= htons(ntohl(xdr->time_mid));
		uuid->time_hi_and_version	= htons(ntohl(xdr->time_hi_and_version));
		uuid->clock_seq_hi_and_reserved	= (u8)ntohl(xdr->clock_seq_hi_and_reserved);
		uuid->clock_seq_low		= (u8)ntohl(xdr->clock_seq_low);
		for (j = 0; j < 6; j++)
			uuid->node[j] = (u8)ntohl(xdr->node[j]);

		entry->nr_servers++;
	}

	for (i = 0; i < AFS_MAXTYPES; i++)
		entry->vid[i] = ntohl(uvldb->volumeId[i]);

	if (vlflags & AFS_VLF_RWEXISTS)
		__set_bit(AFS_VLDB_HAS_RW, &entry->flags);
	if (vlflags & AFS_VLF_ROEXISTS)
		__set_bit(AFS_VLDB_HAS_RO, &entry->flags);
	if (vlflags & AFS_VLF_BACKEXISTS)
		__set_bit(AFS_VLDB_HAS_BAK, &entry->flags);

	if (!(vlflags & (AFS_VLF_RWEXISTS | AFS_VLF_ROEXISTS | AFS_VLF_BACKEXISTS))) {
		entry->error = -ENOMEDIUM;
		__set_bit(AFS_VLDB_QUERY_ERROR, &entry->flags);
	}

	__set_bit(AFS_VLDB_QUERY_VALID, &entry->flags);
	_leave(" = 0 [done]");
	return 0;
}

static void afs_destroy_vl_get_entry_by_name_u(struct afs_call *call)
{
	kfree(call->ret_vldb);
	afs_flat_call_destructor(call);
}

/*
 * VL.GetEntryByNameU operation type.
 */
static const struct afs_call_type afs_RXVLGetEntryByNameU = {
	.name		= "VL.GetEntryByNameU",
	.op		= afs_VL_GetEntryByNameU,
	.deliver	= afs_deliver_vl_get_entry_by_name_u,
	.destructor	= afs_destroy_vl_get_entry_by_name_u,
};

/*
 * Dispatch a get volume entry by name or ID operation (uuid variant).  If the
 * volname is a decimal number then it's a volume ID not a volume name.
 */
struct afs_vldb_entry *afs_vl_get_entry_by_name_u(struct afs_net *net,
						  struct afs_addr_cursor *ac,
						  struct key *key,
						  const char *volname,
						  int volnamesz)
{
	struct afs_vldb_entry *entry;
	struct afs_call *call;
	size_t reqsz, padsz;
	__be32 *bp;

	_enter("");

	padsz = (4 - (volnamesz & 3)) & 3;
	reqsz = 8 + volnamesz + padsz;

	entry = kzalloc(sizeof(struct afs_vldb_entry), GFP_KERNEL);
	if (!entry)
		return ERR_PTR(-ENOMEM);

	call = afs_alloc_flat_call(net, &afs_RXVLGetEntryByNameU, reqsz,
				   sizeof(struct afs_uvldbentry__xdr));
	if (!call) {
		kfree(entry);
		return ERR_PTR(-ENOMEM);
	}

<<<<<<< HEAD
	call->key = key;
	call->reply[0] = entry;
	call->ret_reply0 = true;
=======
	call->key = vc->key;
	call->ret_vldb = entry;
	call->max_lifespan = AFS_VL_MAX_LIFESPAN;
>>>>>>> 407d19ab

	/* Marshall the parameters */
	bp = call->request;
	*bp++ = htonl(VLGETENTRYBYNAMEU);
	*bp++ = htonl(volnamesz);
	memcpy(bp, volname, volnamesz);
	if (padsz > 0)
		memset((void *)bp + volnamesz, 0, padsz);

	trace_afs_make_vl_call(call);
<<<<<<< HEAD
	return (struct afs_vldb_entry *)afs_make_call(ac, call, GFP_KERNEL, false);
=======
	afs_make_call(&vc->ac, call, GFP_KERNEL);
	return (struct afs_vldb_entry *)afs_wait_for_call_to_complete(call, &vc->ac);
>>>>>>> 407d19ab
}

/*
 * Deliver reply data to a VL.GetAddrsU call.
 *
 *	GetAddrsU(IN ListAddrByAttributes *inaddr,
 *		  OUT afsUUID *uuidp1,
 *		  OUT uint32_t *uniquifier,
 *		  OUT uint32_t *nentries,
 *		  OUT bulkaddrs *blkaddrs);
 */
static int afs_deliver_vl_get_addrs_u(struct afs_call *call)
{
	struct afs_addr_list *alist;
	__be32 *bp;
	u32 uniquifier, nentries, count;
	int i, ret;

	_enter("{%u,%zu/%u}", call->unmarshall, call->offset, call->count);

again:
	switch (call->unmarshall) {
	case 0:
		call->offset = 0;
		call->unmarshall++;

		/* Extract the returned uuid, uniquifier, nentries and
		 * blkaddrs size */
		/* Fall through */
	case 1:
		ret = afs_extract_data(call, call->buffer,
				       sizeof(struct afs_uuid__xdr) + 3 * sizeof(__be32),
				       true);
		if (ret < 0)
			return ret;

		bp = call->buffer + sizeof(struct afs_uuid__xdr);
		uniquifier	= ntohl(*bp++);
		nentries	= ntohl(*bp++);
		count		= ntohl(*bp);

		nentries = min(nentries, count);
		alist = afs_alloc_addrlist(nentries, FS_SERVICE, AFS_FS_PORT);
		if (!alist)
			return -ENOMEM;
		alist->version = uniquifier;
		call->ret_alist = alist;
		call->count = count;
		call->count2 = nentries;
		call->offset = 0;
		call->unmarshall++;

<<<<<<< HEAD
		/* Extract entries */
=======
	more_entries:
		count = min(call->count, 4U);
		afs_extract_to_buf(call, count * sizeof(__be32));

		/* Fall through - and extract entries */
>>>>>>> 407d19ab
	case 2:
		count = min(call->count, 4U);
		ret = afs_extract_data(call, call->buffer,
				       count * sizeof(__be32),
				       call->count > 4);
		if (ret < 0)
			return ret;

		alist = call->ret_alist;
		bp = call->buffer;
		for (i = 0; i < count; i++)
			if (alist->nr_addrs < call->count2)
				afs_merge_fs_addr4(alist, *bp++, AFS_FS_PORT);

		call->count -= count;
		if (call->count > 0)
			goto again;
		call->offset = 0;
		call->unmarshall++;
		break;
	}

	_leave(" = 0 [done]");
	return 0;
}

static void afs_vl_get_addrs_u_destructor(struct afs_call *call)
{
	afs_put_addrlist(call->ret_alist);
	return afs_flat_call_destructor(call);
}

/*
 * VL.GetAddrsU operation type.
 */
static const struct afs_call_type afs_RXVLGetAddrsU = {
	.name		= "VL.GetAddrsU",
	.op		= afs_VL_GetAddrsU,
	.deliver	= afs_deliver_vl_get_addrs_u,
	.destructor	= afs_vl_get_addrs_u_destructor,
};

/*
 * Dispatch an operation to get the addresses for a server, where the server is
 * nominated by UUID.
 */
struct afs_addr_list *afs_vl_get_addrs_u(struct afs_net *net,
					 struct afs_addr_cursor *ac,
					 struct key *key,
					 const uuid_t *uuid)
{
	struct afs_ListAddrByAttributes__xdr *r;
	const struct afs_uuid *u = (const struct afs_uuid *)uuid;
	struct afs_call *call;
	__be32 *bp;
	int i;

	_enter("");

	call = afs_alloc_flat_call(net, &afs_RXVLGetAddrsU,
				   sizeof(__be32) + sizeof(struct afs_ListAddrByAttributes__xdr),
				   sizeof(struct afs_uuid__xdr) + 3 * sizeof(__be32));
	if (!call)
		return ERR_PTR(-ENOMEM);

<<<<<<< HEAD
	call->key = key;
	call->reply[0] = NULL;
	call->ret_reply0 = true;
=======
	call->key = vc->key;
	call->ret_alist = NULL;
	call->max_lifespan = AFS_VL_MAX_LIFESPAN;
>>>>>>> 407d19ab

	/* Marshall the parameters */
	bp = call->request;
	*bp++ = htonl(VLGETADDRSU);
	r = (struct afs_ListAddrByAttributes__xdr *)bp;
	r->Mask		= htonl(AFS_VLADDR_UUID);
	r->ipaddr	= 0;
	r->index	= 0;
	r->spare	= 0;
	r->uuid.time_low			= u->time_low;
	r->uuid.time_mid			= htonl(ntohs(u->time_mid));
	r->uuid.time_hi_and_version		= htonl(ntohs(u->time_hi_and_version));
	r->uuid.clock_seq_hi_and_reserved 	= htonl(u->clock_seq_hi_and_reserved);
	r->uuid.clock_seq_low			= htonl(u->clock_seq_low);
	for (i = 0; i < 6; i++)
		r->uuid.node[i] = htonl(u->node[i]);

	trace_afs_make_vl_call(call);
<<<<<<< HEAD
	return (struct afs_addr_list *)afs_make_call(ac, call, GFP_KERNEL, false);
=======
	afs_make_call(&vc->ac, call, GFP_KERNEL);
	return (struct afs_addr_list *)afs_wait_for_call_to_complete(call, &vc->ac);
>>>>>>> 407d19ab
}

/*
 * Deliver reply data to an VL.GetCapabilities operation.
 */
static int afs_deliver_vl_get_capabilities(struct afs_call *call)
{
	u32 count;
	int ret;

	_enter("{%u,%zu/%u}", call->unmarshall, call->offset, call->count);

again:
	switch (call->unmarshall) {
	case 0:
		call->offset = 0;
		call->unmarshall++;

		/* Fall through - and extract the capabilities word count */
	case 1:
		ret = afs_extract_data(call, &call->tmp,
				       1 * sizeof(__be32),
				       true);
		if (ret < 0)
			return ret;

		count = ntohl(call->tmp);

		call->count = count;
		call->count2 = count;
		call->offset = 0;
		call->unmarshall++;

		/* Fall through - and extract capabilities words */
	case 2:
		count = min(call->count, 16U);
		ret = afs_extract_data(call, call->buffer,
				       count * sizeof(__be32),
				       call->count > 16);
		if (ret < 0)
			return ret;

		/* TODO: Examine capabilities */

		call->count -= count;
		if (call->count > 0)
			goto again;
		call->offset = 0;
		call->unmarshall++;
		break;
	}

	call->reply[0] = (void *)(unsigned long)call->service_id;

	_leave(" = 0 [done]");
	return 0;
}

<<<<<<< HEAD
=======
static void afs_destroy_vl_get_capabilities(struct afs_call *call)
{
	afs_put_vlserver(call->net, call->vlserver);
	afs_flat_call_destructor(call);
}

>>>>>>> 407d19ab
/*
 * VL.GetCapabilities operation type
 */
static const struct afs_call_type afs_RXVLGetCapabilities = {
	.name		= "VL.GetCapabilities",
	.op		= afs_VL_GetCapabilities,
	.deliver	= afs_deliver_vl_get_capabilities,
	.destructor	= afs_flat_call_destructor,
};

/*
 * Probe a fileserver for the capabilities that it supports.  This can
 * return up to 196 words.
 *
 * We use this to probe for service upgrade to determine what the server at the
 * other end supports.
 */
<<<<<<< HEAD
int afs_vl_get_capabilities(struct afs_net *net,
			    struct afs_addr_cursor *ac,
			    struct key *key)
=======
struct afs_call *afs_vl_get_capabilities(struct afs_net *net,
					 struct afs_addr_cursor *ac,
					 struct key *key,
					 struct afs_vlserver *server,
					 unsigned int server_index)
>>>>>>> 407d19ab
{
	struct afs_call *call;
	__be32 *bp;

	_enter("");

	call = afs_alloc_flat_call(net, &afs_RXVLGetCapabilities, 1 * 4, 16 * 4);
	if (!call)
		return ERR_PTR(-ENOMEM);

	call->key = key;
<<<<<<< HEAD
	call->upgrade = true; /* Let's see if this is a YFS server */
	call->reply[0] = (void *)VLGETCAPABILITIES;
	call->ret_reply0 = true;
=======
	call->vlserver = afs_get_vlserver(server);
	call->server_index = server_index;
	call->upgrade = true;
	call->async = true;
	call->max_lifespan = AFS_PROBE_MAX_LIFESPAN;
>>>>>>> 407d19ab

	/* marshall the parameters */
	bp = call->request;
	*bp++ = htonl(VLGETCAPABILITIES);

	/* Can't take a ref on server */
	trace_afs_make_vl_call(call);
<<<<<<< HEAD
	return afs_make_call(ac, call, GFP_KERNEL, false);
=======
	afs_make_call(ac, call, GFP_KERNEL);
	return call;
>>>>>>> 407d19ab
}

/*
 * Deliver reply data to a YFSVL.GetEndpoints call.
 *
 *	GetEndpoints(IN yfsServerAttributes *attr,
 *		     OUT opr_uuid *uuid,
 *		     OUT afs_int32 *uniquifier,
 *		     OUT endpoints *fsEndpoints,
 *		     OUT endpoints *volEndpoints)
 */
static int afs_deliver_yfsvl_get_endpoints(struct afs_call *call)
{
	struct afs_addr_list *alist;
	__be32 *bp;
	u32 uniquifier, size;
	int ret;

	_enter("{%u,%zu/%u,%u}", call->unmarshall, call->offset, call->count, call->count2);

again:
	switch (call->unmarshall) {
	case 0:
		call->offset = 0;
		call->unmarshall = 1;

		/* Extract the returned uuid, uniquifier, fsEndpoints count and
		 * either the first fsEndpoint type or the volEndpoints
		 * count if there are no fsEndpoints. */
		/* Fall through */
	case 1:
		ret = afs_extract_data(call, call->buffer,
				       sizeof(uuid_t) +
				       3 * sizeof(__be32),
				       true);
		if (ret < 0)
			return ret;

		bp = call->buffer + sizeof(uuid_t);
		uniquifier	= ntohl(*bp++);
		call->count	= ntohl(*bp++);
		call->count2	= ntohl(*bp); /* Type or next count */

		if (call->count > YFS_MAXENDPOINTS)
			return afs_protocol_error(call, -EBADMSG);

		alist = afs_alloc_addrlist(call->count, FS_SERVICE, AFS_FS_PORT);
		if (!alist)
			return -ENOMEM;
		alist->version = uniquifier;
<<<<<<< HEAD
		call->reply[0] = alist;
		call->offset = 0;
=======
		call->ret_alist = alist;
>>>>>>> 407d19ab

		if (call->count == 0)
			goto extract_volendpoints;

		call->unmarshall = 2;

		/* Extract fsEndpoints[] entries */
	case 2:
		switch (call->count2) {
		case YFS_ENDPOINT_IPV4:
			size = sizeof(__be32) * (1 + 1 + 1);
			break;
		case YFS_ENDPOINT_IPV6:
			size = sizeof(__be32) * (1 + 4 + 1);
			break;
		default:
			return afs_protocol_error(call, -EBADMSG);
		}

		size += sizeof(__be32);
<<<<<<< HEAD
		ret = afs_extract_data(call, call->buffer, size, true);
=======
		afs_extract_to_buf(call, size);
		call->unmarshall = 2;

		/* Fall through - and extract fsEndpoints[] entries */
	case 2:
		ret = afs_extract_data(call, true);
>>>>>>> 407d19ab
		if (ret < 0)
			return ret;

		alist = call->ret_alist;
		bp = call->buffer;
		switch (call->count2) {
		case YFS_ENDPOINT_IPV4:
			if (ntohl(bp[0]) != sizeof(__be32) * 2)
				return afs_protocol_error(call, -EBADMSG);
			afs_merge_fs_addr4(alist, bp[1], ntohl(bp[2]));
			bp += 3;
			break;
		case YFS_ENDPOINT_IPV6:
			if (ntohl(bp[0]) != sizeof(__be32) * 5)
				return afs_protocol_error(call, -EBADMSG);
			afs_merge_fs_addr6(alist, bp + 1, ntohl(bp[5]));
			bp += 6;
			break;
		default:
			return afs_protocol_error(call, -EBADMSG);
		}

		/* Got either the type of the next entry or the count of
		 * volEndpoints if no more fsEndpoints.
		 */
		call->count2 = ntohl(*bp++);

		call->offset = 0;
		call->count--;
		if (call->count > 0)
			goto again;

	extract_volendpoints:
		/* Extract the list of volEndpoints. */
		call->count = call->count2;
		if (!call->count)
			goto end;
		if (call->count > YFS_MAXENDPOINTS)
			return afs_protocol_error(call, -EBADMSG);

		call->unmarshall = 3;

		/* Extract the type of volEndpoints[0].  Normally we would
		 * extract the type of the next endpoint when we extract the
		 * data of the current one, but this is the first...
		 */
		/* Fall through */
	case 3:
		ret = afs_extract_data(call, call->buffer, sizeof(__be32), true);
		if (ret < 0)
			return ret;

		bp = call->buffer;
		call->count2 = ntohl(*bp++);
		call->offset = 0;
		call->unmarshall = 4;

		/* Extract volEndpoints[] entries */
	case 4:
		switch (call->count2) {
		case YFS_ENDPOINT_IPV4:
			size = sizeof(__be32) * (1 + 1 + 1);
			break;
		case YFS_ENDPOINT_IPV6:
			size = sizeof(__be32) * (1 + 4 + 1);
			break;
		default:
			return afs_protocol_error(call, -EBADMSG);
		}

		if (call->count > 1)
<<<<<<< HEAD
			size += sizeof(__be32);
		ret = afs_extract_data(call, call->buffer, size, true);
=======
			size += sizeof(__be32); /* Get next type too */
		afs_extract_to_buf(call, size);
		call->unmarshall = 4;

		/* Fall through - and extract volEndpoints[] entries */
	case 4:
		ret = afs_extract_data(call, true);
>>>>>>> 407d19ab
		if (ret < 0)
			return ret;

		bp = call->buffer;
		switch (call->count2) {
		case YFS_ENDPOINT_IPV4:
			if (ntohl(bp[0]) != sizeof(__be32) * 2)
				return afs_protocol_error(call, -EBADMSG);
			bp += 3;
			break;
		case YFS_ENDPOINT_IPV6:
			if (ntohl(bp[0]) != sizeof(__be32) * 5)
				return afs_protocol_error(call, -EBADMSG);
			bp += 6;
			break;
		default:
			return afs_protocol_error(call, -EBADMSG);
		}

		/* Got either the type of the next entry or the count of
		 * volEndpoints if no more fsEndpoints.
		 */
		call->offset = 0;
		call->count--;
		if (call->count > 0) {
			call->count2 = ntohl(*bp++);
			goto again;
		}

	end:
		call->unmarshall = 5;

		/* Fall through - Done */
	case 5:
		ret = afs_extract_data(call, call->buffer, 0, false);
		if (ret < 0)
			return ret;
		call->unmarshall = 6;

	case 6:
		break;
	}

<<<<<<< HEAD
	alist = call->reply[0];

	/* Start with IPv6 if available. */
	if (alist->nr_ipv4 < alist->nr_addrs)
		alist->index = alist->nr_ipv4;

=======
>>>>>>> 407d19ab
	_leave(" = 0 [done]");
	return 0;
}

/*
 * YFSVL.GetEndpoints operation type.
 */
static const struct afs_call_type afs_YFSVLGetEndpoints = {
	.name		= "YFSVL.GetEndpoints",
	.op		= afs_YFSVL_GetEndpoints,
	.deliver	= afs_deliver_yfsvl_get_endpoints,
	.destructor	= afs_vl_get_addrs_u_destructor,
};

/*
 * Dispatch an operation to get the addresses for a server, where the server is
 * nominated by UUID.
 */
struct afs_addr_list *afs_yfsvl_get_endpoints(struct afs_net *net,
					      struct afs_addr_cursor *ac,
					      struct key *key,
					      const uuid_t *uuid)
{
	struct afs_call *call;
	__be32 *bp;

	_enter("");

	call = afs_alloc_flat_call(net, &afs_YFSVLGetEndpoints,
				   sizeof(__be32) * 2 + sizeof(*uuid),
				   sizeof(struct in6_addr) + sizeof(__be32) * 3);
	if (!call)
		return ERR_PTR(-ENOMEM);

<<<<<<< HEAD
	call->key = key;
	call->reply[0] = NULL;
	call->ret_reply0 = true;
=======
	call->key = vc->key;
	call->ret_alist = NULL;
	call->max_lifespan = AFS_VL_MAX_LIFESPAN;
>>>>>>> 407d19ab

	/* Marshall the parameters */
	bp = call->request;
	*bp++ = htonl(YVLGETENDPOINTS);
	*bp++ = htonl(YFS_SERVER_UUID);
	memcpy(bp, uuid, sizeof(*uuid)); /* Type opr_uuid */

	trace_afs_make_vl_call(call);
<<<<<<< HEAD
	return (struct afs_addr_list *)afs_make_call(ac, call, GFP_KERNEL, false);
=======
	afs_make_call(&vc->ac, call, GFP_KERNEL);
	return (struct afs_addr_list *)afs_wait_for_call_to_complete(call, &vc->ac);
>>>>>>> 407d19ab
}<|MERGE_RESOLUTION|>--- conflicted
+++ resolved
@@ -124,14 +124,13 @@
  * Dispatch a get volume entry by name or ID operation (uuid variant).  If the
  * volname is a decimal number then it's a volume ID not a volume name.
  */
-struct afs_vldb_entry *afs_vl_get_entry_by_name_u(struct afs_net *net,
-						  struct afs_addr_cursor *ac,
-						  struct key *key,
+struct afs_vldb_entry *afs_vl_get_entry_by_name_u(struct afs_vl_cursor *vc,
 						  const char *volname,
 						  int volnamesz)
 {
 	struct afs_vldb_entry *entry;
 	struct afs_call *call;
+	struct afs_net *net = vc->cell->net;
 	size_t reqsz, padsz;
 	__be32 *bp;
 
@@ -151,15 +150,9 @@
 		return ERR_PTR(-ENOMEM);
 	}
 
-<<<<<<< HEAD
-	call->key = key;
-	call->reply[0] = entry;
-	call->ret_reply0 = true;
-=======
 	call->key = vc->key;
 	call->ret_vldb = entry;
 	call->max_lifespan = AFS_VL_MAX_LIFESPAN;
->>>>>>> 407d19ab
 
 	/* Marshall the parameters */
 	bp = call->request;
@@ -170,12 +163,8 @@
 		memset((void *)bp + volnamesz, 0, padsz);
 
 	trace_afs_make_vl_call(call);
-<<<<<<< HEAD
-	return (struct afs_vldb_entry *)afs_make_call(ac, call, GFP_KERNEL, false);
-=======
 	afs_make_call(&vc->ac, call, GFP_KERNEL);
 	return (struct afs_vldb_entry *)afs_wait_for_call_to_complete(call, &vc->ac);
->>>>>>> 407d19ab
 }
 
 /*
@@ -194,21 +183,20 @@
 	u32 uniquifier, nentries, count;
 	int i, ret;
 
-	_enter("{%u,%zu/%u}", call->unmarshall, call->offset, call->count);
-
-again:
+	_enter("{%u,%zu/%u}",
+	       call->unmarshall, iov_iter_count(call->_iter), call->count);
+
 	switch (call->unmarshall) {
 	case 0:
-		call->offset = 0;
+		afs_extract_to_buf(call,
+				   sizeof(struct afs_uuid__xdr) + 3 * sizeof(__be32));
 		call->unmarshall++;
 
 		/* Extract the returned uuid, uniquifier, nentries and
 		 * blkaddrs size */
 		/* Fall through */
 	case 1:
-		ret = afs_extract_data(call, call->buffer,
-				       sizeof(struct afs_uuid__xdr) + 3 * sizeof(__be32),
-				       true);
+		ret = afs_extract_data(call, true);
 		if (ret < 0)
 			return ret;
 
@@ -225,36 +213,28 @@
 		call->ret_alist = alist;
 		call->count = count;
 		call->count2 = nentries;
-		call->offset = 0;
 		call->unmarshall++;
 
-<<<<<<< HEAD
-		/* Extract entries */
-=======
 	more_entries:
 		count = min(call->count, 4U);
 		afs_extract_to_buf(call, count * sizeof(__be32));
 
 		/* Fall through - and extract entries */
->>>>>>> 407d19ab
 	case 2:
-		count = min(call->count, 4U);
-		ret = afs_extract_data(call, call->buffer,
-				       count * sizeof(__be32),
-				       call->count > 4);
+		ret = afs_extract_data(call, call->count > 4);
 		if (ret < 0)
 			return ret;
 
 		alist = call->ret_alist;
 		bp = call->buffer;
+		count = min(call->count, 4U);
 		for (i = 0; i < count; i++)
 			if (alist->nr_addrs < call->count2)
 				afs_merge_fs_addr4(alist, *bp++, AFS_FS_PORT);
 
 		call->count -= count;
 		if (call->count > 0)
-			goto again;
-		call->offset = 0;
+			goto more_entries;
 		call->unmarshall++;
 		break;
 	}
@@ -283,14 +263,13 @@
  * Dispatch an operation to get the addresses for a server, where the server is
  * nominated by UUID.
  */
-struct afs_addr_list *afs_vl_get_addrs_u(struct afs_net *net,
-					 struct afs_addr_cursor *ac,
-					 struct key *key,
+struct afs_addr_list *afs_vl_get_addrs_u(struct afs_vl_cursor *vc,
 					 const uuid_t *uuid)
 {
 	struct afs_ListAddrByAttributes__xdr *r;
 	const struct afs_uuid *u = (const struct afs_uuid *)uuid;
 	struct afs_call *call;
+	struct afs_net *net = vc->cell->net;
 	__be32 *bp;
 	int i;
 
@@ -302,15 +281,9 @@
 	if (!call)
 		return ERR_PTR(-ENOMEM);
 
-<<<<<<< HEAD
-	call->key = key;
-	call->reply[0] = NULL;
-	call->ret_reply0 = true;
-=======
 	call->key = vc->key;
 	call->ret_alist = NULL;
 	call->max_lifespan = AFS_VL_MAX_LIFESPAN;
->>>>>>> 407d19ab
 
 	/* Marshall the parameters */
 	bp = call->request;
@@ -329,12 +302,8 @@
 		r->uuid.node[i] = htonl(u->node[i]);
 
 	trace_afs_make_vl_call(call);
-<<<<<<< HEAD
-	return (struct afs_addr_list *)afs_make_call(ac, call, GFP_KERNEL, false);
-=======
 	afs_make_call(&vc->ac, call, GFP_KERNEL);
 	return (struct afs_addr_list *)afs_wait_for_call_to_complete(call, &vc->ac);
->>>>>>> 407d19ab
 }
 
 /*
@@ -345,63 +314,49 @@
 	u32 count;
 	int ret;
 
-	_enter("{%u,%zu/%u}", call->unmarshall, call->offset, call->count);
-
-again:
+	_enter("{%u,%zu/%u}",
+	       call->unmarshall, iov_iter_count(call->_iter), call->count);
+
 	switch (call->unmarshall) {
 	case 0:
-		call->offset = 0;
+		afs_extract_to_tmp(call);
 		call->unmarshall++;
 
 		/* Fall through - and extract the capabilities word count */
 	case 1:
-		ret = afs_extract_data(call, &call->tmp,
-				       1 * sizeof(__be32),
-				       true);
+		ret = afs_extract_data(call, true);
 		if (ret < 0)
 			return ret;
 
 		count = ntohl(call->tmp);
-
 		call->count = count;
 		call->count2 = count;
-		call->offset = 0;
+
 		call->unmarshall++;
+		afs_extract_discard(call, count * sizeof(__be32));
 
 		/* Fall through - and extract capabilities words */
 	case 2:
-		count = min(call->count, 16U);
-		ret = afs_extract_data(call, call->buffer,
-				       count * sizeof(__be32),
-				       call->count > 16);
+		ret = afs_extract_data(call, false);
 		if (ret < 0)
 			return ret;
 
 		/* TODO: Examine capabilities */
 
-		call->count -= count;
-		if (call->count > 0)
-			goto again;
-		call->offset = 0;
 		call->unmarshall++;
 		break;
 	}
 
-	call->reply[0] = (void *)(unsigned long)call->service_id;
-
 	_leave(" = 0 [done]");
 	return 0;
 }
 
-<<<<<<< HEAD
-=======
 static void afs_destroy_vl_get_capabilities(struct afs_call *call)
 {
 	afs_put_vlserver(call->net, call->vlserver);
 	afs_flat_call_destructor(call);
 }
 
->>>>>>> 407d19ab
 /*
  * VL.GetCapabilities operation type
  */
@@ -409,27 +364,22 @@
 	.name		= "VL.GetCapabilities",
 	.op		= afs_VL_GetCapabilities,
 	.deliver	= afs_deliver_vl_get_capabilities,
-	.destructor	= afs_flat_call_destructor,
+	.done		= afs_vlserver_probe_result,
+	.destructor	= afs_destroy_vl_get_capabilities,
 };
 
 /*
- * Probe a fileserver for the capabilities that it supports.  This can
+ * Probe a volume server for the capabilities that it supports.  This can
  * return up to 196 words.
  *
  * We use this to probe for service upgrade to determine what the server at the
  * other end supports.
  */
-<<<<<<< HEAD
-int afs_vl_get_capabilities(struct afs_net *net,
-			    struct afs_addr_cursor *ac,
-			    struct key *key)
-=======
 struct afs_call *afs_vl_get_capabilities(struct afs_net *net,
 					 struct afs_addr_cursor *ac,
 					 struct key *key,
 					 struct afs_vlserver *server,
 					 unsigned int server_index)
->>>>>>> 407d19ab
 {
 	struct afs_call *call;
 	__be32 *bp;
@@ -441,17 +391,11 @@
 		return ERR_PTR(-ENOMEM);
 
 	call->key = key;
-<<<<<<< HEAD
-	call->upgrade = true; /* Let's see if this is a YFS server */
-	call->reply[0] = (void *)VLGETCAPABILITIES;
-	call->ret_reply0 = true;
-=======
 	call->vlserver = afs_get_vlserver(server);
 	call->server_index = server_index;
 	call->upgrade = true;
 	call->async = true;
 	call->max_lifespan = AFS_PROBE_MAX_LIFESPAN;
->>>>>>> 407d19ab
 
 	/* marshall the parameters */
 	bp = call->request;
@@ -459,12 +403,8 @@
 
 	/* Can't take a ref on server */
 	trace_afs_make_vl_call(call);
-<<<<<<< HEAD
-	return afs_make_call(ac, call, GFP_KERNEL, false);
-=======
 	afs_make_call(ac, call, GFP_KERNEL);
 	return call;
->>>>>>> 407d19ab
 }
 
 /*
@@ -483,12 +423,12 @@
 	u32 uniquifier, size;
 	int ret;
 
-	_enter("{%u,%zu/%u,%u}", call->unmarshall, call->offset, call->count, call->count2);
-
-again:
+	_enter("{%u,%zu,%u}",
+	       call->unmarshall, iov_iter_count(call->_iter), call->count2);
+
 	switch (call->unmarshall) {
 	case 0:
-		call->offset = 0;
+		afs_extract_to_buf(call, sizeof(uuid_t) + 3 * sizeof(__be32));
 		call->unmarshall = 1;
 
 		/* Extract the returned uuid, uniquifier, fsEndpoints count and
@@ -496,10 +436,7 @@
 		 * count if there are no fsEndpoints. */
 		/* Fall through */
 	case 1:
-		ret = afs_extract_data(call, call->buffer,
-				       sizeof(uuid_t) +
-				       3 * sizeof(__be32),
-				       true);
+		ret = afs_extract_data(call, true);
 		if (ret < 0)
 			return ret;
 
@@ -509,26 +446,19 @@
 		call->count2	= ntohl(*bp); /* Type or next count */
 
 		if (call->count > YFS_MAXENDPOINTS)
-			return afs_protocol_error(call, -EBADMSG);
+			return afs_protocol_error(call, -EBADMSG,
+						  afs_eproto_yvl_fsendpt_num);
 
 		alist = afs_alloc_addrlist(call->count, FS_SERVICE, AFS_FS_PORT);
 		if (!alist)
 			return -ENOMEM;
 		alist->version = uniquifier;
-<<<<<<< HEAD
-		call->reply[0] = alist;
-		call->offset = 0;
-=======
 		call->ret_alist = alist;
->>>>>>> 407d19ab
 
 		if (call->count == 0)
 			goto extract_volendpoints;
 
-		call->unmarshall = 2;
-
-		/* Extract fsEndpoints[] entries */
-	case 2:
+	next_fsendpoint:
 		switch (call->count2) {
 		case YFS_ENDPOINT_IPV4:
 			size = sizeof(__be32) * (1 + 1 + 1);
@@ -537,20 +467,17 @@
 			size = sizeof(__be32) * (1 + 4 + 1);
 			break;
 		default:
-			return afs_protocol_error(call, -EBADMSG);
+			return afs_protocol_error(call, -EBADMSG,
+						  afs_eproto_yvl_fsendpt_type);
 		}
 
 		size += sizeof(__be32);
-<<<<<<< HEAD
-		ret = afs_extract_data(call, call->buffer, size, true);
-=======
 		afs_extract_to_buf(call, size);
 		call->unmarshall = 2;
 
 		/* Fall through - and extract fsEndpoints[] entries */
 	case 2:
 		ret = afs_extract_data(call, true);
->>>>>>> 407d19ab
 		if (ret < 0)
 			return ret;
 
@@ -559,18 +486,21 @@
 		switch (call->count2) {
 		case YFS_ENDPOINT_IPV4:
 			if (ntohl(bp[0]) != sizeof(__be32) * 2)
-				return afs_protocol_error(call, -EBADMSG);
+				return afs_protocol_error(call, -EBADMSG,
+							  afs_eproto_yvl_fsendpt4_len);
 			afs_merge_fs_addr4(alist, bp[1], ntohl(bp[2]));
 			bp += 3;
 			break;
 		case YFS_ENDPOINT_IPV6:
 			if (ntohl(bp[0]) != sizeof(__be32) * 5)
-				return afs_protocol_error(call, -EBADMSG);
+				return afs_protocol_error(call, -EBADMSG,
+							  afs_eproto_yvl_fsendpt6_len);
 			afs_merge_fs_addr6(alist, bp + 1, ntohl(bp[5]));
 			bp += 6;
 			break;
 		default:
-			return afs_protocol_error(call, -EBADMSG);
+			return afs_protocol_error(call, -EBADMSG,
+						  afs_eproto_yvl_fsendpt_type);
 		}
 
 		/* Got either the type of the next entry or the count of
@@ -578,10 +508,9 @@
 		 */
 		call->count2 = ntohl(*bp++);
 
-		call->offset = 0;
 		call->count--;
 		if (call->count > 0)
-			goto again;
+			goto next_fsendpoint;
 
 	extract_volendpoints:
 		/* Extract the list of volEndpoints. */
@@ -589,8 +518,10 @@
 		if (!call->count)
 			goto end;
 		if (call->count > YFS_MAXENDPOINTS)
-			return afs_protocol_error(call, -EBADMSG);
-
+			return afs_protocol_error(call, -EBADMSG,
+						  afs_eproto_yvl_vlendpt_type);
+
+		afs_extract_to_buf(call, 1 * sizeof(__be32));
 		call->unmarshall = 3;
 
 		/* Extract the type of volEndpoints[0].  Normally we would
@@ -599,17 +530,14 @@
 		 */
 		/* Fall through */
 	case 3:
-		ret = afs_extract_data(call, call->buffer, sizeof(__be32), true);
+		ret = afs_extract_data(call, true);
 		if (ret < 0)
 			return ret;
 
 		bp = call->buffer;
+
+	next_volendpoint:
 		call->count2 = ntohl(*bp++);
-		call->offset = 0;
-		call->unmarshall = 4;
-
-		/* Extract volEndpoints[] entries */
-	case 4:
 		switch (call->count2) {
 		case YFS_ENDPOINT_IPV4:
 			size = sizeof(__be32) * (1 + 1 + 1);
@@ -618,14 +546,11 @@
 			size = sizeof(__be32) * (1 + 4 + 1);
 			break;
 		default:
-			return afs_protocol_error(call, -EBADMSG);
+			return afs_protocol_error(call, -EBADMSG,
+						  afs_eproto_yvl_vlendpt_type);
 		}
 
 		if (call->count > 1)
-<<<<<<< HEAD
-			size += sizeof(__be32);
-		ret = afs_extract_data(call, call->buffer, size, true);
-=======
 			size += sizeof(__be32); /* Get next type too */
 		afs_extract_to_buf(call, size);
 		call->unmarshall = 4;
@@ -633,7 +558,6 @@
 		/* Fall through - and extract volEndpoints[] entries */
 	case 4:
 		ret = afs_extract_data(call, true);
->>>>>>> 407d19ab
 		if (ret < 0)
 			return ret;
 
@@ -641,34 +565,35 @@
 		switch (call->count2) {
 		case YFS_ENDPOINT_IPV4:
 			if (ntohl(bp[0]) != sizeof(__be32) * 2)
-				return afs_protocol_error(call, -EBADMSG);
+				return afs_protocol_error(call, -EBADMSG,
+							  afs_eproto_yvl_vlendpt4_len);
 			bp += 3;
 			break;
 		case YFS_ENDPOINT_IPV6:
 			if (ntohl(bp[0]) != sizeof(__be32) * 5)
-				return afs_protocol_error(call, -EBADMSG);
+				return afs_protocol_error(call, -EBADMSG,
+							  afs_eproto_yvl_vlendpt6_len);
 			bp += 6;
 			break;
 		default:
-			return afs_protocol_error(call, -EBADMSG);
+			return afs_protocol_error(call, -EBADMSG,
+						  afs_eproto_yvl_vlendpt_type);
 		}
 
 		/* Got either the type of the next entry or the count of
 		 * volEndpoints if no more fsEndpoints.
 		 */
-		call->offset = 0;
 		call->count--;
-		if (call->count > 0) {
-			call->count2 = ntohl(*bp++);
-			goto again;
-		}
+		if (call->count > 0)
+			goto next_volendpoint;
 
 	end:
+		afs_extract_discard(call, 0);
 		call->unmarshall = 5;
 
 		/* Fall through - Done */
 	case 5:
-		ret = afs_extract_data(call, call->buffer, 0, false);
+		ret = afs_extract_data(call, false);
 		if (ret < 0)
 			return ret;
 		call->unmarshall = 6;
@@ -677,15 +602,6 @@
 		break;
 	}
 
-<<<<<<< HEAD
-	alist = call->reply[0];
-
-	/* Start with IPv6 if available. */
-	if (alist->nr_ipv4 < alist->nr_addrs)
-		alist->index = alist->nr_ipv4;
-
-=======
->>>>>>> 407d19ab
 	_leave(" = 0 [done]");
 	return 0;
 }
@@ -704,12 +620,11 @@
  * Dispatch an operation to get the addresses for a server, where the server is
  * nominated by UUID.
  */
-struct afs_addr_list *afs_yfsvl_get_endpoints(struct afs_net *net,
-					      struct afs_addr_cursor *ac,
-					      struct key *key,
+struct afs_addr_list *afs_yfsvl_get_endpoints(struct afs_vl_cursor *vc,
 					      const uuid_t *uuid)
 {
 	struct afs_call *call;
+	struct afs_net *net = vc->cell->net;
 	__be32 *bp;
 
 	_enter("");
@@ -720,15 +635,9 @@
 	if (!call)
 		return ERR_PTR(-ENOMEM);
 
-<<<<<<< HEAD
-	call->key = key;
-	call->reply[0] = NULL;
-	call->ret_reply0 = true;
-=======
 	call->key = vc->key;
 	call->ret_alist = NULL;
 	call->max_lifespan = AFS_VL_MAX_LIFESPAN;
->>>>>>> 407d19ab
 
 	/* Marshall the parameters */
 	bp = call->request;
@@ -737,10 +646,6 @@
 	memcpy(bp, uuid, sizeof(*uuid)); /* Type opr_uuid */
 
 	trace_afs_make_vl_call(call);
-<<<<<<< HEAD
-	return (struct afs_addr_list *)afs_make_call(ac, call, GFP_KERNEL, false);
-=======
 	afs_make_call(&vc->ac, call, GFP_KERNEL);
 	return (struct afs_addr_list *)afs_wait_for_call_to_complete(call, &vc->ac);
->>>>>>> 407d19ab
 }