--- conflicted
+++ resolved
@@ -19,18 +19,12 @@
 #define AFSPATHMAX		1024	/* Maximum length of a pathname plus NUL */
 #define AFSOPAQUEMAX		1024	/* Maximum length of an opaque field */
 
-<<<<<<< HEAD
-typedef unsigned			afs_volid_t;
-typedef unsigned			afs_vnodeid_t;
-typedef unsigned long long		afs_dataversion_t;
-=======
 #define AFS_VL_MAX_LIFESPAN	(120 * HZ)
 #define AFS_PROBE_MAX_LIFESPAN	(30 * HZ)
 
 typedef u64			afs_volid_t;
 typedef u64			afs_vnodeid_t;
 typedef u64			afs_dataversion_t;
->>>>>>> 407d19ab
 
 typedef enum {
 	AFSVL_RWVOL,			/* read/write volume */
@@ -57,8 +51,9 @@
  */
 struct afs_fid {
 	afs_volid_t	vid;		/* volume ID */
-	afs_vnodeid_t	vnode;		/* file index within volume */
-	unsigned	unique;		/* unique ID number (file index version) */
+	afs_vnodeid_t	vnode;		/* Lower 64-bits of file index within volume */
+	u32		vnode_hi;	/* Upper 32-bits of file index */
+	u32		unique;		/* unique ID number (file index version) */
 };
 
 /*
@@ -72,20 +67,14 @@
 } afs_callback_type_t;
 
 struct afs_callback {
-<<<<<<< HEAD
-	unsigned		version;	/* Callback version */
-	unsigned		expiry;		/* Time at which expires */
-	afs_callback_type_t	type;		/* Type of callback */
-=======
 	time64_t		expires_at;	/* Time at which expires */
 	//unsigned		version;	/* Callback version */
 	//afs_callback_type_t	type;		/* Type of callback */
->>>>>>> 407d19ab
 };
 
 struct afs_callback_break {
 	struct afs_fid		fid;		/* File identifier */
-	struct afs_callback	cb;		/* Callback details */
+	//struct afs_callback	cb;		/* Callback details */
 };
 
 #define AFSCBMAX 50	/* maximum callbacks transferred per bulk op */
@@ -140,19 +129,18 @@
 struct afs_file_status {
 	u64			size;		/* file size */
 	afs_dataversion_t	data_version;	/* current data version */
-	time_t			mtime_client;	/* last time client changed data */
-	time_t			mtime_server;	/* last time server changed data */
-	unsigned		abort_code;	/* Abort if bulk-fetching this failed */
-
-	afs_file_type_t		type;		/* file type */
-	unsigned		nlink;		/* link count */
-	u32			author;		/* author ID */
-	u32			owner;		/* owner ID */
-	u32			group;		/* group ID */
+	struct timespec64	mtime_client;	/* Last time client changed data */
+	struct timespec64	mtime_server;	/* Last time server changed data */
+	s64			author;		/* author ID */
+	s64			owner;		/* owner ID */
+	s64			group;		/* group ID */
 	afs_access_t		caller_access;	/* access rights for authenticated caller */
 	afs_access_t		anon_access;	/* access rights for unauthenticated caller */
 	umode_t			mode;		/* UNIX mode */
+	afs_file_type_t		type;		/* file type */
+	u32			nlink;		/* link count */
 	s32			lock_count;	/* file lock count (0=UNLK -1=WRLCK +ve=#RDLCK */
+	u32			abort_code;	/* Abort if bulk-fetching this failed */
 };
 
 struct afs_status_cb {
@@ -178,25 +166,27 @@
  * AFS volume synchronisation information
  */
 struct afs_volsync {
-	time_t			creation;	/* volume creation time */
+	time64_t		creation;	/* volume creation time */
 };
 
 /*
  * AFS volume status record
  */
 struct afs_volume_status {
-	u32			vid;		/* volume ID */
-	u32			parent_id;	/* parent volume ID */
+	afs_volid_t		vid;		/* volume ID */
+	afs_volid_t		parent_id;	/* parent volume ID */
 	u8			online;		/* true if volume currently online and available */
 	u8			in_service;	/* true if volume currently in service */
 	u8			blessed;	/* same as in_service */
 	u8			needs_salvage;	/* true if consistency checking required */
 	u32			type;		/* volume type (afs_voltype_t) */
-	u32			min_quota;	/* minimum space set aside (blocks) */
-	u32			max_quota;	/* maximum space this volume may occupy (blocks) */
-	u32			blocks_in_use;	/* space this volume currently occupies (blocks) */
-	u32			part_blocks_avail; /* space available in volume's partition */
-	u32			part_max_blocks; /* size of volume's partition */
+	u64			min_quota;	/* minimum space set aside (blocks) */
+	u64			max_quota;	/* maximum space this volume may occupy (blocks) */
+	u64			blocks_in_use;	/* space this volume currently occupies (blocks) */
+	u64			part_blocks_avail; /* space available in volume's partition */
+	u64			part_max_blocks; /* size of volume's partition */
+	s64			vol_copy_date;
+	s64			vol_backup_date;
 };
 
 #define AFS_BLOCK_SIZE	1024
