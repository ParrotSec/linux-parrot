// SPDX-License-Identifier: GPL-2.0-or-later
/* AFS cell and server record management
 *
 * Copyright (C) 2002, 2017 Red Hat, Inc. All Rights Reserved.
 * Written by David Howells (dhowells@redhat.com)
 */

#include <linux/slab.h>
#include <linux/key.h>
#include <linux/ctype.h>
#include <linux/dns_resolver.h>
#include <linux/sched.h>
#include <linux/inet.h>
#include <linux/namei.h>
#include <keys/rxrpc-type.h>
#include "internal.h"

static unsigned __read_mostly afs_cell_gc_delay = 10;

static void afs_manage_cell(struct work_struct *);

static void afs_dec_cells_outstanding(struct afs_net *net)
{
	if (atomic_dec_and_test(&net->cells_outstanding))
		wake_up_var(&net->cells_outstanding);
}

/*
 * Set the cell timer to fire after a given delay, assuming it's not already
 * set for an earlier time.
 */
static void afs_set_cell_timer(struct afs_net *net, time64_t delay)
{
	if (net->live) {
		atomic_inc(&net->cells_outstanding);
		if (timer_reduce(&net->cells_timer, jiffies + delay * HZ))
			afs_dec_cells_outstanding(net);
	}
}

/*
 * Look up and get an activation reference on a cell record under RCU
 * conditions.  The caller must hold the RCU read lock.
 */
struct afs_cell *afs_lookup_cell_rcu(struct afs_net *net,
				     const char *name, unsigned int namesz)
{
	struct afs_cell *cell = NULL;
	struct rb_node *p;
	int n, seq = 0, ret = 0;

	_enter("%*.*s", namesz, namesz, name);

	if (name && namesz == 0)
		return ERR_PTR(-EINVAL);
	if (namesz > AFS_MAXCELLNAME)
		return ERR_PTR(-ENAMETOOLONG);

	do {
		/* Unfortunately, rbtree walking doesn't give reliable results
		 * under just the RCU read lock, so we have to check for
		 * changes.
		 */
		if (cell)
			afs_put_cell(net, cell);
		cell = NULL;
		ret = -ENOENT;

		read_seqbegin_or_lock(&net->cells_lock, &seq);

		if (!name) {
			cell = rcu_dereference_raw(net->ws_cell);
			if (cell) {
				afs_get_cell(cell);
				break;
			}
			ret = -EDESTADDRREQ;
			continue;
		}

		p = rcu_dereference_raw(net->cells.rb_node);
		while (p) {
			cell = rb_entry(p, struct afs_cell, net_node);

			n = strncasecmp(cell->name, name,
					min_t(size_t, cell->name_len, namesz));
			if (n == 0)
				n = cell->name_len - namesz;
			if (n < 0) {
				p = rcu_dereference_raw(p->rb_left);
			} else if (n > 0) {
				p = rcu_dereference_raw(p->rb_right);
			} else {
				if (atomic_inc_not_zero(&cell->usage)) {
					ret = 0;
					break;
				}
				/* We want to repeat the search, this time with
				 * the lock properly locked.
				 */
			}
			cell = NULL;
		}

	} while (need_seqretry(&net->cells_lock, seq));

	done_seqretry(&net->cells_lock, seq);

	return ret == 0 ? cell : ERR_PTR(ret);
}

/*
 * Set up a cell record and fill in its name, VL server address list and
 * allocate an anonymous key
 */
static struct afs_cell *afs_alloc_cell(struct afs_net *net,
				       const char *name, unsigned int namelen,
				       const char *vllist)
{
	struct afs_vlserver_list *vllist;
	struct afs_cell *cell;
	int i, ret;

	ASSERT(name);
	if (namelen == 0)
		return ERR_PTR(-EINVAL);
	if (namelen > AFS_MAXCELLNAME) {
		_leave(" = -ENAMETOOLONG");
		return ERR_PTR(-ENAMETOOLONG);
	}
	if (namelen == 5 && memcmp(name, "@cell", 5) == 0)
		return ERR_PTR(-EINVAL);

	_enter("%*.*s,%s", namelen, namelen, name, vllist);

	cell = kzalloc(sizeof(struct afs_cell), GFP_KERNEL);
	if (!cell) {
		_leave(" = -ENOMEM");
		return ERR_PTR(-ENOMEM);
	}

	cell->net = net;
	cell->name_len = namelen;
	for (i = 0; i < namelen; i++)
		cell->name[i] = tolower(name[i]);

	atomic_set(&cell->usage, 2);
	INIT_WORK(&cell->manager, afs_manage_cell);
	INIT_LIST_HEAD(&cell->proc_volumes);
	rwlock_init(&cell->proc_lock);
	rwlock_init(&cell->vl_addrs_lock);

	/* Provide a VL server list, filling it in if we were given a list of
	 * addresses to use.
	 */
<<<<<<< HEAD
	if (vllist) {
		struct afs_addr_list *alist;

		alist = afs_parse_text_addrs(vllist, strlen(vllist), ':',
					     VL_SERVICE, AFS_VL_PORT);
		if (IS_ERR(alist)) {
			ret = PTR_ERR(alist);
			goto parse_failed;
		}

		rcu_assign_pointer(cell->vl_addrs, alist);
		cell->dns_expiry = TIME64_MAX;
=======
	if (addresses) {
		vllist = afs_parse_text_addrs(net,
					      addresses, strlen(addresses), ':',
					      VL_SERVICE, AFS_VL_PORT);
		if (IS_ERR(vllist)) {
			ret = PTR_ERR(vllist);
			goto parse_failed;
		}

		vllist->source = DNS_RECORD_FROM_CONFIG;
		vllist->status = DNS_LOOKUP_NOT_DONE;
		cell->dns_expiry = TIME64_MAX;
	} else {
		ret = -ENOMEM;
		vllist = afs_alloc_vlserver_list(0);
		if (!vllist)
			goto error;
		vllist->source = DNS_RECORD_UNAVAILABLE;
		vllist->status = DNS_LOOKUP_NOT_DONE;
		cell->dns_expiry = ktime_get_real_seconds();
>>>>>>> 407d19ab
	}

	rcu_assign_pointer(cell->vl_servers, vllist);

	cell->dns_source = vllist->source;
	cell->dns_status = vllist->status;
	smp_store_release(&cell->dns_lookup_count, 1); /* vs source/status */

	_leave(" = %p", cell);
	return cell;

parse_failed:
	if (ret == -EINVAL)
		printk(KERN_ERR "kAFS: bad VL server IP address\n");
error:
	kfree(cell);
	_leave(" = %d", ret);
	return ERR_PTR(ret);
}

/*
 * afs_lookup_cell - Look up or create a cell record.
 * @net:	The network namespace
 * @name:	The name of the cell.
 * @namesz:	The strlen of the cell name.
 * @vllist:	A colon/comma separated list of numeric IP addresses or NULL.
 * @excl:	T if an error should be given if the cell name already exists.
 *
 * Look up a cell record by name and query the DNS for VL server addresses if
 * needed.  Note that that actual DNS query is punted off to the manager thread
 * so that this function can return immediately if interrupted whilst allowing
 * cell records to be shared even if not yet fully constructed.
 */
struct afs_cell *afs_lookup_cell(struct afs_net *net,
				 const char *name, unsigned int namesz,
				 const char *vllist, bool excl)
{
	struct afs_cell *cell, *candidate, *cursor;
	struct rb_node *parent, **pp;
	enum afs_cell_state state;
	int ret, n;

	_enter("%s,%s", name, vllist);

	if (!excl) {
		rcu_read_lock();
		cell = afs_lookup_cell_rcu(net, name, namesz);
		rcu_read_unlock();
		if (!IS_ERR(cell))
			goto wait_for_cell;
	}

	/* Assume we're probably going to create a cell and preallocate and
	 * mostly set up a candidate record.  We can then use this to stash the
	 * name, the net namespace and VL server addresses.
	 *
	 * We also want to do this before we hold any locks as it may involve
	 * upcalling to userspace to make DNS queries.
	 */
	candidate = afs_alloc_cell(net, name, namesz, vllist);
	if (IS_ERR(candidate)) {
		_leave(" = %ld", PTR_ERR(candidate));
		return candidate;
	}

	/* Find the insertion point and check to see if someone else added a
	 * cell whilst we were allocating.
	 */
	write_seqlock(&net->cells_lock);

	pp = &net->cells.rb_node;
	parent = NULL;
	while (*pp) {
		parent = *pp;
		cursor = rb_entry(parent, struct afs_cell, net_node);

		n = strncasecmp(cursor->name, name,
				min_t(size_t, cursor->name_len, namesz));
		if (n == 0)
			n = cursor->name_len - namesz;
		if (n < 0)
			pp = &(*pp)->rb_left;
		else if (n > 0)
			pp = &(*pp)->rb_right;
		else
			goto cell_already_exists;
	}

	cell = candidate;
	candidate = NULL;
	rb_link_node_rcu(&cell->net_node, parent, pp);
	rb_insert_color(&cell->net_node, &net->cells);
	atomic_inc(&net->cells_outstanding);
	write_sequnlock(&net->cells_lock);

	queue_work(afs_wq, &cell->manager);

wait_for_cell:
	_debug("wait_for_cell");
	wait_var_event(&cell->state,
		       ({
			       state = smp_load_acquire(&cell->state); /* vs error */
			       state == AFS_CELL_ACTIVE || state == AFS_CELL_FAILED;
		       }));

	/* Check the state obtained from the wait check. */
	if (state == AFS_CELL_FAILED) {
		ret = cell->error;
		goto error;
	}

	_leave(" = %p [cell]", cell);
	return cell;

cell_already_exists:
	_debug("cell exists");
	cell = cursor;
	if (excl) {
		ret = -EEXIST;
	} else {
		afs_get_cell(cursor);
		ret = 0;
	}
	write_sequnlock(&net->cells_lock);
	kfree(candidate);
	if (ret == 0)
		goto wait_for_cell;
	goto error_noput;
error:
	afs_put_cell(net, cell);
error_noput:
	_leave(" = %d [error]", ret);
	return ERR_PTR(ret);
}

/*
 * set the root cell information
 * - can be called with a module parameter string
 * - can be called from a write to /proc/fs/afs/rootcell
 */
int afs_cell_init(struct afs_net *net, const char *rootcell)
{
	struct afs_cell *old_root, *new_root;
	const char *cp, *vllist;
	size_t len;

	_enter("");

	if (!rootcell) {
		/* module is loaded with no parameters, or built statically.
		 * - in the future we might initialize cell DB here.
		 */
		_leave(" = 0 [no root]");
		return 0;
	}

	cp = strchr(rootcell, ':');
	if (!cp) {
		_debug("kAFS: no VL server IP addresses specified");
		vllist = NULL;
		len = strlen(rootcell);
	} else {
		vllist = cp + 1;
		len = cp - rootcell;
	}

	/* allocate a cell record for the root cell */
	new_root = afs_lookup_cell(net, rootcell, len, vllist, false);
	if (IS_ERR(new_root)) {
		_leave(" = %ld", PTR_ERR(new_root));
		return PTR_ERR(new_root);
	}

	if (!test_and_set_bit(AFS_CELL_FL_NO_GC, &new_root->flags))
		afs_get_cell(new_root);

	/* install the new cell */
	write_seqlock(&net->cells_lock);
	old_root = rcu_access_pointer(net->ws_cell);
	rcu_assign_pointer(net->ws_cell, new_root);
	write_sequnlock(&net->cells_lock);

	afs_put_cell(net, old_root);
	_leave(" = 0");
	return 0;
}

/*
 * Update a cell's VL server address list from the DNS.
 */
static int afs_update_cell(struct afs_cell *cell)
{
<<<<<<< HEAD
	struct afs_addr_list *alist, *old;
	time64_t now, expiry;

	_enter("%s", cell->name);

	alist = afs_dns_query(cell, &expiry);
	if (IS_ERR(alist)) {
		switch (PTR_ERR(alist)) {
		case -ENODATA:
			/* The DNS said that the cell does not exist */
			set_bit(AFS_CELL_FL_NOT_FOUND, &cell->flags);
			clear_bit(AFS_CELL_FL_DNS_FAIL, &cell->flags);
			cell->dns_expiry = ktime_get_real_seconds() + 61;
=======
	struct afs_vlserver_list *vllist, *old = NULL, *p;
	unsigned int min_ttl = READ_ONCE(afs_cell_min_ttl);
	unsigned int max_ttl = READ_ONCE(afs_cell_max_ttl);
	time64_t now, expiry = 0;
	int ret = 0;

	_enter("%s", cell->name);

	vllist = afs_dns_query(cell, &expiry);
	if (IS_ERR(vllist)) {
		ret = PTR_ERR(vllist);

		_debug("%s: fail %d", cell->name, ret);
		if (ret == -ENOMEM)
			goto out_wake;

		ret = -ENOMEM;
		vllist = afs_alloc_vlserver_list(0);
		if (!vllist)
			goto out_wake;

		switch (ret) {
		case -ENODATA:
		case -EDESTADDRREQ:
			vllist->status = DNS_LOOKUP_GOT_NOT_FOUND;
			break;
		case -EAGAIN:
		case -ECONNREFUSED:
			vllist->status = DNS_LOOKUP_GOT_TEMP_FAILURE;
			break;
		default:
			vllist->status = DNS_LOOKUP_GOT_LOCAL_FAILURE;
			break;
		}
	}

	_debug("%s: got list %d %d", cell->name, vllist->source, vllist->status);
	cell->dns_status = vllist->status;

	now = ktime_get_real_seconds();
	if (min_ttl > max_ttl)
		max_ttl = min_ttl;
	if (expiry < now + min_ttl)
		expiry = now + min_ttl;
	else if (expiry > now + max_ttl)
		expiry = now + max_ttl;

	_debug("%s: status %d", cell->name, vllist->status);
	if (vllist->source == DNS_RECORD_UNAVAILABLE) {
		switch (vllist->status) {
		case DNS_LOOKUP_GOT_NOT_FOUND:
			/* The DNS said that the cell does not exist or there
			 * weren't any addresses to be had.
			 */
			cell->dns_expiry = expiry;
>>>>>>> 407d19ab
			break;

		case DNS_LOOKUP_BAD:
		case DNS_LOOKUP_GOT_LOCAL_FAILURE:
		case DNS_LOOKUP_GOT_TEMP_FAILURE:
		case DNS_LOOKUP_GOT_NS_FAILURE:
		default:
<<<<<<< HEAD
			set_bit(AFS_CELL_FL_DNS_FAIL, &cell->flags);
			cell->dns_expiry = ktime_get_real_seconds() + 10;
=======
			cell->dns_expiry = now + 10;
>>>>>>> 407d19ab
			break;
		}
	} else {
<<<<<<< HEAD
		clear_bit(AFS_CELL_FL_DNS_FAIL, &cell->flags);
		clear_bit(AFS_CELL_FL_NOT_FOUND, &cell->flags);

		/* Exclusion on changing vl_addrs is achieved by a
		 * non-reentrant work item.
		 */
		old = rcu_dereference_protected(cell->vl_addrs, true);
		rcu_assign_pointer(cell->vl_addrs, alist);
		cell->dns_expiry = expiry;

		if (old)
			afs_put_addrlist(old);
=======
		cell->dns_expiry = expiry;
>>>>>>> 407d19ab
	}

	/* Replace the VL server list if the new record has servers or the old
	 * record doesn't.
	 */
	write_lock(&cell->vl_servers_lock);
	p = rcu_dereference_protected(cell->vl_servers, true);
	if (vllist->nr_servers > 0 || p->nr_servers == 0) {
		rcu_assign_pointer(cell->vl_servers, vllist);
		cell->dns_source = vllist->source;
		old = p;
	}
	write_unlock(&cell->vl_servers_lock);
	afs_put_vlserverlist(cell->net, old);

out_wake:
	smp_store_release(&cell->dns_lookup_count,
			  cell->dns_lookup_count + 1); /* vs source/status */
	wake_up_var(&cell->dns_lookup_count);
	_leave(" = %d", ret);
	return ret;
}

/*
 * Destroy a cell record
 */
static void afs_cell_destroy(struct rcu_head *rcu)
{
	struct afs_cell *cell = container_of(rcu, struct afs_cell, rcu);

	_enter("%p{%s}", cell, cell->name);

	ASSERTCMP(atomic_read(&cell->usage), ==, 0);

	afs_put_addrlist(rcu_access_pointer(cell->vl_addrs));
	key_put(cell->anonymous_key);
	kfree(cell);

	_leave(" [destroyed]");
}

/*
 * Queue the cell manager.
 */
static void afs_queue_cell_manager(struct afs_net *net)
{
	int outstanding = atomic_inc_return(&net->cells_outstanding);

	_enter("%d", outstanding);

	if (!queue_work(afs_wq, &net->cells_manager))
		afs_dec_cells_outstanding(net);
}

/*
 * Cell management timer.  We have an increment on cells_outstanding that we
 * need to pass along to the work item.
 */
void afs_cells_timer(struct timer_list *timer)
{
	struct afs_net *net = container_of(timer, struct afs_net, cells_timer);

	_enter("");
	if (!queue_work(afs_wq, &net->cells_manager))
		afs_dec_cells_outstanding(net);
}

/*
 * Get a reference on a cell record.
 */
struct afs_cell *afs_get_cell(struct afs_cell *cell)
{
	atomic_inc(&cell->usage);
	return cell;
}

/*
 * Drop a reference on a cell record.
 */
void afs_put_cell(struct afs_net *net, struct afs_cell *cell)
{
	time64_t now, expire_delay;

	if (!cell)
		return;

	_enter("%s", cell->name);

	now = ktime_get_real_seconds();
	cell->last_inactive = now;
	expire_delay = 0;
	if (cell->vl_servers->nr_servers)
		expire_delay = afs_cell_gc_delay;

	if (atomic_dec_return(&cell->usage) > 1)
		return;

	/* 'cell' may now be garbage collected. */
	afs_set_cell_timer(net, expire_delay);
}

/*
 * Allocate a key to use as a placeholder for anonymous user security.
 */
static int afs_alloc_anon_key(struct afs_cell *cell)
{
	struct key *key;
	char keyname[4 + AFS_MAXCELLNAME + 1], *cp, *dp;

	/* Create a key to represent an anonymous user. */
	memcpy(keyname, "afs@", 4);
	dp = keyname + 4;
	cp = cell->name;
	do {
		*dp++ = tolower(*cp);
	} while (*cp++);

	key = rxrpc_get_null_key(keyname);
	if (IS_ERR(key))
		return PTR_ERR(key);

	cell->anonymous_key = key;

	_debug("anon key %p{%x}",
	       cell->anonymous_key, key_serial(cell->anonymous_key));
	return 0;
}

/*
 * Activate a cell.
 */
static int afs_activate_cell(struct afs_net *net, struct afs_cell *cell)
{
	struct hlist_node **p;
	struct afs_cell *pcell;
	int ret;

	if (!cell->anonymous_key) {
		ret = afs_alloc_anon_key(cell);
		if (ret < 0)
			return ret;
	}

#ifdef CONFIG_AFS_FSCACHE
	cell->cache = fscache_acquire_cookie(afs_cache_netfs.primary_index,
					     &afs_cell_cache_index_def,
					     cell->name, strlen(cell->name),
					     NULL, 0,
					     cell, 0, true);
#endif
	ret = afs_proc_cell_setup(cell);
	if (ret < 0)
		return ret;

	mutex_lock(&net->proc_cells_lock);
	for (p = &net->proc_cells.first; *p; p = &(*p)->next) {
		pcell = hlist_entry(*p, struct afs_cell, proc_link);
		if (strcmp(cell->name, pcell->name) < 0)
			break;
	}

	cell->proc_link.pprev = p;
	cell->proc_link.next = *p;
	rcu_assign_pointer(*p, &cell->proc_link.next);
	if (cell->proc_link.next)
		cell->proc_link.next->pprev = &cell->proc_link.next;

	afs_dynroot_mkdir(net, cell);
	mutex_unlock(&net->proc_cells_lock);
	return 0;
}

/*
 * Deactivate a cell.
 */
static void afs_deactivate_cell(struct afs_net *net, struct afs_cell *cell)
{
	_enter("%s", cell->name);

	afs_proc_cell_remove(cell);

	mutex_lock(&net->proc_cells_lock);
	hlist_del_rcu(&cell->proc_link);
	afs_dynroot_rmdir(net, cell);
	mutex_unlock(&net->proc_cells_lock);

#ifdef CONFIG_AFS_FSCACHE
	fscache_relinquish_cookie(cell->cache, NULL, false);
	cell->cache = NULL;
#endif

	_leave("");
}

/*
 * Manage a cell record, initialising and destroying it, maintaining its DNS
 * records.
 */
static void afs_manage_cell(struct work_struct *work)
{
	struct afs_cell *cell = container_of(work, struct afs_cell, manager);
	struct afs_net *net = cell->net;
	bool deleted;
	int ret, usage;

	_enter("%s", cell->name);

again:
	_debug("state %u", cell->state);
	switch (cell->state) {
	case AFS_CELL_INACTIVE:
	case AFS_CELL_FAILED:
		write_seqlock(&net->cells_lock);
		usage = 1;
		deleted = atomic_try_cmpxchg_relaxed(&cell->usage, &usage, 0);
		if (deleted)
			rb_erase(&cell->net_node, &net->cells);
		write_sequnlock(&net->cells_lock);
		if (deleted)
			goto final_destruction;
		if (cell->state == AFS_CELL_FAILED)
			goto done;
		smp_store_release(&cell->state, AFS_CELL_UNSET);
		wake_up_var(&cell->state);
		goto again;

	case AFS_CELL_UNSET:
		smp_store_release(&cell->state, AFS_CELL_ACTIVATING);
		wake_up_var(&cell->state);
		goto again;

	case AFS_CELL_ACTIVATING:
		ret = afs_activate_cell(net, cell);
		if (ret < 0)
			goto activation_failed;

		smp_store_release(&cell->state, AFS_CELL_ACTIVE);
		wake_up_var(&cell->state);
		goto again;

	case AFS_CELL_ACTIVE:
		if (atomic_read(&cell->usage) > 1) {
			if (test_and_clear_bit(AFS_CELL_FL_DO_LOOKUP, &cell->flags)) {
				ret = afs_update_cell(cell);
				if (ret < 0)
					cell->error = ret;
			}
			goto done;
		}
		smp_store_release(&cell->state, AFS_CELL_DEACTIVATING);
		wake_up_var(&cell->state);
		goto again;

	case AFS_CELL_DEACTIVATING:
		if (atomic_read(&cell->usage) > 1)
			goto reverse_deactivation;
		afs_deactivate_cell(net, cell);
		smp_store_release(&cell->state, AFS_CELL_INACTIVE);
		wake_up_var(&cell->state);
		goto again;

	default:
		break;
	}
	_debug("bad state %u", cell->state);
	BUG(); /* Unhandled state */

activation_failed:
	cell->error = ret;
	afs_deactivate_cell(net, cell);

	smp_store_release(&cell->state, AFS_CELL_FAILED); /* vs error */
	wake_up_var(&cell->state);
	goto again;

reverse_deactivation:
	smp_store_release(&cell->state, AFS_CELL_ACTIVE);
	wake_up_var(&cell->state);
	_leave(" [deact->act]");
	return;

done:
	_leave(" [done %u]", cell->state);
	return;

final_destruction:
	call_rcu(&cell->rcu, afs_cell_destroy);
	afs_dec_cells_outstanding(net);
	_leave(" [destruct %d]", atomic_read(&net->cells_outstanding));
}

/*
 * Manage the records of cells known to a network namespace.  This includes
 * updating the DNS records and garbage collecting unused cells that were
 * automatically added.
 *
 * Note that constructed cell records may only be removed from net->cells by
 * this work item, so it is safe for this work item to stash a cursor pointing
 * into the tree and then return to caller (provided it skips cells that are
 * still under construction).
 *
 * Note also that we were given an increment on net->cells_outstanding by
 * whoever queued us that we need to deal with before returning.
 */
void afs_manage_cells(struct work_struct *work)
{
	struct afs_net *net = container_of(work, struct afs_net, cells_manager);
	struct rb_node *cursor;
	time64_t now = ktime_get_real_seconds(), next_manage = TIME64_MAX;
	bool purging = !net->live;

	_enter("");

	/* Trawl the cell database looking for cells that have expired from
	 * lack of use and cells whose DNS results have expired and dispatch
	 * their managers.
	 */
	read_seqlock_excl(&net->cells_lock);

	for (cursor = rb_first(&net->cells); cursor; cursor = rb_next(cursor)) {
		struct afs_cell *cell =
			rb_entry(cursor, struct afs_cell, net_node);
		unsigned usage;
		bool sched_cell = false;

		usage = atomic_read(&cell->usage);
		_debug("manage %s %u", cell->name, usage);

		ASSERTCMP(usage, >=, 1);

		if (purging) {
			if (test_and_clear_bit(AFS_CELL_FL_NO_GC, &cell->flags))
				usage = atomic_dec_return(&cell->usage);
			ASSERTCMP(usage, ==, 1);
		}

		if (usage == 1) {
			struct afs_vlserver_list *vllist;
			time64_t expire_at = cell->last_inactive;

			read_lock(&cell->vl_servers_lock);
			vllist = rcu_dereference_protected(
				cell->vl_servers,
				lockdep_is_held(&cell->vl_servers_lock));
			if (vllist->nr_servers > 0)
				expire_at += afs_cell_gc_delay;
			read_unlock(&cell->vl_servers_lock);
			if (purging || expire_at <= now)
				sched_cell = true;
			else if (expire_at < next_manage)
				next_manage = expire_at;
		}

		if (!purging) {
			if (test_bit(AFS_CELL_FL_DO_LOOKUP, &cell->flags))
				sched_cell = true;
		}

		if (sched_cell)
			queue_work(afs_wq, &cell->manager);
	}

	read_sequnlock_excl(&net->cells_lock);

	/* Update the timer on the way out.  We have to pass an increment on
	 * cells_outstanding in the namespace that we are in to the timer or
	 * the work scheduler.
	 */
	if (!purging && next_manage < TIME64_MAX) {
		now = ktime_get_real_seconds();

		if (next_manage - now <= 0) {
			if (queue_work(afs_wq, &net->cells_manager))
				atomic_inc(&net->cells_outstanding);
		} else {
			afs_set_cell_timer(net, next_manage - now);
		}
	}

	afs_dec_cells_outstanding(net);
	_leave(" [%d]", atomic_read(&net->cells_outstanding));
}

/*
 * Purge in-memory cell database.
 */
void afs_cell_purge(struct afs_net *net)
{
	struct afs_cell *ws;

	_enter("");

	write_seqlock(&net->cells_lock);
	ws = rcu_access_pointer(net->ws_cell);
	RCU_INIT_POINTER(net->ws_cell, NULL);
	write_sequnlock(&net->cells_lock);
	afs_put_cell(net, ws);

	_debug("del timer");
	if (del_timer_sync(&net->cells_timer))
		atomic_dec(&net->cells_outstanding);

	_debug("kick mgr");
	afs_queue_cell_manager(net);

	_debug("wait");
	wait_var_event(&net->cells_outstanding,
		       !atomic_read(&net->cells_outstanding));
	_leave("");
}<|MERGE_RESOLUTION|>--- conflicted
+++ resolved
@@ -16,6 +16,8 @@
 #include "internal.h"
 
 static unsigned __read_mostly afs_cell_gc_delay = 10;
+static unsigned __read_mostly afs_cell_min_ttl = 10 * 60;
+static unsigned __read_mostly afs_cell_max_ttl = 24 * 60 * 60;
 
 static void afs_manage_cell(struct work_struct *);
 
@@ -115,7 +117,7 @@
  */
 static struct afs_cell *afs_alloc_cell(struct afs_net *net,
 				       const char *name, unsigned int namelen,
-				       const char *vllist)
+				       const char *addresses)
 {
 	struct afs_vlserver_list *vllist;
 	struct afs_cell *cell;
@@ -131,7 +133,7 @@
 	if (namelen == 5 && memcmp(name, "@cell", 5) == 0)
 		return ERR_PTR(-EINVAL);
 
-	_enter("%*.*s,%s", namelen, namelen, name, vllist);
+	_enter("%*.*s,%s", namelen, namelen, name, addresses);
 
 	cell = kzalloc(sizeof(struct afs_cell), GFP_KERNEL);
 	if (!cell) {
@@ -148,25 +150,11 @@
 	INIT_WORK(&cell->manager, afs_manage_cell);
 	INIT_LIST_HEAD(&cell->proc_volumes);
 	rwlock_init(&cell->proc_lock);
-	rwlock_init(&cell->vl_addrs_lock);
+	rwlock_init(&cell->vl_servers_lock);
 
 	/* Provide a VL server list, filling it in if we were given a list of
 	 * addresses to use.
 	 */
-<<<<<<< HEAD
-	if (vllist) {
-		struct afs_addr_list *alist;
-
-		alist = afs_parse_text_addrs(vllist, strlen(vllist), ':',
-					     VL_SERVICE, AFS_VL_PORT);
-		if (IS_ERR(alist)) {
-			ret = PTR_ERR(alist);
-			goto parse_failed;
-		}
-
-		rcu_assign_pointer(cell->vl_addrs, alist);
-		cell->dns_expiry = TIME64_MAX;
-=======
 	if (addresses) {
 		vllist = afs_parse_text_addrs(net,
 					      addresses, strlen(addresses), ':',
@@ -187,7 +175,6 @@
 		vllist->source = DNS_RECORD_UNAVAILABLE;
 		vllist->status = DNS_LOOKUP_NOT_DONE;
 		cell->dns_expiry = ktime_get_real_seconds();
->>>>>>> 407d19ab
 	}
 
 	rcu_assign_pointer(cell->vl_servers, vllist);
@@ -380,21 +367,6 @@
  */
 static int afs_update_cell(struct afs_cell *cell)
 {
-<<<<<<< HEAD
-	struct afs_addr_list *alist, *old;
-	time64_t now, expiry;
-
-	_enter("%s", cell->name);
-
-	alist = afs_dns_query(cell, &expiry);
-	if (IS_ERR(alist)) {
-		switch (PTR_ERR(alist)) {
-		case -ENODATA:
-			/* The DNS said that the cell does not exist */
-			set_bit(AFS_CELL_FL_NOT_FOUND, &cell->flags);
-			clear_bit(AFS_CELL_FL_DNS_FAIL, &cell->flags);
-			cell->dns_expiry = ktime_get_real_seconds() + 61;
-=======
 	struct afs_vlserver_list *vllist, *old = NULL, *p;
 	unsigned int min_ttl = READ_ONCE(afs_cell_min_ttl);
 	unsigned int max_ttl = READ_ONCE(afs_cell_max_ttl);
@@ -450,7 +422,6 @@
 			 * weren't any addresses to be had.
 			 */
 			cell->dns_expiry = expiry;
->>>>>>> 407d19ab
 			break;
 
 		case DNS_LOOKUP_BAD:
@@ -458,31 +429,11 @@
 		case DNS_LOOKUP_GOT_TEMP_FAILURE:
 		case DNS_LOOKUP_GOT_NS_FAILURE:
 		default:
-<<<<<<< HEAD
-			set_bit(AFS_CELL_FL_DNS_FAIL, &cell->flags);
-			cell->dns_expiry = ktime_get_real_seconds() + 10;
-=======
 			cell->dns_expiry = now + 10;
->>>>>>> 407d19ab
 			break;
 		}
 	} else {
-<<<<<<< HEAD
-		clear_bit(AFS_CELL_FL_DNS_FAIL, &cell->flags);
-		clear_bit(AFS_CELL_FL_NOT_FOUND, &cell->flags);
-
-		/* Exclusion on changing vl_addrs is achieved by a
-		 * non-reentrant work item.
-		 */
-		old = rcu_dereference_protected(cell->vl_addrs, true);
-		rcu_assign_pointer(cell->vl_addrs, alist);
 		cell->dns_expiry = expiry;
-
-		if (old)
-			afs_put_addrlist(old);
-=======
-		cell->dns_expiry = expiry;
->>>>>>> 407d19ab
 	}
 
 	/* Replace the VL server list if the new record has servers or the old
@@ -517,7 +468,7 @@
 
 	ASSERTCMP(atomic_read(&cell->usage), ==, 0);
 
-	afs_put_addrlist(rcu_access_pointer(cell->vl_addrs));
+	afs_put_vlserverlist(cell->net, rcu_access_pointer(cell->vl_servers));
 	key_put(cell->anonymous_key);
 	kfree(cell);
 
