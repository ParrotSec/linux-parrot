--- conflicted
+++ resolved
@@ -65,7 +65,6 @@
 	bool inline_error = (call->operation_ID == afs_FS_InlineBulkStatus);
 	u64 data_version, size;
 	u32 type, abort_code;
-	int ret;
 
 	abort_code = ntohl(xdr->abort_code);
 
@@ -79,11 +78,7 @@
 			 */
 			status->abort_code = abort_code;
 			scb->have_error = true;
-<<<<<<< HEAD
-			goto good;
-=======
 			goto advance;
->>>>>>> 675a03b4
 		}
 
 		pr_warn("Unknown AFSFetchStatus version %u\n", ntohl(xdr->if_version));
@@ -93,11 +88,7 @@
 	if (abort_code != 0 && inline_error) {
 		status->abort_code = abort_code;
 		scb->have_error = true;
-<<<<<<< HEAD
-		goto good;
-=======
 		goto advance;
->>>>>>> 675a03b4
 	}
 
 	type = ntohl(xdr->type);
@@ -133,17 +124,6 @@
 	data_version |= (u64)ntohl(xdr->data_version_hi) << 32;
 	status->data_version = data_version;
 	scb->have_status = true;
-<<<<<<< HEAD
-good:
-	ret = 0;
-advance:
-	*_bp = (const void *)*_bp + sizeof(*xdr);
-	return ret;
-
-bad:
-	xdr_dump_bad(*_bp);
-	ret = afs_protocol_error(call, -EBADMSG, afs_eproto_bad_status);
-=======
 advance:
 	*_bp = (const void *)*_bp + sizeof(*xdr);
 	return;
@@ -151,7 +131,6 @@
 bad:
 	xdr_dump_bad(*_bp);
 	afs_protocol_error(call, afs_eproto_bad_status);
->>>>>>> 675a03b4
 	goto advance;
 }
 
@@ -986,25 +965,12 @@
 	if (ret < 0)
 		return ret;
 
-<<<<<<< HEAD
-	/* If the two dirs are the same, we have two copies of the same status
-	 * report, so we just decode it twice.
-	 */
-	bp = call->buffer;
-	ret = xdr_decode_AFSFetchStatus(&bp, call, call->out_dir_scb);
-	if (ret < 0)
-		return ret;
-	ret = xdr_decode_AFSFetchStatus(&bp, call, call->out_scb);
-	if (ret < 0)
-		return ret;
-=======
 	bp = call->buffer;
 	/* If the two dirs are the same, we have two copies of the same status
 	 * report, so we just decode it twice.
 	 */
 	xdr_decode_AFSFetchStatus(&bp, call, call->out_dir_scb);
 	xdr_decode_AFSFetchStatus(&bp, call, call->out_scb);
->>>>>>> 675a03b4
 	xdr_decode_AFSVolSync(&bp, call->out_volsync);
 
 	_leave(" = 0 [done]");
