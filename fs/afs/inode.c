/*
 * Copyright (c) 2002 Red Hat, Inc. All rights reserved.
 *
 * This software may be freely redistributed under the terms of the
 * GNU General Public License.
 *
 * You should have received a copy of the GNU General Public License
 * along with this program; if not, write to the Free Software
 * Foundation, Inc., 675 Mass Ave, Cambridge, MA 02139, USA.
 *
 * Authors: David Woodhouse <dwmw2@infradead.org>
 *          David Howells <dhowells@redhat.com>
 *
 */

#include <linux/kernel.h>
#include <linux/module.h>
#include <linux/init.h>
#include <linux/fs.h>
#include <linux/pagemap.h>
#include <linux/sched.h>
#include <linux/mount.h>
#include <linux/namei.h>
#include <linux/iversion.h>
#include "internal.h"
#include "afs_fs.h"

static const struct inode_operations afs_symlink_inode_operations = {
	.get_link	= page_get_link,
	.listxattr	= afs_listxattr,
};

static noinline void dump_vnode(struct afs_vnode *vnode, struct afs_vnode *parent_vnode)
{
	static unsigned long once_only;

	pr_warn("kAFS: AFS vnode with undefined type %u\n",
		vnode->status.type);
	pr_warn("kAFS: A=%d m=%o s=%llx v=%llx\n",
		vnode->status.abort_code,
		vnode->status.mode,
		vnode->status.size,
		vnode->status.data_version);
	pr_warn("kAFS: vnode %llx:%llx:%x\n",
		vnode->fid.vid,
		vnode->fid.vnode,
		vnode->fid.unique);
	if (parent_vnode)
		pr_warn("kAFS: dir %llx:%llx:%x\n",
			parent_vnode->fid.vid,
			parent_vnode->fid.vnode,
			parent_vnode->fid.unique);

	if (!test_and_set_bit(0, &once_only))
		dump_stack();
}

/*
 * Set the file size and block count.  Estimate the number of 512 bytes blocks
 * used, rounded up to nearest 1K for consistency with other AFS clients.
 */
static void afs_set_i_size(struct afs_vnode *vnode, u64 size)
{
	i_size_write(&vnode->vfs_inode, size);
	vnode->vfs_inode.i_blocks = ((size + 1023) >> 10) << 1;
}

/*
 * Initialise an inode from the vnode status.
 */
static int afs_inode_init_from_status(struct afs_vnode *vnode, struct key *key,
				      struct afs_cb_interest *cbi,
				      struct afs_vnode *parent_vnode,
				      struct afs_status_cb *scb)
{
	struct afs_cb_interest *old_cbi = NULL;
	struct afs_file_status *status = &scb->status;
	struct inode *inode = AFS_VNODE_TO_I(vnode);
	struct timespec64 t;

	_debug("FS: ft=%d lk=%d sz=%llu ver=%Lu mod=%hu",
	       status->type,
	       status->nlink,
	       (unsigned long long) status->size,
	       status->data_version,
	       status->mode);

	write_seqlock(&vnode->cb_lock);

	vnode->status = *status;

	t = status->mtime_client;
	inode->i_ctime = t;
	inode->i_mtime = t;
	inode->i_atime = t;
	inode->i_uid = make_kuid(&init_user_ns, status->owner);
	inode->i_gid = make_kgid(&init_user_ns, status->group);
	set_nlink(&vnode->vfs_inode, status->nlink);

	switch (status->type) {
	case AFS_FTYPE_FILE:
		inode->i_mode	= S_IFREG | status->mode;
		inode->i_op	= &afs_file_inode_operations;
		inode->i_fop	= &afs_file_operations;
		inode->i_mapping->a_ops	= &afs_fs_aops;
		break;
	case AFS_FTYPE_DIR:
		inode->i_mode	= S_IFDIR | status->mode;
		inode->i_op	= &afs_dir_inode_operations;
		inode->i_fop	= &afs_dir_file_operations;
		inode->i_mapping->a_ops	= &afs_dir_aops;
		break;
	case AFS_FTYPE_SYMLINK:
		/* Symlinks with a mode of 0644 are actually mountpoints. */
		if ((status->mode & 0777) == 0644) {
			inode->i_flags |= S_AUTOMOUNT;

			set_bit(AFS_VNODE_MOUNTPOINT, &vnode->flags);

			inode->i_mode	= S_IFDIR | 0555;
			inode->i_op	= &afs_mntpt_inode_operations;
			inode->i_fop	= &afs_mntpt_file_operations;
			inode->i_mapping->a_ops	= &afs_fs_aops;
		} else {
			inode->i_mode	= S_IFLNK | status->mode;
			inode->i_op	= &afs_symlink_inode_operations;
			inode->i_mapping->a_ops	= &afs_fs_aops;
		}
		inode_nohighmem(inode);
		break;
	default:
<<<<<<< HEAD
		printk("kAFS: AFS vnode with undefined type\n");
		read_sequnlock_excl(&vnode->cb_lock);
		return afs_protocol_error(NULL, -EBADMSG);
=======
		dump_vnode(vnode, parent_vnode);
		write_sequnlock(&vnode->cb_lock);
		return afs_protocol_error(NULL, -EBADMSG, afs_eproto_file_type);
>>>>>>> 407d19ab
	}

	afs_set_i_size(vnode, status->size);

	vnode->invalid_before	= status->data_version;
	inode_set_iversion_raw(&vnode->vfs_inode, status->data_version);

	if (!scb->have_cb) {
		/* it's a symlink we just created (the fileserver
		 * didn't give us a callback) */
		vnode->cb_expires_at = ktime_get_real_seconds();
	} else {
		vnode->cb_expires_at = scb->callback.expires_at;
		old_cbi = rcu_dereference_protected(vnode->cb_interest,
						    lockdep_is_held(&vnode->cb_lock.lock));
		if (cbi != old_cbi)
			rcu_assign_pointer(vnode->cb_interest, afs_get_cb_interest(cbi));
		else
			old_cbi = NULL;
		set_bit(AFS_VNODE_CB_PROMISED, &vnode->flags);
	}

	write_sequnlock(&vnode->cb_lock);
	afs_put_cb_interest(afs_v2net(vnode), old_cbi);
	return 0;
}

/*
 * Update the core inode struct from a returned status record.
 */
static void afs_apply_status(struct afs_fs_cursor *fc,
			     struct afs_vnode *vnode,
			     struct afs_status_cb *scb,
			     const afs_dataversion_t *expected_version)
{
	struct afs_file_status *status = &scb->status;
	struct timespec64 t;
	umode_t mode;
	bool data_changed = false;

	BUG_ON(test_bit(AFS_VNODE_UNSET, &vnode->flags));

	if (status->type != vnode->status.type) {
		pr_warning("Vnode %llx:%llx:%x changed type %u to %u\n",
			   vnode->fid.vid,
			   vnode->fid.vnode,
			   vnode->fid.unique,
			   status->type, vnode->status.type);
		afs_protocol_error(NULL, -EBADMSG, afs_eproto_bad_status);
		return;
	}

	if (status->nlink != vnode->status.nlink)
		set_nlink(&vnode->vfs_inode, status->nlink);

	if (status->owner != vnode->status.owner)
		vnode->vfs_inode.i_uid = make_kuid(&init_user_ns, status->owner);

	if (status->group != vnode->status.group)
		vnode->vfs_inode.i_gid = make_kgid(&init_user_ns, status->group);

	if (status->mode != vnode->status.mode) {
		mode = vnode->vfs_inode.i_mode;
		mode &= ~S_IALLUGO;
		mode |= status->mode;
		WRITE_ONCE(vnode->vfs_inode.i_mode, mode);
	}

	t = status->mtime_client;
	vnode->vfs_inode.i_ctime = t;
	vnode->vfs_inode.i_mtime = t;
	vnode->vfs_inode.i_atime = t;

	if (vnode->status.data_version != status->data_version)
		data_changed = true;

	vnode->status = *status;

	if (expected_version &&
	    *expected_version != status->data_version) {
		if (test_bit(AFS_VNODE_CB_PROMISED, &vnode->flags))
			pr_warn("kAFS: vnode modified {%llx:%llu} %llx->%llx %s\n",
				vnode->fid.vid, vnode->fid.vnode,
				(unsigned long long)*expected_version,
				(unsigned long long)status->data_version,
				fc->type ? fc->type->name : "???");

		vnode->invalid_before = status->data_version;
		if (vnode->status.type == AFS_FTYPE_DIR) {
			if (test_and_clear_bit(AFS_VNODE_DIR_VALID, &vnode->flags))
				afs_stat_v(vnode, n_inval);
		} else {
			set_bit(AFS_VNODE_ZAP_DATA, &vnode->flags);
		}
	} else if (vnode->status.type == AFS_FTYPE_DIR) {
		/* Expected directory change is handled elsewhere so
		 * that we can locally edit the directory and save on a
		 * download.
		 */
		if (test_bit(AFS_VNODE_DIR_VALID, &vnode->flags))
			data_changed = false;
	}

	if (data_changed) {
		inode_set_iversion_raw(&vnode->vfs_inode, status->data_version);
		afs_set_i_size(vnode, status->size);
	}
}

/*
 * Apply a callback to a vnode.
 */
static void afs_apply_callback(struct afs_fs_cursor *fc,
			       struct afs_vnode *vnode,
			       struct afs_status_cb *scb,
			       unsigned int cb_break)
{
	struct afs_cb_interest *old;
	struct afs_callback *cb = &scb->callback;

	if (!afs_cb_is_broken(cb_break, vnode, fc->cbi)) {
		vnode->cb_expires_at	= cb->expires_at;
		old = rcu_dereference_protected(vnode->cb_interest,
						lockdep_is_held(&vnode->cb_lock.lock));
		if (old != fc->cbi) {
			rcu_assign_pointer(vnode->cb_interest, afs_get_cb_interest(fc->cbi));
			afs_put_cb_interest(afs_v2net(vnode), old);
		}
		set_bit(AFS_VNODE_CB_PROMISED, &vnode->flags);
	}
}

/*
 * Apply the received status and callback to an inode all in the same critical
 * section to avoid races with afs_validate().
 */
void afs_vnode_commit_status(struct afs_fs_cursor *fc,
			     struct afs_vnode *vnode,
			     unsigned int cb_break,
			     const afs_dataversion_t *expected_version,
			     struct afs_status_cb *scb)
{
	if (fc->ac.error != 0)
		return;

	write_seqlock(&vnode->cb_lock);

	if (scb->have_error) {
		if (scb->status.abort_code == VNOVNODE) {
			set_bit(AFS_VNODE_DELETED, &vnode->flags);
			clear_nlink(&vnode->vfs_inode);
			__afs_break_callback(vnode);
		}
	} else {
		if (scb->have_status)
			afs_apply_status(fc, vnode, scb, expected_version);
		if (scb->have_cb)
			afs_apply_callback(fc, vnode, scb, cb_break);
	}

	write_sequnlock(&vnode->cb_lock);

	if (fc->ac.error == 0 && scb->have_status)
		afs_cache_permit(vnode, fc->key, cb_break, scb);
}

/*
 * Fetch file status from the volume.
 */
int afs_fetch_status(struct afs_vnode *vnode, struct key *key, bool is_new,
		     afs_access_t *_caller_access)
{
	struct afs_status_cb *scb;
	struct afs_fs_cursor fc;
	int ret;

	_enter("%s,{%x:%u.%u,S=%lx}",
	       vnode->volume->name,
	       vnode->fid.vid, vnode->fid.vnode, vnode->fid.unique,
	       vnode->flags);

	scb = kzalloc(sizeof(struct afs_status_cb), GFP_KERNEL);
	if (!scb)
		return -ENOMEM;

	ret = -ERESTARTSYS;
	if (afs_begin_vnode_operation(&fc, vnode, key, true)) {
		afs_dataversion_t data_version = vnode->status.data_version;

		while (afs_select_fileserver(&fc)) {
			fc.cb_break = afs_calc_vnode_cb_break(vnode);
			afs_fs_fetch_file_status(&fc, scb, NULL);
		}

		if (fc.error) {
			/* Do nothing. */
		} else if (is_new) {
			ret = afs_inode_init_from_status(vnode, key, fc.cbi,
							 NULL, scb);
			fc.error = ret;
			if (ret == 0)
				afs_cache_permit(vnode, key, fc.cb_break, scb);
		} else {
			afs_vnode_commit_status(&fc, vnode, fc.cb_break,
						&data_version, scb);
		}
		afs_check_for_remote_deletion(&fc, vnode);
		ret = afs_end_vnode_operation(&fc);
	}

	if (ret == 0 && _caller_access)
		*_caller_access = scb->status.caller_access;
	kfree(scb);
	_leave(" = %d", ret);
	return ret;
}

/*
 * iget5() comparator
 */
int afs_iget5_test(struct inode *inode, void *opaque)
{
<<<<<<< HEAD
	struct afs_iget_data *data = opaque;

	return inode->i_ino == data->fid.vnode &&
		inode->i_generation == data->fid.unique;
=======
	struct afs_iget_data *iget_data = opaque;
	struct afs_vnode *vnode = AFS_FS_I(inode);

	return memcmp(&vnode->fid, &iget_data->fid, sizeof(iget_data->fid)) == 0;
>>>>>>> 407d19ab
}

/*
 * iget5() comparator for inode created by autocell operations
 *
 * These pseudo inodes don't match anything.
 */
static int afs_iget5_pseudo_dir_test(struct inode *inode, void *opaque)
{
	return 0;
}

/*
 * iget5() inode initialiser
 */
static int afs_iget5_set(struct inode *inode, void *opaque)
{
	struct afs_iget_data *iget_data = opaque;
	struct afs_vnode *vnode = AFS_FS_I(inode);

<<<<<<< HEAD
	inode->i_ino = data->fid.vnode;
	inode->i_generation = data->fid.unique;
	vnode->fid = data->fid;
	vnode->volume = data->volume;

=======
	vnode->fid		= iget_data->fid;
	vnode->volume		= iget_data->volume;
	vnode->cb_v_break	= iget_data->cb_v_break;
	vnode->cb_s_break	= iget_data->cb_s_break;

	/* YFS supports 96-bit vnode IDs, but Linux only supports
	 * 64-bit inode numbers.
	 */
	inode->i_ino		= iget_data->fid.vnode;
	inode->i_generation	= iget_data->fid.unique;
>>>>>>> 407d19ab
	return 0;
}

/*
 * Create an inode for a dynamic root directory or an autocell dynamic
 * automount dir.
 */
struct inode *afs_iget_pseudo_dir(struct super_block *sb, bool root)
{
	struct afs_super_info *as;
	struct afs_vnode *vnode;
	struct inode *inode;
	static atomic_t afs_autocell_ino;

	struct afs_iget_data iget_data = {
		.cb_v_break = 0,
		.cb_s_break = 0,
	};

	_enter("");

	as = sb->s_fs_info;
	if (as->volume) {
		iget_data.volume = as->volume;
		iget_data.fid.vid = as->volume->vid;
	}
	if (root) {
		iget_data.fid.vnode = 1;
		iget_data.fid.unique = 1;
	} else {
		iget_data.fid.vnode = atomic_inc_return(&afs_autocell_ino);
		iget_data.fid.unique = 0;
	}

	inode = iget5_locked(sb, iget_data.fid.vnode,
			     afs_iget5_pseudo_dir_test, afs_iget5_set,
			     &iget_data);
	if (!inode) {
		_leave(" = -ENOMEM");
		return ERR_PTR(-ENOMEM);
	}

<<<<<<< HEAD
	_debug("GOT INODE %p { ino=%lu, vl=%x, vn=%x, u=%x }",
	       inode, inode->i_ino, data.fid.vid, data.fid.vnode,
	       data.fid.unique);
=======
	_debug("GOT INODE %p { ino=%lu, vl=%llx, vn=%llx, u=%x }",
	       inode, inode->i_ino, iget_data.fid.vid, iget_data.fid.vnode,
	       iget_data.fid.unique);
>>>>>>> 407d19ab

	vnode = AFS_FS_I(inode);

	/* there shouldn't be an existing inode */
	BUG_ON(!(inode->i_state & I_NEW));

	inode->i_size		= 0;
	inode->i_mode		= S_IFDIR | S_IRUGO | S_IXUGO;
	if (root) {
		inode->i_op	= &afs_dynroot_inode_operations;
		inode->i_fop	= &afs_dynroot_file_operations;
	} else {
		inode->i_op	= &afs_autocell_inode_operations;
	}
	set_nlink(inode, 2);
	inode->i_uid		= GLOBAL_ROOT_UID;
	inode->i_gid		= GLOBAL_ROOT_GID;
	inode->i_ctime.tv_sec	= get_seconds();
	inode->i_ctime.tv_nsec	= 0;
	inode->i_atime		= inode->i_mtime = inode->i_ctime;
	inode->i_blocks		= 0;
	inode_set_iversion_raw(inode, 0);
	inode->i_generation	= 0;

	set_bit(AFS_VNODE_PSEUDODIR, &vnode->flags);
	if (!root) {
		set_bit(AFS_VNODE_MOUNTPOINT, &vnode->flags);
		inode->i_flags |= S_AUTOMOUNT;
	}

	inode->i_flags |= S_NOATIME;
	unlock_new_inode(inode);
	_leave(" = %p", inode);
	return inode;
}

/*
 * Get a cache cookie for an inode.
 */
static void afs_get_inode_cache(struct afs_vnode *vnode)
{
#ifdef CONFIG_AFS_FSCACHE
	struct {
		u32 vnode_id;
		u32 unique;
		u32 vnode_id_ext[2];	/* Allow for a 96-bit key */
	} __packed key;
	struct afs_vnode_cache_aux aux;

	if (vnode->status.type == AFS_FTYPE_DIR) {
		vnode->cache = NULL;
		return;
	}

	key.vnode_id		= vnode->fid.vnode;
	key.unique		= vnode->fid.unique;
	key.vnode_id_ext[0]	= 0;
	key.vnode_id_ext[1]	= 0;
	aux.data_version	= vnode->status.data_version;

	vnode->cache = fscache_acquire_cookie(vnode->volume->cache,
					      &afs_vnode_cache_index_def,
					      &key, sizeof(key),
					      &aux, sizeof(aux),
					      vnode, vnode->status.size, true);
#endif
}

/*
 * inode retrieval
 */
struct inode *afs_iget(struct super_block *sb, struct key *key,
		       struct afs_iget_data *iget_data,
		       struct afs_status_cb *scb,
		       struct afs_cb_interest *cbi,
		       struct afs_vnode *parent_vnode)
{
	struct afs_super_info *as;
	struct afs_vnode *vnode;
	struct afs_fid *fid = &iget_data->fid;
	struct inode *inode;
	int ret;

	_enter(",{%x:%u.%u},,", fid->vid, fid->vnode, fid->unique);

	as = sb->s_fs_info;
	iget_data->volume = as->volume;

	inode = iget5_locked(sb, fid->vnode, afs_iget5_test, afs_iget5_set,
			     iget_data);
	if (!inode) {
		_leave(" = -ENOMEM");
		return ERR_PTR(-ENOMEM);
	}

	_debug("GOT INODE %p { vl=%x vn=%x, u=%x }",
	       inode, fid->vid, fid->vnode, fid->unique);

	vnode = AFS_FS_I(inode);

	/* deal with an existing inode */
	if (!(inode->i_state & I_NEW)) {
		_leave(" = %p", inode);
		return inode;
	}

	if (!scb) {
		/* it's a remotely extant inode */
		ret = afs_fetch_status(vnode, key, true, NULL);
		if (ret < 0)
			goto bad_inode;
	} else {
<<<<<<< HEAD
		/* it's an inode we just created */
		memcpy(&vnode->status, status, sizeof(vnode->status));

		if (!cb) {
			/* it's a symlink we just created (the fileserver
			 * didn't give us a callback) */
			vnode->cb_version = 0;
			vnode->cb_type = 0;
			vnode->cb_expires_at = 0;
		} else {
			vnode->cb_version = cb->version;
			vnode->cb_type = cb->type;
			vnode->cb_expires_at = cb->expiry;
			vnode->cb_interest = afs_get_cb_interest(cbi);
			set_bit(AFS_VNODE_CB_PROMISED, &vnode->flags);
		}

		vnode->cb_expires_at += ktime_get_real_seconds();
=======
		ret = afs_inode_init_from_status(vnode, key, cbi, parent_vnode,
						 scb);
		if (ret < 0)
			goto bad_inode;
>>>>>>> 407d19ab
	}

	afs_get_inode_cache(vnode);

	/* success */
	clear_bit(AFS_VNODE_UNSET, &vnode->flags);
	inode->i_flags |= S_NOATIME;
	unlock_new_inode(inode);
	_leave(" = %p", inode);
	return inode;

	/* failure */
bad_inode:
	iget_failed(inode);
	_leave(" = %d [bad]", ret);
	return ERR_PTR(ret);
}

/*
 * mark the data attached to an inode as obsolete due to a write on the server
 * - might also want to ditch all the outstanding writes and dirty pages
 */
void afs_zap_data(struct afs_vnode *vnode)
{
	_enter("{%x:%u}", vnode->fid.vid, vnode->fid.vnode);

#ifdef CONFIG_AFS_FSCACHE
	fscache_invalidate(vnode->cache);
#endif

	/* nuke all the non-dirty pages that aren't locked, mapped or being
	 * written back in a regular file and completely discard the pages in a
	 * directory or symlink */
	if (S_ISREG(vnode->vfs_inode.i_mode))
		invalidate_remote_inode(&vnode->vfs_inode);
	else
		invalidate_inode_pages2(vnode->vfs_inode.i_mapping);
}

/*
 * Check the validity of a vnode/inode.
 */
bool afs_check_validity(struct afs_vnode *vnode)
{
	struct afs_cb_interest *cbi;
	struct afs_server *server;
	struct afs_volume *volume = vnode->volume;
	time64_t now = ktime_get_real_seconds();
	bool valid, need_clear = false;
	unsigned int cb_break, cb_s_break, cb_v_break;
	int seq = 0;

	do {
		read_seqbegin_or_lock(&vnode->cb_lock, &seq);
		cb_v_break = READ_ONCE(volume->cb_v_break);
		cb_break = vnode->cb_break;

		if (test_bit(AFS_VNODE_CB_PROMISED, &vnode->flags)) {
			cbi = rcu_dereference(vnode->cb_interest);
			server = rcu_dereference(cbi->server);
			cb_s_break = READ_ONCE(server->cb_s_break);

			if (vnode->cb_s_break != cb_s_break ||
			    vnode->cb_v_break != cb_v_break) {
				vnode->cb_s_break = cb_s_break;
				vnode->cb_v_break = cb_v_break;
				need_clear = true;
				valid = false;
			} else if (test_bit(AFS_VNODE_ZAP_DATA, &vnode->flags)) {
				need_clear = true;
				valid = false;
			} else if (vnode->cb_expires_at - 10 <= now) {
				need_clear = true;
				valid = false;
			} else {
				valid = true;
			}
		} else if (test_bit(AFS_VNODE_DELETED, &vnode->flags)) {
			valid = true;
		} else {
			vnode->cb_v_break = cb_v_break;
			valid = false;
		}

	} while (need_seqretry(&vnode->cb_lock, seq));

	done_seqretry(&vnode->cb_lock, seq);

	if (need_clear) {
		write_seqlock(&vnode->cb_lock);
		if (cb_break == vnode->cb_break)
			__afs_break_callback(vnode);
		write_sequnlock(&vnode->cb_lock);
		valid = false;
	}

	return valid;
}

/*
 * validate a vnode/inode
 * - there are several things we need to check
 *   - parent dir data changes (rm, rmdir, rename, mkdir, create, link,
 *     symlink)
 *   - parent dir metadata changed (security changes)
 *   - dentry data changed (write, truncate)
 *   - dentry metadata changed (security changes)
 */
int afs_validate(struct afs_vnode *vnode, struct key *key)
{
	bool valid;
	int ret;

	_enter("{v={%x:%u} fl=%lx},%x",
	       vnode->fid.vid, vnode->fid.vnode, vnode->flags,
	       key_serial(key));

	rcu_read_lock();
	valid = afs_check_validity(vnode);
	rcu_read_unlock();

	if (test_bit(AFS_VNODE_DELETED, &vnode->flags))
		clear_nlink(&vnode->vfs_inode);

	if (valid)
		goto valid;

	down_write(&vnode->validate_lock);

	/* if the promise has expired, we need to check the server again to get
	 * a new promise - note that if the (parent) directory's metadata was
	 * changed then the security may be different and we may no longer have
	 * access */
	if (!test_bit(AFS_VNODE_CB_PROMISED, &vnode->flags)) {
		_debug("not promised");
		ret = afs_fetch_status(vnode, key, false, NULL);
		if (ret < 0) {
			if (ret == -ENOENT) {
				set_bit(AFS_VNODE_DELETED, &vnode->flags);
				ret = -ESTALE;
			}
			goto error_unlock;
		}
		_debug("new promise [fl=%lx]", vnode->flags);
	}

	if (test_bit(AFS_VNODE_DELETED, &vnode->flags)) {
		_debug("file already deleted");
		ret = -ESTALE;
		goto error_unlock;
	}

	/* if the vnode's data version number changed then its contents are
	 * different */
	if (test_and_clear_bit(AFS_VNODE_ZAP_DATA, &vnode->flags))
		afs_zap_data(vnode);
	up_write(&vnode->validate_lock);
valid:
	_leave(" = 0");
	return 0;

error_unlock:
	up_write(&vnode->validate_lock);
	_leave(" = %d", ret);
	return ret;
}

/*
 * read the attributes of an inode
 */
int afs_getattr(const struct path *path, struct kstat *stat,
		u32 request_mask, unsigned int query_flags)
{
	struct inode *inode = d_inode(path->dentry);
	struct afs_vnode *vnode = AFS_FS_I(inode);
	int seq = 0;

	_enter("{ ino=%lu v=%u }", inode->i_ino, inode->i_generation);

	do {
		read_seqbegin_or_lock(&vnode->cb_lock, &seq);
		generic_fillattr(inode, stat);
	} while (need_seqretry(&vnode->cb_lock, seq));

	done_seqretry(&vnode->cb_lock, seq);
	return 0;
}

/*
 * discard an AFS inode
 */
int afs_drop_inode(struct inode *inode)
{
	_enter("");

	if (test_bit(AFS_VNODE_PSEUDODIR, &AFS_FS_I(inode)->flags))
		return generic_delete_inode(inode);
	else
		return generic_drop_inode(inode);
}

/*
 * clear an AFS inode
 */
void afs_evict_inode(struct inode *inode)
{
	struct afs_cb_interest *cbi;
	struct afs_vnode *vnode;

	vnode = AFS_FS_I(inode);

	_enter("{%x:%u.%d}",
	       vnode->fid.vid,
	       vnode->fid.vnode,
	       vnode->fid.unique);

	_debug("CLEAR INODE %p", inode);

	ASSERTCMP(inode->i_ino, ==, vnode->fid.vnode);

	truncate_inode_pages_final(&inode->i_data);
	clear_inode(inode);

	write_seqlock(&vnode->cb_lock);
	cbi = rcu_dereference_protected(vnode->cb_interest,
					lockdep_is_held(&vnode->cb_lock.lock));
	if (cbi) {
		afs_put_cb_interest(afs_i2net(inode), cbi);
		rcu_assign_pointer(vnode->cb_interest, NULL);
	}
	write_sequnlock(&vnode->cb_lock);

	while (!list_empty(&vnode->wb_keys)) {
		struct afs_wb_key *wbk = list_entry(vnode->wb_keys.next,
						    struct afs_wb_key, vnode_link);
		list_del(&wbk->vnode_link);
		afs_put_wb_key(wbk);
	}

#ifdef CONFIG_AFS_FSCACHE
	{
		struct afs_vnode_cache_aux aux;

		aux.data_version = vnode->status.data_version;
		fscache_relinquish_cookie(vnode->cache, &aux,
					  test_bit(AFS_VNODE_DELETED, &vnode->flags));
		vnode->cache = NULL;
	}
#endif

	afs_prune_wb_keys(vnode);
	afs_put_permits(rcu_access_pointer(vnode->permit_cache));
	key_put(vnode->silly_key);
	vnode->silly_key = NULL;
	key_put(vnode->lock_key);
	vnode->lock_key = NULL;
	_leave("");
}

/*
 * set the attributes of an inode
 */
int afs_setattr(struct dentry *dentry, struct iattr *attr)
{
	struct afs_fs_cursor fc;
	struct afs_status_cb *scb;
	struct afs_vnode *vnode = AFS_FS_I(d_inode(dentry));
	struct key *key;
	int ret = -ENOMEM;

	_enter("{%x:%u},{n=%pd},%x",
	       vnode->fid.vid, vnode->fid.vnode, dentry,
	       attr->ia_valid);

	if (!(attr->ia_valid & (ATTR_SIZE | ATTR_MODE | ATTR_UID | ATTR_GID |
				ATTR_MTIME))) {
		_leave(" = 0 [unsupported]");
		return 0;
	}

	scb = kzalloc(sizeof(struct afs_status_cb), GFP_KERNEL);
	if (!scb)
		goto error;

	/* flush any dirty data outstanding on a regular file */
	if (S_ISREG(vnode->vfs_inode.i_mode))
		filemap_write_and_wait(vnode->vfs_inode.i_mapping);

	if (attr->ia_valid & ATTR_FILE) {
		key = afs_file_key(attr->ia_file);
	} else {
		key = afs_request_key(vnode->volume->cell);
		if (IS_ERR(key)) {
			ret = PTR_ERR(key);
			goto error_scb;
		}
	}

	ret = -ERESTARTSYS;
	if (afs_begin_vnode_operation(&fc, vnode, key, false)) {
		afs_dataversion_t data_version = vnode->status.data_version;

		if (attr->ia_valid & ATTR_SIZE)
			data_version++;

		while (afs_select_fileserver(&fc)) {
			fc.cb_break = afs_calc_vnode_cb_break(vnode);
			afs_fs_setattr(&fc, attr, scb);
		}

		afs_check_for_remote_deletion(&fc, vnode);
		afs_vnode_commit_status(&fc, vnode, fc.cb_break,
					&data_version, scb);
		ret = afs_end_vnode_operation(&fc);
	}

	if (!(attr->ia_valid & ATTR_FILE))
		key_put(key);

error_scb:
	kfree(scb);
error:
	_leave(" = %d", ret);
	return ret;
}<|MERGE_RESOLUTION|>--- conflicted
+++ resolved
@@ -129,15 +129,9 @@
 		inode_nohighmem(inode);
 		break;
 	default:
-<<<<<<< HEAD
-		printk("kAFS: AFS vnode with undefined type\n");
-		read_sequnlock_excl(&vnode->cb_lock);
-		return afs_protocol_error(NULL, -EBADMSG);
-=======
 		dump_vnode(vnode, parent_vnode);
 		write_sequnlock(&vnode->cb_lock);
 		return afs_protocol_error(NULL, -EBADMSG, afs_eproto_file_type);
->>>>>>> 407d19ab
 	}
 
 	afs_set_i_size(vnode, status->size);
@@ -314,7 +308,7 @@
 	struct afs_fs_cursor fc;
 	int ret;
 
-	_enter("%s,{%x:%u.%u,S=%lx}",
+	_enter("%s,{%llx:%llu.%u,S=%lx}",
 	       vnode->volume->name,
 	       vnode->fid.vid, vnode->fid.vnode, vnode->fid.unique,
 	       vnode->flags);
@@ -360,17 +354,10 @@
  */
 int afs_iget5_test(struct inode *inode, void *opaque)
 {
-<<<<<<< HEAD
-	struct afs_iget_data *data = opaque;
-
-	return inode->i_ino == data->fid.vnode &&
-		inode->i_generation == data->fid.unique;
-=======
 	struct afs_iget_data *iget_data = opaque;
 	struct afs_vnode *vnode = AFS_FS_I(inode);
 
 	return memcmp(&vnode->fid, &iget_data->fid, sizeof(iget_data->fid)) == 0;
->>>>>>> 407d19ab
 }
 
 /*
@@ -391,13 +378,6 @@
 	struct afs_iget_data *iget_data = opaque;
 	struct afs_vnode *vnode = AFS_FS_I(inode);
 
-<<<<<<< HEAD
-	inode->i_ino = data->fid.vnode;
-	inode->i_generation = data->fid.unique;
-	vnode->fid = data->fid;
-	vnode->volume = data->volume;
-
-=======
 	vnode->fid		= iget_data->fid;
 	vnode->volume		= iget_data->volume;
 	vnode->cb_v_break	= iget_data->cb_v_break;
@@ -408,7 +388,6 @@
 	 */
 	inode->i_ino		= iget_data->fid.vnode;
 	inode->i_generation	= iget_data->fid.unique;
->>>>>>> 407d19ab
 	return 0;
 }
 
@@ -451,15 +430,9 @@
 		return ERR_PTR(-ENOMEM);
 	}
 
-<<<<<<< HEAD
-	_debug("GOT INODE %p { ino=%lu, vl=%x, vn=%x, u=%x }",
-	       inode, inode->i_ino, data.fid.vid, data.fid.vnode,
-	       data.fid.unique);
-=======
 	_debug("GOT INODE %p { ino=%lu, vl=%llx, vn=%llx, u=%x }",
 	       inode, inode->i_ino, iget_data.fid.vid, iget_data.fid.vnode,
 	       iget_data.fid.unique);
->>>>>>> 407d19ab
 
 	vnode = AFS_FS_I(inode);
 
@@ -477,9 +450,7 @@
 	set_nlink(inode, 2);
 	inode->i_uid		= GLOBAL_ROOT_UID;
 	inode->i_gid		= GLOBAL_ROOT_GID;
-	inode->i_ctime.tv_sec	= get_seconds();
-	inode->i_ctime.tv_nsec	= 0;
-	inode->i_atime		= inode->i_mtime = inode->i_ctime;
+	inode->i_ctime = inode->i_atime = inode->i_mtime = current_time(inode);
 	inode->i_blocks		= 0;
 	inode_set_iversion_raw(inode, 0);
 	inode->i_generation	= 0;
@@ -516,8 +487,8 @@
 
 	key.vnode_id		= vnode->fid.vnode;
 	key.unique		= vnode->fid.unique;
-	key.vnode_id_ext[0]	= 0;
-	key.vnode_id_ext[1]	= 0;
+	key.vnode_id_ext[0]	= vnode->fid.vnode >> 32;
+	key.vnode_id_ext[1]	= vnode->fid.vnode_hi;
 	aux.data_version	= vnode->status.data_version;
 
 	vnode->cache = fscache_acquire_cookie(vnode->volume->cache,
@@ -543,7 +514,7 @@
 	struct inode *inode;
 	int ret;
 
-	_enter(",{%x:%u.%u},,", fid->vid, fid->vnode, fid->unique);
+	_enter(",{%llx:%llu.%u},,", fid->vid, fid->vnode, fid->unique);
 
 	as = sb->s_fs_info;
 	iget_data->volume = as->volume;
@@ -555,7 +526,7 @@
 		return ERR_PTR(-ENOMEM);
 	}
 
-	_debug("GOT INODE %p { vl=%x vn=%x, u=%x }",
+	_debug("GOT INODE %p { vl=%llx vn=%llx, u=%x }",
 	       inode, fid->vid, fid->vnode, fid->unique);
 
 	vnode = AFS_FS_I(inode);
@@ -572,31 +543,10 @@
 		if (ret < 0)
 			goto bad_inode;
 	} else {
-<<<<<<< HEAD
-		/* it's an inode we just created */
-		memcpy(&vnode->status, status, sizeof(vnode->status));
-
-		if (!cb) {
-			/* it's a symlink we just created (the fileserver
-			 * didn't give us a callback) */
-			vnode->cb_version = 0;
-			vnode->cb_type = 0;
-			vnode->cb_expires_at = 0;
-		} else {
-			vnode->cb_version = cb->version;
-			vnode->cb_type = cb->type;
-			vnode->cb_expires_at = cb->expiry;
-			vnode->cb_interest = afs_get_cb_interest(cbi);
-			set_bit(AFS_VNODE_CB_PROMISED, &vnode->flags);
-		}
-
-		vnode->cb_expires_at += ktime_get_real_seconds();
-=======
 		ret = afs_inode_init_from_status(vnode, key, cbi, parent_vnode,
 						 scb);
 		if (ret < 0)
 			goto bad_inode;
->>>>>>> 407d19ab
 	}
 
 	afs_get_inode_cache(vnode);
@@ -621,7 +571,7 @@
  */
 void afs_zap_data(struct afs_vnode *vnode)
 {
-	_enter("{%x:%u}", vnode->fid.vid, vnode->fid.vnode);
+	_enter("{%llx:%llu}", vnode->fid.vid, vnode->fid.vnode);
 
 #ifdef CONFIG_AFS_FSCACHE
 	fscache_invalidate(vnode->cache);
@@ -710,7 +660,7 @@
 	bool valid;
 	int ret;
 
-	_enter("{v={%x:%u} fl=%lx},%x",
+	_enter("{v={%llx:%llu} fl=%lx},%x",
 	       vnode->fid.vid, vnode->fid.vnode, vnode->flags,
 	       key_serial(key));
 
@@ -808,7 +758,7 @@
 
 	vnode = AFS_FS_I(inode);
 
-	_enter("{%x:%u.%d}",
+	_enter("{%llx:%llu.%d}",
 	       vnode->fid.vid,
 	       vnode->fid.vnode,
 	       vnode->fid.unique);
@@ -867,7 +817,7 @@
 	struct key *key;
 	int ret = -ENOMEM;
 
-	_enter("{%x:%u},{n=%pd},%x",
+	_enter("{%llx:%llu},{n=%pd},%x",
 	       vnode->fid.vid, vnode->fid.vnode, dentry,
 	       attr->ia_valid);
 
