--- conflicted
+++ resolved
@@ -367,10 +367,6 @@
 	char text[16 + 1 + 24 + 1 + 8 + 1];
 	size_t len;
 
-<<<<<<< HEAD
-	len = sprintf(text, "%x:%x:%x",
-		      vnode->fid.vid, vnode->fid.vnode, vnode->fid.unique);
-=======
 	/* The volume ID is 64-bit, the vnode ID is 96-bit and the
 	 * uniquifier is 32-bit.
 	 */
@@ -382,7 +378,6 @@
 		len += sprintf(text + len, "%llx", vnode->fid.vnode);
 	len += sprintf(text + len, ":%x", vnode->fid.unique);
 
->>>>>>> 407d19ab
 	if (size == 0)
 		return len;
 	if (len > size)
