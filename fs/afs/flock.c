// SPDX-License-Identifier: GPL-2.0-or-later
/* AFS file locking support
 *
 * Copyright (C) 2007 Red Hat, Inc. All Rights Reserved.
 * Written by David Howells (dhowells@redhat.com)
 */

#include "internal.h"

#define AFS_LOCK_GRANTED	0
#define AFS_LOCK_PENDING	1
#define AFS_LOCK_YOUR_TRY	2

struct workqueue_struct *afs_lock_manager;

static void afs_next_locker(struct afs_vnode *vnode, int error);
static void afs_fl_copy_lock(struct file_lock *new, struct file_lock *fl);
static void afs_fl_release_private(struct file_lock *fl);

static const struct file_lock_operations afs_lock_ops = {
	.fl_copy_lock		= afs_fl_copy_lock,
	.fl_release_private	= afs_fl_release_private,
};

static inline void afs_set_lock_state(struct afs_vnode *vnode, enum afs_lock_state state)
{
	_debug("STATE %u -> %u", vnode->lock_state, state);
	vnode->lock_state = state;
}

static atomic_t afs_file_lock_debug_id;

/*
 * if the callback is broken on this vnode, then the lock may now be available
 */
void afs_lock_may_be_available(struct afs_vnode *vnode)
{
	_enter("{%x:%u}", vnode->fid.vid, vnode->fid.vnode);

	spin_lock(&vnode->lock);
	if (vnode->lock_state == AFS_VNODE_LOCK_WAITING_FOR_CB)
		afs_next_locker(vnode, 0);
	trace_afs_flock_ev(vnode, NULL, afs_flock_callback_break, 0);
	spin_unlock(&vnode->lock);
}

/*
 * the lock will time out in 5 minutes unless we extend it, so schedule
 * extension in a bit less than that time
 */
static void afs_schedule_lock_extension(struct afs_vnode *vnode)
{
	ktime_t expires_at, now, duration;
	u64 duration_j;

	expires_at = ktime_add_ms(vnode->locked_at, AFS_LOCKWAIT * 1000 / 2);
	now = ktime_get_real();
	duration = ktime_sub(expires_at, now);
	if (duration <= 0)
		duration_j = 0;
	else
		duration_j = nsecs_to_jiffies(ktime_to_ns(duration));

	queue_delayed_work(afs_lock_manager, &vnode->lock_work, duration_j);
}

/*
 * In the case of successful completion of a lock operation, record the time
 * the reply appeared and start the lock extension timer.
 */
void afs_lock_op_done(struct afs_call *call)
{
	struct afs_vnode *vnode = call->lvnode;

	if (call->error == 0) {
		spin_lock(&vnode->lock);
		trace_afs_flock_ev(vnode, NULL, afs_flock_timestamp, 0);
		vnode->locked_at = call->reply_time;
		afs_schedule_lock_extension(vnode);
		spin_unlock(&vnode->lock);
	}
}

/*
 * grant one or more locks (readlocks are allowed to jump the queue if the
 * first lock in the queue is itself a readlock)
 * - the caller must hold the vnode lock
 */
static void afs_grant_locks(struct afs_vnode *vnode)
{
	struct file_lock *p, *_p;
	bool exclusive = (vnode->lock_type == AFS_LOCK_WRITE);

	list_for_each_entry_safe(p, _p, &vnode->pending_locks, fl_u.afs.link) {
		if (!exclusive && p->fl_type == F_WRLCK)
			continue;

		list_move_tail(&p->fl_u.afs.link, &vnode->granted_locks);
		p->fl_u.afs.state = AFS_LOCK_GRANTED;
		trace_afs_flock_op(vnode, p, afs_flock_op_grant);
		wake_up(&p->fl_wait);
	}
}

/*
 * If an error is specified, reject every pending lock that matches the
 * authentication and type of the lock we failed to get.  If there are any
 * remaining lockers, try to wake up one of them to have a go.
 */
static void afs_next_locker(struct afs_vnode *vnode, int error)
{
	struct file_lock *p, *_p, *next = NULL;
	struct key *key = vnode->lock_key;
	unsigned int fl_type = F_RDLCK;

	_enter("");

	if (vnode->lock_type == AFS_LOCK_WRITE)
		fl_type = F_WRLCK;

	list_for_each_entry_safe(p, _p, &vnode->pending_locks, fl_u.afs.link) {
		if (error &&
		    p->fl_type == fl_type &&
		    afs_file_key(p->fl_file) == key) {
			list_del_init(&p->fl_u.afs.link);
			p->fl_u.afs.state = error;
			wake_up(&p->fl_wait);
		}

		/* Select the next locker to hand off to. */
		if (next &&
		    (next->fl_type == F_WRLCK || p->fl_type == F_RDLCK))
			continue;
		next = p;
	}

	vnode->lock_key = NULL;
	key_put(key);

	if (next) {
		afs_set_lock_state(vnode, AFS_VNODE_LOCK_SETTING);
		next->fl_u.afs.state = AFS_LOCK_YOUR_TRY;
		trace_afs_flock_op(vnode, next, afs_flock_op_wake);
		wake_up(&next->fl_wait);
	} else {
		afs_set_lock_state(vnode, AFS_VNODE_LOCK_NONE);
		trace_afs_flock_ev(vnode, NULL, afs_flock_no_lockers, 0);
	}

	_leave("");
}

/*
 * Kill off all waiters in the the pending lock queue due to the vnode being
 * deleted.
 */
static void afs_kill_lockers_enoent(struct afs_vnode *vnode)
{
	struct file_lock *p;

	afs_set_lock_state(vnode, AFS_VNODE_LOCK_DELETED);

	while (!list_empty(&vnode->pending_locks)) {
		p = list_entry(vnode->pending_locks.next,
			       struct file_lock, fl_u.afs.link);
		list_del_init(&p->fl_u.afs.link);
		p->fl_u.afs.state = -ENOENT;
		wake_up(&p->fl_wait);
	}

	key_put(vnode->lock_key);
	vnode->lock_key = NULL;
}

/*
 * Get a lock on a file
 */
static int afs_set_lock(struct afs_vnode *vnode, struct key *key,
			afs_lock_type_t type)
{
	struct afs_status_cb *scb;
	struct afs_fs_cursor fc;
	int ret;

	_enter("%s{%x:%u.%u},%x,%u",
	       vnode->volume->name,
	       vnode->fid.vid,
	       vnode->fid.vnode,
	       vnode->fid.unique,
	       key_serial(key), type);

	scb = kzalloc(sizeof(struct afs_status_cb), GFP_KERNEL);
	if (!scb)
		return -ENOMEM;

	ret = -ERESTARTSYS;
	if (afs_begin_vnode_operation(&fc, vnode, key, true)) {
		while (afs_select_fileserver(&fc)) {
			fc.cb_break = afs_calc_vnode_cb_break(vnode);
			afs_fs_set_lock(&fc, type, scb);
		}

		afs_check_for_remote_deletion(&fc, vnode);
		afs_vnode_commit_status(&fc, vnode, fc.cb_break, NULL, scb);
		ret = afs_end_vnode_operation(&fc);
	}

	kfree(scb);
	_leave(" = %d", ret);
	return ret;
}

/*
 * Extend a lock on a file
 */
static int afs_extend_lock(struct afs_vnode *vnode, struct key *key)
{
	struct afs_status_cb *scb;
	struct afs_fs_cursor fc;
	int ret;

	_enter("%s{%x:%u.%u},%x",
	       vnode->volume->name,
	       vnode->fid.vid,
	       vnode->fid.vnode,
	       vnode->fid.unique,
	       key_serial(key));

	scb = kzalloc(sizeof(struct afs_status_cb), GFP_KERNEL);
	if (!scb)
		return -ENOMEM;

	ret = -ERESTARTSYS;
	if (afs_begin_vnode_operation(&fc, vnode, key, false)) {
		while (afs_select_current_fileserver(&fc)) {
			fc.cb_break = afs_calc_vnode_cb_break(vnode);
			afs_fs_extend_lock(&fc, scb);
		}

		afs_check_for_remote_deletion(&fc, vnode);
		afs_vnode_commit_status(&fc, vnode, fc.cb_break, NULL, scb);
		ret = afs_end_vnode_operation(&fc);
	}

	kfree(scb);
	_leave(" = %d", ret);
	return ret;
}

/*
 * Release a lock on a file
 */
static int afs_release_lock(struct afs_vnode *vnode, struct key *key)
{
	struct afs_status_cb *scb;
	struct afs_fs_cursor fc;
	int ret;

	_enter("%s{%x:%u.%u},%x",
	       vnode->volume->name,
	       vnode->fid.vid,
	       vnode->fid.vnode,
	       vnode->fid.unique,
	       key_serial(key));

	scb = kzalloc(sizeof(struct afs_status_cb), GFP_KERNEL);
	if (!scb)
		return -ENOMEM;

	ret = -ERESTARTSYS;
	if (afs_begin_vnode_operation(&fc, vnode, key, false)) {
		while (afs_select_current_fileserver(&fc)) {
			fc.cb_break = afs_calc_vnode_cb_break(vnode);
			afs_fs_release_lock(&fc, scb);
		}

		afs_check_for_remote_deletion(&fc, vnode);
		afs_vnode_commit_status(&fc, vnode, fc.cb_break, NULL, scb);
		ret = afs_end_vnode_operation(&fc);
	}

	kfree(scb);
	_leave(" = %d", ret);
	return ret;
}

/*
 * do work for a lock, including:
 * - probing for a lock we're waiting on but didn't get immediately
 * - extending a lock that's close to timing out
 */
void afs_lock_work(struct work_struct *work)
{
	struct afs_vnode *vnode =
		container_of(work, struct afs_vnode, lock_work.work);
	struct key *key;
	int ret;

	_enter("{%x:%u}", vnode->fid.vid, vnode->fid.vnode);

	spin_lock(&vnode->lock);

again:
	_debug("wstate %u for %p", vnode->lock_state, vnode);
	switch (vnode->lock_state) {
	case AFS_VNODE_LOCK_NEED_UNLOCK:
		afs_set_lock_state(vnode, AFS_VNODE_LOCK_UNLOCKING);
		trace_afs_flock_ev(vnode, NULL, afs_flock_work_unlocking, 0);
		spin_unlock(&vnode->lock);

		/* attempt to release the server lock; if it fails, we just
		 * wait 5 minutes and it'll expire anyway */
		ret = afs_release_lock(vnode, vnode->lock_key);
		if (ret < 0 && vnode->lock_state != AFS_VNODE_LOCK_DELETED) {
			trace_afs_flock_ev(vnode, NULL, afs_flock_release_fail,
					   ret);
			printk(KERN_WARNING "AFS:"
			       " Failed to release lock on {%x:%x} error %d\n",
			       vnode->fid.vid, vnode->fid.vnode, ret);
		}

		spin_lock(&vnode->lock);
		if (ret == -ENOENT)
			afs_kill_lockers_enoent(vnode);
		else
			afs_next_locker(vnode, 0);
		spin_unlock(&vnode->lock);
		return;

	/* If we've already got a lock, then it must be time to extend that
	 * lock as AFS locks time out after 5 minutes.
	 */
	case AFS_VNODE_LOCK_GRANTED:
		_debug("extend");

		ASSERT(!list_empty(&vnode->granted_locks));

		key = key_get(vnode->lock_key);
		afs_set_lock_state(vnode, AFS_VNODE_LOCK_EXTENDING);
		trace_afs_flock_ev(vnode, NULL, afs_flock_work_extending, 0);
		spin_unlock(&vnode->lock);

		ret = afs_extend_lock(vnode, key); /* RPC */
		key_put(key);

<<<<<<< HEAD
		if (ret < 0)
			pr_warning("AFS: Failed to extend lock on {%x:%x} error %d\n",
=======
		if (ret < 0) {
			trace_afs_flock_ev(vnode, NULL, afs_flock_extend_fail,
					   ret);
			pr_warning("AFS: Failed to extend lock on {%llx:%llx} error %d\n",
>>>>>>> 407d19ab
				   vnode->fid.vid, vnode->fid.vnode, ret);
		}

		spin_lock(&vnode->lock);

		if (ret == -ENOENT) {
			afs_kill_lockers_enoent(vnode);
			spin_unlock(&vnode->lock);
			return;
		}

		if (vnode->lock_state != AFS_VNODE_LOCK_EXTENDING)
			goto again;
		afs_set_lock_state(vnode, AFS_VNODE_LOCK_GRANTED);

		if (ret != 0)
			queue_delayed_work(afs_lock_manager, &vnode->lock_work,
					   HZ * 10);
		spin_unlock(&vnode->lock);
		_leave(" [ext]");
		return;

	/* If we're waiting for a callback to indicate lock release, we can't
	 * actually rely on this, so need to recheck at regular intervals.  The
	 * problem is that the server might not notify us if the lock just
	 * expires (say because a client died) rather than being explicitly
	 * released.
	 */
	case AFS_VNODE_LOCK_WAITING_FOR_CB:
		_debug("retry");
		afs_next_locker(vnode, 0);
		spin_unlock(&vnode->lock);
		return;

	case AFS_VNODE_LOCK_DELETED:
		afs_kill_lockers_enoent(vnode);
		spin_unlock(&vnode->lock);
		return;

		/* Fall through */
	default:
		/* Looks like a lock request was withdrawn. */
		spin_unlock(&vnode->lock);
		_leave(" [no]");
		return;
	}
}

/*
 * pass responsibility for the unlocking of a vnode on the server to the
 * manager thread, lest a pending signal in the calling thread interrupt
 * AF_RXRPC
 * - the caller must hold the vnode lock
 */
static void afs_defer_unlock(struct afs_vnode *vnode)
{
	_enter("%u", vnode->lock_state);

	if (list_empty(&vnode->granted_locks) &&
	    (vnode->lock_state == AFS_VNODE_LOCK_GRANTED ||
	     vnode->lock_state == AFS_VNODE_LOCK_EXTENDING)) {
		cancel_delayed_work(&vnode->lock_work);

		afs_set_lock_state(vnode, AFS_VNODE_LOCK_NEED_UNLOCK);
		trace_afs_flock_ev(vnode, NULL, afs_flock_defer_unlock, 0);
		queue_delayed_work(afs_lock_manager, &vnode->lock_work, 0);
	}
}

/*
 * Check that our view of the file metadata is up to date and check to see
 * whether we think that we have a locking permit.
 */
static int afs_do_setlk_check(struct afs_vnode *vnode, struct key *key,
			      enum afs_flock_mode mode, afs_lock_type_t type)
{
	afs_access_t access;
	int ret;

	/* Make sure we've got a callback on this file and that our view of the
	 * data version is up to date.
	 */
	ret = afs_validate(vnode, key);
	if (ret < 0)
		return ret;

	/* Check the permission set to see if we're actually going to be
	 * allowed to get a lock on this file.
	 */
	ret = afs_check_permit(vnode, key, &access);
	if (ret < 0)
		return ret;

	/* At a rough estimation, you need LOCK, WRITE or INSERT perm to
	 * read-lock a file and WRITE or INSERT perm to write-lock a file.
	 *
	 * We can't rely on the server to do this for us since if we want to
	 * share a read lock that we already have, we won't go the server.
	 */
	if (type == AFS_LOCK_READ) {
		if (!(access & (AFS_ACE_INSERT | AFS_ACE_WRITE | AFS_ACE_LOCK)))
			return -EACCES;
	} else {
		if (!(access & (AFS_ACE_INSERT | AFS_ACE_WRITE)))
			return -EACCES;
	}

	return 0;
}

/*
 * request a lock on a file on the server
 */
static int afs_do_setlk(struct file *file, struct file_lock *fl)
{
	struct inode *inode = locks_inode(file);
	struct afs_vnode *vnode = AFS_FS_I(inode);
	enum afs_flock_mode mode = AFS_FS_S(inode->i_sb)->flock_mode;
	afs_lock_type_t type;
	struct key *key = afs_file_key(file);
	bool partial, no_server_lock = false;
	int ret;

<<<<<<< HEAD
	_enter("{%x:%u},%u", vnode->fid.vid, vnode->fid.vnode, fl->fl_type);
=======
	if (mode == afs_flock_mode_unset)
		mode = afs_flock_mode_openafs;
>>>>>>> 407d19ab

	_enter("{%llx:%llu},%llu-%llu,%u,%u",
	       vnode->fid.vid, vnode->fid.vnode,
	       fl->fl_start, fl->fl_end, fl->fl_type, mode);

	fl->fl_ops = &afs_lock_ops;
	INIT_LIST_HEAD(&fl->fl_u.afs.link);
	fl->fl_u.afs.state = AFS_LOCK_PENDING;

	partial = (fl->fl_start != 0 || fl->fl_end != OFFSET_MAX);
	type = (fl->fl_type == F_RDLCK) ? AFS_LOCK_READ : AFS_LOCK_WRITE;
	if (mode == afs_flock_mode_write && partial)
		type = AFS_LOCK_WRITE;

	ret = afs_do_setlk_check(vnode, key, mode, type);
	if (ret < 0)
		return ret;

	trace_afs_flock_op(vnode, fl, afs_flock_op_set_lock);

	/* AFS3 protocol only supports full-file locks and doesn't provide any
	 * method of upgrade/downgrade, so we need to emulate for partial-file
	 * locks.
	 *
	 * The OpenAFS client only gets a server lock for a full-file lock and
	 * keeps partial-file locks local.  Allow this behaviour to be emulated
	 * (as the default).
	 */
	if (mode == afs_flock_mode_local ||
	    (partial && mode == afs_flock_mode_openafs)) {
		no_server_lock = true;
		goto skip_server_lock;
	}

	spin_lock(&vnode->lock);
	list_add_tail(&fl->fl_u.afs.link, &vnode->pending_locks);

	ret = -ENOENT;
	if (vnode->lock_state == AFS_VNODE_LOCK_DELETED)
		goto error_unlock;

	/* If we've already got a lock on the server then try to move to having
	 * the VFS grant the requested lock.  Note that this means that other
	 * clients may get starved out.
	 */
	_debug("try %u", vnode->lock_state);
	if (vnode->lock_state == AFS_VNODE_LOCK_GRANTED) {
		if (type == AFS_LOCK_READ) {
			_debug("instant readlock");
			list_move_tail(&fl->fl_u.afs.link, &vnode->granted_locks);
			fl->fl_u.afs.state = AFS_LOCK_GRANTED;
			goto vnode_is_locked_u;
		}

		if (vnode->lock_type == AFS_LOCK_WRITE) {
			_debug("instant writelock");
			list_move_tail(&fl->fl_u.afs.link, &vnode->granted_locks);
			fl->fl_u.afs.state = AFS_LOCK_GRANTED;
			goto vnode_is_locked_u;
		}
	}

	if (vnode->lock_state == AFS_VNODE_LOCK_NONE &&
	    !(fl->fl_flags & FL_SLEEP)) {
		ret = -EAGAIN;
		if (type == AFS_LOCK_READ) {
			if (vnode->status.lock_count == -1)
				goto lock_is_contended; /* Write locked */
		} else {
			if (vnode->status.lock_count != 0)
				goto lock_is_contended; /* Locked */
		}
	}

	if (vnode->lock_state != AFS_VNODE_LOCK_NONE)
		goto need_to_wait;

try_to_lock:
	/* We don't have a lock on this vnode and we aren't currently waiting
	 * for one either, so ask the server for a lock.
	 *
	 * Note that we need to be careful if we get interrupted by a signal
	 * after dispatching the request as we may still get the lock, even
	 * though we don't wait for the reply (it's not too bad a problem - the
	 * lock will expire in 5 mins anyway).
	 */
	trace_afs_flock_ev(vnode, fl, afs_flock_try_to_lock, 0);
	vnode->lock_key = key_get(key);
	vnode->lock_type = type;
	afs_set_lock_state(vnode, AFS_VNODE_LOCK_SETTING);
	spin_unlock(&vnode->lock);

	ret = afs_set_lock(vnode, key, type); /* RPC */

	spin_lock(&vnode->lock);
	switch (ret) {
	case -EKEYREJECTED:
	case -EKEYEXPIRED:
	case -EKEYREVOKED:
	case -EPERM:
	case -EACCES:
		fl->fl_u.afs.state = ret;
		trace_afs_flock_ev(vnode, fl, afs_flock_fail_perm, ret);
		list_del_init(&fl->fl_u.afs.link);
		afs_next_locker(vnode, ret);
		goto error_unlock;

	case -ENOENT:
		fl->fl_u.afs.state = ret;
		trace_afs_flock_ev(vnode, fl, afs_flock_fail_other, ret);
		list_del_init(&fl->fl_u.afs.link);
		afs_kill_lockers_enoent(vnode);
		goto error_unlock;

	default:
		fl->fl_u.afs.state = ret;
		trace_afs_flock_ev(vnode, fl, afs_flock_fail_other, ret);
		list_del_init(&fl->fl_u.afs.link);
		afs_next_locker(vnode, 0);
		goto error_unlock;

	case -EWOULDBLOCK:
		/* The server doesn't have a lock-waiting queue, so the client
		 * will have to retry.  The server will break the outstanding
		 * callbacks on a file when a lock is released.
		 */
		ASSERT(list_empty(&vnode->granted_locks));
		ASSERTCMP(vnode->pending_locks.next, ==, &fl->fl_u.afs.link);
		goto lock_is_contended;

	case 0:
		afs_set_lock_state(vnode, AFS_VNODE_LOCK_GRANTED);
		trace_afs_flock_ev(vnode, fl, afs_flock_acquired, type);
		afs_grant_locks(vnode);
		goto vnode_is_locked_u;
	}

vnode_is_locked_u:
	spin_unlock(&vnode->lock);
vnode_is_locked:
	/* the lock has been granted by the server... */
	ASSERTCMP(fl->fl_u.afs.state, ==, AFS_LOCK_GRANTED);

skip_server_lock:
	/* ... but the VFS still needs to distribute access on this client. */
	trace_afs_flock_ev(vnode, fl, afs_flock_vfs_locking, 0);
	ret = locks_lock_file_wait(file, fl);
	trace_afs_flock_ev(vnode, fl, afs_flock_vfs_lock, ret);
	if (ret < 0)
		goto vfs_rejected_lock;

	/* Again, make sure we've got a callback on this file and, again, make
	 * sure that our view of the data version is up to date (we ignore
	 * errors incurred here and deal with the consequences elsewhere).
	 */
	afs_validate(vnode, key);
	_leave(" = 0");
	return 0;

lock_is_contended:
	if (!(fl->fl_flags & FL_SLEEP)) {
		list_del_init(&fl->fl_u.afs.link);
		afs_next_locker(vnode, 0);
		ret = -EAGAIN;
		goto error_unlock;
	}

	afs_set_lock_state(vnode, AFS_VNODE_LOCK_WAITING_FOR_CB);
	trace_afs_flock_ev(vnode, fl, afs_flock_would_block, ret);
	queue_delayed_work(afs_lock_manager, &vnode->lock_work, HZ * 5);

need_to_wait:
	/* We're going to have to wait.  Either this client doesn't have a lock
	 * on the server yet and we need to wait for a callback to occur, or
	 * the client does have a lock on the server, but it's shared and we
	 * need an exclusive lock.
	 */
	spin_unlock(&vnode->lock);

	trace_afs_flock_ev(vnode, fl, afs_flock_waiting, 0);
	ret = wait_event_interruptible(fl->fl_wait,
				       fl->fl_u.afs.state != AFS_LOCK_PENDING);
	trace_afs_flock_ev(vnode, fl, afs_flock_waited, ret);

	if (fl->fl_u.afs.state >= 0 && fl->fl_u.afs.state != AFS_LOCK_GRANTED) {
		spin_lock(&vnode->lock);

		switch (fl->fl_u.afs.state) {
		case AFS_LOCK_YOUR_TRY:
			fl->fl_u.afs.state = AFS_LOCK_PENDING;
			goto try_to_lock;
		case AFS_LOCK_PENDING:
			if (ret > 0) {
				/* We need to retry the lock.  We may not be
				 * notified by the server if it just expired
				 * rather than being released.
				 */
				ASSERTCMP(vnode->lock_state, ==, AFS_VNODE_LOCK_WAITING_FOR_CB);
				afs_set_lock_state(vnode, AFS_VNODE_LOCK_SETTING);
				fl->fl_u.afs.state = AFS_LOCK_PENDING;
				goto try_to_lock;
			}
			goto error_unlock;
		case AFS_LOCK_GRANTED:
		default:
			break;
		}

		spin_unlock(&vnode->lock);
	}

	if (fl->fl_u.afs.state == AFS_LOCK_GRANTED)
		goto vnode_is_locked;
	ret = fl->fl_u.afs.state;
	goto error;

vfs_rejected_lock:
	/* The VFS rejected the lock we just obtained, so we have to discard
	 * what we just got.  We defer this to the lock manager work item to
	 * deal with.
	 */
	_debug("vfs refused %d", ret);
	if (no_server_lock)
		goto error;
	spin_lock(&vnode->lock);
	list_del_init(&fl->fl_u.afs.link);
	afs_defer_unlock(vnode);

error_unlock:
	spin_unlock(&vnode->lock);
error:
	_leave(" = %d", ret);
	return ret;
}

/*
 * unlock on a file on the server
 */
static int afs_do_unlk(struct file *file, struct file_lock *fl)
{
	struct afs_vnode *vnode = AFS_FS_I(locks_inode(file));
	int ret;

	_enter("{%x:%u},%u", vnode->fid.vid, vnode->fid.vnode, fl->fl_type);

	trace_afs_flock_op(vnode, fl, afs_flock_op_unlock);

	/* Flush all pending writes before doing anything with locks. */
	vfs_fsync(file, 0);

	ret = locks_lock_file_wait(file, fl);
	_leave(" = %d [%u]", ret, vnode->lock_state);
	return ret;
}

/*
 * return information about a lock we currently hold, if indeed we hold one
 */
static int afs_do_getlk(struct file *file, struct file_lock *fl)
{
	struct afs_vnode *vnode = AFS_FS_I(locks_inode(file));
	struct key *key = afs_file_key(file);
	int ret, lock_count;

	_enter("");

	if (vnode->lock_state == AFS_VNODE_LOCK_DELETED)
		return -ENOENT;

	fl->fl_type = F_UNLCK;

	/* check local lock records first */
	posix_test_lock(file, fl);
	if (fl->fl_type == F_UNLCK) {
		/* no local locks; consult the server */
		ret = afs_fetch_status(vnode, key, false, NULL);
		if (ret < 0)
			goto error;

		lock_count = READ_ONCE(vnode->status.lock_count);
		if (lock_count != 0) {
			if (lock_count > 0)
				fl->fl_type = F_RDLCK;
			else
				fl->fl_type = F_WRLCK;
			fl->fl_start = 0;
			fl->fl_end = OFFSET_MAX;
			fl->fl_pid = 0;
		}
	}

	ret = 0;
error:
	_leave(" = %d [%hd]", ret, fl->fl_type);
	return ret;
}

/*
 * manage POSIX locks on a file
 */
int afs_lock(struct file *file, int cmd, struct file_lock *fl)
{
	struct afs_vnode *vnode = AFS_FS_I(locks_inode(file));
	enum afs_flock_operation op;
	int ret;

	_enter("{%x:%u},%d,{t=%x,fl=%x,r=%Ld:%Ld}",
	       vnode->fid.vid, vnode->fid.vnode, cmd,
	       fl->fl_type, fl->fl_flags,
	       (long long) fl->fl_start, (long long) fl->fl_end);

	/* AFS doesn't support mandatory locks */
	if (__mandatory_lock(&vnode->vfs_inode) && fl->fl_type != F_UNLCK)
		return -ENOLCK;

	if (IS_GETLK(cmd))
		return afs_do_getlk(file, fl);

	fl->fl_u.afs.debug_id = atomic_inc_return(&afs_file_lock_debug_id);
	trace_afs_flock_op(vnode, fl, afs_flock_op_lock);

	if (fl->fl_type == F_UNLCK)
		ret = afs_do_unlk(file, fl);
	else
		ret = afs_do_setlk(file, fl);

	switch (ret) {
	case 0:		op = afs_flock_op_return_ok; break;
	case -EAGAIN:	op = afs_flock_op_return_eagain; break;
	case -EDEADLK:	op = afs_flock_op_return_edeadlk; break;
	default:	op = afs_flock_op_return_error; break;
	}
	trace_afs_flock_op(vnode, fl, op);
	return ret;
}

/*
 * manage FLOCK locks on a file
 */
int afs_flock(struct file *file, int cmd, struct file_lock *fl)
{
	struct afs_vnode *vnode = AFS_FS_I(locks_inode(file));
	enum afs_flock_operation op;
	int ret;

	_enter("{%x:%u},%d,{t=%x,fl=%x}",
	       vnode->fid.vid, vnode->fid.vnode, cmd,
	       fl->fl_type, fl->fl_flags);

	/*
	 * No BSD flocks over NFS allowed.
	 * Note: we could try to fake a POSIX lock request here by
	 * using ((u32) filp | 0x80000000) or some such as the pid.
	 * Not sure whether that would be unique, though, or whether
	 * that would break in other places.
	 */
	if (!(fl->fl_flags & FL_FLOCK))
		return -ENOLCK;

	fl->fl_u.afs.debug_id = atomic_inc_return(&afs_file_lock_debug_id);
	trace_afs_flock_op(vnode, fl, afs_flock_op_flock);

	/* we're simulating flock() locks using posix locks on the server */
	if (fl->fl_type == F_UNLCK)
		ret = afs_do_unlk(file, fl);
	else
		ret = afs_do_setlk(file, fl);

	switch (ret) {
	case 0:		op = afs_flock_op_return_ok; break;
	case -EAGAIN:	op = afs_flock_op_return_eagain; break;
	case -EDEADLK:	op = afs_flock_op_return_edeadlk; break;
	default:	op = afs_flock_op_return_error; break;
	}
	trace_afs_flock_op(vnode, fl, op);
	return ret;
}

/*
 * the POSIX lock management core VFS code copies the lock record and adds the
 * copy into its own list, so we need to add that copy to the vnode's lock
 * queue in the same place as the original (which will be deleted shortly
 * after)
 */
static void afs_fl_copy_lock(struct file_lock *new, struct file_lock *fl)
{
	struct afs_vnode *vnode = AFS_FS_I(locks_inode(fl->fl_file));

	_enter("");

	new->fl_u.afs.debug_id = atomic_inc_return(&afs_file_lock_debug_id);

	spin_lock(&vnode->lock);
	trace_afs_flock_op(vnode, new, afs_flock_op_copy_lock);
	list_add(&new->fl_u.afs.link, &fl->fl_u.afs.link);
	spin_unlock(&vnode->lock);
}

/*
 * need to remove this lock from the vnode queue when it's removed from the
 * VFS's list
 */
static void afs_fl_release_private(struct file_lock *fl)
{
	struct afs_vnode *vnode = AFS_FS_I(locks_inode(fl->fl_file));

	_enter("");

	spin_lock(&vnode->lock);

	trace_afs_flock_op(vnode, fl, afs_flock_op_release_lock);
	list_del_init(&fl->fl_u.afs.link);
	if (list_empty(&vnode->granted_locks))
		afs_defer_unlock(vnode);

	_debug("state %u for %p", vnode->lock_state, vnode);
	spin_unlock(&vnode->lock);
}<|MERGE_RESOLUTION|>--- conflicted
+++ resolved
@@ -35,7 +35,7 @@
  */
 void afs_lock_may_be_available(struct afs_vnode *vnode)
 {
-	_enter("{%x:%u}", vnode->fid.vid, vnode->fid.vnode);
+	_enter("{%llx:%llu}", vnode->fid.vid, vnode->fid.vnode);
 
 	spin_lock(&vnode->lock);
 	if (vnode->lock_state == AFS_VNODE_LOCK_WAITING_FOR_CB)
@@ -182,7 +182,7 @@
 	struct afs_fs_cursor fc;
 	int ret;
 
-	_enter("%s{%x:%u.%u},%x,%u",
+	_enter("%s{%llx:%llu.%u},%x,%u",
 	       vnode->volume->name,
 	       vnode->fid.vid,
 	       vnode->fid.vnode,
@@ -219,7 +219,7 @@
 	struct afs_fs_cursor fc;
 	int ret;
 
-	_enter("%s{%x:%u.%u},%x",
+	_enter("%s{%llx:%llu.%u},%x",
 	       vnode->volume->name,
 	       vnode->fid.vid,
 	       vnode->fid.vnode,
@@ -256,7 +256,7 @@
 	struct afs_fs_cursor fc;
 	int ret;
 
-	_enter("%s{%x:%u.%u},%x",
+	_enter("%s{%llx:%llu.%u},%x",
 	       vnode->volume->name,
 	       vnode->fid.vid,
 	       vnode->fid.vnode,
@@ -296,7 +296,7 @@
 	struct key *key;
 	int ret;
 
-	_enter("{%x:%u}", vnode->fid.vid, vnode->fid.vnode);
+	_enter("{%llx:%llu}", vnode->fid.vid, vnode->fid.vnode);
 
 	spin_lock(&vnode->lock);
 
@@ -315,7 +315,7 @@
 			trace_afs_flock_ev(vnode, NULL, afs_flock_release_fail,
 					   ret);
 			printk(KERN_WARNING "AFS:"
-			       " Failed to release lock on {%x:%x} error %d\n",
+			       " Failed to release lock on {%llx:%llx} error %d\n",
 			       vnode->fid.vid, vnode->fid.vnode, ret);
 		}
 
@@ -343,15 +343,10 @@
 		ret = afs_extend_lock(vnode, key); /* RPC */
 		key_put(key);
 
-<<<<<<< HEAD
-		if (ret < 0)
-			pr_warning("AFS: Failed to extend lock on {%x:%x} error %d\n",
-=======
 		if (ret < 0) {
 			trace_afs_flock_ev(vnode, NULL, afs_flock_extend_fail,
 					   ret);
 			pr_warning("AFS: Failed to extend lock on {%llx:%llx} error %d\n",
->>>>>>> 407d19ab
 				   vnode->fid.vid, vnode->fid.vnode, ret);
 		}
 
@@ -475,12 +470,8 @@
 	bool partial, no_server_lock = false;
 	int ret;
 
-<<<<<<< HEAD
-	_enter("{%x:%u},%u", vnode->fid.vid, vnode->fid.vnode, fl->fl_type);
-=======
 	if (mode == afs_flock_mode_unset)
 		mode = afs_flock_mode_openafs;
->>>>>>> 407d19ab
 
 	_enter("{%llx:%llu},%llu-%llu,%u,%u",
 	       vnode->fid.vid, vnode->fid.vnode,
@@ -724,7 +715,7 @@
 	struct afs_vnode *vnode = AFS_FS_I(locks_inode(file));
 	int ret;
 
-	_enter("{%x:%u},%u", vnode->fid.vid, vnode->fid.vnode, fl->fl_type);
+	_enter("{%llx:%llu},%u", vnode->fid.vid, vnode->fid.vnode, fl->fl_type);
 
 	trace_afs_flock_op(vnode, fl, afs_flock_op_unlock);
 
@@ -787,7 +778,7 @@
 	enum afs_flock_operation op;
 	int ret;
 
-	_enter("{%x:%u},%d,{t=%x,fl=%x,r=%Ld:%Ld}",
+	_enter("{%llx:%llu},%d,{t=%x,fl=%x,r=%Ld:%Ld}",
 	       vnode->fid.vid, vnode->fid.vnode, cmd,
 	       fl->fl_type, fl->fl_flags,
 	       (long long) fl->fl_start, (long long) fl->fl_end);
@@ -826,7 +817,7 @@
 	enum afs_flock_operation op;
 	int ret;
 
-	_enter("{%x:%u},%d,{t=%x,fl=%x}",
+	_enter("{%llx:%llu},%d,{t=%x,fl=%x}",
 	       vnode->fid.vid, vnode->fid.vnode, cmd,
 	       fl->fl_type, fl->fl_flags);
 
