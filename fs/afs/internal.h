--- conflicted
+++ resolved
@@ -18,6 +18,7 @@
 #include <linux/backing-dev.h>
 #include <linux/uuid.h>
 #include <linux/mm_types.h>
+#include <linux/dns_resolver.h>
 #include <net/net_namespace.h>
 #include <net/netns/generic.h>
 #include <net/sock.h>
@@ -31,13 +32,6 @@
 struct pagevec;
 struct afs_call;
 
-<<<<<<< HEAD
-struct afs_mount_params {
-	bool			rwpath;		/* T if the parent should be considered R/W */
-	bool			force;		/* T to force cell type */
-	bool			autocell;	/* T if set auto mount operation */
-	bool			dyn_root;	/* T if dynamic root */
-=======
 /*
  * Partial file-locking emulation mode.  (The problem being that AFS3 only
  * allows whole-file locks and no upgrading/downgrading).
@@ -56,11 +50,9 @@
 	bool			dyn_root;	/* T if dynamic root */
 	bool			no_cell;	/* T if the source is "none" (for dynroot) */
 	enum afs_flock_mode	flock_mode;	/* Partial file-locking emulation mode */
->>>>>>> 407d19ab
 	afs_voltype_t		type;		/* type of volume requested */
-	int			volnamesz;	/* size of volume name */
+	unsigned int		volnamesz;	/* size of volume name */
 	const char		*volname;	/* name of volume to mount */
-	struct net		*net_ns;	/* Network namespace in effect */
 	struct afs_net		*net;		/* the AFS net namespace stuff */
 	struct afs_cell		*cell;		/* cell in which to find volume */
 	struct afs_volume	*volume;	/* volume record */
@@ -92,12 +84,17 @@
 	struct rcu_head		rcu;		/* Must be first */
 	refcount_t		usage;
 	u32			version;	/* Version */
-	unsigned short		nr_addrs;
-	unsigned short		index;		/* Address currently in use */
-	unsigned short		nr_ipv4;	/* Number of IPv4 addresses */
+	unsigned char		max_addrs;
+	unsigned char		nr_addrs;
+	unsigned char		preferred;	/* Preferred address */
+	unsigned char		nr_ipv4;	/* Number of IPv4 addresses */
+	enum dns_record_source	source:8;
+	enum dns_lookup_status	status:8;
 	unsigned long		probed;		/* Mask of servers that have been probed */
-	unsigned long		yfs;		/* Mask of servers that are YFS */
+	unsigned long		failed;		/* Mask of addrs that failed locally/ICMP */
+	unsigned long		responded;	/* Mask of addrs that responded */
 	struct sockaddr_rxrpc	addrs[];
+#define AFS_MAX_ADDRESSES ((unsigned int)(sizeof(unsigned long) * 8))
 };
 
 /*
@@ -105,6 +102,7 @@
  */
 struct afs_call {
 	const struct afs_call_type *type;	/* type of call */
+	struct afs_addr_list	*alist;		/* Address is alist[addr_ix] */
 	wait_queue_head_t	waitq;		/* processes awaiting completion */
 	struct work_struct	async_work;	/* async I/O processor */
 	struct work_struct	work;		/* actual work processor */
@@ -117,6 +115,12 @@
 	struct afs_vnode	*lvnode;	/* vnode being locked */
 	void			*request;	/* request data (first part) */
 	struct address_space	*mapping;	/* Pages being written from */
+	struct iov_iter		iter;		/* Buffer iterator */
+	struct iov_iter		*_iter;		/* Iterator currently in use */
+	union {	/* Convenience for ->iter */
+		struct kvec	kvec[1];
+		struct bio_vec	bvec[1];
+	};
 	void			*buffer;	/* reply receive buffer */
 	union {
 		long			ret0;	/* Value to reply with instead of 0 */
@@ -134,17 +138,13 @@
 	unsigned int		server_index;
 	pgoff_t			first;		/* first page in mapping to deal with */
 	pgoff_t			last;		/* last page in mapping to deal with */
-	size_t			offset;		/* offset into received data store */
 	atomic_t		usage;
 	enum afs_call_state	state;
 	spinlock_t		state_lock;
 	int			error;		/* error code */
 	u32			abort_code;	/* Remote abort ID or 0 */
-<<<<<<< HEAD
-=======
 	u32			epoch;
 	unsigned int		max_lifespan;	/* Maximum lifespan to set if not 0 */
->>>>>>> 407d19ab
 	unsigned		request_size;	/* size of request data */
 	unsigned		reply_max;	/* maximum size of reply */
 	unsigned		first_offset;	/* offset into mapping[first] */
@@ -153,25 +153,18 @@
 		unsigned	count2;		/* count used in unmarshalling */
 	};
 	unsigned char		unmarshall;	/* unmarshalling phase */
+	unsigned char		addr_ix;	/* Address in ->alist */
 	bool			incoming;	/* T if incoming call */
 	bool			send_pages;	/* T if data from mapping should be sent */
 	bool			need_attention;	/* T if RxRPC poked us */
 	bool			async;		/* T if asynchronous */
 	bool			upgrade;	/* T to request service upgrade */
-<<<<<<< HEAD
-=======
 	bool			have_reply_time; /* T if have got reply_time */
 	bool			intr;		/* T if interruptible */
->>>>>>> 407d19ab
 	u16			service_id;	/* Actual service ID (after upgrade) */
 	unsigned int		debug_id;	/* Trace ID */
 	u32			operation_ID;	/* operation ID for an incoming call */
 	u32			count;		/* count for use in unmarshalling */
-<<<<<<< HEAD
-	__be32			tmp;		/* place to extract temporary data */
-	afs_dataversion_t	expected_version; /* Updated version expected from store */
-	afs_dataversion_t	expected_version_2; /* 2nd updated version expected from store */
-=======
 	union {					/* place to extract temporary data */
 		struct {
 			__be32	tmp_u;
@@ -180,7 +173,6 @@
 		__be64		tmp64;
 	};
 	ktime_t			reply_time;	/* Time of first reply packet */
->>>>>>> 407d19ab
 };
 
 struct afs_call_type {
@@ -197,6 +189,9 @@
 
 	/* Work function */
 	void (*work)(struct work_struct *work);
+
+	/* Call done function (gets called immediately on success or failure) */
+	void (*done)(struct afs_call *call);
 };
 
 /*
@@ -236,13 +231,9 @@
 	refcount_t		usage;
 	unsigned int		index;		/* Which page we're reading into */
 	unsigned int		nr_pages;
-<<<<<<< HEAD
-	void (*page_done)(struct afs_call *, struct afs_read *);
-=======
 	unsigned int		offset;		/* offset into current page */
 	struct afs_vnode	*vnode;
 	void (*page_done)(struct afs_read *);
->>>>>>> 407d19ab
 	struct page		**pages;
 	struct page		*array[];
 };
@@ -401,10 +392,67 @@
 	rwlock_t		proc_lock;
 
 	/* VL server list. */
-	rwlock_t		vl_addrs_lock;	/* Lock on vl_addrs */
-	struct afs_addr_list	__rcu *vl_addrs; /* List of VL servers */
+	rwlock_t		vl_servers_lock; /* Lock on vl_servers */
+	struct afs_vlserver_list __rcu *vl_servers;
+
 	u8			name_len;	/* Length of name */
 	char			name[64 + 1];	/* Cell name, case-flattened and NUL-padded */
+};
+
+/*
+ * Volume Location server record.
+ */
+struct afs_vlserver {
+	struct rcu_head		rcu;
+	struct afs_addr_list	__rcu *addresses; /* List of addresses for this VL server */
+	unsigned long		flags;
+#define AFS_VLSERVER_FL_PROBED	0		/* The VL server has been probed */
+#define AFS_VLSERVER_FL_PROBING	1		/* VL server is being probed */
+#define AFS_VLSERVER_FL_IS_YFS	2		/* Server is YFS not AFS */
+	rwlock_t		lock;		/* Lock on addresses */
+	atomic_t		usage;
+
+	/* Probe state */
+	wait_queue_head_t	probe_wq;
+	atomic_t		probe_outstanding;
+	spinlock_t		probe_lock;
+	struct {
+		unsigned int	rtt;		/* RTT as ktime/64 */
+		u32		abort_code;
+		short		error;
+		bool		have_result;
+		bool		responded:1;
+		bool		is_yfs:1;
+		bool		not_yfs:1;
+		bool		local_failure:1;
+	} probe;
+
+	u16			port;
+	u16			name_len;	/* Length of name */
+	char			name[];		/* Server name, case-flattened */
+};
+
+/*
+ * Weighted list of Volume Location servers.
+ */
+struct afs_vlserver_entry {
+	u16			priority;	/* Preference (as SRV) */
+	u16			weight;		/* Weight (as SRV) */
+	enum dns_record_source	source:8;
+	enum dns_lookup_status	status:8;
+	struct afs_vlserver	*server;
+};
+
+struct afs_vlserver_list {
+	struct rcu_head		rcu;
+	atomic_t		usage;
+	u8			nr_servers;
+	u8			index;		/* Server currently in use */
+	u8			preferred;	/* Preferred server */
+	enum dns_record_source	source:8;
+	enum dns_lookup_status	status:8;
+	rwlock_t		lock;
+	struct afs_vlserver_entry servers[];
 };
 
 /*
@@ -452,7 +500,6 @@
 	time64_t		put_time;	/* Time at which last put */
 	time64_t		update_at;	/* Time at which to next update the record */
 	unsigned long		flags;
-#define AFS_SERVER_FL_NEW	0		/* New server, don't inc cb_s_break */
 #define AFS_SERVER_FL_NOT_READY	1		/* The record is not ready for use */
 #define AFS_SERVER_FL_NOT_FOUND	2		/* VL server says no such server */
 #define AFS_SERVER_FL_VL_FAIL	3		/* Failed to access VL server */
@@ -461,8 +508,12 @@
 #define AFS_SERVER_FL_PROBING	6		/* Fileserver is being probed */
 #define AFS_SERVER_FL_NO_IBULK	7		/* Fileserver doesn't support FS.InlineBulkStatus */
 #define AFS_SERVER_FL_MAY_HAVE_CB 8		/* May have callbacks on this fileserver */
+#define AFS_SERVER_FL_IS_YFS	9		/* Server is YFS not AFS */
+#define AFS_SERVER_FL_NO_RM2	10		/* Fileserver doesn't support YFS.RemoveFile2 */
+#define AFS_SERVER_FL_HAVE_EPOCH 11		/* ->epoch is valid */
 	atomic_t		usage;
 	u32			addr_version;	/* Address list version */
+	u32			cm_epoch;	/* Server RxRPC epoch */
 
 	/* file service access */
 	rwlock_t		fs_lock;	/* access lock */
@@ -471,6 +522,26 @@
 	struct hlist_head	cb_volumes;	/* List of volume interests on this server */
 	unsigned		cb_s_break;	/* Break-everything counter. */
 	rwlock_t		cb_break_lock;	/* Volume finding lock */
+
+	/* Probe state */
+	wait_queue_head_t	probe_wq;
+	atomic_t		probe_outstanding;
+	spinlock_t		probe_lock;
+	struct {
+		unsigned int	rtt;		/* RTT as ktime/64 */
+		u32		abort_code;
+		u32		cm_epoch;
+		short		error;
+		bool		have_result;
+		bool		responded:1;
+		bool		is_yfs:1;
+		bool		not_yfs:1;
+		bool		local_failure:1;
+		bool		no_epoch:1;
+		bool		cm_probed:1;
+		bool		said_rebooted:1;
+		bool		said_inconsistent:1;
+	} probe;
 };
 
 /*
@@ -511,8 +582,8 @@
 
 struct afs_server_list {
 	refcount_t		usage;
-	unsigned short		nr_servers;
-	unsigned short		index;		/* Server currently in use */
+	unsigned char		nr_servers;
+	unsigned char		preferred;	/* Preferred server */
 	unsigned short		vnovol_mask;	/* Servers to be skipped due to VNOVOL */
 	unsigned int		seq;		/* Set to ->servers_seq when installed */
 	rwlock_t		lock;
@@ -616,6 +687,15 @@
 	time64_t		cb_expires_at;	/* time at which callback expires */
 };
 
+static inline struct fscache_cookie *afs_vnode_cache(struct afs_vnode *vnode)
+{
+#ifdef CONFIG_AFS_FSCACHE
+	return vnode->cache;
+#else
+	return NULL;
+#endif
+}
+
 /*
  * cached security record for one user's attempt to access a vnode
  */
@@ -648,17 +728,43 @@
 };
 
 /*
+ * Error prioritisation and accumulation.
+ */
+struct afs_error {
+	short	error;			/* Accumulated error */
+	bool	responded;		/* T if server responded */
+};
+
+/*
  * Cursor for iterating over a server's address list.
  */
 struct afs_addr_cursor {
 	struct afs_addr_list	*alist;		/* Current address list (pins ref) */
-	struct sockaddr_rxrpc	*addr;
+	unsigned long		tried;		/* Tried addresses */
+	signed char		index;		/* Current address */
+	bool			responded;	/* T if the current address responded */
+	unsigned short		nr_iterations;	/* Number of address iterations */
+	short			error;
 	u32			abort_code;
-	unsigned short		start;		/* Starting point in alist->addrs[] */
-	unsigned short		index;		/* Wrapping offset from start to current addr */
+};
+
+/*
+ * Cursor for iterating over a set of volume location servers.
+ */
+struct afs_vl_cursor {
+	struct afs_addr_cursor	ac;
+	struct afs_cell		*cell;		/* The cell we're querying */
+	struct afs_vlserver_list *server_list;	/* Current server list (pins ref) */
+	struct afs_vlserver	*server;	/* Server on which this resides */
+	struct key		*key;		/* Key for the server */
+	unsigned long		untried;	/* Bitmask of untried servers */
+	short			index;		/* Current server */
 	short			error;
-	bool			begun;		/* T if we've begun iteration */
-	bool			responded;	/* T if the current address responded */
+	unsigned short		flags;
+#define AFS_VL_CURSOR_STOP	0x0001		/* Set to cease iteration */
+#define AFS_VL_CURSOR_RETRY	0x0002		/* Set to do a retry */
+#define AFS_VL_CURSOR_RETRIED	0x0004		/* Set if started a retry */
+	unsigned short		nr_iterations;	/* Number of server iterations */
 };
 
 /*
@@ -671,10 +777,11 @@
 	struct afs_server_list	*server_list;	/* Current server list (pins ref) */
 	struct afs_cb_interest	*cbi;		/* Server on which this resides (pins ref) */
 	struct key		*key;		/* Key for the server */
+	unsigned long		untried;	/* Bitmask of untried servers */
 	unsigned int		cb_break;	/* cb_break + cb_s_break before the call */
 	unsigned int		cb_break_2;	/* cb_break + cb_s_break (2nd vnode) */
-	unsigned char		start;		/* Initial index in server list */
-	unsigned char		index;		/* Number of servers tried beyond start */
+	short			index;		/* Current server */
+	short			error;
 	unsigned short		flags;
 #define AFS_FS_CURSOR_STOP	0x0001		/* Set to cease iteration */
 #define AFS_FS_CURSOR_VBUSY	0x0002		/* Set if seen VBUSY */
@@ -682,11 +789,8 @@
 #define AFS_FS_CURSOR_VNOVOL	0x0008		/* Set if seen VNOVOL */
 #define AFS_FS_CURSOR_CUR_ONLY	0x0010		/* Set if current server only (file lock held) */
 #define AFS_FS_CURSOR_NO_VSLEEP	0x0020		/* Set to prevent sleep on VBUSY, VOFFLINE, ... */
-<<<<<<< HEAD
-=======
 #define AFS_FS_CURSOR_INTR	0x0040		/* Set if op is interruptible */
 	unsigned short		nr_iterations;	/* Number of server iterations */
->>>>>>> 407d19ab
 };
 
 /*
@@ -712,12 +816,12 @@
 						unsigned short,
 						unsigned short);
 extern void afs_put_addrlist(struct afs_addr_list *);
-extern struct afs_addr_list *afs_parse_text_addrs(const char *, size_t, char,
-						  unsigned short, unsigned short);
-extern struct afs_addr_list *afs_dns_query(struct afs_cell *, time64_t *);
+extern struct afs_vlserver_list *afs_parse_text_addrs(struct afs_net *,
+						      const char *, size_t, char,
+						      unsigned short, unsigned short);
+extern struct afs_vlserver_list *afs_dns_query(struct afs_cell *, time64_t *);
 extern bool afs_iterate_addresses(struct afs_addr_cursor *);
 extern int afs_end_cursor(struct afs_addr_cursor *);
-extern int afs_set_vl_cursor(struct afs_addr_cursor *, struct afs_cell *);
 
 extern void afs_merge_fs_addr4(struct afs_addr_list *, __be32, u16);
 extern void afs_merge_fs_addr6(struct afs_addr_list *, __be32 *, u16);
@@ -740,6 +844,7 @@
  * callback.c
  */
 extern void afs_init_callback_state(struct afs_server *);
+extern void __afs_break_callback(struct afs_vnode *);
 extern void afs_break_callback(struct afs_vnode *);
 extern void afs_break_callbacks(struct afs_server *, size_t, struct afs_callback_break*);
 
@@ -757,13 +862,15 @@
 
 static inline unsigned int afs_calc_vnode_cb_break(struct afs_vnode *vnode)
 {
-	return vnode->cb_break + vnode->cb_s_break + vnode->cb_v_break;
-}
-
-static inline unsigned int afs_cb_break_sum(struct afs_vnode *vnode,
-					    struct afs_cb_interest *cbi)
-{
-	return vnode->cb_break + cbi->server->cb_s_break + vnode->volume->cb_v_break;
+	return vnode->cb_break + vnode->cb_v_break;
+}
+
+static inline bool afs_cb_is_broken(unsigned int cb_break,
+				    const struct afs_vnode *vnode,
+				    const struct afs_cb_interest *cbi)
+{
+	return !cbi || cb_break != (vnode->cb_break +
+				    vnode->volume->cb_v_break);
 }
 
 /*
@@ -853,15 +960,6 @@
 extern int afs_fs_fetch_file_status(struct afs_fs_cursor *, struct afs_status_cb *,
 				    struct afs_volsync *);
 extern int afs_fs_give_up_callbacks(struct afs_net *, struct afs_server *);
-<<<<<<< HEAD
-extern int afs_fs_fetch_data(struct afs_fs_cursor *, struct afs_read *);
-extern int afs_fs_create(struct afs_fs_cursor *, const char *, umode_t, u64,
-			 struct afs_fid *, struct afs_file_status *, struct afs_callback *);
-extern int afs_fs_remove(struct afs_fs_cursor *, const char *, bool, u64);
-extern int afs_fs_link(struct afs_fs_cursor *, struct afs_vnode *, const char *, u64);
-extern int afs_fs_symlink(struct afs_fs_cursor *, const char *, const char *, u64,
-			  struct afs_fid *, struct afs_file_status *);
-=======
 extern int afs_fs_fetch_data(struct afs_fs_cursor *, struct afs_status_cb *, struct afs_read *);
 extern int afs_fs_create(struct afs_fs_cursor *, const char *, umode_t,
 			 struct afs_status_cb *, struct afs_fid *, struct afs_status_cb *);
@@ -871,7 +969,6 @@
 		       struct afs_status_cb *, struct afs_status_cb *);
 extern int afs_fs_symlink(struct afs_fs_cursor *, const char *, const char *,
 			  struct afs_status_cb *, struct afs_fid *, struct afs_status_cb *);
->>>>>>> 407d19ab
 extern int afs_fs_rename(struct afs_fs_cursor *, const char *,
 			 struct afs_vnode *, const char *,
 			 struct afs_status_cb *, struct afs_status_cb *);
@@ -884,14 +981,9 @@
 extern int afs_fs_release_lock(struct afs_fs_cursor *, struct afs_status_cb *);
 extern int afs_fs_give_up_all_callbacks(struct afs_net *, struct afs_server *,
 					struct afs_addr_cursor *, struct key *);
-<<<<<<< HEAD
-extern int afs_fs_get_capabilities(struct afs_net *, struct afs_server *,
-				   struct afs_addr_cursor *, struct key *);
-=======
 extern struct afs_call *afs_fs_get_capabilities(struct afs_net *, struct afs_server *,
 						struct afs_addr_cursor *, struct key *,
 						unsigned int);
->>>>>>> 407d19ab
 extern int afs_fs_inline_bulk_status(struct afs_fs_cursor *, struct afs_net *,
 				     struct afs_fid *, struct afs_status_cb *,
 				     unsigned int, struct afs_volsync *);
@@ -907,6 +999,13 @@
 extern struct afs_acl *afs_fs_fetch_acl(struct afs_fs_cursor *, struct afs_status_cb *);
 extern int afs_fs_store_acl(struct afs_fs_cursor *, const struct afs_acl *,
 			    struct afs_status_cb *);
+
+/*
+ * fs_probe.c
+ */
+extern void afs_fileserver_probe_result(struct afs_call *);
+extern int afs_probe_fileservers(struct afs_net *, struct key *, struct afs_server_list *);
+extern int afs_wait_for_fs_probes(struct afs_server_list *, unsigned long);
 
 /*
  * inode.c
@@ -978,6 +1077,7 @@
  * misc.c
  */
 extern int afs_abort_to_error(u32);
+extern void afs_prioritise_error(struct afs_error *, int, u32);
 
 /*
  * mntpt.c
@@ -1030,23 +1130,14 @@
 extern void __net_exit afs_close_socket(struct afs_net *);
 extern void afs_charge_preallocation(struct work_struct *);
 extern void afs_put_call(struct afs_call *);
-<<<<<<< HEAD
-extern int afs_queue_call_work(struct afs_call *);
-extern long afs_make_call(struct afs_addr_cursor *, struct afs_call *, gfp_t, bool);
-=======
 extern void afs_make_call(struct afs_addr_cursor *, struct afs_call *, gfp_t);
 extern long afs_wait_for_call_to_complete(struct afs_call *, struct afs_addr_cursor *);
->>>>>>> 407d19ab
 extern struct afs_call *afs_alloc_flat_call(struct afs_net *,
 					    const struct afs_call_type *,
 					    size_t, size_t);
 extern void afs_flat_call_destructor(struct afs_call *);
 extern void afs_send_empty_reply(struct afs_call *);
 extern void afs_send_simple_reply(struct afs_call *, const void *, size_t);
-<<<<<<< HEAD
-extern int afs_extract_data(struct afs_call *, void *, size_t, bool);
-extern int afs_protocol_error(struct afs_call *, int);
-=======
 extern int afs_extract_data(struct afs_call *, bool);
 extern int afs_protocol_error(struct afs_call *, int, enum afs_eproto_cause);
 
@@ -1082,11 +1173,10 @@
 {
 	afs_extract_begin(call, call->buffer, size);
 }
->>>>>>> 407d19ab
 
 static inline int afs_transfer_reply(struct afs_call *call)
 {
-	return afs_extract_data(call, call->buffer, call->reply_max, false);
+	return afs_extract_data(call, false);
 }
 
 static inline bool afs_check_call_state(struct afs_call *call,
@@ -1164,7 +1254,6 @@
 extern void afs_manage_servers(struct work_struct *);
 extern void afs_servers_timer(struct timer_list *);
 extern void __net_exit afs_purge_servers(struct afs_net *);
-extern bool afs_probe_fileserver(struct afs_fs_cursor *);
 extern bool afs_check_server_record(struct afs_fs_cursor *, struct afs_server *);
 
 /*
@@ -1191,16 +1280,6 @@
 /*
  * vlclient.c
  */
-<<<<<<< HEAD
-extern struct afs_vldb_entry *afs_vl_get_entry_by_name_u(struct afs_net *,
-							 struct afs_addr_cursor *,
-							 struct key *, const char *, int);
-extern struct afs_addr_list *afs_vl_get_addrs_u(struct afs_net *, struct afs_addr_cursor *,
-						struct key *, const uuid_t *);
-extern int afs_vl_get_capabilities(struct afs_net *, struct afs_addr_cursor *, struct key *);
-extern struct afs_addr_list *afs_yfsvl_get_endpoints(struct afs_net *, struct afs_addr_cursor *,
-						     struct key *, const uuid_t *);
-=======
 extern struct afs_vldb_entry *afs_vl_get_entry_by_name_u(struct afs_vl_cursor *,
 							 const char *, int);
 extern struct afs_addr_list *afs_vl_get_addrs_u(struct afs_vl_cursor *, const uuid_t *);
@@ -1246,7 +1325,6 @@
 extern void afs_put_vlserverlist(struct afs_net *, struct afs_vlserver_list *);
 extern struct afs_vlserver_list *afs_extract_vlserver_list(struct afs_cell *,
 							   const void *, size_t);
->>>>>>> 407d19ab
 
 /*
  * volume.c
@@ -1258,7 +1336,7 @@
 	return volume;
 }
 
-extern struct afs_volume *afs_create_volume(struct afs_mount_params *);
+extern struct afs_volume *afs_create_volume(struct afs_fs_context *);
 extern void afs_activate_volume(struct afs_volume *);
 extern void afs_deactivate_volume(struct afs_volume *);
 extern void afs_put_volume(struct afs_cell *, struct afs_volume *);
@@ -1288,8 +1366,6 @@
 extern const struct xattr_handler *afs_xattr_handlers[];
 extern ssize_t afs_listxattr(struct dentry *, char *, size_t);
 
-<<<<<<< HEAD
-=======
 /*
  * yfsclient.c
  */
@@ -1339,7 +1415,6 @@
 					       struct afs_status_cb *);
 extern int yfs_fs_store_opaque_acl2(struct afs_fs_cursor *, const struct afs_acl *,
 				    struct afs_status_cb *);
->>>>>>> 407d19ab
 
 /*
  * Miscellaneous inline functions.
@@ -1363,6 +1438,17 @@
 	}
 }
 
+static inline int afs_io_error(struct afs_call *call, enum afs_io_error where)
+{
+	trace_afs_io_error(call->debug_id, -EIO, where);
+	return -EIO;
+}
+
+static inline int afs_bad(struct afs_vnode *vnode, enum afs_file_error where)
+{
+	trace_afs_file_error(vnode, -EIO, where);
+	return -EIO;
+}
 
 /*****************************************************************************/
 /*
