// SPDX-License-Identifier: GPL-2.0-or-later
/* AFS dynamic root handling
 *
 * Copyright (C) 2018 Red Hat, Inc. All Rights Reserved.
 * Written by David Howells (dhowells@redhat.com)
 */

#include <linux/fs.h>
#include <linux/namei.h>
#include <linux/dns_resolver.h>
#include "internal.h"

const struct file_operations afs_dynroot_file_operations = {
	.open		= dcache_dir_open,
	.release	= dcache_dir_close,
	.iterate_shared	= dcache_readdir,
	.llseek		= dcache_dir_lseek,
};

/*
 * Probe to see if a cell may exist.  This prevents positive dentries from
 * being created unnecessarily.
 */
static int afs_probe_cell_name(struct dentry *dentry)
{
	struct afs_cell *cell;
	const char *name = dentry->d_name.name;
	size_t len = dentry->d_name.len;
	int ret;

	/* Names prefixed with a dot are R/W mounts. */
	if (name[0] == '.') {
		if (len == 1)
			return -EINVAL;
		name++;
		len--;
	}

	cell = afs_lookup_cell_rcu(afs_d2net(dentry), name, len);
	if (!IS_ERR(cell)) {
		afs_put_cell(afs_d2net(dentry), cell);
		return 0;
	}

<<<<<<< HEAD
	ret = dns_query("afsdb", name, len, "", NULL, NULL);
=======
	ret = dns_query("afsdb", name, len, "srv=1", NULL, NULL, false);
>>>>>>> 407d19ab
	if (ret == -ENODATA)
		ret = -EDESTADDRREQ;
	return ret;
}

/*
 * Try to auto mount the mountpoint with pseudo directory, if the autocell
 * operation is setted.
 */
struct inode *afs_try_auto_mntpt(struct dentry *dentry, struct inode *dir)
{
	struct afs_vnode *vnode = AFS_FS_I(dir);
	struct inode *inode;
	int ret = -ENOENT;

	_enter("%p{%pd}, {%x:%u}",
	       dentry, dentry, vnode->fid.vid, vnode->fid.vnode);

	if (!test_bit(AFS_VNODE_AUTOCELL, &vnode->flags))
		goto out;

	ret = afs_probe_cell_name(dentry);
	if (ret < 0)
		goto out;

	inode = afs_iget_pseudo_dir(dir->i_sb, false);
	if (IS_ERR(inode)) {
		ret = PTR_ERR(inode);
		goto out;
	}

	_leave("= %p", inode);
	return inode;

out:
	_leave("= %d", ret);
	return ret == -ENOENT ? NULL : ERR_PTR(ret);
}

/*
 * Look up @cell in a dynroot directory.  This is a substitution for the
 * local cell name for the net namespace.
 */
static struct dentry *afs_lookup_atcell(struct dentry *dentry)
{
	struct afs_cell *cell;
	struct afs_net *net = afs_d2net(dentry);
	struct dentry *ret;
	unsigned int seq = 0;
	char *name;
	int len;

	if (!net->ws_cell)
		return ERR_PTR(-ENOENT);

	ret = ERR_PTR(-ENOMEM);
	name = kmalloc(AFS_MAXCELLNAME + 1, GFP_KERNEL);
	if (!name)
		goto out_p;

	rcu_read_lock();
	do {
		read_seqbegin_or_lock(&net->cells_lock, &seq);
		cell = rcu_dereference_raw(net->ws_cell);
		if (cell) {
			len = cell->name_len;
			memcpy(name, cell->name, len + 1);
		}
	} while (need_seqretry(&net->cells_lock, seq));
	done_seqretry(&net->cells_lock, seq);
	rcu_read_unlock();

	ret = ERR_PTR(-ENOENT);
	if (!cell)
		goto out_n;

	ret = lookup_one_len(name, dentry->d_parent, len);

	/* We don't want to d_add() the @cell dentry here as we don't want to
	 * the cached dentry to hide changes to the local cell name.
	 */

out_n:
	kfree(name);
out_p:
	return ret;
}

/*
 * Look up an entry in a dynroot directory.
 */
static struct dentry *afs_dynroot_lookup(struct inode *dir, struct dentry *dentry,
					 unsigned int flags)
{
	_enter("%pd", dentry);

	ASSERTCMP(d_inode(dentry), ==, NULL);

	if (dentry->d_name.len >= AFSNAMEMAX) {
		_leave(" = -ENAMETOOLONG");
		return ERR_PTR(-ENAMETOOLONG);
	}

	if (dentry->d_name.len == 5 &&
	    memcmp(dentry->d_name.name, "@cell", 5) == 0)
		return afs_lookup_atcell(dentry);

	return d_splice_alias(afs_try_auto_mntpt(dentry, dir), dentry);
}

const struct inode_operations afs_dynroot_inode_operations = {
	.lookup		= afs_dynroot_lookup,
};

/*
 * Dirs in the dynamic root don't need revalidation.
 */
static int afs_dynroot_d_revalidate(struct dentry *dentry, unsigned int flags)
{
	return 1;
}

/*
 * Allow the VFS to enquire as to whether a dentry should be unhashed (mustn't
 * sleep)
 * - called from dput() when d_count is going to 0.
 * - return 1 to request dentry be unhashed, 0 otherwise
 */
static int afs_dynroot_d_delete(const struct dentry *dentry)
{
	return d_really_is_positive(dentry);
}

const struct dentry_operations afs_dynroot_dentry_operations = {
	.d_revalidate	= afs_dynroot_d_revalidate,
	.d_delete	= afs_dynroot_d_delete,
	.d_release	= afs_d_release,
	.d_automount	= afs_d_automount,
};

/*
 * Create a manually added cell mount directory.
 * - The caller must hold net->proc_cells_lock
 */
int afs_dynroot_mkdir(struct afs_net *net, struct afs_cell *cell)
{
	struct super_block *sb = net->dynroot_sb;
	struct dentry *root, *subdir;
	int ret;

	if (!sb || atomic_read(&sb->s_active) == 0)
		return 0;

	/* Let the ->lookup op do the creation */
	root = sb->s_root;
	inode_lock(root->d_inode);
	subdir = lookup_one_len(cell->name, root, cell->name_len);
	if (IS_ERR(subdir)) {
		ret = PTR_ERR(subdir);
		goto unlock;
	}

	/* Note that we're retaining an extra ref on the dentry */
	subdir->d_fsdata = (void *)1UL;
	ret = 0;
unlock:
	inode_unlock(root->d_inode);
	return ret;
}

/*
 * Remove a manually added cell mount directory.
 * - The caller must hold net->proc_cells_lock
 */
void afs_dynroot_rmdir(struct afs_net *net, struct afs_cell *cell)
{
	struct super_block *sb = net->dynroot_sb;
	struct dentry *root, *subdir;

	if (!sb || atomic_read(&sb->s_active) == 0)
		return;

	root = sb->s_root;
	inode_lock(root->d_inode);

	/* Don't want to trigger a lookup call, which will re-add the cell */
	subdir = try_lookup_one_len(cell->name, root, cell->name_len);
	if (IS_ERR_OR_NULL(subdir)) {
		_debug("lookup %ld", PTR_ERR(subdir));
		goto no_dentry;
	}

	_debug("rmdir %pd %u", subdir, d_count(subdir));

	if (subdir->d_fsdata) {
		_debug("unpin %u", d_count(subdir));
		subdir->d_fsdata = NULL;
		dput(subdir);
	}
	dput(subdir);
no_dentry:
	inode_unlock(root->d_inode);
	_leave("");
}

/*
 * Populate a newly created dynamic root with cell names.
 */
int afs_dynroot_populate(struct super_block *sb)
{
	struct afs_cell *cell;
	struct afs_net *net = afs_sb2net(sb);
	int ret;

	mutex_lock(&net->proc_cells_lock);

	net->dynroot_sb = sb;
	hlist_for_each_entry(cell, &net->proc_cells, proc_link) {
		ret = afs_dynroot_mkdir(net, cell);
		if (ret < 0)
			goto error;
	}

	ret = 0;
out:
	mutex_unlock(&net->proc_cells_lock);
	return ret;

error:
	net->dynroot_sb = NULL;
	goto out;
}

/*
 * When a dynamic root that's in the process of being destroyed, depopulate it
 * of pinned directories.
 */
void afs_dynroot_depopulate(struct super_block *sb)
{
	struct afs_net *net = afs_sb2net(sb);
	struct dentry *root = sb->s_root, *subdir, *tmp;

	/* Prevent more subdirs from being created */
	mutex_lock(&net->proc_cells_lock);
	if (net->dynroot_sb == sb)
		net->dynroot_sb = NULL;
	mutex_unlock(&net->proc_cells_lock);

	inode_lock(root->d_inode);

	/* Remove all the pins for dirs created for manually added cells */
	list_for_each_entry_safe(subdir, tmp, &root->d_subdirs, d_child) {
		if (subdir->d_fsdata) {
			subdir->d_fsdata = NULL;
			dput(subdir);
		}
	}

	inode_unlock(root->d_inode);
}<|MERGE_RESOLUTION|>--- conflicted
+++ resolved
@@ -42,11 +42,7 @@
 		return 0;
 	}
 
-<<<<<<< HEAD
-	ret = dns_query("afsdb", name, len, "", NULL, NULL);
-=======
 	ret = dns_query("afsdb", name, len, "srv=1", NULL, NULL, false);
->>>>>>> 407d19ab
 	if (ret == -ENODATA)
 		ret = -EDESTADDRREQ;
 	return ret;
@@ -62,7 +58,7 @@
 	struct inode *inode;
 	int ret = -ENOENT;
 
-	_enter("%p{%pd}, {%x:%u}",
+	_enter("%p{%pd}, {%llx:%llu}",
 	       dentry, dentry, vnode->fid.vid, vnode->fid.vnode);
 
 	if (!test_bit(AFS_VNODE_AUTOCELL, &vnode->flags))
