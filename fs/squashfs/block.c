--- conflicted
+++ resolved
@@ -119,19 +119,11 @@
 	error = submit_bio_wait(bio);
 	if (error)
 		goto out_free_bio;
-<<<<<<< HEAD
 
 	*biop = bio;
 	*block_offset = index & ((1 << msblk->devblksize_log2) - 1);
 	return 0;
 
-=======
-
-	*biop = bio;
-	*block_offset = index & ((1 << msblk->devblksize_log2) - 1);
-	return 0;
-
->>>>>>> 4e026225
 out_free_bio:
 	bio_free_pages(bio);
 	bio_put(bio);
@@ -171,7 +163,6 @@
 		const u8 *data;
 		struct bvec_iter_all iter_all = {};
 		struct bio_vec *bvec = bvec_init_iter_all(&iter_all);
-<<<<<<< HEAD
 
 		if (index + 2 > msblk->bytes_used) {
 			res = -EIO;
@@ -181,17 +172,6 @@
 		if (res)
 			goto out;
 
-=======
-
-		if (index + 2 > msblk->bytes_used) {
-			res = -EIO;
-			goto out;
-		}
-		res = squashfs_bio_read(sb, index, 2, &bio, &offset);
-		if (res)
-			goto out;
-
->>>>>>> 4e026225
 		if (WARN_ON_ONCE(!bio_next_segment(bio, &iter_all))) {
 			res = -EIO;
 			goto out_free_bio;
@@ -216,17 +196,6 @@
 		length = SQUASHFS_COMPRESSED_SIZE(length);
 		index += 2;
 
-<<<<<<< HEAD
-		TRACE("Block @ 0x%llx, %scompressed size %d\n", index,
-		      compressed ? "" : "un", length);
-	}
-	if (next_index)
-		*next_index = index + length;
-
-	res = squashfs_bio_read(sb, index, length, &bio, &offset);
-	if (res)
-		goto out;
-=======
 		TRACE("Block @ 0x%llx, %scompressed size %d\n", index - 2,
 		      compressed ? "" : "un", length);
 	}
@@ -235,7 +204,6 @@
 		res = -EIO;
 		goto out;
 	}
->>>>>>> 4e026225
 
 	if (next_index)
 		*next_index = index + length;
