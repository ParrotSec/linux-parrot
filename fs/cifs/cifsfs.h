/*
 *   fs/cifs/cifsfs.h
 *
 *   Copyright (c) International Business Machines  Corp., 2002, 2007
 *   Author(s): Steve French (sfrench@us.ibm.com)
 *
 *   This library is free software; you can redistribute it and/or modify
 *   it under the terms of the GNU Lesser General Public License as published
 *   by the Free Software Foundation; either version 2.1 of the License, or
 *   (at your option) any later version.
 *
 *   This library is distributed in the hope that it will be useful,
 *   but WITHOUT ANY WARRANTY; without even the implied warranty of
 *   MERCHANTABILITY or FITNESS FOR A PARTICULAR PURPOSE.  See
 *   the GNU Lesser General Public License for more details.
 *
 *   You should have received a copy of the GNU Lesser General Public License
 *   along with this library; if not, write to the Free Software
 *   Foundation, Inc., 59 Temple Place, Suite 330, Boston, MA 02111-1307 USA
 */

#ifndef _CIFSFS_H
#define _CIFSFS_H

#include <linux/hash.h>

#define ROOT_I 2

/*
 * ino_t is 32-bits on 32-bit arch. We have to squash the 64-bit value down
 * so that it will fit. We use hash_64 to convert the value to 31 bits, and
 * then add 1, to ensure that we don't end up with a 0 as the value.
 */
static inline ino_t
cifs_uniqueid_to_ino_t(u64 fileid)
{
	if ((sizeof(ino_t)) < (sizeof(u64)))
		return (ino_t)hash_64(fileid, (sizeof(ino_t) * 8) - 1) + 1;

	return (ino_t)fileid;

}

static inline void cifs_set_time(struct dentry *dentry, unsigned long time)
{
	dentry->d_fsdata = (void *) time;
}

static inline unsigned long cifs_get_time(struct dentry *dentry)
{
	return (unsigned long) dentry->d_fsdata;
}

extern struct file_system_type cifs_fs_type;
extern const struct address_space_operations cifs_addr_ops;
extern const struct address_space_operations cifs_addr_ops_smallbuf;

/* Functions related to super block operations */
extern void cifs_sb_active(struct super_block *sb);
extern void cifs_sb_deactive(struct super_block *sb);

/* Functions related to inodes */
extern const struct inode_operations cifs_dir_inode_ops;
extern struct inode *cifs_root_iget(struct super_block *);
extern int cifs_create(struct inode *, struct dentry *, umode_t,
		       bool excl);
extern int cifs_atomic_open(struct inode *, struct dentry *,
			    struct file *, unsigned, umode_t);
extern struct dentry *cifs_lookup(struct inode *, struct dentry *,
				  unsigned int);
extern int cifs_unlink(struct inode *dir, struct dentry *dentry);
extern int cifs_hardlink(struct dentry *, struct inode *, struct dentry *);
extern int cifs_mknod(struct inode *, struct dentry *, umode_t, dev_t);
extern int cifs_mkdir(struct inode *, struct dentry *, umode_t);
extern int cifs_rmdir(struct inode *, struct dentry *);
extern int cifs_rename2(struct inode *, struct dentry *, struct inode *,
			struct dentry *, unsigned int);
extern int cifs_revalidate_file_attr(struct file *filp);
extern int cifs_revalidate_dentry_attr(struct dentry *);
extern int cifs_revalidate_file(struct file *filp);
extern int cifs_revalidate_dentry(struct dentry *);
extern int cifs_invalidate_mapping(struct inode *inode);
extern int cifs_revalidate_mapping(struct inode *inode);
extern int cifs_zap_mapping(struct inode *inode);
extern int cifs_getattr(const struct path *, struct kstat *, u32, unsigned int);
extern int cifs_setattr(struct dentry *, struct iattr *);
extern int cifs_fiemap(struct inode *, struct fiemap_extent_info *, u64 start,
		       u64 len);

extern const struct inode_operations cifs_file_inode_ops;
extern const struct inode_operations cifs_symlink_inode_ops;
extern const struct inode_operations cifs_dfs_referral_inode_operations;


/* Functions related to files and directories */
extern const struct file_operations cifs_file_ops;
extern const struct file_operations cifs_file_direct_ops; /* if directio mnt */
extern const struct file_operations cifs_file_strict_ops; /* if strictio mnt */
extern const struct file_operations cifs_file_nobrl_ops; /* no brlocks */
extern const struct file_operations cifs_file_direct_nobrl_ops;
extern const struct file_operations cifs_file_strict_nobrl_ops;
extern int cifs_open(struct inode *inode, struct file *file);
extern int cifs_close(struct inode *inode, struct file *file);
extern int cifs_closedir(struct inode *inode, struct file *file);
extern ssize_t cifs_user_readv(struct kiocb *iocb, struct iov_iter *to);
extern ssize_t cifs_strict_readv(struct kiocb *iocb, struct iov_iter *to);
extern ssize_t cifs_user_writev(struct kiocb *iocb, struct iov_iter *from);
extern ssize_t cifs_strict_writev(struct kiocb *iocb, struct iov_iter *from);
extern int cifs_lock(struct file *, int, struct file_lock *);
extern int cifs_fsync(struct file *, loff_t, loff_t, int);
extern int cifs_strict_fsync(struct file *, loff_t, loff_t, int);
extern int cifs_flush(struct file *, fl_owner_t id);
extern int cifs_file_mmap(struct file * , struct vm_area_struct *);
extern int cifs_file_strict_mmap(struct file * , struct vm_area_struct *);
extern const struct file_operations cifs_dir_ops;
extern int cifs_dir_open(struct inode *inode, struct file *file);
extern int cifs_readdir(struct file *file, struct dir_context *ctx);

/* Functions related to dir entries */
extern const struct dentry_operations cifs_dentry_ops;
extern const struct dentry_operations cifs_ci_dentry_ops;

#ifdef CONFIG_CIFS_DFS_UPCALL
extern struct vfsmount *cifs_dfs_d_automount(struct path *path);
#else
#define cifs_dfs_d_automount NULL
#endif

/* Functions related to symlinks */
extern const char *cifs_get_link(struct dentry *, struct inode *,
			struct delayed_call *);
extern int cifs_symlink(struct inode *inode, struct dentry *direntry,
			const char *symname);

#ifdef CONFIG_CIFS_XATTR
extern const struct xattr_handler *cifs_xattr_handlers[];
extern ssize_t	cifs_listxattr(struct dentry *, char *, size_t);
#else
# define cifs_xattr_handlers NULL
# define cifs_listxattr NULL
#endif

extern ssize_t cifs_file_copychunk_range(unsigned int xid,
					struct file *src_file, loff_t off,
					struct file *dst_file, loff_t destoff,
					size_t len, unsigned int flags);

extern long cifs_ioctl(struct file *filep, unsigned int cmd, unsigned long arg);
#ifdef CONFIG_CIFS_NFSD_EXPORT
extern const struct export_operations cifs_export_ops;
#endif /* CONFIG_CIFS_NFSD_EXPORT */

<<<<<<< HEAD
#define CIFS_VERSION   "2.13"
=======
#define CIFS_VERSION   "2.20"
>>>>>>> 407d19ab
#endif				/* _CIFSFS_H */<|MERGE_RESOLUTION|>--- conflicted
+++ resolved
@@ -103,8 +103,10 @@
 extern int cifs_close(struct inode *inode, struct file *file);
 extern int cifs_closedir(struct inode *inode, struct file *file);
 extern ssize_t cifs_user_readv(struct kiocb *iocb, struct iov_iter *to);
+extern ssize_t cifs_direct_readv(struct kiocb *iocb, struct iov_iter *to);
 extern ssize_t cifs_strict_readv(struct kiocb *iocb, struct iov_iter *to);
 extern ssize_t cifs_user_writev(struct kiocb *iocb, struct iov_iter *from);
+extern ssize_t cifs_direct_writev(struct kiocb *iocb, struct iov_iter *from);
 extern ssize_t cifs_strict_writev(struct kiocb *iocb, struct iov_iter *from);
 extern int cifs_lock(struct file *, int, struct file_lock *);
 extern int cifs_fsync(struct file *, loff_t, loff_t, int);
@@ -150,9 +152,5 @@
 extern const struct export_operations cifs_export_ops;
 #endif /* CONFIG_CIFS_NFSD_EXPORT */
 
-<<<<<<< HEAD
-#define CIFS_VERSION   "2.13"
-=======
 #define CIFS_VERSION   "2.20"
->>>>>>> 407d19ab
 #endif				/* _CIFSFS_H */