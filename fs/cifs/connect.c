/*
 *   fs/cifs/connect.c
 *
 *   Copyright (C) International Business Machines  Corp., 2002,2011
 *   Author(s): Steve French (sfrench@us.ibm.com)
 *
 *   This library is free software; you can redistribute it and/or modify
 *   it under the terms of the GNU Lesser General Public License as published
 *   by the Free Software Foundation; either version 2.1 of the License, or
 *   (at your option) any later version.
 *
 *   This library is distributed in the hope that it will be useful,
 *   but WITHOUT ANY WARRANTY; without even the implied warranty of
 *   MERCHANTABILITY or FITNESS FOR A PARTICULAR PURPOSE.  See
 *   the GNU Lesser General Public License for more details.
 *
 *   You should have received a copy of the GNU Lesser General Public License
 *   along with this library; if not, write to the Free Software
 *   Foundation, Inc., 59 Temple Place, Suite 330, Boston, MA 02111-1307 USA
 */
#include <linux/fs.h>
#include <linux/net.h>
#include <linux/string.h>
#include <linux/sched/signal.h>
#include <linux/list.h>
#include <linux/wait.h>
#include <linux/slab.h>
#include <linux/pagemap.h>
#include <linux/ctype.h>
#include <linux/utsname.h>
#include <linux/mempool.h>
#include <linux/delay.h>
#include <linux/completion.h>
#include <linux/kthread.h>
#include <linux/pagevec.h>
#include <linux/freezer.h>
#include <linux/namei.h>
#include <linux/uuid.h>
#include <linux/uaccess.h>
#include <asm/processor.h>
#include <linux/inet.h>
#include <linux/module.h>
#include <keys/user-type.h>
#include <net/ipv6.h>
#include <linux/parser.h>
#include <linux/bvec.h>
#include "cifspdu.h"
#include "cifsglob.h"
#include "cifsproto.h"
#include "cifs_unicode.h"
#include "cifs_debug.h"
#include "cifs_fs_sb.h"
#include "dns_resolve.h"
#include "ntlmssp.h"
#include "nterr.h"
#include "rfc1002pdu.h"
#include "fscache.h"
#include "smb2proto.h"
#include "smbdirect.h"

extern mempool_t *cifs_req_poolp;
extern bool disable_legacy_dialects;

/* FIXME: should these be tunable? */
#define TLINK_ERROR_EXPIRE	(1 * HZ)
#define TLINK_IDLE_EXPIRE	(600 * HZ)

enum {
	/* Mount options that take no arguments */
	Opt_user_xattr, Opt_nouser_xattr,
	Opt_forceuid, Opt_noforceuid,
	Opt_forcegid, Opt_noforcegid,
	Opt_noblocksend, Opt_noautotune,
	Opt_hard, Opt_soft, Opt_perm, Opt_noperm,
	Opt_mapposix, Opt_nomapposix,
	Opt_mapchars, Opt_nomapchars, Opt_sfu,
	Opt_nosfu, Opt_nodfs, Opt_posixpaths,
	Opt_noposixpaths, Opt_nounix, Opt_unix,
	Opt_nocase,
	Opt_brl, Opt_nobrl,
	Opt_handlecache, Opt_nohandlecache,
	Opt_forcemandatorylock, Opt_setuidfromacl, Opt_setuids,
	Opt_nosetuids, Opt_dynperm, Opt_nodynperm,
	Opt_nohard, Opt_nosoft,
	Opt_nointr, Opt_intr,
	Opt_nostrictsync, Opt_strictsync,
	Opt_serverino, Opt_noserverino,
	Opt_rwpidforward, Opt_cifsacl, Opt_nocifsacl,
	Opt_acl, Opt_noacl, Opt_locallease,
	Opt_sign, Opt_seal, Opt_noac,
	Opt_fsc, Opt_mfsymlinks,
	Opt_multiuser, Opt_sloppy, Opt_nosharesock,
	Opt_persistent, Opt_nopersistent,
	Opt_resilient, Opt_noresilient,
	Opt_domainauto, Opt_rdma,

	/* Mount options which take numeric value */
	Opt_backupuid, Opt_backupgid, Opt_uid,
	Opt_cruid, Opt_gid, Opt_file_mode,
	Opt_dirmode, Opt_port,
	Opt_rsize, Opt_wsize, Opt_actimeo,
	Opt_echo_interval, Opt_max_credits,
	Opt_snapshot,

	/* Mount options which take string value */
	Opt_user, Opt_pass, Opt_ip,
	Opt_domain, Opt_srcaddr, Opt_iocharset,
	Opt_netbiosname, Opt_servern,
	Opt_ver, Opt_vers, Opt_sec, Opt_cache,

	/* Mount options to be ignored */
	Opt_ignore,

	/* Options which could be blank */
	Opt_blank_pass,
	Opt_blank_user,
	Opt_blank_ip,

	Opt_err
};

static const match_table_t cifs_mount_option_tokens = {

	{ Opt_user_xattr, "user_xattr" },
	{ Opt_nouser_xattr, "nouser_xattr" },
	{ Opt_forceuid, "forceuid" },
	{ Opt_noforceuid, "noforceuid" },
	{ Opt_forcegid, "forcegid" },
	{ Opt_noforcegid, "noforcegid" },
	{ Opt_noblocksend, "noblocksend" },
	{ Opt_noautotune, "noautotune" },
	{ Opt_hard, "hard" },
	{ Opt_soft, "soft" },
	{ Opt_perm, "perm" },
	{ Opt_noperm, "noperm" },
	{ Opt_mapchars, "mapchars" }, /* SFU style */
	{ Opt_nomapchars, "nomapchars" },
	{ Opt_mapposix, "mapposix" }, /* SFM style */
	{ Opt_nomapposix, "nomapposix" },
	{ Opt_sfu, "sfu" },
	{ Opt_nosfu, "nosfu" },
	{ Opt_nodfs, "nodfs" },
	{ Opt_posixpaths, "posixpaths" },
	{ Opt_noposixpaths, "noposixpaths" },
	{ Opt_nounix, "nounix" },
	{ Opt_nounix, "nolinux" },
	{ Opt_nounix, "noposix" },
	{ Opt_unix, "unix" },
	{ Opt_unix, "linux" },
	{ Opt_unix, "posix" },
	{ Opt_nocase, "nocase" },
	{ Opt_nocase, "ignorecase" },
	{ Opt_brl, "brl" },
	{ Opt_nobrl, "nobrl" },
	{ Opt_handlecache, "handlecache" },
	{ Opt_nohandlecache, "nohandlecache" },
	{ Opt_nobrl, "nolock" },
	{ Opt_forcemandatorylock, "forcemandatorylock" },
	{ Opt_forcemandatorylock, "forcemand" },
	{ Opt_setuids, "setuids" },
	{ Opt_nosetuids, "nosetuids" },
	{ Opt_setuidfromacl, "idsfromsid" },
	{ Opt_dynperm, "dynperm" },
	{ Opt_nodynperm, "nodynperm" },
	{ Opt_nohard, "nohard" },
	{ Opt_nosoft, "nosoft" },
	{ Opt_nointr, "nointr" },
	{ Opt_intr, "intr" },
	{ Opt_nostrictsync, "nostrictsync" },
	{ Opt_strictsync, "strictsync" },
	{ Opt_serverino, "serverino" },
	{ Opt_noserverino, "noserverino" },
	{ Opt_rwpidforward, "rwpidforward" },
	{ Opt_cifsacl, "cifsacl" },
	{ Opt_nocifsacl, "nocifsacl" },
	{ Opt_acl, "acl" },
	{ Opt_noacl, "noacl" },
	{ Opt_locallease, "locallease" },
	{ Opt_sign, "sign" },
	{ Opt_seal, "seal" },
	{ Opt_noac, "noac" },
	{ Opt_fsc, "fsc" },
	{ Opt_mfsymlinks, "mfsymlinks" },
	{ Opt_multiuser, "multiuser" },
	{ Opt_sloppy, "sloppy" },
	{ Opt_nosharesock, "nosharesock" },
	{ Opt_persistent, "persistenthandles"},
	{ Opt_nopersistent, "nopersistenthandles"},
	{ Opt_resilient, "resilienthandles"},
	{ Opt_noresilient, "noresilienthandles"},
	{ Opt_domainauto, "domainauto"},
	{ Opt_rdma, "rdma"},

	{ Opt_backupuid, "backupuid=%s" },
	{ Opt_backupgid, "backupgid=%s" },
	{ Opt_uid, "uid=%s" },
	{ Opt_cruid, "cruid=%s" },
	{ Opt_gid, "gid=%s" },
	{ Opt_file_mode, "file_mode=%s" },
	{ Opt_dirmode, "dirmode=%s" },
	{ Opt_dirmode, "dir_mode=%s" },
	{ Opt_port, "port=%s" },
	{ Opt_rsize, "rsize=%s" },
	{ Opt_wsize, "wsize=%s" },
	{ Opt_actimeo, "actimeo=%s" },
	{ Opt_echo_interval, "echo_interval=%s" },
	{ Opt_max_credits, "max_credits=%s" },
	{ Opt_snapshot, "snapshot=%s" },

	{ Opt_blank_user, "user=" },
	{ Opt_blank_user, "username=" },
	{ Opt_user, "user=%s" },
	{ Opt_user, "username=%s" },
	{ Opt_blank_pass, "pass=" },
	{ Opt_blank_pass, "password=" },
	{ Opt_pass, "pass=%s" },
	{ Opt_pass, "password=%s" },
	{ Opt_blank_ip, "ip=" },
	{ Opt_blank_ip, "addr=" },
	{ Opt_ip, "ip=%s" },
	{ Opt_ip, "addr=%s" },
	{ Opt_ignore, "unc=%s" },
	{ Opt_ignore, "target=%s" },
	{ Opt_ignore, "path=%s" },
	{ Opt_domain, "dom=%s" },
	{ Opt_domain, "domain=%s" },
	{ Opt_domain, "workgroup=%s" },
	{ Opt_srcaddr, "srcaddr=%s" },
	{ Opt_ignore, "prefixpath=%s" },
	{ Opt_iocharset, "iocharset=%s" },
	{ Opt_netbiosname, "netbiosname=%s" },
	{ Opt_servern, "servern=%s" },
	{ Opt_ver, "ver=%s" },
	{ Opt_vers, "vers=%s" },
	{ Opt_sec, "sec=%s" },
	{ Opt_cache, "cache=%s" },

	{ Opt_ignore, "cred" },
	{ Opt_ignore, "credentials" },
	{ Opt_ignore, "cred=%s" },
	{ Opt_ignore, "credentials=%s" },
	{ Opt_ignore, "guest" },
	{ Opt_ignore, "rw" },
	{ Opt_ignore, "ro" },
	{ Opt_ignore, "suid" },
	{ Opt_ignore, "nosuid" },
	{ Opt_ignore, "exec" },
	{ Opt_ignore, "noexec" },
	{ Opt_ignore, "nodev" },
	{ Opt_ignore, "noauto" },
	{ Opt_ignore, "dev" },
	{ Opt_ignore, "mand" },
	{ Opt_ignore, "nomand" },
	{ Opt_ignore, "_netdev" },

	{ Opt_err, NULL }
};

enum {
	Opt_sec_krb5, Opt_sec_krb5i, Opt_sec_krb5p,
	Opt_sec_ntlmsspi, Opt_sec_ntlmssp,
	Opt_ntlm, Opt_sec_ntlmi, Opt_sec_ntlmv2,
	Opt_sec_ntlmv2i, Opt_sec_lanman,
	Opt_sec_none,

	Opt_sec_err
};

static const match_table_t cifs_secflavor_tokens = {
	{ Opt_sec_krb5, "krb5" },
	{ Opt_sec_krb5i, "krb5i" },
	{ Opt_sec_krb5p, "krb5p" },
	{ Opt_sec_ntlmsspi, "ntlmsspi" },
	{ Opt_sec_ntlmssp, "ntlmssp" },
	{ Opt_ntlm, "ntlm" },
	{ Opt_sec_ntlmi, "ntlmi" },
	{ Opt_sec_ntlmv2, "nontlm" },
	{ Opt_sec_ntlmv2, "ntlmv2" },
	{ Opt_sec_ntlmv2i, "ntlmv2i" },
	{ Opt_sec_lanman, "lanman" },
	{ Opt_sec_none, "none" },

	{ Opt_sec_err, NULL }
};

/* cache flavors */
enum {
	Opt_cache_loose,
	Opt_cache_strict,
	Opt_cache_none,
	Opt_cache_err
};

static const match_table_t cifs_cacheflavor_tokens = {
	{ Opt_cache_loose, "loose" },
	{ Opt_cache_strict, "strict" },
	{ Opt_cache_none, "none" },
	{ Opt_cache_err, NULL }
};

static const match_table_t cifs_smb_version_tokens = {
	{ Smb_1, SMB1_VERSION_STRING },
	{ Smb_20, SMB20_VERSION_STRING},
	{ Smb_21, SMB21_VERSION_STRING },
	{ Smb_30, SMB30_VERSION_STRING },
	{ Smb_302, SMB302_VERSION_STRING },
	{ Smb_311, SMB311_VERSION_STRING },
	{ Smb_311, ALT_SMB311_VERSION_STRING },
	{ Smb_3any, SMB3ANY_VERSION_STRING },
	{ Smb_default, SMBDEFAULT_VERSION_STRING },
	{ Smb_version_err, NULL }
};

static int ip_connect(struct TCP_Server_Info *server);
static int generic_ip_connect(struct TCP_Server_Info *server);
static void tlink_rb_insert(struct rb_root *root, struct tcon_link *new_tlink);
static void cifs_prune_tlinks(struct work_struct *work);
<<<<<<< HEAD
static int cifs_setup_volume_info(struct smb_vol *volume_info, char *mount_data,
					const char *devname, bool is_smb3);
=======
static char *extract_hostname(const char *unc);
>>>>>>> 407d19ab

/*
 * Resolve hostname and set ip addr in tcp ses. Useful for hostnames that may
 * get their ip addresses changed at some point.
 *
 * This should be called with server->srv_mutex held.
 */
#ifdef CONFIG_CIFS_DFS_UPCALL
static int reconn_set_ipaddr(struct TCP_Server_Info *server)
{
	int rc;
	int len;
	char *unc, *ipaddr = NULL;

	if (!server->hostname)
		return -EINVAL;

	len = strlen(server->hostname) + 3;

	unc = kmalloc(len, GFP_KERNEL);
	if (!unc) {
		cifs_dbg(FYI, "%s: failed to create UNC path\n", __func__);
		return -ENOMEM;
	}
	snprintf(unc, len, "\\\\%s", server->hostname);

	rc = dns_resolve_server_name_to_ip(unc, &ipaddr);
	kfree(unc);

	if (rc < 0) {
		cifs_dbg(FYI, "%s: failed to resolve server part of %s to IP: %d\n",
			 __func__, server->hostname, rc);
		return rc;
	}

	rc = cifs_convert_address((struct sockaddr *)&server->dstaddr, ipaddr,
				  strlen(ipaddr));
	kfree(ipaddr);

	return !rc ? -1 : 0;
}
#else
static inline int reconn_set_ipaddr(struct TCP_Server_Info *server)
{
	return 0;
}
#endif

/*
 * cifs tcp session reconnection
 *
 * mark tcp session as reconnecting so temporarily locked
 * mark all smb sessions as reconnecting for tcp session
 * reconnect tcp session
 * wake up waiters on reconnection? - (not needed currently)
 */
int
cifs_reconnect(struct TCP_Server_Info *server)
{
	int rc = 0;
	struct list_head *tmp, *tmp2;
	struct cifs_ses *ses;
	struct cifs_tcon *tcon;
	struct mid_q_entry *mid_entry;
	struct list_head retry_list;

	spin_lock(&GlobalMid_Lock);
<<<<<<< HEAD
=======
	server->nr_targets = 1;
#ifdef CONFIG_CIFS_DFS_UPCALL
	spin_unlock(&GlobalMid_Lock);
	cifs_sb = find_super_by_tcp(server);
	if (IS_ERR(cifs_sb)) {
		rc = PTR_ERR(cifs_sb);
		cifs_dbg(FYI, "%s: will not do DFS failover: rc = %d\n",
			 __func__, rc);
		cifs_sb = NULL;
	} else {
		rc = reconn_setup_dfs_targets(cifs_sb, &tgt_list, &tgt_it);
		if (rc && (rc != -EOPNOTSUPP)) {
			cifs_dbg(VFS, "%s: no target servers for DFS failover\n",
				 __func__);
		} else {
			server->nr_targets = dfs_cache_get_nr_tgts(&tgt_list);
		}
	}
	cifs_dbg(FYI, "%s: will retry %d target(s)\n", __func__,
		 server->nr_targets);
	spin_lock(&GlobalMid_Lock);
#endif
>>>>>>> 407d19ab
	if (server->tcpStatus == CifsExiting) {
		/* the demux thread will exit normally
		next time through the loop */
		spin_unlock(&GlobalMid_Lock);
		return rc;
	} else
		server->tcpStatus = CifsNeedReconnect;
	spin_unlock(&GlobalMid_Lock);
	server->maxBuf = 0;
	server->max_read = 0;

	cifs_dbg(FYI, "Reconnecting tcp session\n");
	trace_smb3_reconnect(server->CurrentMid, server->hostname);

	/* before reconnecting the tcp session, mark the smb session (uid)
		and the tid bad so they are not used until reconnected */
	cifs_dbg(FYI, "%s: marking sessions and tcons for reconnect\n",
		 __func__);
	spin_lock(&cifs_tcp_ses_lock);
	list_for_each(tmp, &server->smb_ses_list) {
		ses = list_entry(tmp, struct cifs_ses, smb_ses_list);
		ses->need_reconnect = true;
		list_for_each(tmp2, &ses->tcon_list) {
			tcon = list_entry(tmp2, struct cifs_tcon, tcon_list);
			tcon->need_reconnect = true;
		}
		if (ses->tcon_ipc)
			ses->tcon_ipc->need_reconnect = true;
	}
	spin_unlock(&cifs_tcp_ses_lock);

	/* do not want to be sending data on a socket we are freeing */
	cifs_dbg(FYI, "%s: tearing down socket\n", __func__);
	mutex_lock(&server->srv_mutex);
	if (server->ssocket) {
		cifs_dbg(FYI, "State: 0x%x Flags: 0x%lx\n",
			 server->ssocket->state, server->ssocket->flags);
		kernel_sock_shutdown(server->ssocket, SHUT_WR);
		cifs_dbg(FYI, "Post shutdown state: 0x%x Flags: 0x%lx\n",
			 server->ssocket->state, server->ssocket->flags);
		sock_release(server->ssocket);
		server->ssocket = NULL;
	}
	server->sequence_number = 0;
	server->session_estab = false;
	kfree(server->session_key.response);
	server->session_key.response = NULL;
	server->session_key.len = 0;
	server->lstrp = jiffies;

	/* mark submitted MIDs for retry and issue callback */
	INIT_LIST_HEAD(&retry_list);
	cifs_dbg(FYI, "%s: moving mids to private list\n", __func__);
	spin_lock(&GlobalMid_Lock);
	list_for_each_safe(tmp, tmp2, &server->pending_mid_q) {
		mid_entry = list_entry(tmp, struct mid_q_entry, qhead);
		if (mid_entry->mid_state == MID_REQUEST_SUBMITTED)
			mid_entry->mid_state = MID_RETRY_NEEDED;
		list_move(&mid_entry->qhead, &retry_list);
	}
	spin_unlock(&GlobalMid_Lock);
	mutex_unlock(&server->srv_mutex);

	cifs_dbg(FYI, "%s: issuing mid callbacks\n", __func__);
	list_for_each_safe(tmp, tmp2, &retry_list) {
		mid_entry = list_entry(tmp, struct mid_q_entry, qhead);
		list_del_init(&mid_entry->qhead);
		mid_entry->callback(mid_entry);
	}

	if (cifs_rdma_enabled(server)) {
		mutex_lock(&server->srv_mutex);
		smbd_destroy(server);
		mutex_unlock(&server->srv_mutex);
	}

	do {
		try_to_freeze();

		/* we should try only the port we connected to before */
		mutex_lock(&server->srv_mutex);
		if (cifs_rdma_enabled(server))
			rc = smbd_reconnect(server);
		else
			rc = generic_ip_connect(server);
		if (rc) {
			cifs_dbg(FYI, "reconnect error %d\n", rc);
			rc = reconn_set_ipaddr(server);
			if (rc) {
				cifs_dbg(FYI, "%s: failed to resolve hostname: %d\n",
					 __func__, rc);
			}
			mutex_unlock(&server->srv_mutex);
			msleep(3000);
		} else {
			atomic_inc(&tcpSesReconnectCount);
			spin_lock(&GlobalMid_Lock);
			if (server->tcpStatus != CifsExiting)
				server->tcpStatus = CifsNeedNegotiate;
			spin_unlock(&GlobalMid_Lock);
			mutex_unlock(&server->srv_mutex);
		}
	} while (server->tcpStatus == CifsNeedReconnect);

	if (server->tcpStatus == CifsNeedNegotiate)
		mod_delayed_work(cifsiod_wq, &server->echo, 0);

	return rc;
}

static void
cifs_echo_request(struct work_struct *work)
{
	int rc;
	struct TCP_Server_Info *server = container_of(work,
					struct TCP_Server_Info, echo.work);
	unsigned long echo_interval;

	/*
	 * If we need to renegotiate, set echo interval to zero to
	 * immediately call echo service where we can renegotiate.
	 */
	if (server->tcpStatus == CifsNeedNegotiate)
		echo_interval = 0;
	else
		echo_interval = server->echo_interval;

	/*
	 * We cannot send an echo if it is disabled.
	 * Also, no need to ping if we got a response recently.
	 */

	if (server->tcpStatus == CifsNeedReconnect ||
	    server->tcpStatus == CifsExiting ||
	    server->tcpStatus == CifsNew ||
	    (server->ops->can_echo && !server->ops->can_echo(server)) ||
	    time_before(jiffies, server->lstrp + echo_interval - HZ))
		goto requeue_echo;

	rc = server->ops->echo ? server->ops->echo(server) : -ENOSYS;
	if (rc)
		cifs_dbg(FYI, "Unable to send echo request to server: %s\n",
			 server->hostname);

requeue_echo:
	queue_delayed_work(cifsiod_wq, &server->echo, server->echo_interval);
}

static bool
allocate_buffers(struct TCP_Server_Info *server)
{
	if (!server->bigbuf) {
		server->bigbuf = (char *)cifs_buf_get();
		if (!server->bigbuf) {
			cifs_dbg(VFS, "No memory for large SMB response\n");
			msleep(3000);
			/* retry will check if exiting */
			return false;
		}
	} else if (server->large_buf) {
		/* we are reusing a dirty large buf, clear its start */
		memset(server->bigbuf, 0, HEADER_SIZE(server));
	}

	if (!server->smallbuf) {
		server->smallbuf = (char *)cifs_small_buf_get();
		if (!server->smallbuf) {
			cifs_dbg(VFS, "No memory for SMB response\n");
			msleep(1000);
			/* retry will check if exiting */
			return false;
		}
		/* beginning of smb buffer is cleared in our buf_get */
	} else {
		/* if existing small buf clear beginning */
		memset(server->smallbuf, 0, HEADER_SIZE(server));
	}

	return true;
}

static bool
server_unresponsive(struct TCP_Server_Info *server)
{
	/*
	 * We need to wait 3 echo intervals to make sure we handle such
	 * situations right:
	 * 1s  client sends a normal SMB request
	 * 3s  client gets a response
	 * 30s echo workqueue job pops, and decides we got a response recently
	 *     and don't need to send another
	 * ...
	 * 65s kernel_recvmsg times out, and we see that we haven't gotten
	 *     a response in >60s.
	 */
	if ((server->tcpStatus == CifsGood ||
	    server->tcpStatus == CifsNeedNegotiate) &&
	    time_after(jiffies, server->lstrp + 3 * server->echo_interval)) {
		cifs_dbg(VFS, "Server %s has not responded in %lu seconds. Reconnecting...\n",
			 server->hostname, (3 * server->echo_interval) / HZ);
		cifs_reconnect(server);
		wake_up(&server->response_q);
		return true;
	}

	return false;
}

static inline bool
zero_credits(struct TCP_Server_Info *server)
{
	int val;

	spin_lock(&server->req_lock);
	val = server->credits + server->echo_credits + server->oplock_credits;
	if (server->in_flight == 0 && val == 0) {
		spin_unlock(&server->req_lock);
		return true;
	}
	spin_unlock(&server->req_lock);
	return false;
}

static int
cifs_readv_from_socket(struct TCP_Server_Info *server, struct msghdr *smb_msg)
{
	int length = 0;
	int total_read;

	smb_msg->msg_control = NULL;
	smb_msg->msg_controllen = 0;

	for (total_read = 0; msg_data_left(smb_msg); total_read += length) {
		try_to_freeze();

		/* reconnect if no credits and no requests in flight */
		if (zero_credits(server)) {
			cifs_reconnect(server);
			return -ECONNABORTED;
		}

		if (server_unresponsive(server))
			return -ECONNABORTED;
		if (cifs_rdma_enabled(server) && server->smbd_conn)
			length = smbd_recv(server->smbd_conn, smb_msg);
		else
			length = sock_recvmsg(server->ssocket, smb_msg, 0);

		if (server->tcpStatus == CifsExiting)
			return -ESHUTDOWN;

		if (server->tcpStatus == CifsNeedReconnect) {
			cifs_reconnect(server);
			return -ECONNABORTED;
		}

		if (length == -ERESTARTSYS ||
		    length == -EAGAIN ||
		    length == -EINTR) {
			/*
			 * Minimum sleep to prevent looping, allowing socket
			 * to clear and app threads to set tcpStatus
			 * CifsNeedReconnect if server hung.
			 */
			usleep_range(1000, 2000);
			length = 0;
			continue;
		}

		if (length <= 0) {
			cifs_dbg(FYI, "Received no data or error: %d\n", length);
			cifs_reconnect(server);
			return -ECONNABORTED;
		}
	}
	return total_read;
}

int
cifs_read_from_socket(struct TCP_Server_Info *server, char *buf,
		      unsigned int to_read)
{
	struct msghdr smb_msg;
	struct kvec iov = {.iov_base = buf, .iov_len = to_read};
	iov_iter_kvec(&smb_msg.msg_iter, READ | ITER_KVEC, &iov, 1, to_read);

	return cifs_readv_from_socket(server, &smb_msg);
}

int
cifs_read_page_from_socket(struct TCP_Server_Info *server, struct page *page,
	unsigned int page_offset, unsigned int to_read)
{
	struct msghdr smb_msg;
	struct bio_vec bv = {
		.bv_page = page, .bv_len = to_read, .bv_offset = page_offset};
	iov_iter_bvec(&smb_msg.msg_iter, READ | ITER_BVEC, &bv, 1, to_read);
	return cifs_readv_from_socket(server, &smb_msg);
}

static bool
is_smb_response(struct TCP_Server_Info *server, unsigned char type)
{
	/*
	 * The first byte big endian of the length field,
	 * is actually not part of the length but the type
	 * with the most common, zero, as regular data.
	 */
	switch (type) {
	case RFC1002_SESSION_MESSAGE:
		/* Regular SMB response */
		return true;
	case RFC1002_SESSION_KEEP_ALIVE:
		cifs_dbg(FYI, "RFC 1002 session keep alive\n");
		break;
	case RFC1002_POSITIVE_SESSION_RESPONSE:
		cifs_dbg(FYI, "RFC 1002 positive session response\n");
		break;
	case RFC1002_NEGATIVE_SESSION_RESPONSE:
		/*
		 * We get this from Windows 98 instead of an error on
		 * SMB negprot response.
		 */
		cifs_dbg(FYI, "RFC 1002 negative session response\n");
		/* give server a second to clean up */
		msleep(1000);
		/*
		 * Always try 445 first on reconnect since we get NACK
		 * on some if we ever connected to port 139 (the NACK
		 * is since we do not begin with RFC1001 session
		 * initialize frame).
		 */
		cifs_set_port((struct sockaddr *)&server->dstaddr, CIFS_PORT);
		cifs_reconnect(server);
		wake_up(&server->response_q);
		break;
	default:
		cifs_dbg(VFS, "RFC 1002 unknown response type 0x%x\n", type);
		cifs_reconnect(server);
	}

	return false;
}

void
dequeue_mid(struct mid_q_entry *mid, bool malformed)
{
#ifdef CONFIG_CIFS_STATS2
	mid->when_received = jiffies;
#endif
	spin_lock(&GlobalMid_Lock);
	if (!malformed)
		mid->mid_state = MID_RESPONSE_RECEIVED;
	else
		mid->mid_state = MID_RESPONSE_MALFORMED;
	/*
	 * Trying to handle/dequeue a mid after the send_recv()
	 * function has finished processing it is a bug.
	 */
	if (mid->mid_flags & MID_DELETED)
		printk_once(KERN_WARNING
			    "trying to dequeue a deleted mid\n");
	else
		list_del_init(&mid->qhead);
	spin_unlock(&GlobalMid_Lock);
}

static void
handle_mid(struct mid_q_entry *mid, struct TCP_Server_Info *server,
	   char *buf, int malformed)
{
	if (server->ops->check_trans2 &&
	    server->ops->check_trans2(mid, server, buf, malformed))
		return;
	mid->resp_buf = buf;
	mid->large_buf = server->large_buf;
	/* Was previous buf put in mpx struct for multi-rsp? */
	if (!mid->multiRsp) {
		/* smb buffer will be freed by user thread */
		if (server->large_buf)
			server->bigbuf = NULL;
		else
			server->smallbuf = NULL;
	}
	dequeue_mid(mid, malformed);
}

static void clean_demultiplex_info(struct TCP_Server_Info *server)
{
	int length;

	/* take it off the list, if it's not already */
	spin_lock(&cifs_tcp_ses_lock);
	list_del_init(&server->tcp_ses_list);
	spin_unlock(&cifs_tcp_ses_lock);

	spin_lock(&GlobalMid_Lock);
	server->tcpStatus = CifsExiting;
	spin_unlock(&GlobalMid_Lock);
	wake_up_all(&server->response_q);

	/* check if we have blocked requests that need to free */
	spin_lock(&server->req_lock);
	if (server->credits <= 0)
		server->credits = 1;
	spin_unlock(&server->req_lock);
	/*
	 * Although there should not be any requests blocked on this queue it
	 * can not hurt to be paranoid and try to wake up requests that may
	 * haven been blocked when more than 50 at time were on the wire to the
	 * same server - they now will see the session is in exit state and get
	 * out of SendReceive.
	 */
	wake_up_all(&server->request_q);
	/* give those requests time to exit */
	msleep(125);
	if (cifs_rdma_enabled(server))
		smbd_destroy(server);
	if (server->ssocket) {
		sock_release(server->ssocket);
		server->ssocket = NULL;
	}

	if (!list_empty(&server->pending_mid_q)) {
		struct list_head dispose_list;
		struct mid_q_entry *mid_entry;
		struct list_head *tmp, *tmp2;

		INIT_LIST_HEAD(&dispose_list);
		spin_lock(&GlobalMid_Lock);
		list_for_each_safe(tmp, tmp2, &server->pending_mid_q) {
			mid_entry = list_entry(tmp, struct mid_q_entry, qhead);
			cifs_dbg(FYI, "Clearing mid 0x%llx\n", mid_entry->mid);
			mid_entry->mid_state = MID_SHUTDOWN;
			list_move(&mid_entry->qhead, &dispose_list);
		}
		spin_unlock(&GlobalMid_Lock);

		/* now walk dispose list and issue callbacks */
		list_for_each_safe(tmp, tmp2, &dispose_list) {
			mid_entry = list_entry(tmp, struct mid_q_entry, qhead);
			cifs_dbg(FYI, "Callback mid 0x%llx\n", mid_entry->mid);
			list_del_init(&mid_entry->qhead);
			mid_entry->callback(mid_entry);
		}
		/* 1/8th of sec is more than enough time for them to exit */
		msleep(125);
	}

	if (!list_empty(&server->pending_mid_q)) {
		/*
		 * mpx threads have not exited yet give them at least the smb
		 * send timeout time for long ops.
		 *
		 * Due to delays on oplock break requests, we need to wait at
		 * least 45 seconds before giving up on a request getting a
		 * response and going ahead and killing cifsd.
		 */
		cifs_dbg(FYI, "Wait for exit from demultiplex thread\n");
		msleep(46000);
		/*
		 * If threads still have not exited they are probably never
		 * coming home not much else we can do but free the memory.
		 */
	}

	kfree(server->hostname);
	kfree(server);

	length = atomic_dec_return(&tcpSesAllocCount);
	if (length > 0)
		mempool_resize(cifs_req_poolp, length + cifs_min_rcv);
}

static int
standard_receive3(struct TCP_Server_Info *server, struct mid_q_entry *mid)
{
	int length;
	char *buf = server->smallbuf;
	unsigned int pdu_length = server->pdu_size;

	/* make sure this will fit in a large buffer */
	if (pdu_length > CIFSMaxBufSize + MAX_HEADER_SIZE(server) -
		server->vals->header_preamble_size) {
		cifs_dbg(VFS, "SMB response too long (%u bytes)\n", pdu_length);
		cifs_reconnect(server);
		wake_up(&server->response_q);
		return -ECONNABORTED;
	}

	/* switch to large buffer if too big for a small one */
	if (pdu_length > MAX_CIFS_SMALL_BUFFER_SIZE - 4) {
		server->large_buf = true;
		memcpy(server->bigbuf, buf, server->total_read);
		buf = server->bigbuf;
	}

	/* now read the rest */
	length = cifs_read_from_socket(server, buf + HEADER_SIZE(server) - 1,
				       pdu_length - HEADER_SIZE(server) + 1
				       + server->vals->header_preamble_size);

	if (length < 0)
		return length;
	server->total_read += length;

	dump_smb(buf, server->total_read);

	return cifs_handle_standard(server, mid);
}

int
cifs_handle_standard(struct TCP_Server_Info *server, struct mid_q_entry *mid)
{
	char *buf = server->large_buf ? server->bigbuf : server->smallbuf;
	int length;

	/*
	 * We know that we received enough to get to the MID as we
	 * checked the pdu_length earlier. Now check to see
	 * if the rest of the header is OK. We borrow the length
	 * var for the rest of the loop to avoid a new stack var.
	 *
	 * 48 bytes is enough to display the header and a little bit
	 * into the payload for debugging purposes.
	 */
	length = server->ops->check_message(buf, server->total_read, server);
	if (length != 0)
		cifs_dump_mem("Bad SMB: ", buf,
			min_t(unsigned int, server->total_read, 48));

	if (server->ops->is_session_expired &&
	    server->ops->is_session_expired(buf)) {
		cifs_reconnect(server);
		wake_up(&server->response_q);
		return -1;
	}

	if (server->ops->is_status_pending &&
	    server->ops->is_status_pending(buf, server, length))
		return -1;

	if (!mid)
		return length;

	handle_mid(mid, server, buf, length);
	return 0;
}

static int
cifs_demultiplex_thread(void *p)
{
	int i, num_mids, length;
	struct TCP_Server_Info *server = p;
	unsigned int pdu_length;
	unsigned int next_offset;
	char *buf = NULL;
	struct task_struct *task_to_wake = NULL;
	struct mid_q_entry *mids[MAX_COMPOUND];
	char *bufs[MAX_COMPOUND];

	current->flags |= PF_MEMALLOC;
	cifs_dbg(FYI, "Demultiplex PID: %d\n", task_pid_nr(current));

	length = atomic_inc_return(&tcpSesAllocCount);
	if (length > 1)
		mempool_resize(cifs_req_poolp, length + cifs_min_rcv);

	set_freezable();
	while (server->tcpStatus != CifsExiting) {
		if (try_to_freeze())
			continue;

		if (!allocate_buffers(server))
			continue;

		server->large_buf = false;
		buf = server->smallbuf;
		pdu_length = 4; /* enough to get RFC1001 header */

		length = cifs_read_from_socket(server, buf, pdu_length);
		if (length < 0)
			continue;

		if (server->vals->header_preamble_size == 0)
			server->total_read = 0;
		else
			server->total_read = length;

		/*
		 * The right amount was read from socket - 4 bytes,
		 * so we can now interpret the length field.
		 */
		pdu_length = get_rfc1002_length(buf);

		cifs_dbg(FYI, "RFC1002 header 0x%x\n", pdu_length);
		if (!is_smb_response(server, buf[0]))
			continue;
next_pdu:
		server->pdu_size = pdu_length;

		/* make sure we have enough to get to the MID */
		if (server->pdu_size < HEADER_SIZE(server) - 1 -
		    server->vals->header_preamble_size) {
			cifs_dbg(VFS, "SMB response too short (%u bytes)\n",
				 server->pdu_size);
			cifs_reconnect(server);
			wake_up(&server->response_q);
			continue;
		}

		/* read down to the MID */
		length = cifs_read_from_socket(server,
			     buf + server->vals->header_preamble_size,
			     HEADER_SIZE(server) - 1
			     - server->vals->header_preamble_size);
		if (length < 0)
			continue;
		server->total_read += length;

		if (server->ops->next_header) {
			next_offset = server->ops->next_header(buf);
			if (next_offset)
				server->pdu_size = next_offset;
		}

		memset(mids, 0, sizeof(mids));
		memset(bufs, 0, sizeof(bufs));
		num_mids = 0;

		if (server->ops->is_transform_hdr &&
		    server->ops->receive_transform &&
		    server->ops->is_transform_hdr(buf)) {
			length = server->ops->receive_transform(server,
								mids,
								bufs,
								&num_mids);
		} else {
			mids[0] = server->ops->find_mid(server, buf);
			bufs[0] = buf;
			num_mids = 1;

			if (!mids[0] || !mids[0]->receive)
				length = standard_receive3(server, mids[0]);
			else
				length = mids[0]->receive(server, mids[0]);
		}

		if (length < 0) {
			for (i = 0; i < num_mids; i++)
				if (mids[i])
					cifs_mid_q_entry_release(mids[i]);
			continue;
		}

		if (server->large_buf)
			buf = server->bigbuf;


		server->lstrp = jiffies;

		for (i = 0; i < num_mids; i++) {
			if (mids[i] != NULL) {
				mids[i]->resp_buf_size = server->pdu_size;
				if ((mids[i]->mid_flags & MID_WAIT_CANCELLED) &&
				    mids[i]->mid_state == MID_RESPONSE_RECEIVED &&
				    server->ops->handle_cancelled_mid)
					server->ops->handle_cancelled_mid(
							mids[i]->resp_buf,
							server);

				if (!mids[i]->multiRsp || mids[i]->multiEnd)
					mids[i]->callback(mids[i]);

				cifs_mid_q_entry_release(mids[i]);
			} else if (server->ops->is_oplock_break &&
				   server->ops->is_oplock_break(bufs[i],
								server)) {
				cifs_dbg(FYI, "Received oplock break\n");
			} else {
				cifs_dbg(VFS, "No task to wake, unknown frame "
					 "received! NumMids %d\n",
					 atomic_read(&midCount));
				cifs_dump_mem("Received Data is: ", bufs[i],
					      HEADER_SIZE(server));
				smb2_add_credits_from_hdr(bufs[i], server);
#ifdef CONFIG_CIFS_DEBUG2
				if (server->ops->dump_detail)
					server->ops->dump_detail(bufs[i],
								 server);
				cifs_dump_mids(server);
#endif /* CIFS_DEBUG2 */
			}
		}

		if (pdu_length > server->pdu_size) {
			if (!allocate_buffers(server))
				continue;
			pdu_length -= server->pdu_size;
			server->total_read = 0;
			server->large_buf = false;
			buf = server->smallbuf;
			goto next_pdu;
		}
	} /* end while !EXITING */

	/* buffer usually freed in free_mid - need to free it here on exit */
	cifs_buf_release(server->bigbuf);
	if (server->smallbuf) /* no sense logging a debug message if NULL */
		cifs_small_buf_release(server->smallbuf);

	task_to_wake = xchg(&server->tsk, NULL);
	clean_demultiplex_info(server);

	/* if server->tsk was NULL then wait for a signal before exiting */
	if (!task_to_wake) {
		set_current_state(TASK_INTERRUPTIBLE);
		while (!signal_pending(current)) {
			schedule();
			set_current_state(TASK_INTERRUPTIBLE);
		}
		set_current_state(TASK_RUNNING);
	}

	module_put_and_exit(0);
}

/* extract the host portion of the UNC string */
static char *
extract_hostname(const char *unc)
{
	const char *src;
	char *dst, *delim;
	unsigned int len;

	/* skip double chars at beginning of string */
	/* BB: check validity of these bytes? */
	src = unc + 2;

	/* delimiter between hostname and sharename is always '\\' now */
	delim = strchr(src, '\\');
	if (!delim)
		return ERR_PTR(-EINVAL);

	len = delim - src;
	dst = kmalloc((len + 1), GFP_KERNEL);
	if (dst == NULL)
		return ERR_PTR(-ENOMEM);

	memcpy(dst, src, len);
	dst[len] = '\0';

	return dst;
}

static int get_option_ul(substring_t args[], unsigned long *option)
{
	int rc;
	char *string;

	string = match_strdup(args);
	if (string == NULL)
		return -ENOMEM;
	rc = kstrtoul(string, 0, option);
	kfree(string);

	return rc;
}

static int get_option_uid(substring_t args[], kuid_t *result)
{
	unsigned long value;
	kuid_t uid;
	int rc;

	rc = get_option_ul(args, &value);
	if (rc)
		return rc;

	uid = make_kuid(current_user_ns(), value);
	if (!uid_valid(uid))
		return -EINVAL;

	*result = uid;
	return 0;
}

static int get_option_gid(substring_t args[], kgid_t *result)
{
	unsigned long value;
	kgid_t gid;
	int rc;

	rc = get_option_ul(args, &value);
	if (rc)
		return rc;

	gid = make_kgid(current_user_ns(), value);
	if (!gid_valid(gid))
		return -EINVAL;

	*result = gid;
	return 0;
}

static int cifs_parse_security_flavors(char *value,
				       struct smb_vol *vol)
{

	substring_t args[MAX_OPT_ARGS];

	/*
	 * With mount options, the last one should win. Reset any existing
	 * settings back to default.
	 */
	vol->sectype = Unspecified;
	vol->sign = false;

	switch (match_token(value, cifs_secflavor_tokens, args)) {
	case Opt_sec_krb5p:
		cifs_dbg(VFS, "sec=krb5p is not supported!\n");
		return 1;
	case Opt_sec_krb5i:
		vol->sign = true;
		/* Fallthrough */
	case Opt_sec_krb5:
		vol->sectype = Kerberos;
		break;
	case Opt_sec_ntlmsspi:
		vol->sign = true;
		/* Fallthrough */
	case Opt_sec_ntlmssp:
		vol->sectype = RawNTLMSSP;
		break;
	case Opt_sec_ntlmi:
		vol->sign = true;
		/* Fallthrough */
	case Opt_ntlm:
		vol->sectype = NTLM;
		break;
	case Opt_sec_ntlmv2i:
		vol->sign = true;
		/* Fallthrough */
	case Opt_sec_ntlmv2:
		vol->sectype = NTLMv2;
		break;
#ifdef CONFIG_CIFS_WEAK_PW_HASH
	case Opt_sec_lanman:
		vol->sectype = LANMAN;
		break;
#endif
	case Opt_sec_none:
		vol->nullauth = 1;
		break;
	default:
		cifs_dbg(VFS, "bad security option: %s\n", value);
		return 1;
	}

	return 0;
}

static int
cifs_parse_cache_flavor(char *value, struct smb_vol *vol)
{
	substring_t args[MAX_OPT_ARGS];

	switch (match_token(value, cifs_cacheflavor_tokens, args)) {
	case Opt_cache_loose:
		vol->direct_io = false;
		vol->strict_io = false;
		break;
	case Opt_cache_strict:
		vol->direct_io = false;
		vol->strict_io = true;
		break;
	case Opt_cache_none:
		vol->direct_io = true;
		vol->strict_io = false;
		break;
	default:
		cifs_dbg(VFS, "bad cache= option: %s\n", value);
		return 1;
	}
	return 0;
}

static int
cifs_parse_smb_version(char *value, struct smb_vol *vol, bool is_smb3)
{
	substring_t args[MAX_OPT_ARGS];

	switch (match_token(value, cifs_smb_version_tokens, args)) {
#ifdef CONFIG_CIFS_ALLOW_INSECURE_LEGACY
	case Smb_1:
		if (disable_legacy_dialects) {
			cifs_dbg(VFS, "mount with legacy dialect disabled\n");
			return 1;
		}
		if (is_smb3) {
			cifs_dbg(VFS, "vers=1.0 (cifs) not permitted when mounting with smb3\n");
			return 1;
		}
		vol->ops = &smb1_operations;
		vol->vals = &smb1_values;
		break;
	case Smb_20:
		if (disable_legacy_dialects) {
			cifs_dbg(VFS, "mount with legacy dialect disabled\n");
			return 1;
		}
		if (is_smb3) {
			cifs_dbg(VFS, "vers=2.0 not permitted when mounting with smb3\n");
			return 1;
		}
		vol->ops = &smb20_operations;
		vol->vals = &smb20_values;
		break;
#else
	case Smb_1:
		cifs_dbg(VFS, "vers=1.0 (cifs) mount not permitted when legacy dialects disabled\n");
		return 1;
	case Smb_20:
		cifs_dbg(VFS, "vers=2.0 mount not permitted when legacy dialects disabled\n");
		return 1;
#endif /* CIFS_ALLOW_INSECURE_LEGACY */
	case Smb_21:
		vol->ops = &smb21_operations;
		vol->vals = &smb21_values;
		break;
	case Smb_30:
		vol->ops = &smb30_operations;
		vol->vals = &smb30_values;
		break;
	case Smb_302:
		vol->ops = &smb30_operations; /* currently identical with 3.0 */
		vol->vals = &smb302_values;
		break;
	case Smb_311:
		vol->ops = &smb311_operations;
		vol->vals = &smb311_values;
		break;
	case Smb_3any:
		vol->ops = &smb30_operations; /* currently identical with 3.0 */
		vol->vals = &smb3any_values;
		break;
	case Smb_default:
		vol->ops = &smb30_operations; /* currently identical with 3.0 */
		vol->vals = &smbdefault_values;
		break;
	default:
		cifs_dbg(VFS, "Unknown vers= option specified: %s\n", value);
		return 1;
	}
	return 0;
}

/*
 * Parse a devname into substrings and populate the vol->UNC and vol->prepath
 * fields with the result. Returns 0 on success and an error otherwise.
 */
static int
cifs_parse_devname(const char *devname, struct smb_vol *vol)
{
	char *pos;
	const char *delims = "/\\";
	size_t len;

	if (unlikely(!devname || !*devname)) {
		cifs_dbg(VFS, "Device name not specified.\n");
		return -EINVAL;
	}

	/* make sure we have a valid UNC double delimiter prefix */
	len = strspn(devname, delims);
	if (len != 2)
		return -EINVAL;

	/* find delimiter between host and sharename */
	pos = strpbrk(devname + 2, delims);
	if (!pos)
		return -EINVAL;

	/* skip past delimiter */
	++pos;

	/* now go until next delimiter or end of string */
	len = strcspn(pos, delims);

	/* move "pos" up to delimiter or NULL */
	pos += len;
	vol->UNC = kstrndup(devname, pos - devname, GFP_KERNEL);
	if (!vol->UNC)
		return -ENOMEM;

	convert_delimiter(vol->UNC, '\\');

	/* skip any delimiter */
	if (*pos == '/' || *pos == '\\')
		pos++;

	/* If pos is NULL then no prepath */
	if (!*pos)
		return 0;

	vol->prepath = kstrdup(pos, GFP_KERNEL);
	if (!vol->prepath)
		return -ENOMEM;

	return 0;
}

static int
cifs_parse_mount_options(const char *mountdata, const char *devname,
			 struct smb_vol *vol, bool is_smb3)
{
	char *data, *end;
	char *mountdata_copy = NULL, *options;
	unsigned int  temp_len, i, j;
	char separator[2];
	short int override_uid = -1;
	short int override_gid = -1;
	bool uid_specified = false;
	bool gid_specified = false;
	bool sloppy = false;
	char *invalid = NULL;
	char *nodename = utsname()->nodename;
	char *string = NULL;
	char *tmp_end, *value;
	char delim;
	bool got_ip = false;
	bool got_version = false;
	unsigned short port = 0;
	struct sockaddr *dstaddr = (struct sockaddr *)&vol->dstaddr;

	separator[0] = ',';
	separator[1] = 0;
	delim = separator[0];

	/* ensure we always start with zeroed-out smb_vol */
	memset(vol, 0, sizeof(*vol));

	/*
	 * does not have to be perfect mapping since field is
	 * informational, only used for servers that do not support
	 * port 445 and it can be overridden at mount time
	 */
	memset(vol->source_rfc1001_name, 0x20, RFC1001_NAME_LEN);
	for (i = 0; i < strnlen(nodename, RFC1001_NAME_LEN); i++)
		vol->source_rfc1001_name[i] = toupper(nodename[i]);

	vol->source_rfc1001_name[RFC1001_NAME_LEN] = 0;
	/* null target name indicates to use *SMBSERVR default called name
	   if we end up sending RFC1001 session initialize */
	vol->target_rfc1001_name[0] = 0;
	vol->cred_uid = current_uid();
	vol->linux_uid = current_uid();
	vol->linux_gid = current_gid();

	/*
	 * default to SFM style remapping of seven reserved characters
	 * unless user overrides it or we negotiate CIFS POSIX where
	 * it is unnecessary.  Can not simultaneously use more than one mapping
	 * since then readdir could list files that open could not open
	 */
	vol->remap = true;

	/* default to only allowing write access to owner of the mount */
	vol->dir_mode = vol->file_mode = S_IRUGO | S_IXUGO | S_IWUSR;

	/* vol->retry default is 0 (i.e. "soft" limited retry not hard retry) */
	/* default is always to request posix paths. */
	vol->posix_paths = 1;
	/* default to using server inode numbers where available */
	vol->server_ino = 1;

	/* default is to use strict cifs caching semantics */
	vol->strict_io = true;

	vol->actimeo = CIFS_DEF_ACTIMEO;

	/* offer SMB2.1 and later (SMB3 etc). Secure and widely accepted */
	vol->ops = &smb30_operations;
	vol->vals = &smbdefault_values;

	vol->echo_interval = SMB_ECHO_INTERVAL_DEFAULT;

	if (!mountdata)
		goto cifs_parse_mount_err;

	mountdata_copy = kstrndup(mountdata, PAGE_SIZE, GFP_KERNEL);
	if (!mountdata_copy)
		goto cifs_parse_mount_err;

	options = mountdata_copy;
	end = options + strlen(options);

	if (strncmp(options, "sep=", 4) == 0) {
		if (options[4] != 0) {
			separator[0] = options[4];
			options += 5;
		} else {
			cifs_dbg(FYI, "Null separator not allowed\n");
		}
	}
	vol->backupuid_specified = false; /* no backup intent for a user */
	vol->backupgid_specified = false; /* no backup intent for a group */

	switch (cifs_parse_devname(devname, vol)) {
	case 0:
		break;
	case -ENOMEM:
		cifs_dbg(VFS, "Unable to allocate memory for devname.\n");
		goto cifs_parse_mount_err;
	case -EINVAL:
		cifs_dbg(VFS, "Malformed UNC in devname.\n");
		goto cifs_parse_mount_err;
	default:
		cifs_dbg(VFS, "Unknown error parsing devname.\n");
		goto cifs_parse_mount_err;
	}

	while ((data = strsep(&options, separator)) != NULL) {
		substring_t args[MAX_OPT_ARGS];
		unsigned long option;
		int token;

		if (!*data)
			continue;

		token = match_token(data, cifs_mount_option_tokens, args);

		switch (token) {

		/* Ingnore the following */
		case Opt_ignore:
			break;

		/* Boolean values */
		case Opt_user_xattr:
			vol->no_xattr = 0;
			break;
		case Opt_nouser_xattr:
			vol->no_xattr = 1;
			break;
		case Opt_forceuid:
			override_uid = 1;
			break;
		case Opt_noforceuid:
			override_uid = 0;
			break;
		case Opt_forcegid:
			override_gid = 1;
			break;
		case Opt_noforcegid:
			override_gid = 0;
			break;
		case Opt_noblocksend:
			vol->noblocksnd = 1;
			break;
		case Opt_noautotune:
			vol->noautotune = 1;
			break;
		case Opt_hard:
			vol->retry = 1;
			break;
		case Opt_soft:
			vol->retry = 0;
			break;
		case Opt_perm:
			vol->noperm = 0;
			break;
		case Opt_noperm:
			vol->noperm = 1;
			break;
		case Opt_mapchars:
			vol->sfu_remap = true;
			vol->remap = false; /* disable SFM mapping */
			break;
		case Opt_nomapchars:
			vol->sfu_remap = false;
			break;
		case Opt_mapposix:
			vol->remap = true;
			vol->sfu_remap = false; /* disable SFU mapping */
			break;
		case Opt_nomapposix:
			vol->remap = false;
			break;
		case Opt_sfu:
			vol->sfu_emul = 1;
			break;
		case Opt_nosfu:
			vol->sfu_emul = 0;
			break;
		case Opt_nodfs:
			vol->nodfs = 1;
			break;
		case Opt_posixpaths:
			vol->posix_paths = 1;
			break;
		case Opt_noposixpaths:
			vol->posix_paths = 0;
			break;
		case Opt_nounix:
			if (vol->linux_ext)
				cifs_dbg(VFS,
					"conflicting unix mount options\n");
			vol->no_linux_ext = 1;
			break;
		case Opt_unix:
			if (vol->no_linux_ext)
				cifs_dbg(VFS,
					"conflicting unix mount options\n");
			vol->linux_ext = 1;
			break;
		case Opt_nocase:
			vol->nocase = 1;
			break;
		case Opt_brl:
			vol->nobrl =  0;
			break;
		case Opt_nobrl:
			vol->nobrl =  1;
			/*
			 * turn off mandatory locking in mode
			 * if remote locking is turned off since the
			 * local vfs will do advisory
			 */
			if (vol->file_mode ==
				(S_IALLUGO & ~(S_ISUID | S_IXGRP)))
				vol->file_mode = S_IALLUGO;
			break;
		case Opt_nohandlecache:
			vol->nohandlecache = 1;
			break;
		case Opt_handlecache:
			vol->nohandlecache = 0;
			break;
		case Opt_forcemandatorylock:
			vol->mand_lock = 1;
			break;
		case Opt_setuids:
			vol->setuids = 1;
			break;
		case Opt_nosetuids:
			vol->setuids = 0;
			break;
		case Opt_setuidfromacl:
			vol->setuidfromacl = 1;
			break;
		case Opt_dynperm:
			vol->dynperm = true;
			break;
		case Opt_nodynperm:
			vol->dynperm = false;
			break;
		case Opt_nohard:
			vol->retry = 0;
			break;
		case Opt_nosoft:
			vol->retry = 1;
			break;
		case Opt_nointr:
			vol->intr = 0;
			break;
		case Opt_intr:
			vol->intr = 1;
			break;
		case Opt_nostrictsync:
			vol->nostrictsync = 1;
			break;
		case Opt_strictsync:
			vol->nostrictsync = 0;
			break;
		case Opt_serverino:
			vol->server_ino = 1;
			break;
		case Opt_noserverino:
			vol->server_ino = 0;
			break;
		case Opt_rwpidforward:
			vol->rwpidforward = 1;
			break;
		case Opt_cifsacl:
			vol->cifs_acl = 1;
			break;
		case Opt_nocifsacl:
			vol->cifs_acl = 0;
			break;
		case Opt_acl:
			vol->no_psx_acl = 0;
			break;
		case Opt_noacl:
			vol->no_psx_acl = 1;
			break;
		case Opt_locallease:
			vol->local_lease = 1;
			break;
		case Opt_sign:
			vol->sign = true;
			break;
		case Opt_seal:
			/* we do not do the following in secFlags because seal
			 * is a per tree connection (mount) not a per socket
			 * or per-smb connection option in the protocol
			 * vol->secFlg |= CIFSSEC_MUST_SEAL;
			 */
			vol->seal = 1;
			break;
		case Opt_noac:
			pr_warn("CIFS: Mount option noac not supported. Instead set /proc/fs/cifs/LookupCacheEnabled to 0\n");
			break;
		case Opt_fsc:
#ifndef CONFIG_CIFS_FSCACHE
			cifs_dbg(VFS, "FS-Cache support needs CONFIG_CIFS_FSCACHE kernel config option set\n");
			goto cifs_parse_mount_err;
#endif
			vol->fsc = true;
			break;
		case Opt_mfsymlinks:
			vol->mfsymlinks = true;
			break;
		case Opt_multiuser:
			vol->multiuser = true;
			break;
		case Opt_sloppy:
			sloppy = true;
			break;
		case Opt_nosharesock:
			vol->nosharesock = true;
			break;
		case Opt_nopersistent:
			vol->nopersistent = true;
			if (vol->persistent) {
				cifs_dbg(VFS,
				  "persistenthandles mount options conflict\n");
				goto cifs_parse_mount_err;
			}
			break;
		case Opt_persistent:
			vol->persistent = true;
			if ((vol->nopersistent) || (vol->resilient)) {
				cifs_dbg(VFS,
				  "persistenthandles mount options conflict\n");
				goto cifs_parse_mount_err;
			}
			break;
		case Opt_resilient:
			vol->resilient = true;
			if (vol->persistent) {
				cifs_dbg(VFS,
				  "persistenthandles mount options conflict\n");
				goto cifs_parse_mount_err;
			}
			break;
		case Opt_noresilient:
			vol->resilient = false; /* already the default */
			break;
		case Opt_domainauto:
			vol->domainauto = true;
			break;
		case Opt_rdma:
			vol->rdma = true;
			break;

		/* Numeric Values */
		case Opt_backupuid:
			if (get_option_uid(args, &vol->backupuid)) {
				cifs_dbg(VFS, "%s: Invalid backupuid value\n",
					 __func__);
				goto cifs_parse_mount_err;
			}
			vol->backupuid_specified = true;
			break;
		case Opt_backupgid:
			if (get_option_gid(args, &vol->backupgid)) {
				cifs_dbg(VFS, "%s: Invalid backupgid value\n",
					 __func__);
				goto cifs_parse_mount_err;
			}
			vol->backupgid_specified = true;
			break;
		case Opt_uid:
			if (get_option_uid(args, &vol->linux_uid)) {
				cifs_dbg(VFS, "%s: Invalid uid value\n",
					 __func__);
				goto cifs_parse_mount_err;
			}
			uid_specified = true;
			break;
		case Opt_cruid:
			if (get_option_uid(args, &vol->cred_uid)) {
				cifs_dbg(VFS, "%s: Invalid cruid value\n",
					 __func__);
				goto cifs_parse_mount_err;
			}
			break;
		case Opt_gid:
			if (get_option_gid(args, &vol->linux_gid)) {
				cifs_dbg(VFS, "%s: Invalid gid value\n",
					 __func__);
				goto cifs_parse_mount_err;
			}
			gid_specified = true;
			break;
		case Opt_file_mode:
			if (get_option_ul(args, &option)) {
				cifs_dbg(VFS, "%s: Invalid file_mode value\n",
					 __func__);
				goto cifs_parse_mount_err;
			}
			vol->file_mode = option;
			break;
		case Opt_dirmode:
			if (get_option_ul(args, &option)) {
				cifs_dbg(VFS, "%s: Invalid dir_mode value\n",
					 __func__);
				goto cifs_parse_mount_err;
			}
			vol->dir_mode = option;
			break;
		case Opt_port:
			if (get_option_ul(args, &option) ||
			    option > USHRT_MAX) {
				cifs_dbg(VFS, "%s: Invalid port value\n",
					 __func__);
				goto cifs_parse_mount_err;
			}
			port = (unsigned short)option;
			break;
		case Opt_rsize:
			if (get_option_ul(args, &option)) {
				cifs_dbg(VFS, "%s: Invalid rsize value\n",
					 __func__);
				goto cifs_parse_mount_err;
			}
			vol->rsize = option;
			break;
		case Opt_wsize:
			if (get_option_ul(args, &option)) {
				cifs_dbg(VFS, "%s: Invalid wsize value\n",
					 __func__);
				goto cifs_parse_mount_err;
			}
			vol->wsize = option;
			break;
		case Opt_actimeo:
			if (get_option_ul(args, &option)) {
				cifs_dbg(VFS, "%s: Invalid actimeo value\n",
					 __func__);
				goto cifs_parse_mount_err;
			}
			vol->actimeo = HZ * option;
			if (vol->actimeo > CIFS_MAX_ACTIMEO) {
				cifs_dbg(VFS, "attribute cache timeout too large\n");
				goto cifs_parse_mount_err;
			}
			break;
		case Opt_echo_interval:
			if (get_option_ul(args, &option)) {
				cifs_dbg(VFS, "%s: Invalid echo interval value\n",
					 __func__);
				goto cifs_parse_mount_err;
			}
			vol->echo_interval = option;
			break;
		case Opt_snapshot:
			if (get_option_ul(args, &option)) {
				cifs_dbg(VFS, "%s: Invalid snapshot time\n",
					 __func__);
				goto cifs_parse_mount_err;
			}
			vol->snapshot_time = option;
			break;
		case Opt_max_credits:
			if (get_option_ul(args, &option) || (option < 20) ||
			    (option > 60000)) {
				cifs_dbg(VFS, "%s: Invalid max_credits value\n",
					 __func__);
				goto cifs_parse_mount_err;
			}
			vol->max_credits = option;
			break;

		/* String Arguments */

		case Opt_blank_user:
			/* null user, ie. anonymous authentication */
			vol->nullauth = 1;
			vol->username = NULL;
			break;
		case Opt_user:
			string = match_strdup(args);
			if (string == NULL)
				goto out_nomem;

			if (strnlen(string, CIFS_MAX_USERNAME_LEN) >
							CIFS_MAX_USERNAME_LEN) {
				pr_warn("CIFS: username too long\n");
				goto cifs_parse_mount_err;
			}

			kfree(vol->username);
			vol->username = kstrdup(string, GFP_KERNEL);
			if (!vol->username)
				goto cifs_parse_mount_err;
			break;
		case Opt_blank_pass:
			/* passwords have to be handled differently
			 * to allow the character used for deliminator
			 * to be passed within them
			 */

			/*
			 * Check if this is a case where the  password
			 * starts with a delimiter
			 */
			tmp_end = strchr(data, '=');
			tmp_end++;
			if (!(tmp_end < end && tmp_end[1] == delim)) {
				/* No it is not. Set the password to NULL */
				kzfree(vol->password);
				vol->password = NULL;
				break;
			}
			/* Yes it is. Drop down to Opt_pass below.*/
		case Opt_pass:
			/* Obtain the value string */
			value = strchr(data, '=');
			value++;

			/* Set tmp_end to end of the string */
			tmp_end = (char *) value + strlen(value);

			/* Check if following character is the deliminator
			 * If yes, we have encountered a double deliminator
			 * reset the NULL character to the deliminator
			 */
			if (tmp_end < end && tmp_end[1] == delim) {
				tmp_end[0] = delim;

				/* Keep iterating until we get to a single
				 * deliminator OR the end
				 */
				while ((tmp_end = strchr(tmp_end, delim))
					!= NULL && (tmp_end[1] == delim)) {
						tmp_end = (char *) &tmp_end[2];
				}

				/* Reset var options to point to next element */
				if (tmp_end) {
					tmp_end[0] = '\0';
					options = (char *) &tmp_end[1];
				} else
					/* Reached the end of the mount option
					 * string */
					options = end;
			}

			kzfree(vol->password);
			/* Now build new password string */
			temp_len = strlen(value);
			vol->password = kzalloc(temp_len+1, GFP_KERNEL);
			if (vol->password == NULL) {
				pr_warn("CIFS: no memory for password\n");
				goto cifs_parse_mount_err;
			}

			for (i = 0, j = 0; i < temp_len; i++, j++) {
				vol->password[j] = value[i];
				if ((value[i] == delim) &&
				     value[i+1] == delim)
					/* skip the second deliminator */
					i++;
			}
			vol->password[j] = '\0';
			break;
		case Opt_blank_ip:
			/* FIXME: should this be an error instead? */
			got_ip = false;
			break;
		case Opt_ip:
			string = match_strdup(args);
			if (string == NULL)
				goto out_nomem;

			if (!cifs_convert_address(dstaddr, string,
					strlen(string))) {
				pr_err("CIFS: bad ip= option (%s).\n", string);
				goto cifs_parse_mount_err;
			}
			got_ip = true;
			break;
		case Opt_domain:
			string = match_strdup(args);
			if (string == NULL)
				goto out_nomem;

			if (strnlen(string, CIFS_MAX_DOMAINNAME_LEN)
					== CIFS_MAX_DOMAINNAME_LEN) {
				pr_warn("CIFS: domain name too long\n");
				goto cifs_parse_mount_err;
			}

			kfree(vol->domainname);
			vol->domainname = kstrdup(string, GFP_KERNEL);
			if (!vol->domainname) {
				pr_warn("CIFS: no memory for domainname\n");
				goto cifs_parse_mount_err;
			}
			cifs_dbg(FYI, "Domain name set\n");
			break;
		case Opt_srcaddr:
			string = match_strdup(args);
			if (string == NULL)
				goto out_nomem;

			if (!cifs_convert_address(
					(struct sockaddr *)&vol->srcaddr,
					string, strlen(string))) {
				pr_warn("CIFS: Could not parse srcaddr: %s\n",
					string);
				goto cifs_parse_mount_err;
			}
			break;
		case Opt_iocharset:
			string = match_strdup(args);
			if (string == NULL)
				goto out_nomem;

			if (strnlen(string, 1024) >= 65) {
				pr_warn("CIFS: iocharset name too long.\n");
				goto cifs_parse_mount_err;
			}

			 if (strncasecmp(string, "default", 7) != 0) {
				kfree(vol->iocharset);
				vol->iocharset = kstrdup(string,
							 GFP_KERNEL);
				if (!vol->iocharset) {
					pr_warn("CIFS: no memory for charset\n");
					goto cifs_parse_mount_err;
				}
			}
			/* if iocharset not set then load_nls_default
			 * is used by caller
			 */
			 cifs_dbg(FYI, "iocharset set to %s\n", string);
			break;
		case Opt_netbiosname:
			string = match_strdup(args);
			if (string == NULL)
				goto out_nomem;

			memset(vol->source_rfc1001_name, 0x20,
				RFC1001_NAME_LEN);
			/*
			 * FIXME: are there cases in which a comma can
			 * be valid in workstation netbios name (and
			 * need special handling)?
			 */
			for (i = 0; i < RFC1001_NAME_LEN; i++) {
				/* don't ucase netbiosname for user */
				if (string[i] == 0)
					break;
				vol->source_rfc1001_name[i] = string[i];
			}
			/* The string has 16th byte zero still from
			 * set at top of the function
			 */
			if (i == RFC1001_NAME_LEN && string[i] != 0)
				pr_warn("CIFS: netbiosname longer than 15 truncated.\n");
			break;
		case Opt_servern:
			/* servernetbiosname specified override *SMBSERVER */
			string = match_strdup(args);
			if (string == NULL)
				goto out_nomem;

			/* last byte, type, is 0x20 for servr type */
			memset(vol->target_rfc1001_name, 0x20,
				RFC1001_NAME_LEN_WITH_NULL);

			/* BB are there cases in which a comma can be
			   valid in this workstation netbios name
			   (and need special handling)? */

			/* user or mount helper must uppercase the
			   netbios name */
			for (i = 0; i < 15; i++) {
				if (string[i] == 0)
					break;
				vol->target_rfc1001_name[i] = string[i];
			}
			/* The string has 16th byte zero still from
			   set at top of the function  */
			if (i == RFC1001_NAME_LEN && string[i] != 0)
				pr_warn("CIFS: server netbiosname longer than 15 truncated.\n");
			break;
		case Opt_ver:
			/* version of mount userspace tools, not dialect */
			string = match_strdup(args);
			if (string == NULL)
				goto out_nomem;

			/* If interface changes in mount.cifs bump to new ver */
			if (strncasecmp(string, "1", 1) == 0) {
				if (strlen(string) > 1) {
					pr_warn("Bad mount helper ver=%s. Did "
						"you want SMB1 (CIFS) dialect "
						"and mean to type vers=1.0 "
						"instead?\n", string);
					goto cifs_parse_mount_err;
				}
				/* This is the default */
				break;
			}
			/* For all other value, error */
			pr_warn("CIFS: Invalid mount helper version specified\n");
			goto cifs_parse_mount_err;
		case Opt_vers:
			/* protocol version (dialect) */
			string = match_strdup(args);
			if (string == NULL)
				goto out_nomem;

			if (cifs_parse_smb_version(string, vol, is_smb3) != 0)
				goto cifs_parse_mount_err;
			got_version = true;
			break;
		case Opt_sec:
			string = match_strdup(args);
			if (string == NULL)
				goto out_nomem;

			if (cifs_parse_security_flavors(string, vol) != 0)
				goto cifs_parse_mount_err;
			break;
		case Opt_cache:
			string = match_strdup(args);
			if (string == NULL)
				goto out_nomem;

			if (cifs_parse_cache_flavor(string, vol) != 0)
				goto cifs_parse_mount_err;
			break;
		default:
			/*
			 * An option we don't recognize. Save it off for later
			 * if we haven't already found one
			 */
			if (!invalid)
				invalid = data;
			break;
		}
		/* Free up any allocated string */
		kfree(string);
		string = NULL;
	}

	if (!sloppy && invalid) {
		pr_err("CIFS: Unknown mount option \"%s\"\n", invalid);
		goto cifs_parse_mount_err;
	}

	if (vol->rdma && vol->vals->protocol_id < SMB30_PROT_ID) {
		cifs_dbg(VFS, "SMB Direct requires Version >=3.0\n");
		goto cifs_parse_mount_err;
	}

#ifndef CONFIG_KEYS
	/* Muliuser mounts require CONFIG_KEYS support */
	if (vol->multiuser) {
		cifs_dbg(VFS, "Multiuser mounts require kernels with CONFIG_KEYS enabled\n");
		goto cifs_parse_mount_err;
	}
#endif
	if (!vol->UNC) {
		cifs_dbg(VFS, "CIFS mount error: No usable UNC path provided in device string!\n");
		goto cifs_parse_mount_err;
	}

	/* make sure UNC has a share name */
	if (!strchr(vol->UNC + 3, '\\')) {
		cifs_dbg(VFS, "Malformed UNC. Unable to find share name.\n");
		goto cifs_parse_mount_err;
	}

	if (!got_ip) {
		int len;
		const char *slash;

		/* No ip= option specified? Try to get it from UNC */
		/* Use the address part of the UNC. */
		slash = strchr(&vol->UNC[2], '\\');
		len = slash - &vol->UNC[2];
		if (!cifs_convert_address(dstaddr, &vol->UNC[2], len)) {
			pr_err("Unable to determine destination address.\n");
			goto cifs_parse_mount_err;
		}
	}

	/* set the port that we got earlier */
	cifs_set_port(dstaddr, port);

	if (uid_specified)
		vol->override_uid = override_uid;
	else if (override_uid == 1)
		pr_notice("CIFS: ignoring forceuid mount option specified with no uid= option.\n");

	if (gid_specified)
		vol->override_gid = override_gid;
	else if (override_gid == 1)
		pr_notice("CIFS: ignoring forcegid mount option specified with no gid= option.\n");

	if (got_version == false)
		pr_warn("No dialect specified on mount. Default has changed to "
			"a more secure dialect, SMB2.1 or later (e.g. SMB3), from CIFS "
			"(SMB1). To use the less secure SMB1 dialect to access "
			"old servers which do not support SMB3 (or SMB2.1) specify vers=1.0"
			" on mount.\n");

	kfree(mountdata_copy);
	return 0;

out_nomem:
	pr_warn("Could not allocate temporary buffer\n");
cifs_parse_mount_err:
	kfree(string);
	kfree(mountdata_copy);
	return 1;
}

/** Returns true if srcaddr isn't specified and rhs isn't
 * specified, or if srcaddr is specified and
 * matches the IP address of the rhs argument.
 */
static bool
srcip_matches(struct sockaddr *srcaddr, struct sockaddr *rhs)
{
	switch (srcaddr->sa_family) {
	case AF_UNSPEC:
		return (rhs->sa_family == AF_UNSPEC);
	case AF_INET: {
		struct sockaddr_in *saddr4 = (struct sockaddr_in *)srcaddr;
		struct sockaddr_in *vaddr4 = (struct sockaddr_in *)rhs;
		return (saddr4->sin_addr.s_addr == vaddr4->sin_addr.s_addr);
	}
	case AF_INET6: {
		struct sockaddr_in6 *saddr6 = (struct sockaddr_in6 *)srcaddr;
		struct sockaddr_in6 *vaddr6 = (struct sockaddr_in6 *)rhs;
		return ipv6_addr_equal(&saddr6->sin6_addr, &vaddr6->sin6_addr);
	}
	default:
		WARN_ON(1);
		return false; /* don't expect to be here */
	}
}

/*
 * If no port is specified in addr structure, we try to match with 445 port
 * and if it fails - with 139 ports. It should be called only if address
 * families of server and addr are equal.
 */
static bool
match_port(struct TCP_Server_Info *server, struct sockaddr *addr)
{
	__be16 port, *sport;

	/* SMBDirect manages its own ports, don't match it here */
	if (server->rdma)
		return true;

	switch (addr->sa_family) {
	case AF_INET:
		sport = &((struct sockaddr_in *) &server->dstaddr)->sin_port;
		port = ((struct sockaddr_in *) addr)->sin_port;
		break;
	case AF_INET6:
		sport = &((struct sockaddr_in6 *) &server->dstaddr)->sin6_port;
		port = ((struct sockaddr_in6 *) addr)->sin6_port;
		break;
	default:
		WARN_ON(1);
		return false;
	}

	if (!port) {
		port = htons(CIFS_PORT);
		if (port == *sport)
			return true;

		port = htons(RFC1001_PORT);
	}

	return port == *sport;
}

static bool
match_address(struct TCP_Server_Info *server, struct sockaddr *addr,
	      struct sockaddr *srcaddr)
{
	switch (addr->sa_family) {
	case AF_INET: {
		struct sockaddr_in *addr4 = (struct sockaddr_in *)addr;
		struct sockaddr_in *srv_addr4 =
					(struct sockaddr_in *)&server->dstaddr;

		if (addr4->sin_addr.s_addr != srv_addr4->sin_addr.s_addr)
			return false;
		break;
	}
	case AF_INET6: {
		struct sockaddr_in6 *addr6 = (struct sockaddr_in6 *)addr;
		struct sockaddr_in6 *srv_addr6 =
					(struct sockaddr_in6 *)&server->dstaddr;

		if (!ipv6_addr_equal(&addr6->sin6_addr,
				     &srv_addr6->sin6_addr))
			return false;
		if (addr6->sin6_scope_id != srv_addr6->sin6_scope_id)
			return false;
		break;
	}
	default:
		WARN_ON(1);
		return false; /* don't expect to be here */
	}

	if (!srcip_matches(srcaddr, (struct sockaddr *)&server->srcaddr))
		return false;

	return true;
}

static bool
match_security(struct TCP_Server_Info *server, struct smb_vol *vol)
{
	/*
	 * The select_sectype function should either return the vol->sectype
	 * that was specified, or "Unspecified" if that sectype was not
	 * compatible with the given NEGOTIATE request.
	 */
	if (server->ops->select_sectype(server, vol->sectype)
	     == Unspecified)
		return false;

	/*
	 * Now check if signing mode is acceptable. No need to check
	 * global_secflags at this point since if MUST_SIGN is set then
	 * the server->sign had better be too.
	 */
	if (vol->sign && !server->sign)
		return false;

	return true;
}

static int match_server(struct TCP_Server_Info *server, struct smb_vol *vol)
{
	struct sockaddr *addr = (struct sockaddr *)&vol->dstaddr;

	if (vol->nosharesock)
		return 0;

	/* BB update this for smb3any and default case */
	if ((server->vals != vol->vals) || (server->ops != vol->ops))
		return 0;

	if (!net_eq(cifs_net_ns(server), current->nsproxy->net_ns))
		return 0;

	if (!match_address(server, addr,
			   (struct sockaddr *)&vol->srcaddr))
		return 0;

	if (!match_port(server, addr))
		return 0;

	if (!match_security(server, vol))
		return 0;

	if (server->echo_interval != vol->echo_interval * HZ)
		return 0;

	if (server->rdma != vol->rdma)
		return 0;

	return 1;
}

static struct TCP_Server_Info *
cifs_find_tcp_session(struct smb_vol *vol)
{
	struct TCP_Server_Info *server;

	spin_lock(&cifs_tcp_ses_lock);
	list_for_each_entry(server, &cifs_tcp_ses_list, tcp_ses_list) {
		if (!match_server(server, vol))
			continue;

		++server->srv_count;
		spin_unlock(&cifs_tcp_ses_lock);
		cifs_dbg(FYI, "Existing tcp session with server found\n");
		return server;
	}
	spin_unlock(&cifs_tcp_ses_lock);
	return NULL;
}

void
cifs_put_tcp_session(struct TCP_Server_Info *server, int from_reconnect)
{
	struct task_struct *task;

	spin_lock(&cifs_tcp_ses_lock);
	if (--server->srv_count > 0) {
		spin_unlock(&cifs_tcp_ses_lock);
		return;
	}

	put_net(cifs_net_ns(server));

	list_del_init(&server->tcp_ses_list);
	spin_unlock(&cifs_tcp_ses_lock);

	cancel_delayed_work_sync(&server->echo);

	if (from_reconnect)
		/*
		 * Avoid deadlock here: reconnect work calls
		 * cifs_put_tcp_session() at its end. Need to be sure
		 * that reconnect work does nothing with server pointer after
		 * that step.
		 */
		cancel_delayed_work(&server->reconnect);
	else
		cancel_delayed_work_sync(&server->reconnect);

	spin_lock(&GlobalMid_Lock);
	server->tcpStatus = CifsExiting;
	spin_unlock(&GlobalMid_Lock);

	cifs_crypto_secmech_release(server);
	cifs_fscache_release_client_cookie(server);

	kfree(server->session_key.response);
	server->session_key.response = NULL;
	server->session_key.len = 0;

	task = xchg(&server->tsk, NULL);
	if (task)
		force_sig(SIGKILL, task);
}

static struct TCP_Server_Info *
cifs_get_tcp_session(struct smb_vol *volume_info)
{
	struct TCP_Server_Info *tcp_ses = NULL;
	int rc;

	cifs_dbg(FYI, "UNC: %s\n", volume_info->UNC);

	/* see if we already have a matching tcp_ses */
	tcp_ses = cifs_find_tcp_session(volume_info);
	if (tcp_ses)
		return tcp_ses;

	tcp_ses = kzalloc(sizeof(struct TCP_Server_Info), GFP_KERNEL);
	if (!tcp_ses) {
		rc = -ENOMEM;
		goto out_err;
	}

	tcp_ses->ops = volume_info->ops;
	tcp_ses->vals = volume_info->vals;
	cifs_set_net_ns(tcp_ses, get_net(current->nsproxy->net_ns));
	tcp_ses->hostname = extract_hostname(volume_info->UNC);
	if (IS_ERR(tcp_ses->hostname)) {
		rc = PTR_ERR(tcp_ses->hostname);
		goto out_err_crypto_release;
	}

	tcp_ses->noblocksnd = volume_info->noblocksnd;
	tcp_ses->noautotune = volume_info->noautotune;
	tcp_ses->tcp_nodelay = volume_info->sockopt_tcp_nodelay;
	tcp_ses->rdma = volume_info->rdma;
	tcp_ses->in_flight = 0;
	tcp_ses->credits = 1;
	init_waitqueue_head(&tcp_ses->response_q);
	init_waitqueue_head(&tcp_ses->request_q);
	INIT_LIST_HEAD(&tcp_ses->pending_mid_q);
	mutex_init(&tcp_ses->srv_mutex);
	memcpy(tcp_ses->workstation_RFC1001_name,
		volume_info->source_rfc1001_name, RFC1001_NAME_LEN_WITH_NULL);
	memcpy(tcp_ses->server_RFC1001_name,
		volume_info->target_rfc1001_name, RFC1001_NAME_LEN_WITH_NULL);
	tcp_ses->session_estab = false;
	tcp_ses->sequence_number = 0;
	tcp_ses->lstrp = jiffies;
	spin_lock_init(&tcp_ses->req_lock);
	INIT_LIST_HEAD(&tcp_ses->tcp_ses_list);
	INIT_LIST_HEAD(&tcp_ses->smb_ses_list);
	INIT_DELAYED_WORK(&tcp_ses->echo, cifs_echo_request);
	INIT_DELAYED_WORK(&tcp_ses->reconnect, smb2_reconnect_server);
	mutex_init(&tcp_ses->reconnect_mutex);
	memcpy(&tcp_ses->srcaddr, &volume_info->srcaddr,
	       sizeof(tcp_ses->srcaddr));
	memcpy(&tcp_ses->dstaddr, &volume_info->dstaddr,
		sizeof(tcp_ses->dstaddr));
	generate_random_uuid(tcp_ses->client_guid);
	/*
	 * at this point we are the only ones with the pointer
	 * to the struct since the kernel thread not created yet
	 * no need to spinlock this init of tcpStatus or srv_count
	 */
	tcp_ses->tcpStatus = CifsNew;
	++tcp_ses->srv_count;

	if (volume_info->echo_interval >= SMB_ECHO_INTERVAL_MIN &&
		volume_info->echo_interval <= SMB_ECHO_INTERVAL_MAX)
		tcp_ses->echo_interval = volume_info->echo_interval * HZ;
	else
		tcp_ses->echo_interval = SMB_ECHO_INTERVAL_DEFAULT * HZ;
	if (tcp_ses->rdma) {
#ifndef CONFIG_CIFS_SMB_DIRECT
		cifs_dbg(VFS, "CONFIG_CIFS_SMB_DIRECT is not enabled\n");
		rc = -ENOENT;
		goto out_err_crypto_release;
#endif
		tcp_ses->smbd_conn = smbd_get_connection(
			tcp_ses, (struct sockaddr *)&volume_info->dstaddr);
		if (tcp_ses->smbd_conn) {
			cifs_dbg(VFS, "RDMA transport established\n");
			rc = 0;
			goto smbd_connected;
		} else {
			rc = -ENOENT;
			goto out_err_crypto_release;
		}
	}
	rc = ip_connect(tcp_ses);
	if (rc < 0) {
		cifs_dbg(VFS, "Error connecting to socket. Aborting operation.\n");
		goto out_err_crypto_release;
	}
smbd_connected:
	/*
	 * since we're in a cifs function already, we know that
	 * this will succeed. No need for try_module_get().
	 */
	__module_get(THIS_MODULE);
	tcp_ses->tsk = kthread_run(cifs_demultiplex_thread,
				  tcp_ses, "cifsd");
	if (IS_ERR(tcp_ses->tsk)) {
		rc = PTR_ERR(tcp_ses->tsk);
		cifs_dbg(VFS, "error %d create cifsd thread\n", rc);
		module_put(THIS_MODULE);
		goto out_err_crypto_release;
	}
	tcp_ses->tcpStatus = CifsNeedNegotiate;

	/* thread spawned, put it on the list */
	spin_lock(&cifs_tcp_ses_lock);
	list_add(&tcp_ses->tcp_ses_list, &cifs_tcp_ses_list);
	spin_unlock(&cifs_tcp_ses_lock);

	cifs_fscache_get_client_cookie(tcp_ses);

	/* queue echo request delayed work */
	queue_delayed_work(cifsiod_wq, &tcp_ses->echo, tcp_ses->echo_interval);

	return tcp_ses;

out_err_crypto_release:
	cifs_crypto_secmech_release(tcp_ses);

	put_net(cifs_net_ns(tcp_ses));

out_err:
	if (tcp_ses) {
		if (!IS_ERR(tcp_ses->hostname))
			kfree(tcp_ses->hostname);
		if (tcp_ses->ssocket)
			sock_release(tcp_ses->ssocket);
		kfree(tcp_ses);
	}
	return ERR_PTR(rc);
}

static int match_session(struct cifs_ses *ses, struct smb_vol *vol)
{
	if (vol->sectype != Unspecified &&
	    vol->sectype != ses->sectype)
		return 0;

	switch (ses->sectype) {
	case Kerberos:
		if (!uid_eq(vol->cred_uid, ses->cred_uid))
			return 0;
		break;
	default:
		/* NULL username means anonymous session */
		if (ses->user_name == NULL) {
			if (!vol->nullauth)
				return 0;
			break;
		}

		/* anything else takes username/password */
		if (strncmp(ses->user_name,
			    vol->username ? vol->username : "",
			    CIFS_MAX_USERNAME_LEN))
			return 0;
		if ((vol->username && strlen(vol->username) != 0) &&
		    ses->password != NULL &&
		    strncmp(ses->password,
			    vol->password ? vol->password : "",
			    CIFS_MAX_PASSWORD_LEN))
			return 0;
	}
	return 1;
}

/**
 * cifs_setup_ipc - helper to setup the IPC tcon for the session
 *
 * A new IPC connection is made and stored in the session
 * tcon_ipc. The IPC tcon has the same lifetime as the session.
 */
static int
cifs_setup_ipc(struct cifs_ses *ses, struct smb_vol *volume_info)
{
	int rc = 0, xid;
	struct cifs_tcon *tcon;
	struct nls_table *nls_codepage;
	char unc[SERVER_NAME_LENGTH + sizeof("//x/IPC$")] = {0};
	bool seal = false;

	/*
	 * If the mount request that resulted in the creation of the
	 * session requires encryption, force IPC to be encrypted too.
	 */
	if (volume_info->seal) {
		if (ses->server->capabilities & SMB2_GLOBAL_CAP_ENCRYPTION)
			seal = true;
		else {
			cifs_dbg(VFS,
				 "IPC: server doesn't support encryption\n");
			return -EOPNOTSUPP;
		}
	}

	tcon = tconInfoAlloc();
	if (tcon == NULL)
		return -ENOMEM;

	snprintf(unc, sizeof(unc), "\\\\%s\\IPC$", ses->server->hostname);

	/* cannot fail */
	nls_codepage = load_nls_default();

	xid = get_xid();
	tcon->ses = ses;
	tcon->ipc = true;
	tcon->seal = seal;
	rc = ses->server->ops->tree_connect(xid, ses, unc, tcon, nls_codepage);
	free_xid(xid);

	if (rc) {
		cifs_dbg(VFS, "failed to connect to IPC (rc=%d)\n", rc);
		tconInfoFree(tcon);
		goto out;
	}

	cifs_dbg(FYI, "IPC tcon rc = %d ipc tid = %d\n", rc, tcon->tid);

	ses->tcon_ipc = tcon;
out:
	unload_nls(nls_codepage);
	return rc;
}

/**
 * cifs_free_ipc - helper to release the session IPC tcon
 *
 * Needs to be called everytime a session is destroyed
 */
static int
cifs_free_ipc(struct cifs_ses *ses)
{
	int rc = 0, xid;
	struct cifs_tcon *tcon = ses->tcon_ipc;

	if (tcon == NULL)
		return 0;

	if (ses->server->ops->tree_disconnect) {
		xid = get_xid();
		rc = ses->server->ops->tree_disconnect(xid, tcon);
		free_xid(xid);
	}

	if (rc)
		cifs_dbg(FYI, "failed to disconnect IPC tcon (rc=%d)\n", rc);

	tconInfoFree(tcon);
	ses->tcon_ipc = NULL;
	return rc;
}

static struct cifs_ses *
cifs_find_smb_ses(struct TCP_Server_Info *server, struct smb_vol *vol)
{
	struct cifs_ses *ses;

	spin_lock(&cifs_tcp_ses_lock);
	list_for_each_entry(ses, &server->smb_ses_list, smb_ses_list) {
		if (ses->status == CifsExiting)
			continue;
		if (!match_session(ses, vol))
			continue;
		++ses->ses_count;
		spin_unlock(&cifs_tcp_ses_lock);
		return ses;
	}
	spin_unlock(&cifs_tcp_ses_lock);
	return NULL;
}

void cifs_put_smb_ses(struct cifs_ses *ses)
{
	unsigned int rc, xid;
	struct TCP_Server_Info *server = ses->server;

	cifs_dbg(FYI, "%s: ses_count=%d\n", __func__, ses->ses_count);

	spin_lock(&cifs_tcp_ses_lock);
	if (ses->status == CifsExiting) {
		spin_unlock(&cifs_tcp_ses_lock);
		return;
	}
	if (--ses->ses_count > 0) {
		spin_unlock(&cifs_tcp_ses_lock);
		return;
	}
	if (ses->status == CifsGood)
		ses->status = CifsExiting;
	spin_unlock(&cifs_tcp_ses_lock);

	cifs_free_ipc(ses);

	if (ses->status == CifsExiting && server->ops->logoff) {
		xid = get_xid();
		rc = server->ops->logoff(xid, ses);
		if (rc)
			cifs_dbg(VFS, "%s: Session Logoff failure rc=%d\n",
				__func__, rc);
		_free_xid(xid);
	}

	spin_lock(&cifs_tcp_ses_lock);
	list_del_init(&ses->smb_ses_list);
	spin_unlock(&cifs_tcp_ses_lock);

	sesInfoFree(ses);
	cifs_put_tcp_session(server, 0);
}

#ifdef CONFIG_KEYS

/* strlen("cifs:a:") + CIFS_MAX_DOMAINNAME_LEN + 1 */
#define CIFSCREDS_DESC_SIZE (7 + CIFS_MAX_DOMAINNAME_LEN + 1)

/* Populate username and pw fields from keyring if possible */
static int
cifs_set_cifscreds(struct smb_vol *vol, struct cifs_ses *ses)
{
	int rc = 0;
	const char *delim, *payload;
	char *desc;
	ssize_t len;
	struct key *key;
	struct TCP_Server_Info *server = ses->server;
	struct sockaddr_in *sa;
	struct sockaddr_in6 *sa6;
	const struct user_key_payload *upayload;

	desc = kmalloc(CIFSCREDS_DESC_SIZE, GFP_KERNEL);
	if (!desc)
		return -ENOMEM;

	/* try to find an address key first */
	switch (server->dstaddr.ss_family) {
	case AF_INET:
		sa = (struct sockaddr_in *)&server->dstaddr;
		sprintf(desc, "cifs:a:%pI4", &sa->sin_addr.s_addr);
		break;
	case AF_INET6:
		sa6 = (struct sockaddr_in6 *)&server->dstaddr;
		sprintf(desc, "cifs:a:%pI6c", &sa6->sin6_addr.s6_addr);
		break;
	default:
		cifs_dbg(FYI, "Bad ss_family (%hu)\n",
			 server->dstaddr.ss_family);
		rc = -EINVAL;
		goto out_err;
	}

	cifs_dbg(FYI, "%s: desc=%s\n", __func__, desc);
	key = request_key(&key_type_logon, desc, "");
	if (IS_ERR(key)) {
		if (!ses->domainName) {
			cifs_dbg(FYI, "domainName is NULL\n");
			rc = PTR_ERR(key);
			goto out_err;
		}

		/* didn't work, try to find a domain key */
		sprintf(desc, "cifs:d:%s", ses->domainName);
		cifs_dbg(FYI, "%s: desc=%s\n", __func__, desc);
		key = request_key(&key_type_logon, desc, "");
		if (IS_ERR(key)) {
			rc = PTR_ERR(key);
			goto out_err;
		}
	}

	down_read(&key->sem);
	upayload = user_key_payload_locked(key);
	if (IS_ERR_OR_NULL(upayload)) {
		rc = upayload ? PTR_ERR(upayload) : -EINVAL;
		goto out_key_put;
	}

	/* find first : in payload */
	payload = upayload->data;
	delim = strnchr(payload, upayload->datalen, ':');
	cifs_dbg(FYI, "payload=%s\n", payload);
	if (!delim) {
		cifs_dbg(FYI, "Unable to find ':' in payload (datalen=%d)\n",
			 upayload->datalen);
		rc = -EINVAL;
		goto out_key_put;
	}

	len = delim - payload;
	if (len > CIFS_MAX_USERNAME_LEN || len <= 0) {
		cifs_dbg(FYI, "Bad value from username search (len=%zd)\n",
			 len);
		rc = -EINVAL;
		goto out_key_put;
	}

	vol->username = kstrndup(payload, len, GFP_KERNEL);
	if (!vol->username) {
		cifs_dbg(FYI, "Unable to allocate %zd bytes for username\n",
			 len);
		rc = -ENOMEM;
		goto out_key_put;
	}
	cifs_dbg(FYI, "%s: username=%s\n", __func__, vol->username);

	len = key->datalen - (len + 1);
	if (len > CIFS_MAX_PASSWORD_LEN || len <= 0) {
		cifs_dbg(FYI, "Bad len for password search (len=%zd)\n", len);
		rc = -EINVAL;
		kfree(vol->username);
		vol->username = NULL;
		goto out_key_put;
	}

	++delim;
	vol->password = kstrndup(delim, len, GFP_KERNEL);
	if (!vol->password) {
		cifs_dbg(FYI, "Unable to allocate %zd bytes for password\n",
			 len);
		rc = -ENOMEM;
		kfree(vol->username);
		vol->username = NULL;
		goto out_key_put;
	}

out_key_put:
	up_read(&key->sem);
	key_put(key);
out_err:
	kfree(desc);
	cifs_dbg(FYI, "%s: returning %d\n", __func__, rc);
	return rc;
}
#else /* ! CONFIG_KEYS */
static inline int
cifs_set_cifscreds(struct smb_vol *vol __attribute__((unused)),
		   struct cifs_ses *ses __attribute__((unused)))
{
	return -ENOSYS;
}
#endif /* CONFIG_KEYS */

/**
 * cifs_get_smb_ses - get a session matching @volume_info data from @server
 *
 * This function assumes it is being called from cifs_mount() where we
 * already got a server reference (server refcount +1). See
 * cifs_get_tcon() for refcount explanations.
 */
struct cifs_ses *
cifs_get_smb_ses(struct TCP_Server_Info *server, struct smb_vol *volume_info)
{
	int rc = -ENOMEM;
	unsigned int xid;
	struct cifs_ses *ses;
	struct sockaddr_in *addr = (struct sockaddr_in *)&server->dstaddr;
	struct sockaddr_in6 *addr6 = (struct sockaddr_in6 *)&server->dstaddr;

	xid = get_xid();

	ses = cifs_find_smb_ses(server, volume_info);
	if (ses) {
		cifs_dbg(FYI, "Existing smb sess found (status=%d)\n",
			 ses->status);

		mutex_lock(&ses->session_mutex);
		rc = cifs_negotiate_protocol(xid, ses);
		if (rc) {
			mutex_unlock(&ses->session_mutex);
			/* problem -- put our ses reference */
			cifs_put_smb_ses(ses);
			free_xid(xid);
			return ERR_PTR(rc);
		}
		if (ses->need_reconnect) {
			cifs_dbg(FYI, "Session needs reconnect\n");
			rc = cifs_setup_session(xid, ses,
						volume_info->local_nls);
			if (rc) {
				mutex_unlock(&ses->session_mutex);
				/* problem -- put our reference */
				cifs_put_smb_ses(ses);
				free_xid(xid);
				return ERR_PTR(rc);
			}
		}
		mutex_unlock(&ses->session_mutex);

		/* existing SMB ses has a server reference already */
		cifs_put_tcp_session(server, 0);
		free_xid(xid);
		return ses;
	}

	cifs_dbg(FYI, "Existing smb sess not found\n");
	ses = sesInfoAlloc();
	if (ses == NULL)
		goto get_ses_fail;

	/* new SMB session uses our server ref */
	ses->server = server;
	if (server->dstaddr.ss_family == AF_INET6)
		sprintf(ses->serverName, "%pI6", &addr6->sin6_addr);
	else
		sprintf(ses->serverName, "%pI4", &addr->sin_addr);

	if (volume_info->username) {
		ses->user_name = kstrdup(volume_info->username, GFP_KERNEL);
		if (!ses->user_name)
			goto get_ses_fail;
	}

	/* volume_info->password freed at unmount */
	if (volume_info->password) {
		ses->password = kstrdup(volume_info->password, GFP_KERNEL);
		if (!ses->password)
			goto get_ses_fail;
	}
	if (volume_info->domainname) {
		ses->domainName = kstrdup(volume_info->domainname, GFP_KERNEL);
		if (!ses->domainName)
			goto get_ses_fail;
	}
	if (volume_info->domainauto)
		ses->domainAuto = volume_info->domainauto;
	ses->cred_uid = volume_info->cred_uid;
	ses->linux_uid = volume_info->linux_uid;

	ses->sectype = volume_info->sectype;
	ses->sign = volume_info->sign;

	mutex_lock(&ses->session_mutex);
	rc = cifs_negotiate_protocol(xid, ses);
	if (!rc)
		rc = cifs_setup_session(xid, ses, volume_info->local_nls);
	mutex_unlock(&ses->session_mutex);
	if (rc)
		goto get_ses_fail;

	/* success, put it on the list */
	spin_lock(&cifs_tcp_ses_lock);
	list_add(&ses->smb_ses_list, &server->smb_ses_list);
	spin_unlock(&cifs_tcp_ses_lock);

	free_xid(xid);

	cifs_setup_ipc(ses, volume_info);

	return ses;

get_ses_fail:
	sesInfoFree(ses);
	free_xid(xid);
	return ERR_PTR(rc);
}

static int match_tcon(struct cifs_tcon *tcon, struct smb_vol *volume_info)
{
	if (tcon->tidStatus == CifsExiting)
		return 0;
	if (strncmp(tcon->treeName, volume_info->UNC, MAX_TREE_SIZE))
		return 0;
	if (tcon->seal != volume_info->seal)
		return 0;
	if (tcon->snapshot_time != volume_info->snapshot_time)
		return 0;
	return 1;
}

static struct cifs_tcon *
cifs_find_tcon(struct cifs_ses *ses, struct smb_vol *volume_info)
{
	struct list_head *tmp;
	struct cifs_tcon *tcon;

	spin_lock(&cifs_tcp_ses_lock);
	list_for_each(tmp, &ses->tcon_list) {
		tcon = list_entry(tmp, struct cifs_tcon, tcon_list);
		if (!match_tcon(tcon, volume_info))
			continue;
		++tcon->tc_count;
		spin_unlock(&cifs_tcp_ses_lock);
		return tcon;
	}
	spin_unlock(&cifs_tcp_ses_lock);
	return NULL;
}

void
cifs_put_tcon(struct cifs_tcon *tcon)
{
	unsigned int xid;
	struct cifs_ses *ses;

	/*
	 * IPC tcon share the lifetime of their session and are
	 * destroyed in the session put function
	 */
	if (tcon == NULL || tcon->ipc)
		return;

	ses = tcon->ses;
	cifs_dbg(FYI, "%s: tc_count=%d\n", __func__, tcon->tc_count);
	spin_lock(&cifs_tcp_ses_lock);
	if (--tcon->tc_count > 0) {
		spin_unlock(&cifs_tcp_ses_lock);
		return;
	}

	list_del_init(&tcon->tcon_list);
	spin_unlock(&cifs_tcp_ses_lock);

	xid = get_xid();
	if (ses->server->ops->tree_disconnect)
		ses->server->ops->tree_disconnect(xid, tcon);
	_free_xid(xid);

	cifs_fscache_release_super_cookie(tcon);
	tconInfoFree(tcon);
	cifs_put_smb_ses(ses);
}

/**
 * cifs_get_tcon - get a tcon matching @volume_info data from @ses
 *
 * - tcon refcount is the number of mount points using the tcon.
 * - ses refcount is the number of tcon using the session.
 *
 * 1. This function assumes it is being called from cifs_mount() where
 *    we already got a session reference (ses refcount +1).
 *
 * 2. Since we're in the context of adding a mount point, the end
 *    result should be either:
 *
 * a) a new tcon already allocated with refcount=1 (1 mount point) and
 *    its session refcount incremented (1 new tcon). This +1 was
 *    already done in (1).
 *
 * b) an existing tcon with refcount+1 (add a mount point to it) and
 *    identical ses refcount (no new tcon). Because of (1) we need to
 *    decrement the ses refcount.
 */
static struct cifs_tcon *
cifs_get_tcon(struct cifs_ses *ses, struct smb_vol *volume_info)
{
	int rc, xid;
	struct cifs_tcon *tcon;

	tcon = cifs_find_tcon(ses, volume_info);
	if (tcon) {
		/*
		 * tcon has refcount already incremented but we need to
		 * decrement extra ses reference gotten by caller (case b)
		 */
		cifs_dbg(FYI, "Found match on UNC path\n");
		cifs_put_smb_ses(ses);
		return tcon;
	}

	if (!ses->server->ops->tree_connect) {
		rc = -ENOSYS;
		goto out_fail;
	}

	tcon = tconInfoAlloc();
	if (tcon == NULL) {
		rc = -ENOMEM;
		goto out_fail;
	}

	if (volume_info->snapshot_time) {
		if (ses->server->vals->protocol_id == 0) {
			cifs_dbg(VFS,
			     "Use SMB2 or later for snapshot mount option\n");
			rc = -EOPNOTSUPP;
			goto out_fail;
		} else
			tcon->snapshot_time = volume_info->snapshot_time;
	}

	tcon->ses = ses;
	if (volume_info->password) {
		tcon->password = kstrdup(volume_info->password, GFP_KERNEL);
		if (!tcon->password) {
			rc = -ENOMEM;
			goto out_fail;
		}
	}

	if (volume_info->seal) {
		if (ses->server->vals->protocol_id == 0) {
			cifs_dbg(VFS,
				 "SMB3 or later required for encryption\n");
			rc = -EOPNOTSUPP;
			goto out_fail;
		} else if (tcon->ses->server->capabilities &
					SMB2_GLOBAL_CAP_ENCRYPTION)
			tcon->seal = true;
		else {
			cifs_dbg(VFS, "Encryption is not supported on share\n");
			rc = -EOPNOTSUPP;
			goto out_fail;
		}
	}

	if (volume_info->linux_ext) {
		if (ses->server->posix_ext_supported) {
			tcon->posix_extensions = true;
			printk_once(KERN_WARNING
				"SMB3.11 POSIX Extensions are experimental\n");
		} else {
			cifs_dbg(VFS, "Server does not support mounting with posix SMB3.11 extensions.\n");
			rc = -EOPNOTSUPP;
			goto out_fail;
		}
	}

	/*
	 * BB Do we need to wrap session_mutex around this TCon call and Unix
	 * SetFS as we do on SessSetup and reconnect?
	 */
	xid = get_xid();
	rc = ses->server->ops->tree_connect(xid, ses, volume_info->UNC, tcon,
					    volume_info->local_nls);
	free_xid(xid);
	cifs_dbg(FYI, "Tcon rc = %d\n", rc);
	if (rc)
		goto out_fail;

	if (volume_info->nodfs) {
		tcon->Flags &= ~SMB_SHARE_IS_IN_DFS;
		cifs_dbg(FYI, "DFS disabled (%d)\n", tcon->Flags);
	}
	tcon->use_persistent = false;
	/* check if SMB2 or later, CIFS does not support persistent handles */
	if (volume_info->persistent) {
		if (ses->server->vals->protocol_id == 0) {
			cifs_dbg(VFS,
			     "SMB3 or later required for persistent handles\n");
			rc = -EOPNOTSUPP;
			goto out_fail;
		} else if (ses->server->capabilities &
			   SMB2_GLOBAL_CAP_PERSISTENT_HANDLES)
			tcon->use_persistent = true;
		else /* persistent handles requested but not supported */ {
			cifs_dbg(VFS,
				"Persistent handles not supported on share\n");
			rc = -EOPNOTSUPP;
			goto out_fail;
		}
	} else if ((tcon->capabilities & SMB2_SHARE_CAP_CONTINUOUS_AVAILABILITY)
	     && (ses->server->capabilities & SMB2_GLOBAL_CAP_PERSISTENT_HANDLES)
	     && (volume_info->nopersistent == false)) {
		cifs_dbg(FYI, "enabling persistent handles\n");
		tcon->use_persistent = true;
	} else if (volume_info->resilient) {
		if (ses->server->vals->protocol_id == 0) {
			cifs_dbg(VFS,
			     "SMB2.1 or later required for resilient handles\n");
			rc = -EOPNOTSUPP;
			goto out_fail;
		}
		tcon->use_resilient = true;
	}

	/*
	 * We can have only one retry value for a connection to a share so for
	 * resources mounted more than once to the same server share the last
	 * value passed in for the retry flag is used.
	 */
	tcon->retry = volume_info->retry;
	tcon->nocase = volume_info->nocase;
	tcon->nohandlecache = volume_info->nohandlecache;
	tcon->local_lease = volume_info->local_lease;
	INIT_LIST_HEAD(&tcon->pending_opens);

	spin_lock(&cifs_tcp_ses_lock);
	list_add(&tcon->tcon_list, &ses->tcon_list);
	spin_unlock(&cifs_tcp_ses_lock);

	cifs_fscache_get_super_cookie(tcon);

	return tcon;

out_fail:
	tconInfoFree(tcon);
	return ERR_PTR(rc);
}

void
cifs_put_tlink(struct tcon_link *tlink)
{
	if (!tlink || IS_ERR(tlink))
		return;

	if (!atomic_dec_and_test(&tlink->tl_count) ||
	    test_bit(TCON_LINK_IN_TREE, &tlink->tl_flags)) {
		tlink->tl_time = jiffies;
		return;
	}

	if (!IS_ERR(tlink_tcon(tlink)))
		cifs_put_tcon(tlink_tcon(tlink));
	kfree(tlink);
	return;
}

static int
compare_mount_options(struct super_block *sb, struct cifs_mnt_data *mnt_data)
{
	struct cifs_sb_info *old = CIFS_SB(sb);
	struct cifs_sb_info *new = mnt_data->cifs_sb;
	unsigned int oldflags = old->mnt_cifs_flags & CIFS_MOUNT_MASK;
	unsigned int newflags = new->mnt_cifs_flags & CIFS_MOUNT_MASK;

	if ((sb->s_flags & CIFS_MS_MASK) != (mnt_data->flags & CIFS_MS_MASK))
		return 0;

	if (old->mnt_cifs_serverino_autodisabled)
		newflags &= ~CIFS_MOUNT_SERVER_INUM;

	if (oldflags != newflags)
		return 0;

	/*
	 * We want to share sb only if we don't specify an r/wsize or
	 * specified r/wsize is greater than or equal to existing one.
	 */
	if (new->wsize && new->wsize < old->wsize)
		return 0;

	if (new->rsize && new->rsize < old->rsize)
		return 0;

	if (!uid_eq(old->mnt_uid, new->mnt_uid) || !gid_eq(old->mnt_gid, new->mnt_gid))
		return 0;

	if (old->mnt_file_mode != new->mnt_file_mode ||
	    old->mnt_dir_mode != new->mnt_dir_mode)
		return 0;

	if (strcmp(old->local_nls->charset, new->local_nls->charset))
		return 0;

	if (old->actimeo != new->actimeo)
		return 0;

	return 1;
}

static int
match_prepath(struct super_block *sb, struct cifs_mnt_data *mnt_data)
{
	struct cifs_sb_info *old = CIFS_SB(sb);
	struct cifs_sb_info *new = mnt_data->cifs_sb;
	bool old_set = old->mnt_cifs_flags & CIFS_MOUNT_USE_PREFIX_PATH;
	bool new_set = new->mnt_cifs_flags & CIFS_MOUNT_USE_PREFIX_PATH;

	if (old_set && new_set && !strcmp(new->prepath, old->prepath))
		return 1;
	else if (!old_set && !new_set)
		return 1;

	return 0;
}

int
cifs_match_super(struct super_block *sb, void *data)
{
	struct cifs_mnt_data *mnt_data = (struct cifs_mnt_data *)data;
	struct smb_vol *volume_info;
	struct cifs_sb_info *cifs_sb;
	struct TCP_Server_Info *tcp_srv;
	struct cifs_ses *ses;
	struct cifs_tcon *tcon;
	struct tcon_link *tlink;
	int rc = 0;

	spin_lock(&cifs_tcp_ses_lock);
	cifs_sb = CIFS_SB(sb);
	tlink = cifs_get_tlink(cifs_sb_master_tlink(cifs_sb));
	if (IS_ERR(tlink)) {
		spin_unlock(&cifs_tcp_ses_lock);
		return rc;
	}
	tcon = tlink_tcon(tlink);
	ses = tcon->ses;
	tcp_srv = ses->server;

	volume_info = mnt_data->vol;

	if (!match_server(tcp_srv, volume_info) ||
	    !match_session(ses, volume_info) ||
	    !match_tcon(tcon, volume_info) ||
	    !match_prepath(sb, mnt_data)) {
		rc = 0;
		goto out;
	}

	rc = compare_mount_options(sb, mnt_data);
out:
	spin_unlock(&cifs_tcp_ses_lock);
	cifs_put_tlink(tlink);
	return rc;
}

int
get_dfs_path(const unsigned int xid, struct cifs_ses *ses, const char *old_path,
	     const struct nls_table *nls_codepage, unsigned int *num_referrals,
	     struct dfs_info3_param **referrals, int remap)
{
	int rc = 0;

	if (!ses->server->ops->get_dfs_refer)
		return -ENOSYS;

	*num_referrals = 0;
	*referrals = NULL;

	rc = ses->server->ops->get_dfs_refer(xid, ses, old_path,
					     referrals, num_referrals,
					     nls_codepage, remap);
	return rc;
}

#ifdef CONFIG_DEBUG_LOCK_ALLOC
static struct lock_class_key cifs_key[2];
static struct lock_class_key cifs_slock_key[2];

static inline void
cifs_reclassify_socket4(struct socket *sock)
{
	struct sock *sk = sock->sk;
	BUG_ON(!sock_allow_reclassification(sk));
	sock_lock_init_class_and_name(sk, "slock-AF_INET-CIFS",
		&cifs_slock_key[0], "sk_lock-AF_INET-CIFS", &cifs_key[0]);
}

static inline void
cifs_reclassify_socket6(struct socket *sock)
{
	struct sock *sk = sock->sk;
	BUG_ON(!sock_allow_reclassification(sk));
	sock_lock_init_class_and_name(sk, "slock-AF_INET6-CIFS",
		&cifs_slock_key[1], "sk_lock-AF_INET6-CIFS", &cifs_key[1]);
}
#else
static inline void
cifs_reclassify_socket4(struct socket *sock)
{
}

static inline void
cifs_reclassify_socket6(struct socket *sock)
{
}
#endif

/* See RFC1001 section 14 on representation of Netbios names */
static void rfc1002mangle(char *target, char *source, unsigned int length)
{
	unsigned int i, j;

	for (i = 0, j = 0; i < (length); i++) {
		/* mask a nibble at a time and encode */
		target[j] = 'A' + (0x0F & (source[i] >> 4));
		target[j+1] = 'A' + (0x0F & source[i]);
		j += 2;
	}

}

static int
bind_socket(struct TCP_Server_Info *server)
{
	int rc = 0;
	if (server->srcaddr.ss_family != AF_UNSPEC) {
		/* Bind to the specified local IP address */
		struct socket *socket = server->ssocket;
		rc = socket->ops->bind(socket,
				       (struct sockaddr *) &server->srcaddr,
				       sizeof(server->srcaddr));
		if (rc < 0) {
			struct sockaddr_in *saddr4;
			struct sockaddr_in6 *saddr6;
			saddr4 = (struct sockaddr_in *)&server->srcaddr;
			saddr6 = (struct sockaddr_in6 *)&server->srcaddr;
			if (saddr6->sin6_family == AF_INET6)
				cifs_dbg(VFS, "Failed to bind to: %pI6c, error: %d\n",
					 &saddr6->sin6_addr, rc);
			else
				cifs_dbg(VFS, "Failed to bind to: %pI4, error: %d\n",
					 &saddr4->sin_addr.s_addr, rc);
		}
	}
	return rc;
}

static int
ip_rfc1001_connect(struct TCP_Server_Info *server)
{
	int rc = 0;
	/*
	 * some servers require RFC1001 sessinit before sending
	 * negprot - BB check reconnection in case where second
	 * sessinit is sent but no second negprot
	 */
	struct rfc1002_session_packet *ses_init_buf;
	struct smb_hdr *smb_buf;
	ses_init_buf = kzalloc(sizeof(struct rfc1002_session_packet),
			       GFP_KERNEL);
	if (ses_init_buf) {
		ses_init_buf->trailer.session_req.called_len = 32;

		if (server->server_RFC1001_name[0] != 0)
			rfc1002mangle(ses_init_buf->trailer.
				      session_req.called_name,
				      server->server_RFC1001_name,
				      RFC1001_NAME_LEN_WITH_NULL);
		else
			rfc1002mangle(ses_init_buf->trailer.
				      session_req.called_name,
				      DEFAULT_CIFS_CALLED_NAME,
				      RFC1001_NAME_LEN_WITH_NULL);

		ses_init_buf->trailer.session_req.calling_len = 32;

		/*
		 * calling name ends in null (byte 16) from old smb
		 * convention.
		 */
		if (server->workstation_RFC1001_name[0] != 0)
			rfc1002mangle(ses_init_buf->trailer.
				      session_req.calling_name,
				      server->workstation_RFC1001_name,
				      RFC1001_NAME_LEN_WITH_NULL);
		else
			rfc1002mangle(ses_init_buf->trailer.
				      session_req.calling_name,
				      "LINUX_CIFS_CLNT",
				      RFC1001_NAME_LEN_WITH_NULL);

		ses_init_buf->trailer.session_req.scope1 = 0;
		ses_init_buf->trailer.session_req.scope2 = 0;
		smb_buf = (struct smb_hdr *)ses_init_buf;

		/* sizeof RFC1002_SESSION_REQUEST with no scope */
		smb_buf->smb_buf_length = cpu_to_be32(0x81000044);
		rc = smb_send(server, smb_buf, 0x44);
		kfree(ses_init_buf);
		/*
		 * RFC1001 layer in at least one server
		 * requires very short break before negprot
		 * presumably because not expecting negprot
		 * to follow so fast.  This is a simple
		 * solution that works without
		 * complicating the code and causes no
		 * significant slowing down on mount
		 * for everyone else
		 */
		usleep_range(1000, 2000);
	}
	/*
	 * else the negprot may still work without this
	 * even though malloc failed
	 */

	return rc;
}

static int
generic_ip_connect(struct TCP_Server_Info *server)
{
	int rc = 0;
	__be16 sport;
	int slen, sfamily;
	struct socket *socket = server->ssocket;
	struct sockaddr *saddr;

	saddr = (struct sockaddr *) &server->dstaddr;

	if (server->dstaddr.ss_family == AF_INET6) {
		sport = ((struct sockaddr_in6 *) saddr)->sin6_port;
		slen = sizeof(struct sockaddr_in6);
		sfamily = AF_INET6;
	} else {
		sport = ((struct sockaddr_in *) saddr)->sin_port;
		slen = sizeof(struct sockaddr_in);
		sfamily = AF_INET;
	}

	if (socket == NULL) {
		rc = __sock_create(cifs_net_ns(server), sfamily, SOCK_STREAM,
				   IPPROTO_TCP, &socket, 1);
		if (rc < 0) {
			cifs_dbg(VFS, "Error %d creating socket\n", rc);
			server->ssocket = NULL;
			return rc;
		}

		/* BB other socket options to set KEEPALIVE, NODELAY? */
		cifs_dbg(FYI, "Socket created\n");
		server->ssocket = socket;
		socket->sk->sk_allocation = GFP_NOFS;
		if (sfamily == AF_INET6)
			cifs_reclassify_socket6(socket);
		else
			cifs_reclassify_socket4(socket);
	}

	rc = bind_socket(server);
	if (rc < 0)
		return rc;

	/*
	 * Eventually check for other socket options to change from
	 * the default. sock_setsockopt not used because it expects
	 * user space buffer
	 */
	socket->sk->sk_rcvtimeo = 7 * HZ;
	socket->sk->sk_sndtimeo = 5 * HZ;

	/* make the bufsizes depend on wsize/rsize and max requests */
	if (server->noautotune) {
		if (socket->sk->sk_sndbuf < (200 * 1024))
			socket->sk->sk_sndbuf = 200 * 1024;
		if (socket->sk->sk_rcvbuf < (140 * 1024))
			socket->sk->sk_rcvbuf = 140 * 1024;
	}

	if (server->tcp_nodelay) {
		int val = 1;
		rc = kernel_setsockopt(socket, SOL_TCP, TCP_NODELAY,
				(char *)&val, sizeof(val));
		if (rc)
			cifs_dbg(FYI, "set TCP_NODELAY socket option error %d\n",
				 rc);
	}

	cifs_dbg(FYI, "sndbuf %d rcvbuf %d rcvtimeo 0x%lx\n",
		 socket->sk->sk_sndbuf,
		 socket->sk->sk_rcvbuf, socket->sk->sk_rcvtimeo);

	rc = socket->ops->connect(socket, saddr, slen, 0);
	if (rc < 0) {
		cifs_dbg(FYI, "Error %d connecting to server\n", rc);
		sock_release(socket);
		server->ssocket = NULL;
		return rc;
	}

	if (sport == htons(RFC1001_PORT))
		rc = ip_rfc1001_connect(server);

	return rc;
}

static int
ip_connect(struct TCP_Server_Info *server)
{
	__be16 *sport;
	struct sockaddr_in6 *addr6 = (struct sockaddr_in6 *)&server->dstaddr;
	struct sockaddr_in *addr = (struct sockaddr_in *)&server->dstaddr;

	if (server->dstaddr.ss_family == AF_INET6)
		sport = &addr6->sin6_port;
	else
		sport = &addr->sin_port;

	if (*sport == 0) {
		int rc;

		/* try with 445 port at first */
		*sport = htons(CIFS_PORT);

		rc = generic_ip_connect(server);
		if (rc >= 0)
			return rc;

		/* if it failed, try with 139 port */
		*sport = htons(RFC1001_PORT);
	}

	return generic_ip_connect(server);
}

void reset_cifs_unix_caps(unsigned int xid, struct cifs_tcon *tcon,
			  struct cifs_sb_info *cifs_sb, struct smb_vol *vol_info)
{
	/* if we are reconnecting then should we check to see if
	 * any requested capabilities changed locally e.g. via
	 * remount but we can not do much about it here
	 * if they have (even if we could detect it by the following)
	 * Perhaps we could add a backpointer to array of sb from tcon
	 * or if we change to make all sb to same share the same
	 * sb as NFS - then we only have one backpointer to sb.
	 * What if we wanted to mount the server share twice once with
	 * and once without posixacls or posix paths? */
	__u64 saved_cap = le64_to_cpu(tcon->fsUnixInfo.Capability);

	if (vol_info && vol_info->no_linux_ext) {
		tcon->fsUnixInfo.Capability = 0;
		tcon->unix_ext = 0; /* Unix Extensions disabled */
		cifs_dbg(FYI, "Linux protocol extensions disabled\n");
		return;
	} else if (vol_info)
		tcon->unix_ext = 1; /* Unix Extensions supported */

	if (tcon->unix_ext == 0) {
		cifs_dbg(FYI, "Unix extensions disabled so not set on reconnect\n");
		return;
	}

	if (!CIFSSMBQFSUnixInfo(xid, tcon)) {
		__u64 cap = le64_to_cpu(tcon->fsUnixInfo.Capability);
		cifs_dbg(FYI, "unix caps which server supports %lld\n", cap);
		/* check for reconnect case in which we do not
		   want to change the mount behavior if we can avoid it */
		if (vol_info == NULL) {
			/* turn off POSIX ACL and PATHNAMES if not set
			   originally at mount time */
			if ((saved_cap & CIFS_UNIX_POSIX_ACL_CAP) == 0)
				cap &= ~CIFS_UNIX_POSIX_ACL_CAP;
			if ((saved_cap & CIFS_UNIX_POSIX_PATHNAMES_CAP) == 0) {
				if (cap & CIFS_UNIX_POSIX_PATHNAMES_CAP)
					cifs_dbg(VFS, "POSIXPATH support change\n");
				cap &= ~CIFS_UNIX_POSIX_PATHNAMES_CAP;
			} else if ((cap & CIFS_UNIX_POSIX_PATHNAMES_CAP) == 0) {
				cifs_dbg(VFS, "possible reconnect error\n");
				cifs_dbg(VFS, "server disabled POSIX path support\n");
			}
		}

		if (cap & CIFS_UNIX_TRANSPORT_ENCRYPTION_MANDATORY_CAP)
			cifs_dbg(VFS, "per-share encryption not supported yet\n");

		cap &= CIFS_UNIX_CAP_MASK;
		if (vol_info && vol_info->no_psx_acl)
			cap &= ~CIFS_UNIX_POSIX_ACL_CAP;
		else if (CIFS_UNIX_POSIX_ACL_CAP & cap) {
			cifs_dbg(FYI, "negotiated posix acl support\n");
			if (cifs_sb)
				cifs_sb->mnt_cifs_flags |=
					CIFS_MOUNT_POSIXACL;
		}

		if (vol_info && vol_info->posix_paths == 0)
			cap &= ~CIFS_UNIX_POSIX_PATHNAMES_CAP;
		else if (cap & CIFS_UNIX_POSIX_PATHNAMES_CAP) {
			cifs_dbg(FYI, "negotiate posix pathnames\n");
			if (cifs_sb)
				cifs_sb->mnt_cifs_flags |=
					CIFS_MOUNT_POSIX_PATHS;
		}

		cifs_dbg(FYI, "Negotiate caps 0x%x\n", (int)cap);
#ifdef CONFIG_CIFS_DEBUG2
		if (cap & CIFS_UNIX_FCNTL_CAP)
			cifs_dbg(FYI, "FCNTL cap\n");
		if (cap & CIFS_UNIX_EXTATTR_CAP)
			cifs_dbg(FYI, "EXTATTR cap\n");
		if (cap & CIFS_UNIX_POSIX_PATHNAMES_CAP)
			cifs_dbg(FYI, "POSIX path cap\n");
		if (cap & CIFS_UNIX_XATTR_CAP)
			cifs_dbg(FYI, "XATTR cap\n");
		if (cap & CIFS_UNIX_POSIX_ACL_CAP)
			cifs_dbg(FYI, "POSIX ACL cap\n");
		if (cap & CIFS_UNIX_LARGE_READ_CAP)
			cifs_dbg(FYI, "very large read cap\n");
		if (cap & CIFS_UNIX_LARGE_WRITE_CAP)
			cifs_dbg(FYI, "very large write cap\n");
		if (cap & CIFS_UNIX_TRANSPORT_ENCRYPTION_CAP)
			cifs_dbg(FYI, "transport encryption cap\n");
		if (cap & CIFS_UNIX_TRANSPORT_ENCRYPTION_MANDATORY_CAP)
			cifs_dbg(FYI, "mandatory transport encryption cap\n");
#endif /* CIFS_DEBUG2 */
		if (CIFSSMBSetFSUnixInfo(xid, tcon, cap)) {
			if (vol_info == NULL) {
				cifs_dbg(FYI, "resetting capabilities failed\n");
			} else
				cifs_dbg(VFS, "Negotiating Unix capabilities with the server failed. Consider mounting with the Unix Extensions disabled if problems are found by specifying the nounix mount option.\n");

		}
	}
}

int cifs_setup_cifs_sb(struct smb_vol *pvolume_info,
			struct cifs_sb_info *cifs_sb)
{
	INIT_DELAYED_WORK(&cifs_sb->prune_tlinks, cifs_prune_tlinks);

	spin_lock_init(&cifs_sb->tlink_tree_lock);
	cifs_sb->tlink_tree = RB_ROOT;

	/*
	 * Temporarily set r/wsize for matching superblock. If we end up using
	 * new sb then client will later negotiate it downward if needed.
	 */
	cifs_sb->rsize = pvolume_info->rsize;
	cifs_sb->wsize = pvolume_info->wsize;

	cifs_sb->mnt_uid = pvolume_info->linux_uid;
	cifs_sb->mnt_gid = pvolume_info->linux_gid;
	cifs_sb->mnt_file_mode = pvolume_info->file_mode;
	cifs_sb->mnt_dir_mode = pvolume_info->dir_mode;
	cifs_dbg(FYI, "file mode: 0x%hx  dir mode: 0x%hx\n",
		 cifs_sb->mnt_file_mode, cifs_sb->mnt_dir_mode);

	cifs_sb->actimeo = pvolume_info->actimeo;
	cifs_sb->local_nls = pvolume_info->local_nls;

	if (pvolume_info->noperm)
		cifs_sb->mnt_cifs_flags |= CIFS_MOUNT_NO_PERM;
	if (pvolume_info->setuids)
		cifs_sb->mnt_cifs_flags |= CIFS_MOUNT_SET_UID;
	if (pvolume_info->setuidfromacl)
		cifs_sb->mnt_cifs_flags |= CIFS_MOUNT_UID_FROM_ACL;
	if (pvolume_info->server_ino)
		cifs_sb->mnt_cifs_flags |= CIFS_MOUNT_SERVER_INUM;
	if (pvolume_info->remap)
		cifs_sb->mnt_cifs_flags |= CIFS_MOUNT_MAP_SFM_CHR;
	if (pvolume_info->sfu_remap)
		cifs_sb->mnt_cifs_flags |= CIFS_MOUNT_MAP_SPECIAL_CHR;
	if (pvolume_info->no_xattr)
		cifs_sb->mnt_cifs_flags |= CIFS_MOUNT_NO_XATTR;
	if (pvolume_info->sfu_emul)
		cifs_sb->mnt_cifs_flags |= CIFS_MOUNT_UNX_EMUL;
	if (pvolume_info->nobrl)
		cifs_sb->mnt_cifs_flags |= CIFS_MOUNT_NO_BRL;
	if (pvolume_info->nohandlecache)
		cifs_sb->mnt_cifs_flags |= CIFS_MOUNT_NO_HANDLE_CACHE;
	if (pvolume_info->nostrictsync)
		cifs_sb->mnt_cifs_flags |= CIFS_MOUNT_NOSSYNC;
	if (pvolume_info->mand_lock)
		cifs_sb->mnt_cifs_flags |= CIFS_MOUNT_NOPOSIXBRL;
	if (pvolume_info->rwpidforward)
		cifs_sb->mnt_cifs_flags |= CIFS_MOUNT_RWPIDFORWARD;
	if (pvolume_info->cifs_acl)
		cifs_sb->mnt_cifs_flags |= CIFS_MOUNT_CIFS_ACL;
	if (pvolume_info->backupuid_specified) {
		cifs_sb->mnt_cifs_flags |= CIFS_MOUNT_CIFS_BACKUPUID;
		cifs_sb->mnt_backupuid = pvolume_info->backupuid;
	}
	if (pvolume_info->backupgid_specified) {
		cifs_sb->mnt_cifs_flags |= CIFS_MOUNT_CIFS_BACKUPGID;
		cifs_sb->mnt_backupgid = pvolume_info->backupgid;
	}
	if (pvolume_info->override_uid)
		cifs_sb->mnt_cifs_flags |= CIFS_MOUNT_OVERR_UID;
	if (pvolume_info->override_gid)
		cifs_sb->mnt_cifs_flags |= CIFS_MOUNT_OVERR_GID;
	if (pvolume_info->dynperm)
		cifs_sb->mnt_cifs_flags |= CIFS_MOUNT_DYNPERM;
	if (pvolume_info->fsc)
		cifs_sb->mnt_cifs_flags |= CIFS_MOUNT_FSCACHE;
	if (pvolume_info->multiuser)
		cifs_sb->mnt_cifs_flags |= (CIFS_MOUNT_MULTIUSER |
					    CIFS_MOUNT_NO_PERM);
	if (pvolume_info->strict_io)
		cifs_sb->mnt_cifs_flags |= CIFS_MOUNT_STRICT_IO;
	if (pvolume_info->direct_io) {
		cifs_dbg(FYI, "mounting share using direct i/o\n");
		cifs_sb->mnt_cifs_flags |= CIFS_MOUNT_DIRECT_IO;
	}
	if (pvolume_info->mfsymlinks) {
		if (pvolume_info->sfu_emul) {
			/*
			 * Our SFU ("Services for Unix" emulation does not allow
			 * creating symlinks but does allow reading existing SFU
			 * symlinks (it does allow both creating and reading SFU
			 * style mknod and FIFOs though). When "mfsymlinks" and
			 * "sfu" are both enabled at the same time, it allows
			 * reading both types of symlinks, but will only create
			 * them with mfsymlinks format. This allows better
			 * Apple compatibility (probably better for Samba too)
			 * while still recognizing old Windows style symlinks.
			 */
			cifs_dbg(VFS, "mount options mfsymlinks and sfu both enabled\n");
		}
		cifs_sb->mnt_cifs_flags |= CIFS_MOUNT_MF_SYMLINKS;
	}

	if ((pvolume_info->cifs_acl) && (pvolume_info->dynperm))
		cifs_dbg(VFS, "mount option dynperm ignored if cifsacl mount option supported\n");

	if (pvolume_info->prepath) {
		cifs_sb->prepath = kstrdup(pvolume_info->prepath, GFP_KERNEL);
		if (cifs_sb->prepath == NULL)
			return -ENOMEM;
	}

	return 0;
}

static void
cleanup_volume_info_contents(struct smb_vol *volume_info)
{
	kfree(volume_info->username);
	kzfree(volume_info->password);
	kfree(volume_info->UNC);
	kfree(volume_info->domainname);
	kfree(volume_info->iocharset);
	kfree(volume_info->prepath);
}

void
cifs_cleanup_volume_info(struct smb_vol *volume_info)
{
	if (!volume_info)
		return;
	cleanup_volume_info_contents(volume_info);
	kfree(volume_info);
}


#ifdef CONFIG_CIFS_DFS_UPCALL
/*
 * cifs_build_path_to_root returns full path to root when we do not have an
 * exiting connection (tcon)
 */
static char *
build_unc_path_to_root(const struct smb_vol *vol,
		const struct cifs_sb_info *cifs_sb)
{
	char *full_path, *pos;
	unsigned int pplen = vol->prepath ? strlen(vol->prepath) + 1 : 0;
	unsigned int unc_len = strnlen(vol->UNC, MAX_TREE_SIZE + 1);

	full_path = kmalloc(unc_len + pplen + 1, GFP_KERNEL);
	if (full_path == NULL)
		return ERR_PTR(-ENOMEM);

	strncpy(full_path, vol->UNC, unc_len);
	pos = full_path + unc_len;

	if (pplen) {
		*pos = CIFS_DIR_SEP(cifs_sb);
		strncpy(pos + 1, vol->prepath, pplen);
		pos += pplen;
	}

	*pos = '\0'; /* add trailing null */
	convert_delimiter(full_path, CIFS_DIR_SEP(cifs_sb));
	cifs_dbg(FYI, "%s: full_path=%s\n", __func__, full_path);
	return full_path;
}

/*
 * Perform a dfs referral query for a share and (optionally) prefix
 *
 * If a referral is found, cifs_sb->mountdata will be (re-)allocated
 * to a string containing updated options for the submount.  Otherwise it
 * will be left untouched.
 *
 * Returns the rc from get_dfs_path to the caller, which can be used to
 * determine whether there were referrals.
 */
static int
expand_dfs_referral(const unsigned int xid, struct cifs_ses *ses,
		    struct smb_vol *volume_info, struct cifs_sb_info *cifs_sb,
		    int check_prefix)
{
	int rc;
	unsigned int num_referrals = 0;
	struct dfs_info3_param *referrals = NULL;
	char *full_path = NULL, *ref_path = NULL, *mdata = NULL;

	full_path = build_unc_path_to_root(volume_info, cifs_sb);
	if (IS_ERR(full_path))
		return PTR_ERR(full_path);

	/* For DFS paths, skip the first '\' of the UNC */
	ref_path = check_prefix ? full_path + 1 : volume_info->UNC + 1;

	rc = get_dfs_path(xid, ses, ref_path, cifs_sb->local_nls,
			  &num_referrals, &referrals, cifs_remap(cifs_sb));

	if (!rc && num_referrals > 0) {
		char *fake_devname = NULL;

		mdata = cifs_compose_mount_options(cifs_sb->mountdata,
						   full_path + 1, referrals,
						   &fake_devname);

		free_dfs_info_array(referrals, num_referrals);

		if (IS_ERR(mdata)) {
			rc = PTR_ERR(mdata);
			mdata = NULL;
		} else {
			cleanup_volume_info_contents(volume_info);
			rc = cifs_setup_volume_info(volume_info, mdata,
							fake_devname, false);
		}
		kfree(fake_devname);
		kfree(cifs_sb->mountdata);
		cifs_sb->mountdata = mdata;
	}
	kfree(full_path);
	return rc;
}
#endif

int
cifs_setup_volume_info(struct smb_vol *volume_info, char *mount_data,
			const char *devname, bool is_smb3)
{
	int rc = 0;

	if (cifs_parse_mount_options(mount_data, devname, volume_info, is_smb3))
		return -EINVAL;

	if (volume_info->nullauth) {
		cifs_dbg(FYI, "Anonymous login\n");
		kfree(volume_info->username);
		volume_info->username = NULL;
	} else if (volume_info->username) {
		/* BB fixme parse for domain name here */
		cifs_dbg(FYI, "Username: %s\n", volume_info->username);
	} else {
		cifs_dbg(VFS, "No username specified\n");
	/* In userspace mount helper we can get user name from alternate
	   locations such as env variables and files on disk */
		return -EINVAL;
	}

	/* this is needed for ASCII cp to Unicode converts */
	if (volume_info->iocharset == NULL) {
		/* load_nls_default cannot return null */
		volume_info->local_nls = load_nls_default();
	} else {
		volume_info->local_nls = load_nls(volume_info->iocharset);
		if (volume_info->local_nls == NULL) {
			cifs_dbg(VFS, "CIFS mount error: iocharset %s not found\n",
				 volume_info->iocharset);
			return -ELIBACC;
		}
	}

	return rc;
}

struct smb_vol *
cifs_get_volume_info(char *mount_data, const char *devname, bool is_smb3)
{
	int rc;
	struct smb_vol *volume_info;

	volume_info = kmalloc(sizeof(struct smb_vol), GFP_KERNEL);
	if (!volume_info)
		return ERR_PTR(-ENOMEM);

	rc = cifs_setup_volume_info(volume_info, mount_data, devname, is_smb3);
	if (rc) {
		cifs_cleanup_volume_info(volume_info);
		volume_info = ERR_PTR(rc);
	}

	return volume_info;
}

static int
cifs_are_all_path_components_accessible(struct TCP_Server_Info *server,
					unsigned int xid,
					struct cifs_tcon *tcon,
					struct cifs_sb_info *cifs_sb,
					char *full_path,
					int added_treename)
{
	int rc;
	char *s;
	char sep, tmp;
	int skip = added_treename ? 1 : 0;

	sep = CIFS_DIR_SEP(cifs_sb);
	s = full_path;

	rc = server->ops->is_path_accessible(xid, tcon, cifs_sb, "");
	while (rc == 0) {
		/* skip separators */
		while (*s == sep)
			s++;
		if (!*s)
			break;
		/* next separator */
		while (*s && *s != sep)
			s++;
		/*
		 * if the treename is added, we then have to skip the first
		 * part within the separators
		 */
		if (skip) {
			skip = 0;
			continue;
		}
		/*
		 * temporarily null-terminate the path at the end of
		 * the current component
		 */
		tmp = *s;
		*s = 0;
		rc = server->ops->is_path_accessible(xid, tcon, cifs_sb,
						     full_path);
		*s = tmp;
	}
	return rc;
}

int
cifs_mount(struct cifs_sb_info *cifs_sb, struct smb_vol *volume_info)
{
	int rc;
	unsigned int xid;
	struct cifs_ses *ses;
	struct cifs_tcon *tcon;
	struct TCP_Server_Info *server;
	char   *full_path;
	struct tcon_link *tlink;
#ifdef CONFIG_CIFS_DFS_UPCALL
	int referral_walks_count = 0;
#endif

#ifdef CONFIG_CIFS_DFS_UPCALL
try_mount_again:
	/* cleanup activities if we're chasing a referral */
	if (referral_walks_count) {
		if (tcon)
			cifs_put_tcon(tcon);
		else if (ses)
			cifs_put_smb_ses(ses);

		cifs_sb->mnt_cifs_flags &= ~CIFS_MOUNT_POSIX_PATHS;

		free_xid(xid);
	}
#endif
	rc = 0;
	tcon = NULL;
	ses = NULL;
	server = NULL;
	full_path = NULL;
	tlink = NULL;

	xid = get_xid();

	/* get a reference to a tcp session */
	server = cifs_get_tcp_session(volume_info);
	if (IS_ERR(server)) {
		rc = PTR_ERR(server);
		goto out;
	}
	if ((volume_info->max_credits < 20) ||
	     (volume_info->max_credits > 60000))
		server->max_credits = SMB2_MAX_CREDITS_AVAILABLE;
	else
		server->max_credits = volume_info->max_credits;
	/* get a reference to a SMB session */
	ses = cifs_get_smb_ses(server, volume_info);
	if (IS_ERR(ses)) {
		rc = PTR_ERR(ses);
		ses = NULL;
		goto mount_fail_check;
	}

<<<<<<< HEAD
	if ((volume_info->persistent == true) && ((ses->server->capabilities &
		SMB2_GLOBAL_CAP_PERSISTENT_HANDLES) == 0)) {
		cifs_dbg(VFS, "persistent handles not supported by server\n");
		rc = -EOPNOTSUPP;
		goto mount_fail_check;
=======
	if (rc != -EREMOTE) {
		rc = cifs_are_all_path_components_accessible(server, xid, tcon,
			cifs_sb, full_path, tcon->Flags & SMB_SHARE_IS_IN_DFS);
		if (rc != 0) {
			cifs_dbg(VFS, "cannot query dirs between root and final path, "
				 "enabling CIFS_MOUNT_USE_PREFIX_PATH\n");
			cifs_sb->mnt_cifs_flags |= CIFS_MOUNT_USE_PREFIX_PATH;
			rc = 0;
		}
>>>>>>> 407d19ab
	}

	/* search for existing tcon to this server share */
	tcon = cifs_get_tcon(ses, volume_info);
	if (IS_ERR(tcon)) {
		rc = PTR_ERR(tcon);
		tcon = NULL;
		if (rc == -EACCES)
			goto mount_fail_check;

<<<<<<< HEAD
		goto remote_path_check;
	}
=======
#ifdef CONFIG_CIFS_DFS_UPCALL
int cifs_mount(struct cifs_sb_info *cifs_sb, struct smb_vol *vol)
{
	int rc = 0;
	unsigned int xid;
	struct cifs_ses *ses;
	struct cifs_tcon *root_tcon = NULL;
	struct cifs_tcon *tcon = NULL;
	struct TCP_Server_Info *server;
	char *root_path = NULL, *full_path = NULL;
	char *old_mountdata, *origin_mountdata = NULL;
	int count;
>>>>>>> 407d19ab

	/* if new SMB3.11 POSIX extensions are supported do not remap / and \ */
	if (tcon->posix_extensions)
		cifs_sb->mnt_cifs_flags |= CIFS_MOUNT_POSIX_PATHS;

	/* tell server which Unix caps we support */
	if (cap_unix(tcon->ses)) {
		/* reset of caps checks mount to see if unix extensions
		   disabled for just this mount */
		reset_cifs_unix_caps(xid, tcon, cifs_sb, volume_info);
		if ((tcon->ses->server->tcpStatus == CifsNeedReconnect) &&
		    (le64_to_cpu(tcon->fsUnixInfo.Capability) &
		     CIFS_UNIX_TRANSPORT_ENCRYPTION_MANDATORY_CAP)) {
			rc = -EACCES;
			goto mount_fail_check;
		}
	} else
		tcon->unix_ext = 0; /* server does not support them */

	/* do not care if a following call succeed - informational */
	if (!tcon->pipe && server->ops->qfs_tcon)
		server->ops->qfs_tcon(xid, tcon);

	cifs_sb->wsize = server->ops->negotiate_wsize(tcon, volume_info);
	cifs_sb->rsize = server->ops->negotiate_rsize(tcon, volume_info);

remote_path_check:
#ifdef CONFIG_CIFS_DFS_UPCALL
	/*
	 * Perform an unconditional check for whether there are DFS
	 * referrals for this path without prefix, to provide support
	 * for DFS referrals from w2k8 servers which don't seem to respond
	 * with PATH_NOT_COVERED to requests that include the prefix.
	 * Chase the referral if found, otherwise continue normally.
	 */
<<<<<<< HEAD
	if (referral_walks_count == 0) {
		int refrc = expand_dfs_referral(xid, ses, volume_info, cifs_sb,
						false);
		if (!refrc) {
			referral_walks_count++;
			goto try_mount_again;
		}
=======
	old_mountdata = cifs_sb->mountdata;
	(void)expand_dfs_referral(xid, ses, vol, cifs_sb, false);

	if (cifs_sb->mountdata == NULL) {
		rc = -ENOENT;
		goto error;
	}

	/* Save DFS root volume information for DFS refresh worker */
	origin_mountdata = kstrndup(cifs_sb->mountdata,
				    strlen(cifs_sb->mountdata), GFP_KERNEL);
	if (!origin_mountdata) {
		rc = -ENOMEM;
		goto error;
	}

	if (cifs_sb->mountdata != old_mountdata) {
		/* If we were redirected, reconnect to new target server */
		mount_put_conns(cifs_sb, xid, server, ses, tcon);
		rc = mount_get_conns(vol, cifs_sb, &xid, &server, &ses, &tcon);
	}
	if (rc) {
		if (rc == -EACCES || rc == -EOPNOTSUPP)
			goto error;
		/* Perform DFS failover to any other DFS targets */
		rc = mount_do_dfs_failover(root_path + 1, cifs_sb, vol, NULL,
					   &xid, &server, &ses, &tcon);
		if (rc)
			goto error;
	}

	kfree(root_path);
	root_path = build_unc_path_to_root(vol, cifs_sb, false);
	if (IS_ERR(root_path)) {
		rc = PTR_ERR(root_path);
		root_path = NULL;
		goto error;
>>>>>>> 407d19ab
	}
#endif

	/* check if a whole path is not remote */
	if (!rc && tcon) {
		if (!server->ops->is_path_accessible) {
			rc = -ENOSYS;
			goto mount_fail_check;
		}
		/*
		 * cifs_build_path_to_root works only when we have a valid tcon
		 */
		full_path = cifs_build_path_to_root(volume_info, cifs_sb, tcon,
					tcon->Flags & SMB_SHARE_IS_IN_DFS);
		if (full_path == NULL) {
			rc = -ENOMEM;
			goto mount_fail_check;
		}
		rc = server->ops->is_path_accessible(xid, tcon, cifs_sb,
						     full_path);
		if (rc != 0 && rc != -EREMOTE) {
			kfree(full_path);
			goto mount_fail_check;
		}

		if (rc != -EREMOTE) {
			rc = cifs_are_all_path_components_accessible(server,
							     xid, tcon, cifs_sb,
							     full_path);
			if (rc != 0) {
				cifs_dbg(VFS, "cannot query dirs between root and final path, "
					 "enabling CIFS_MOUNT_USE_PREFIX_PATH\n");
				cifs_sb->mnt_cifs_flags |= CIFS_MOUNT_USE_PREFIX_PATH;
				rc = 0;
			}
		}
		kfree(full_path);
	}

	/* get referral if needed */
	if (rc == -EREMOTE) {
#ifdef CONFIG_CIFS_DFS_UPCALL
		if (referral_walks_count > MAX_NESTED_LINKS) {
			/*
			 * BB: when we implement proper loop detection,
			 *     we will remove this check. But now we need it
			 *     to prevent an indefinite loop if 'DFS tree' is
			 *     misconfigured (i.e. has loops).
			 */
			rc = -ELOOP;
			goto mount_fail_check;
		}

		rc = expand_dfs_referral(xid, ses, volume_info, cifs_sb, true);

		if (!rc) {
			referral_walks_count++;
			goto try_mount_again;
		}
		goto mount_fail_check;
#else /* No DFS support, return error on mount */
		rc = -EOPNOTSUPP;
#endif
	}

	if (rc)
		goto mount_fail_check;

	/* now, hang the tcon off of the superblock */
	tlink = kzalloc(sizeof *tlink, GFP_KERNEL);
	if (tlink == NULL) {
		rc = -ENOMEM;
		goto mount_fail_check;
	}

<<<<<<< HEAD
	tlink->tl_uid = ses->linux_uid;
	tlink->tl_tcon = tcon;
	tlink->tl_time = jiffies;
	set_bit(TCON_LINK_MASTER, &tlink->tl_flags);
	set_bit(TCON_LINK_IN_TREE, &tlink->tl_flags);

	cifs_sb->master_tlink = tlink;
	spin_lock(&cifs_sb->tlink_tree_lock);
	tlink_rb_insert(&cifs_sb->tlink_tree, tlink);
	spin_unlock(&cifs_sb->tlink_tree_lock);
=======
	rc = dfs_cache_add_vol(origin_mountdata, vol, cifs_sb->origin_fullpath);
	if (rc) {
		kfree(cifs_sb->origin_fullpath);
		goto error;
	}
	/*
	 * After reconnecting to a different server, unique ids won't
	 * match anymore, so we disable serverino. This prevents
	 * dentry revalidation to think the dentry are stale (ESTALE).
	 */
	cifs_autodisable_serverino(cifs_sb);
out:
	free_xid(xid);
	return mount_setup_tlink(cifs_sb, ses, tcon);

error:
	kfree(full_path);
	kfree(root_path);
	kfree(origin_mountdata);
	mount_put_conns(cifs_sb, xid, server, ses, tcon);
	return rc;
}
#else
int cifs_mount(struct cifs_sb_info *cifs_sb, struct smb_vol *vol)
{
	int rc = 0;
	unsigned int xid;
	struct cifs_ses *ses;
	struct cifs_tcon *tcon;
	struct TCP_Server_Info *server;
>>>>>>> 407d19ab

	queue_delayed_work(cifsiod_wq, &cifs_sb->prune_tlinks,
				TLINK_IDLE_EXPIRE);

mount_fail_check:
	/* on error free sesinfo and tcon struct if needed */
	if (rc) {
		/* If find_unc succeeded then rc == 0 so we can not end */
		/* up accidentally freeing someone elses tcon struct */
		if (tcon)
			cifs_put_tcon(tcon);
		else if (ses)
			cifs_put_smb_ses(ses);
		else
			cifs_put_tcp_session(server, 0);
	}

out:
	free_xid(xid);
	return rc;
}

/*
 * Issue a TREE_CONNECT request.
 */
int
CIFSTCon(const unsigned int xid, struct cifs_ses *ses,
	 const char *tree, struct cifs_tcon *tcon,
	 const struct nls_table *nls_codepage)
{
	struct smb_hdr *smb_buffer;
	struct smb_hdr *smb_buffer_response;
	TCONX_REQ *pSMB;
	TCONX_RSP *pSMBr;
	unsigned char *bcc_ptr;
	int rc = 0;
	int length;
	__u16 bytes_left, count;

	if (ses == NULL)
		return -EIO;

	smb_buffer = cifs_buf_get();
	if (smb_buffer == NULL)
		return -ENOMEM;

	smb_buffer_response = smb_buffer;

	header_assemble(smb_buffer, SMB_COM_TREE_CONNECT_ANDX,
			NULL /*no tid */ , 4 /*wct */ );

	smb_buffer->Mid = get_next_mid(ses->server);
	smb_buffer->Uid = ses->Suid;
	pSMB = (TCONX_REQ *) smb_buffer;
	pSMBr = (TCONX_RSP *) smb_buffer_response;

	pSMB->AndXCommand = 0xFF;
	pSMB->Flags = cpu_to_le16(TCON_EXTENDED_SECINFO);
	bcc_ptr = &pSMB->Password[0];
	if (tcon->pipe || (ses->server->sec_mode & SECMODE_USER)) {
		pSMB->PasswordLength = cpu_to_le16(1);	/* minimum */
		*bcc_ptr = 0; /* password is null byte */
		bcc_ptr++;              /* skip password */
		/* already aligned so no need to do it below */
	} else {
		pSMB->PasswordLength = cpu_to_le16(CIFS_AUTH_RESP_SIZE);
		/* BB FIXME add code to fail this if NTLMv2 or Kerberos
		   specified as required (when that support is added to
		   the vfs in the future) as only NTLM or the much
		   weaker LANMAN (which we do not send by default) is accepted
		   by Samba (not sure whether other servers allow
		   NTLMv2 password here) */
#ifdef CONFIG_CIFS_WEAK_PW_HASH
		if ((global_secflags & CIFSSEC_MAY_LANMAN) &&
		    (ses->sectype == LANMAN))
			calc_lanman_hash(tcon->password, ses->server->cryptkey,
					 ses->server->sec_mode &
					    SECMODE_PW_ENCRYPT ? true : false,
					 bcc_ptr);
		else
#endif /* CIFS_WEAK_PW_HASH */
		rc = SMBNTencrypt(tcon->password, ses->server->cryptkey,
					bcc_ptr, nls_codepage);
		if (rc) {
			cifs_dbg(FYI, "%s Can't generate NTLM rsp. Error: %d\n",
				 __func__, rc);
			cifs_buf_release(smb_buffer);
			return rc;
		}

		bcc_ptr += CIFS_AUTH_RESP_SIZE;
		if (ses->capabilities & CAP_UNICODE) {
			/* must align unicode strings */
			*bcc_ptr = 0; /* null byte password */
			bcc_ptr++;
		}
	}

	if (ses->server->sign)
		smb_buffer->Flags2 |= SMBFLG2_SECURITY_SIGNATURE;

	if (ses->capabilities & CAP_STATUS32) {
		smb_buffer->Flags2 |= SMBFLG2_ERR_STATUS;
	}
	if (ses->capabilities & CAP_DFS) {
		smb_buffer->Flags2 |= SMBFLG2_DFS;
	}
	if (ses->capabilities & CAP_UNICODE) {
		smb_buffer->Flags2 |= SMBFLG2_UNICODE;
		length =
		    cifs_strtoUTF16((__le16 *) bcc_ptr, tree,
			6 /* max utf8 char length in bytes */ *
			(/* server len*/ + 256 /* share len */), nls_codepage);
		bcc_ptr += 2 * length;	/* convert num 16 bit words to bytes */
		bcc_ptr += 2;	/* skip trailing null */
	} else {		/* ASCII */
		strcpy(bcc_ptr, tree);
		bcc_ptr += strlen(tree) + 1;
	}
	strcpy(bcc_ptr, "?????");
	bcc_ptr += strlen("?????");
	bcc_ptr += 1;
	count = bcc_ptr - &pSMB->Password[0];
	pSMB->hdr.smb_buf_length = cpu_to_be32(be32_to_cpu(
					pSMB->hdr.smb_buf_length) + count);
	pSMB->ByteCount = cpu_to_le16(count);

	rc = SendReceive(xid, ses, smb_buffer, smb_buffer_response, &length,
			 0);

	/* above now done in SendReceive */
	if (rc == 0) {
		bool is_unicode;

		tcon->tidStatus = CifsGood;
		tcon->need_reconnect = false;
		tcon->tid = smb_buffer_response->Tid;
		bcc_ptr = pByteArea(smb_buffer_response);
		bytes_left = get_bcc(smb_buffer_response);
		length = strnlen(bcc_ptr, bytes_left - 2);
		if (smb_buffer->Flags2 & SMBFLG2_UNICODE)
			is_unicode = true;
		else
			is_unicode = false;


		/* skip service field (NB: this field is always ASCII) */
		if (length == 3) {
			if ((bcc_ptr[0] == 'I') && (bcc_ptr[1] == 'P') &&
			    (bcc_ptr[2] == 'C')) {
				cifs_dbg(FYI, "IPC connection\n");
				tcon->ipc = true;
				tcon->pipe = true;
			}
		} else if (length == 2) {
			if ((bcc_ptr[0] == 'A') && (bcc_ptr[1] == ':')) {
				/* the most common case */
				cifs_dbg(FYI, "disk share connection\n");
			}
		}
		bcc_ptr += length + 1;
		bytes_left -= (length + 1);
		strlcpy(tcon->treeName, tree, sizeof(tcon->treeName));

		/* mostly informational -- no need to fail on error here */
		kfree(tcon->nativeFileSystem);
		tcon->nativeFileSystem = cifs_strndup_from_utf16(bcc_ptr,
						      bytes_left, is_unicode,
						      nls_codepage);

		cifs_dbg(FYI, "nativeFileSystem=%s\n", tcon->nativeFileSystem);

		if ((smb_buffer_response->WordCount == 3) ||
			 (smb_buffer_response->WordCount == 7))
			/* field is in same location */
			tcon->Flags = le16_to_cpu(pSMBr->OptionalSupport);
		else
			tcon->Flags = 0;
		cifs_dbg(FYI, "Tcon flags: 0x%x\n", tcon->Flags);
	}

	cifs_buf_release(smb_buffer);
	return rc;
}

static void delayed_free(struct rcu_head *p)
{
	struct cifs_sb_info *sbi = container_of(p, struct cifs_sb_info, rcu);
	unload_nls(sbi->local_nls);
	kfree(sbi);
}

void
cifs_umount(struct cifs_sb_info *cifs_sb)
{
	struct rb_root *root = &cifs_sb->tlink_tree;
	struct rb_node *node;
	struct tcon_link *tlink;

	cancel_delayed_work_sync(&cifs_sb->prune_tlinks);

	spin_lock(&cifs_sb->tlink_tree_lock);
	while ((node = rb_first(root))) {
		tlink = rb_entry(node, struct tcon_link, tl_rbnode);
		cifs_get_tlink(tlink);
		clear_bit(TCON_LINK_IN_TREE, &tlink->tl_flags);
		rb_erase(node, root);

		spin_unlock(&cifs_sb->tlink_tree_lock);
		cifs_put_tlink(tlink);
		spin_lock(&cifs_sb->tlink_tree_lock);
	}
	spin_unlock(&cifs_sb->tlink_tree_lock);

	kfree(cifs_sb->mountdata);
	kfree(cifs_sb->prepath);
	call_rcu(&cifs_sb->rcu, delayed_free);
}

int
cifs_negotiate_protocol(const unsigned int xid, struct cifs_ses *ses)
{
	int rc = 0;
	struct TCP_Server_Info *server = ses->server;

	if (!server->ops->need_neg || !server->ops->negotiate)
		return -ENOSYS;

	/* only send once per connect */
	if (!server->ops->need_neg(server))
		return 0;

	set_credits(server, 1);

	rc = server->ops->negotiate(xid, ses);
	if (rc == 0) {
		spin_lock(&GlobalMid_Lock);
		if (server->tcpStatus == CifsNeedNegotiate)
			server->tcpStatus = CifsGood;
		else
			rc = -EHOSTDOWN;
		spin_unlock(&GlobalMid_Lock);
	}

	return rc;
}

int
cifs_setup_session(const unsigned int xid, struct cifs_ses *ses,
		   struct nls_table *nls_info)
{
	int rc = -ENOSYS;
	struct TCP_Server_Info *server = ses->server;

	ses->capabilities = server->capabilities;
	if (linuxExtEnabled == 0)
		ses->capabilities &= (~server->vals->cap_unix);

	cifs_dbg(FYI, "Security Mode: 0x%x Capabilities: 0x%x TimeAdjust: %d\n",
		 server->sec_mode, server->capabilities, server->timeAdj);

	if (ses->auth_key.response) {
		cifs_dbg(FYI, "Free previous auth_key.response = %p\n",
			 ses->auth_key.response);
		kfree(ses->auth_key.response);
		ses->auth_key.response = NULL;
		ses->auth_key.len = 0;
	}

	if (server->ops->sess_setup)
		rc = server->ops->sess_setup(xid, ses, nls_info);

	if (rc)
		cifs_dbg(VFS, "Send error in SessSetup = %d\n", rc);

	return rc;
}

static int
cifs_set_vol_auth(struct smb_vol *vol, struct cifs_ses *ses)
{
	vol->sectype = ses->sectype;

	/* krb5 is special, since we don't need username or pw */
	if (vol->sectype == Kerberos)
		return 0;

	return cifs_set_cifscreds(vol, ses);
}

static struct cifs_tcon *
cifs_construct_tcon(struct cifs_sb_info *cifs_sb, kuid_t fsuid)
{
	int rc;
	struct cifs_tcon *master_tcon = cifs_sb_master_tcon(cifs_sb);
	struct cifs_ses *ses;
	struct cifs_tcon *tcon = NULL;
	struct smb_vol *vol_info;

	vol_info = kzalloc(sizeof(*vol_info), GFP_KERNEL);
	if (vol_info == NULL)
		return ERR_PTR(-ENOMEM);

	vol_info->local_nls = cifs_sb->local_nls;
	vol_info->linux_uid = fsuid;
	vol_info->cred_uid = fsuid;
	vol_info->UNC = master_tcon->treeName;
	vol_info->retry = master_tcon->retry;
	vol_info->nocase = master_tcon->nocase;
	vol_info->nohandlecache = master_tcon->nohandlecache;
	vol_info->local_lease = master_tcon->local_lease;
	vol_info->no_linux_ext = !master_tcon->unix_ext;
	vol_info->sectype = master_tcon->ses->sectype;
	vol_info->sign = master_tcon->ses->sign;

	rc = cifs_set_vol_auth(vol_info, master_tcon->ses);
	if (rc) {
		tcon = ERR_PTR(rc);
		goto out;
	}

	/* get a reference for the same TCP session */
	spin_lock(&cifs_tcp_ses_lock);
	++master_tcon->ses->server->srv_count;
	spin_unlock(&cifs_tcp_ses_lock);

	ses = cifs_get_smb_ses(master_tcon->ses->server, vol_info);
	if (IS_ERR(ses)) {
		tcon = (struct cifs_tcon *)ses;
		cifs_put_tcp_session(master_tcon->ses->server, 0);
		goto out;
	}

	tcon = cifs_get_tcon(ses, vol_info);
	if (IS_ERR(tcon)) {
		cifs_put_smb_ses(ses);
		goto out;
	}

	/* if new SMB3.11 POSIX extensions are supported do not remap / and \ */
	if (tcon->posix_extensions)
		cifs_sb->mnt_cifs_flags |= CIFS_MOUNT_POSIX_PATHS;

	if (cap_unix(ses))
		reset_cifs_unix_caps(0, tcon, NULL, vol_info);

out:
	kfree(vol_info->username);
	kzfree(vol_info->password);
	kfree(vol_info);

	return tcon;
}

struct cifs_tcon *
cifs_sb_master_tcon(struct cifs_sb_info *cifs_sb)
{
	return tlink_tcon(cifs_sb_master_tlink(cifs_sb));
}

/* find and return a tlink with given uid */
static struct tcon_link *
tlink_rb_search(struct rb_root *root, kuid_t uid)
{
	struct rb_node *node = root->rb_node;
	struct tcon_link *tlink;

	while (node) {
		tlink = rb_entry(node, struct tcon_link, tl_rbnode);

		if (uid_gt(tlink->tl_uid, uid))
			node = node->rb_left;
		else if (uid_lt(tlink->tl_uid, uid))
			node = node->rb_right;
		else
			return tlink;
	}
	return NULL;
}

/* insert a tcon_link into the tree */
static void
tlink_rb_insert(struct rb_root *root, struct tcon_link *new_tlink)
{
	struct rb_node **new = &(root->rb_node), *parent = NULL;
	struct tcon_link *tlink;

	while (*new) {
		tlink = rb_entry(*new, struct tcon_link, tl_rbnode);
		parent = *new;

		if (uid_gt(tlink->tl_uid, new_tlink->tl_uid))
			new = &((*new)->rb_left);
		else
			new = &((*new)->rb_right);
	}

	rb_link_node(&new_tlink->tl_rbnode, parent, new);
	rb_insert_color(&new_tlink->tl_rbnode, root);
}

/*
 * Find or construct an appropriate tcon given a cifs_sb and the fsuid of the
 * current task.
 *
 * If the superblock doesn't refer to a multiuser mount, then just return
 * the master tcon for the mount.
 *
 * First, search the rbtree for an existing tcon for this fsuid. If one
 * exists, then check to see if it's pending construction. If it is then wait
 * for construction to complete. Once it's no longer pending, check to see if
 * it failed and either return an error or retry construction, depending on
 * the timeout.
 *
 * If one doesn't exist then insert a new tcon_link struct into the tree and
 * try to construct a new one.
 */
struct tcon_link *
cifs_sb_tlink(struct cifs_sb_info *cifs_sb)
{
	int ret;
	kuid_t fsuid = current_fsuid();
	struct tcon_link *tlink, *newtlink;

	if (!(cifs_sb->mnt_cifs_flags & CIFS_MOUNT_MULTIUSER))
		return cifs_get_tlink(cifs_sb_master_tlink(cifs_sb));

	spin_lock(&cifs_sb->tlink_tree_lock);
	tlink = tlink_rb_search(&cifs_sb->tlink_tree, fsuid);
	if (tlink)
		cifs_get_tlink(tlink);
	spin_unlock(&cifs_sb->tlink_tree_lock);

	if (tlink == NULL) {
		newtlink = kzalloc(sizeof(*tlink), GFP_KERNEL);
		if (newtlink == NULL)
			return ERR_PTR(-ENOMEM);
		newtlink->tl_uid = fsuid;
		newtlink->tl_tcon = ERR_PTR(-EACCES);
		set_bit(TCON_LINK_PENDING, &newtlink->tl_flags);
		set_bit(TCON_LINK_IN_TREE, &newtlink->tl_flags);
		cifs_get_tlink(newtlink);

		spin_lock(&cifs_sb->tlink_tree_lock);
		/* was one inserted after previous search? */
		tlink = tlink_rb_search(&cifs_sb->tlink_tree, fsuid);
		if (tlink) {
			cifs_get_tlink(tlink);
			spin_unlock(&cifs_sb->tlink_tree_lock);
			kfree(newtlink);
			goto wait_for_construction;
		}
		tlink = newtlink;
		tlink_rb_insert(&cifs_sb->tlink_tree, tlink);
		spin_unlock(&cifs_sb->tlink_tree_lock);
	} else {
wait_for_construction:
		ret = wait_on_bit(&tlink->tl_flags, TCON_LINK_PENDING,
				  TASK_INTERRUPTIBLE);
		if (ret) {
			cifs_put_tlink(tlink);
			return ERR_PTR(-ERESTARTSYS);
		}

		/* if it's good, return it */
		if (!IS_ERR(tlink->tl_tcon))
			return tlink;

		/* return error if we tried this already recently */
		if (time_before(jiffies, tlink->tl_time + TLINK_ERROR_EXPIRE)) {
			cifs_put_tlink(tlink);
			return ERR_PTR(-EACCES);
		}

		if (test_and_set_bit(TCON_LINK_PENDING, &tlink->tl_flags))
			goto wait_for_construction;
	}

	tlink->tl_tcon = cifs_construct_tcon(cifs_sb, fsuid);
	clear_bit(TCON_LINK_PENDING, &tlink->tl_flags);
	wake_up_bit(&tlink->tl_flags, TCON_LINK_PENDING);

	if (IS_ERR(tlink->tl_tcon)) {
		cifs_put_tlink(tlink);
		return ERR_PTR(-EACCES);
	}

	return tlink;
}

/*
 * periodic workqueue job that scans tcon_tree for a superblock and closes
 * out tcons.
 */
static void
cifs_prune_tlinks(struct work_struct *work)
{
	struct cifs_sb_info *cifs_sb = container_of(work, struct cifs_sb_info,
						    prune_tlinks.work);
	struct rb_root *root = &cifs_sb->tlink_tree;
	struct rb_node *node;
	struct rb_node *tmp;
	struct tcon_link *tlink;

	/*
	 * Because we drop the spinlock in the loop in order to put the tlink
	 * it's not guarded against removal of links from the tree. The only
	 * places that remove entries from the tree are this function and
	 * umounts. Because this function is non-reentrant and is canceled
	 * before umount can proceed, this is safe.
	 */
	spin_lock(&cifs_sb->tlink_tree_lock);
	node = rb_first(root);
	while (node != NULL) {
		tmp = node;
		node = rb_next(tmp);
		tlink = rb_entry(tmp, struct tcon_link, tl_rbnode);

		if (test_bit(TCON_LINK_MASTER, &tlink->tl_flags) ||
		    atomic_read(&tlink->tl_count) != 0 ||
		    time_after(tlink->tl_time + TLINK_IDLE_EXPIRE, jiffies))
			continue;

		cifs_get_tlink(tlink);
		clear_bit(TCON_LINK_IN_TREE, &tlink->tl_flags);
		rb_erase(tmp, root);

		spin_unlock(&cifs_sb->tlink_tree_lock);
		cifs_put_tlink(tlink);
		spin_lock(&cifs_sb->tlink_tree_lock);
	}
	spin_unlock(&cifs_sb->tlink_tree_lock);

	queue_delayed_work(cifsiod_wq, &cifs_sb->prune_tlinks,
				TLINK_IDLE_EXPIRE);
}<|MERGE_RESOLUTION|>--- conflicted
+++ resolved
@@ -50,13 +50,17 @@
 #include "cifs_unicode.h"
 #include "cifs_debug.h"
 #include "cifs_fs_sb.h"
-#include "dns_resolve.h"
 #include "ntlmssp.h"
 #include "nterr.h"
 #include "rfc1002pdu.h"
 #include "fscache.h"
 #include "smb2proto.h"
 #include "smbdirect.h"
+#include "dns_resolve.h"
+#include "cifsfs.h"
+#ifdef CONFIG_CIFS_DFS_UPCALL
+#include "dfs_cache.h"
+#endif
 
 extern mempool_t *cifs_req_poolp;
 extern bool disable_legacy_dialects;
@@ -98,8 +102,8 @@
 	Opt_backupuid, Opt_backupgid, Opt_uid,
 	Opt_cruid, Opt_gid, Opt_file_mode,
 	Opt_dirmode, Opt_port,
-	Opt_rsize, Opt_wsize, Opt_actimeo,
-	Opt_echo_interval, Opt_max_credits,
+	Opt_blocksize, Opt_rsize, Opt_wsize, Opt_actimeo,
+	Opt_echo_interval, Opt_max_credits, Opt_handletimeout,
 	Opt_snapshot,
 
 	/* Mount options which take string value */
@@ -200,9 +204,11 @@
 	{ Opt_dirmode, "dirmode=%s" },
 	{ Opt_dirmode, "dir_mode=%s" },
 	{ Opt_port, "port=%s" },
+	{ Opt_blocksize, "bsize=%s" },
 	{ Opt_rsize, "rsize=%s" },
 	{ Opt_wsize, "wsize=%s" },
 	{ Opt_actimeo, "actimeo=%s" },
+	{ Opt_handletimeout, "handletimeout=%s" },
 	{ Opt_echo_interval, "echo_interval=%s" },
 	{ Opt_max_credits, "max_credits=%s" },
 	{ Opt_snapshot, "snapshot=%s" },
@@ -251,6 +257,7 @@
 	{ Opt_ignore, "dev" },
 	{ Opt_ignore, "mand" },
 	{ Opt_ignore, "nomand" },
+	{ Opt_ignore, "relatime" },
 	{ Opt_ignore, "_netdev" },
 
 	{ Opt_err, NULL }
@@ -304,6 +311,7 @@
 	{ Smb_21, SMB21_VERSION_STRING },
 	{ Smb_30, SMB30_VERSION_STRING },
 	{ Smb_302, SMB302_VERSION_STRING },
+	{ Smb_302, ALT_SMB302_VERSION_STRING },
 	{ Smb_311, SMB311_VERSION_STRING },
 	{ Smb_311, ALT_SMB311_VERSION_STRING },
 	{ Smb_3any, SMB3ANY_VERSION_STRING },
@@ -315,12 +323,7 @@
 static int generic_ip_connect(struct TCP_Server_Info *server);
 static void tlink_rb_insert(struct rb_root *root, struct tcon_link *new_tlink);
 static void cifs_prune_tlinks(struct work_struct *work);
-<<<<<<< HEAD
-static int cifs_setup_volume_info(struct smb_vol *volume_info, char *mount_data,
-					const char *devname, bool is_smb3);
-=======
 static char *extract_hostname(const char *unc);
->>>>>>> 407d19ab
 
 /*
  * Resolve hostname and set ip addr in tcp ses. Useful for hostnames that may
@@ -345,7 +348,7 @@
 		cifs_dbg(FYI, "%s: failed to create UNC path\n", __func__);
 		return -ENOMEM;
 	}
-	snprintf(unc, len, "\\\\%s", server->hostname);
+	scnprintf(unc, len, "\\\\%s", server->hostname);
 
 	rc = dns_resolve_server_name_to_ip(unc, &ipaddr);
 	kfree(unc);
@@ -366,6 +369,84 @@
 static inline int reconn_set_ipaddr(struct TCP_Server_Info *server)
 {
 	return 0;
+}
+#endif
+
+#ifdef CONFIG_CIFS_DFS_UPCALL
+struct super_cb_data {
+	struct TCP_Server_Info *server;
+	struct cifs_sb_info *cifs_sb;
+};
+
+/* These functions must be called with server->srv_mutex held */
+
+static void super_cb(struct super_block *sb, void *arg)
+{
+	struct super_cb_data *d = arg;
+	struct cifs_sb_info *cifs_sb;
+	struct cifs_tcon *tcon;
+
+	if (d->cifs_sb)
+		return;
+
+	cifs_sb = CIFS_SB(sb);
+	tcon = cifs_sb_master_tcon(cifs_sb);
+	if (tcon->ses->server == d->server)
+		d->cifs_sb = cifs_sb;
+}
+
+static inline struct cifs_sb_info *
+find_super_by_tcp(struct TCP_Server_Info *server)
+{
+	struct super_cb_data d = {
+		.server = server,
+		.cifs_sb = NULL,
+	};
+
+	iterate_supers_type(&cifs_fs_type, super_cb, &d);
+	return d.cifs_sb ? d.cifs_sb : ERR_PTR(-ENOENT);
+}
+
+static void reconn_inval_dfs_target(struct TCP_Server_Info *server,
+				    struct cifs_sb_info *cifs_sb,
+				    struct dfs_cache_tgt_list *tgt_list,
+				    struct dfs_cache_tgt_iterator **tgt_it)
+{
+	const char *name;
+
+	if (!cifs_sb || !cifs_sb->origin_fullpath || !tgt_list ||
+	    !server->nr_targets)
+		return;
+
+	if (!*tgt_it) {
+		*tgt_it = dfs_cache_get_tgt_iterator(tgt_list);
+	} else {
+		*tgt_it = dfs_cache_get_next_tgt(tgt_list, *tgt_it);
+		if (!*tgt_it)
+			*tgt_it = dfs_cache_get_tgt_iterator(tgt_list);
+	}
+
+	cifs_dbg(FYI, "%s: UNC: %s\n", __func__, cifs_sb->origin_fullpath);
+
+	name = dfs_cache_get_tgt_name(*tgt_it);
+
+	kfree(server->hostname);
+
+	server->hostname = extract_hostname(name);
+	if (IS_ERR(server->hostname)) {
+		cifs_dbg(FYI,
+			 "%s: failed to extract hostname from target: %ld\n",
+			 __func__, PTR_ERR(server->hostname));
+	}
+}
+
+static inline int reconn_setup_dfs_targets(struct cifs_sb_info *cifs_sb,
+					   struct dfs_cache_tgt_list *tl,
+					   struct dfs_cache_tgt_iterator **it)
+{
+	if (!cifs_sb->origin_fullpath)
+		return -EOPNOTSUPP;
+	return dfs_cache_noreq_find(cifs_sb->origin_fullpath + 1, NULL, tl);
 }
 #endif
 
@@ -386,10 +467,13 @@
 	struct cifs_tcon *tcon;
 	struct mid_q_entry *mid_entry;
 	struct list_head retry_list;
+#ifdef CONFIG_CIFS_DFS_UPCALL
+	struct cifs_sb_info *cifs_sb = NULL;
+	struct dfs_cache_tgt_list tgt_list = {0};
+	struct dfs_cache_tgt_iterator *tgt_it = NULL;
+#endif
 
 	spin_lock(&GlobalMid_Lock);
-<<<<<<< HEAD
-=======
 	server->nr_targets = 1;
 #ifdef CONFIG_CIFS_DFS_UPCALL
 	spin_unlock(&GlobalMid_Lock);
@@ -412,7 +496,6 @@
 		 server->nr_targets);
 	spin_lock(&GlobalMid_Lock);
 #endif
->>>>>>> 407d19ab
 	if (server->tcpStatus == CifsExiting) {
 		/* the demux thread will exit normally
 		next time through the loop */
@@ -424,7 +507,7 @@
 	server->maxBuf = 0;
 	server->max_read = 0;
 
-	cifs_dbg(FYI, "Reconnecting tcp session\n");
+	cifs_dbg(FYI, "Mark tcp session as need reconnect\n");
 	trace_smb3_reconnect(server->CurrentMid, server->hostname);
 
 	/* before reconnecting the tcp session, mark the smb session (uid)
@@ -492,14 +575,22 @@
 	do {
 		try_to_freeze();
 
-		/* we should try only the port we connected to before */
 		mutex_lock(&server->srv_mutex);
+		/*
+		 * Set up next DFS target server (if any) for reconnect. If DFS
+		 * feature is disabled, then we will retry last server we
+		 * connected to before.
+		 */
 		if (cifs_rdma_enabled(server))
 			rc = smbd_reconnect(server);
 		else
 			rc = generic_ip_connect(server);
 		if (rc) {
 			cifs_dbg(FYI, "reconnect error %d\n", rc);
+#ifdef CONFIG_CIFS_DFS_UPCALL
+			reconn_inval_dfs_target(server, cifs_sb, &tgt_list,
+						&tgt_it);
+#endif
 			rc = reconn_set_ipaddr(server);
 			if (rc) {
 				cifs_dbg(FYI, "%s: failed to resolve hostname: %d\n",
@@ -509,6 +600,7 @@
 			msleep(3000);
 		} else {
 			atomic_inc(&tcpSesReconnectCount);
+			set_credits(server, 1);
 			spin_lock(&GlobalMid_Lock);
 			if (server->tcpStatus != CifsExiting)
 				server->tcpStatus = CifsNeedNegotiate;
@@ -517,6 +609,22 @@
 		}
 	} while (server->tcpStatus == CifsNeedReconnect);
 
+#ifdef CONFIG_CIFS_DFS_UPCALL
+	if (tgt_it) {
+		rc = dfs_cache_noreq_update_tgthint(cifs_sb->origin_fullpath + 1,
+						    tgt_it);
+		if (rc) {
+			cifs_dbg(VFS, "%s: failed to update DFS target hint: rc = %d\n",
+				 __func__, rc);
+		}
+		rc = dfs_cache_update_vol(cifs_sb->origin_fullpath, server);
+		if (rc) {
+			cifs_dbg(VFS, "%s: failed to update vol info in DFS cache: rc = %d\n",
+				 __func__, rc);
+		}
+		dfs_cache_free_tgts(&tgt_list);
+	}
+#endif
 	if (server->tcpStatus == CifsNeedNegotiate)
 		mod_delayed_work(cifsiod_wq, &server->echo, 0);
 
@@ -697,7 +805,7 @@
 {
 	struct msghdr smb_msg;
 	struct kvec iov = {.iov_base = buf, .iov_len = to_read};
-	iov_iter_kvec(&smb_msg.msg_iter, READ | ITER_KVEC, &iov, 1, to_read);
+	iov_iter_kvec(&smb_msg.msg_iter, READ, &iov, 1, to_read);
 
 	return cifs_readv_from_socket(server, &smb_msg);
 }
@@ -709,7 +817,7 @@
 	struct msghdr smb_msg;
 	struct bio_vec bv = {
 		.bv_page = page, .bv_len = to_read, .bv_offset = page_offset};
-	iov_iter_bvec(&smb_msg.msg_iter, READ | ITER_BVEC, &bv, 1, to_read);
+	iov_iter_bvec(&smb_msg.msg_iter, READ, &bv, 1, to_read);
 	return cifs_readv_from_socket(server, &smb_msg);
 }
 
@@ -952,7 +1060,7 @@
 	}
 
 	if (server->ops->is_status_pending &&
-	    server->ops->is_status_pending(buf, server, length))
+	    server->ops->is_status_pending(buf, server))
 		return -1;
 
 	if (!mid)
@@ -961,6 +1069,26 @@
 	handle_mid(mid, server, buf, length);
 	return 0;
 }
+
+static void
+smb2_add_credits_from_hdr(char *buffer, struct TCP_Server_Info *server)
+{
+	struct smb2_sync_hdr *shdr = (struct smb2_sync_hdr *)buffer;
+
+	/*
+	 * SMB1 does not use credits.
+	 */
+	if (server->vals->header_preamble_size)
+		return;
+
+	if (shdr->CreditRequest) {
+		spin_lock(&server->req_lock);
+		server->credits += le16_to_cpu(shdr->CreditRequest);
+		spin_unlock(&server->req_lock);
+		wake_up(&server->request_q);
+	}
+}
+
 
 static int
 cifs_demultiplex_thread(void *p)
@@ -1068,10 +1196,6 @@
 			continue;
 		}
 
-		if (server->large_buf)
-			buf = server->bigbuf;
-
-
 		server->lstrp = jiffies;
 
 		for (i = 0; i < num_mids; i++) {
@@ -1091,6 +1215,7 @@
 			} else if (server->ops->is_oplock_break &&
 				   server->ops->is_oplock_break(bufs[i],
 								server)) {
+				smb2_add_credits_from_hdr(bufs[i], server);
 				cifs_dbg(FYI, "Received oplock break\n");
 			} else {
 				cifs_dbg(VFS, "No task to wake, unknown frame "
@@ -1150,7 +1275,12 @@
 
 	/* skip double chars at beginning of string */
 	/* BB: check validity of these bytes? */
-	src = unc + 2;
+	if (strlen(unc) < 3)
+		return ERR_PTR(-EINVAL);
+	for (src = unc; *src && *src == '\\'; src++)
+		;
+	if (!*src)
+		return ERR_PTR(-EINVAL);
 
 	/* delimiter between hostname and sharename is always '\\' now */
 	delim = strchr(src, '\\');
@@ -1471,7 +1601,7 @@
 	vol->cred_uid = current_uid();
 	vol->linux_uid = current_uid();
 	vol->linux_gid = current_gid();
-
+	vol->bsize = 1024 * 1024; /* can improve cp performance significantly */
 	/*
 	 * default to SFM style remapping of seven reserved characters
 	 * unless user overrides it or we negotiate CIFS POSIX where
@@ -1493,6 +1623,9 @@
 	vol->strict_io = true;
 
 	vol->actimeo = CIFS_DEF_ACTIMEO;
+
+	/* Most clients set timeout to 0, allows server to use its default */
+	vol->handle_timeout = 0; /* See MS-SMB2 spec section 2.2.14.2.12 */
 
 	/* offer SMB2.1 and later (SMB3 etc). Secure and widely accepted */
 	vol->ops = &smb30_operations;
@@ -1844,6 +1977,26 @@
 			}
 			port = (unsigned short)option;
 			break;
+		case Opt_blocksize:
+			if (get_option_ul(args, &option)) {
+				cifs_dbg(VFS, "%s: Invalid blocksize value\n",
+					__func__);
+				goto cifs_parse_mount_err;
+			}
+			/*
+			 * inode blocksize realistically should never need to be
+			 * less than 16K or greater than 16M and default is 1MB.
+			 * Note that small inode block sizes (e.g. 64K) can lead
+			 * to very poor performance of common tools like cp and scp
+			 */
+			if ((option < CIFS_MAX_MSGSIZE) ||
+			   (option > (4 * SMB3_DEFAULT_IOSIZE))) {
+				cifs_dbg(VFS, "%s: Invalid blocksize\n",
+					__func__);
+				goto cifs_parse_mount_err;
+			}
+			vol->bsize = option;
+			break;
 		case Opt_rsize:
 			if (get_option_ul(args, &option)) {
 				cifs_dbg(VFS, "%s: Invalid rsize value\n",
@@ -1869,6 +2022,18 @@
 			vol->actimeo = HZ * option;
 			if (vol->actimeo > CIFS_MAX_ACTIMEO) {
 				cifs_dbg(VFS, "attribute cache timeout too large\n");
+				goto cifs_parse_mount_err;
+			}
+			break;
+		case Opt_handletimeout:
+			if (get_option_ul(args, &option)) {
+				cifs_dbg(VFS, "%s: Invalid handletimeout value\n",
+					 __func__);
+				goto cifs_parse_mount_err;
+			}
+			vol->handle_timeout = option;
+			if (vol->handle_timeout > SMB3_MAX_HANDLE_TIMEOUT) {
+				cifs_dbg(VFS, "Invalid handle cache timeout, longer than 16 minutes\n");
 				goto cifs_parse_mount_err;
 			}
 			break;
@@ -1939,7 +2104,7 @@
 				vol->password = NULL;
 				break;
 			}
-			/* Yes it is. Drop down to Opt_pass below.*/
+			/* Fallthrough - to Opt_pass below.*/
 		case Opt_pass:
 			/* Obtain the value string */
 			value = strchr(data, '=');
@@ -2405,7 +2570,7 @@
 	return 1;
 }
 
-static struct TCP_Server_Info *
+struct TCP_Server_Info *
 cifs_find_tcp_session(struct smb_vol *vol)
 {
 	struct TCP_Server_Info *server;
@@ -2513,6 +2678,7 @@
 		volume_info->target_rfc1001_name, RFC1001_NAME_LEN_WITH_NULL);
 	tcp_ses->session_estab = false;
 	tcp_ses->sequence_number = 0;
+	tcp_ses->reconnect_instance = 1;
 	tcp_ses->lstrp = jiffies;
 	spin_lock_init(&tcp_ses->req_lock);
 	INIT_LIST_HEAD(&tcp_ses->tcp_ses_list);
@@ -2576,6 +2742,8 @@
 	}
 	tcp_ses->tcpStatus = CifsNeedNegotiate;
 
+	tcp_ses->nr_targets = 1;
+
 	/* thread spawned, put it on the list */
 	spin_lock(&cifs_tcp_ses_lock);
 	list_add(&tcp_ses->tcp_ses_list, &cifs_tcp_ses_list);
@@ -2671,7 +2839,7 @@
 	if (tcon == NULL)
 		return -ENOMEM;
 
-	snprintf(unc, sizeof(unc), "\\\\%s\\IPC$", ses->server->hostname);
+	scnprintf(unc, sizeof(unc), "\\\\%s\\IPC$", ses->server->hostname);
 
 	/* cannot fail */
 	nls_codepage = load_nls_default();
@@ -3037,6 +3205,8 @@
 	if (tcon->seal != volume_info->seal)
 		return 0;
 	if (tcon->snapshot_time != volume_info->snapshot_time)
+		return 0;
+	if (tcon->handle_timeout != volume_info->handle_timeout)
 		return 0;
 	return 1;
 }
@@ -3152,6 +3322,16 @@
 			tcon->snapshot_time = volume_info->snapshot_time;
 	}
 
+	if (volume_info->handle_timeout) {
+		if (ses->server->vals->protocol_id == 0) {
+			cifs_dbg(VFS,
+			     "Use SMB2.1 or later for handle timeout option\n");
+			rc = -EOPNOTSUPP;
+			goto out_fail;
+		} else
+			tcon->handle_timeout = volume_info->handle_timeout;
+	}
+
 	tcon->ses = ses;
 	if (volume_info->password) {
 		tcon->password = kstrdup(volume_info->password, GFP_KERNEL);
@@ -3201,10 +3381,6 @@
 	if (rc)
 		goto out_fail;
 
-	if (volume_info->nodfs) {
-		tcon->Flags &= ~SMB_SHARE_IS_IN_DFS;
-		cifs_dbg(FYI, "DFS disabled (%d)\n", tcon->Flags);
-	}
 	tcon->use_persistent = false;
 	/* check if SMB2 or later, CIFS does not support persistent handles */
 	if (volume_info->persistent) {
@@ -3375,25 +3551,6 @@
 out:
 	spin_unlock(&cifs_tcp_ses_lock);
 	cifs_put_tlink(tlink);
-	return rc;
-}
-
-int
-get_dfs_path(const unsigned int xid, struct cifs_ses *ses, const char *old_path,
-	     const struct nls_table *nls_codepage, unsigned int *num_referrals,
-	     struct dfs_info3_param **referrals, int remap)
-{
-	int rc = 0;
-
-	if (!ses->server->ops->get_dfs_refer)
-		return -ENOSYS;
-
-	*num_referrals = 0;
-	*referrals = NULL;
-
-	rc = ses->server->ops->get_dfs_refer(xid, ses, old_path,
-					     referrals, num_referrals,
-					     nls_codepage, remap);
 	return rc;
 }
 
@@ -3766,6 +3923,7 @@
 	spin_lock_init(&cifs_sb->tlink_tree_lock);
 	cifs_sb->tlink_tree = RB_ROOT;
 
+	cifs_sb->bsize = pvolume_info->bsize;
 	/*
 	 * Temporarily set r/wsize for matching superblock. If we end up using
 	 * new sb then client will later negotiate it downward if needed.
@@ -3783,6 +3941,8 @@
 	cifs_sb->actimeo = pvolume_info->actimeo;
 	cifs_sb->local_nls = pvolume_info->local_nls;
 
+	if (pvolume_info->nodfs)
+		cifs_sb->mnt_cifs_flags |= CIFS_MOUNT_NO_DFS;
 	if (pvolume_info->noperm)
 		cifs_sb->mnt_cifs_flags |= CIFS_MOUNT_NO_PERM;
 	if (pvolume_info->setuids)
@@ -3866,8 +4026,8 @@
 	return 0;
 }
 
-static void
-cleanup_volume_info_contents(struct smb_vol *volume_info)
+void
+cifs_cleanup_volume_info_contents(struct smb_vol *volume_info)
 {
 	kfree(volume_info->username);
 	kzfree(volume_info->password);
@@ -3882,10 +4042,136 @@
 {
 	if (!volume_info)
 		return;
-	cleanup_volume_info_contents(volume_info);
+	cifs_cleanup_volume_info_contents(volume_info);
 	kfree(volume_info);
 }
 
+/* Release all succeed connections */
+static inline void mount_put_conns(struct cifs_sb_info *cifs_sb,
+				   unsigned int xid,
+				   struct TCP_Server_Info *server,
+				   struct cifs_ses *ses, struct cifs_tcon *tcon)
+{
+	int rc = 0;
+
+	if (tcon)
+		cifs_put_tcon(tcon);
+	else if (ses)
+		cifs_put_smb_ses(ses);
+	else if (server)
+		cifs_put_tcp_session(server, 0);
+	cifs_sb->mnt_cifs_flags &= ~CIFS_MOUNT_POSIX_PATHS;
+	free_xid(xid);
+}
+
+/* Get connections for tcp, ses and tcon */
+static int mount_get_conns(struct smb_vol *vol, struct cifs_sb_info *cifs_sb,
+			   unsigned int *xid,
+			   struct TCP_Server_Info **nserver,
+			   struct cifs_ses **nses, struct cifs_tcon **ntcon)
+{
+	int rc = 0;
+	struct TCP_Server_Info *server;
+	struct cifs_ses *ses;
+	struct cifs_tcon *tcon;
+
+	*nserver = NULL;
+	*nses = NULL;
+	*ntcon = NULL;
+
+	*xid = get_xid();
+
+	/* get a reference to a tcp session */
+	server = cifs_get_tcp_session(vol);
+	if (IS_ERR(server)) {
+		rc = PTR_ERR(server);
+		return rc;
+	}
+
+	*nserver = server;
+
+	if ((vol->max_credits < 20) || (vol->max_credits > 60000))
+		server->max_credits = SMB2_MAX_CREDITS_AVAILABLE;
+	else
+		server->max_credits = vol->max_credits;
+
+	/* get a reference to a SMB session */
+	ses = cifs_get_smb_ses(server, vol);
+	if (IS_ERR(ses)) {
+		rc = PTR_ERR(ses);
+		return rc;
+	}
+
+	*nses = ses;
+
+	if ((vol->persistent == true) && (!(ses->server->capabilities &
+					    SMB2_GLOBAL_CAP_PERSISTENT_HANDLES))) {
+		cifs_dbg(VFS, "persistent handles not supported by server\n");
+		return -EOPNOTSUPP;
+	}
+
+	/* search for existing tcon to this server share */
+	tcon = cifs_get_tcon(ses, vol);
+	if (IS_ERR(tcon)) {
+		rc = PTR_ERR(tcon);
+		return rc;
+	}
+
+	*ntcon = tcon;
+
+	/* if new SMB3.11 POSIX extensions are supported do not remap / and \ */
+	if (tcon->posix_extensions)
+		cifs_sb->mnt_cifs_flags |= CIFS_MOUNT_POSIX_PATHS;
+
+	/* tell server which Unix caps we support */
+	if (cap_unix(tcon->ses)) {
+		/*
+		 * reset of caps checks mount to see if unix extensions disabled
+		 * for just this mount.
+		 */
+		reset_cifs_unix_caps(*xid, tcon, cifs_sb, vol);
+		if ((tcon->ses->server->tcpStatus == CifsNeedReconnect) &&
+		    (le64_to_cpu(tcon->fsUnixInfo.Capability) &
+		     CIFS_UNIX_TRANSPORT_ENCRYPTION_MANDATORY_CAP))
+			return -EACCES;
+	} else
+		tcon->unix_ext = 0; /* server does not support them */
+
+	/* do not care if a following call succeed - informational */
+	if (!tcon->pipe && server->ops->qfs_tcon)
+		server->ops->qfs_tcon(*xid, tcon);
+
+	cifs_sb->wsize = server->ops->negotiate_wsize(tcon, vol);
+	cifs_sb->rsize = server->ops->negotiate_rsize(tcon, vol);
+
+	return 0;
+}
+
+static int mount_setup_tlink(struct cifs_sb_info *cifs_sb, struct cifs_ses *ses,
+			     struct cifs_tcon *tcon)
+{
+	struct tcon_link *tlink;
+
+	/* hang the tcon off of the superblock */
+	tlink = kzalloc(sizeof(*tlink), GFP_KERNEL);
+	if (tlink == NULL)
+		return -ENOMEM;
+
+	tlink->tl_uid = ses->linux_uid;
+	tlink->tl_tcon = tcon;
+	tlink->tl_time = jiffies;
+	set_bit(TCON_LINK_MASTER, &tlink->tl_flags);
+	set_bit(TCON_LINK_IN_TREE, &tlink->tl_flags);
+
+	cifs_sb->master_tlink = tlink;
+	spin_lock(&cifs_sb->tlink_tree_lock);
+	tlink_rb_insert(&cifs_sb->tlink_tree, tlink);
+	spin_unlock(&cifs_sb->tlink_tree_lock);
+
+	queue_delayed_work(cifsiod_wq, &cifs_sb->prune_tlinks,
+				TLINK_IDLE_EXPIRE);
+	return 0;
+}
 
 #ifdef CONFIG_CIFS_DFS_UPCALL
 /*
@@ -3894,10 +4180,11 @@
  */
 static char *
 build_unc_path_to_root(const struct smb_vol *vol,
-		const struct cifs_sb_info *cifs_sb)
+		       const struct cifs_sb_info *cifs_sb, bool useppath)
 {
 	char *full_path, *pos;
-	unsigned int pplen = vol->prepath ? strlen(vol->prepath) + 1 : 0;
+	unsigned int pplen = useppath && vol->prepath ?
+		strlen(vol->prepath) + 1 : 0;
 	unsigned int unc_len = strnlen(vol->UNC, MAX_TREE_SIZE + 1);
 
 	full_path = kmalloc(unc_len + pplen + 1, GFP_KERNEL);
@@ -3919,8 +4206,9 @@
 	return full_path;
 }
 
-/*
- * Perform a dfs referral query for a share and (optionally) prefix
+/**
+ * expand_dfs_referral - Perform a dfs referral query and update the cifs_sb
+ *
  *
  * If a referral is found, cifs_sb->mountdata will be (re-)allocated
  * to a string containing updated options for the submount.  Otherwise it
@@ -3935,42 +4223,179 @@
 		    int check_prefix)
 {
 	int rc;
-	unsigned int num_referrals = 0;
-	struct dfs_info3_param *referrals = NULL;
+	struct dfs_info3_param referral = {0};
 	char *full_path = NULL, *ref_path = NULL, *mdata = NULL;
 
-	full_path = build_unc_path_to_root(volume_info, cifs_sb);
+	if (cifs_sb->mnt_cifs_flags & CIFS_MOUNT_NO_DFS)
+		return -EREMOTE;
+
+	full_path = build_unc_path_to_root(volume_info, cifs_sb, true);
 	if (IS_ERR(full_path))
 		return PTR_ERR(full_path);
 
 	/* For DFS paths, skip the first '\' of the UNC */
 	ref_path = check_prefix ? full_path + 1 : volume_info->UNC + 1;
 
-	rc = get_dfs_path(xid, ses, ref_path, cifs_sb->local_nls,
-			  &num_referrals, &referrals, cifs_remap(cifs_sb));
-
-	if (!rc && num_referrals > 0) {
+	rc = dfs_cache_find(xid, ses, cifs_sb->local_nls, cifs_remap(cifs_sb),
+			    ref_path, &referral, NULL);
+	if (!rc) {
 		char *fake_devname = NULL;
 
 		mdata = cifs_compose_mount_options(cifs_sb->mountdata,
-						   full_path + 1, referrals,
+						   full_path + 1, &referral,
 						   &fake_devname);
-
-		free_dfs_info_array(referrals, num_referrals);
+		free_dfs_info_param(&referral);
 
 		if (IS_ERR(mdata)) {
 			rc = PTR_ERR(mdata);
 			mdata = NULL;
 		} else {
-			cleanup_volume_info_contents(volume_info);
+			cifs_cleanup_volume_info_contents(volume_info);
 			rc = cifs_setup_volume_info(volume_info, mdata,
-							fake_devname, false);
+						    fake_devname, false);
 		}
 		kfree(fake_devname);
 		kfree(cifs_sb->mountdata);
 		cifs_sb->mountdata = mdata;
 	}
 	kfree(full_path);
+	return rc;
+}
+
+static inline int get_next_dfs_tgt(const char *path,
+				   struct dfs_cache_tgt_list *tgt_list,
+				   struct dfs_cache_tgt_iterator **tgt_it)
+{
+	if (!*tgt_it)
+		*tgt_it = dfs_cache_get_tgt_iterator(tgt_list);
+	else
+		*tgt_it = dfs_cache_get_next_tgt(tgt_list, *tgt_it);
+	return !*tgt_it ? -EHOSTDOWN : 0;
+}
+
+static int update_vol_info(const struct dfs_cache_tgt_iterator *tgt_it,
+			   struct smb_vol *fake_vol, struct smb_vol *vol)
+{
+	const char *tgt = dfs_cache_get_tgt_name(tgt_it);
+	int len = strlen(tgt) + 2;
+	char *new_unc;
+
+	new_unc = kmalloc(len, GFP_KERNEL);
+	if (!new_unc)
+		return -ENOMEM;
+	scnprintf(new_unc, len, "\\%s", tgt);
+
+	kfree(vol->UNC);
+	vol->UNC = new_unc;
+
+	if (fake_vol->prepath) {
+		kfree(vol->prepath);
+		vol->prepath = fake_vol->prepath;
+		fake_vol->prepath = NULL;
+	}
+	memcpy(&vol->dstaddr, &fake_vol->dstaddr, sizeof(vol->dstaddr));
+
+	return 0;
+}
+
+static int setup_dfs_tgt_conn(const char *path,
+			      const struct dfs_cache_tgt_iterator *tgt_it,
+			      struct cifs_sb_info *cifs_sb,
+			      struct smb_vol *vol,
+			      unsigned int *xid,
+			      struct TCP_Server_Info **server,
+			      struct cifs_ses **ses,
+			      struct cifs_tcon **tcon)
+{
+	int rc;
+	struct dfs_info3_param ref = {0};
+	char *mdata = NULL, *fake_devname = NULL;
+	struct smb_vol fake_vol = {0};
+
+	cifs_dbg(FYI, "%s: dfs path: %s\n", __func__, path);
+
+	rc = dfs_cache_get_tgt_referral(path, tgt_it, &ref);
+	if (rc)
+		return rc;
+
+	mdata = cifs_compose_mount_options(cifs_sb->mountdata, path, &ref,
+					   &fake_devname);
+	free_dfs_info_param(&ref);
+
+	if (IS_ERR(mdata)) {
+		rc = PTR_ERR(mdata);
+		mdata = NULL;
+	} else {
+		cifs_dbg(FYI, "%s: fake_devname: %s\n", __func__, fake_devname);
+		rc = cifs_setup_volume_info(&fake_vol, mdata, fake_devname,
+					    false);
+	}
+	kfree(mdata);
+	kfree(fake_devname);
+
+	if (!rc) {
+		/*
+		 * We use a 'fake_vol' here because we need pass it down to the
+		 * mount_{get,put} functions to test connection against new DFS
+		 * targets.
+		 */
+		mount_put_conns(cifs_sb, *xid, *server, *ses, *tcon);
+		rc = mount_get_conns(&fake_vol, cifs_sb, xid, server, ses,
+				     tcon);
+		if (!rc) {
+			/*
+			 * We were able to connect to new target server.
+			 * Update current volume info with new target server.
+			 */
+			rc = update_vol_info(tgt_it, &fake_vol, vol);
+		}
+	}
+	cifs_cleanup_volume_info_contents(&fake_vol);
+	return rc;
+}
+
+static int mount_do_dfs_failover(const char *path,
+				 struct cifs_sb_info *cifs_sb,
+				 struct smb_vol *vol,
+				 struct cifs_ses *root_ses,
+				 unsigned int *xid,
+				 struct TCP_Server_Info **server,
+				 struct cifs_ses **ses,
+				 struct cifs_tcon **tcon)
+{
+	int rc;
+	struct dfs_cache_tgt_list tgt_list;
+	struct dfs_cache_tgt_iterator *tgt_it = NULL;
+
+	if (cifs_sb->mnt_cifs_flags & CIFS_MOUNT_NO_DFS)
+		return -EOPNOTSUPP;
+
+	rc = dfs_cache_noreq_find(path, NULL, &tgt_list);
+	if (rc)
+		return rc;
+
+	for (;;) {
+		/* Get next DFS target server - if any */
+		rc = get_next_dfs_tgt(path, &tgt_list, &tgt_it);
+		if (rc)
+			break;
+		/* Connect to next DFS target */
+		rc = setup_dfs_tgt_conn(path, tgt_it, cifs_sb, vol, xid, server,
+					ses, tcon);
+		if (!rc || rc == -EACCES || rc == -EOPNOTSUPP)
+			break;
+	}
+	if (!rc) {
+		/*
+		 * Update DFS target hint in DFS referral cache with the target
+		 * server we successfully reconnected to.
+		 */
+		rc = dfs_cache_update_tgthint(*xid, root_ses ? root_ses : *ses,
+					      cifs_sb->local_nls,
+					      cifs_remap(cifs_sb), path,
+					      tgt_it);
+	}
+	dfs_cache_free_tgts(&tgt_list);
 	return rc;
 }
 #endif
@@ -4080,69 +4505,38 @@
 	return rc;
 }
 
-int
-cifs_mount(struct cifs_sb_info *cifs_sb, struct smb_vol *volume_info)
+/*
+ * Check if path is remote (e.g. a DFS share). Return -EREMOTE if it is,
+ * otherwise 0.
+ */
+static int is_path_remote(struct cifs_sb_info *cifs_sb, struct smb_vol *vol,
+			  const unsigned int xid,
+			  struct TCP_Server_Info *server,
+			  struct cifs_tcon *tcon)
 {
 	int rc;
-	unsigned int xid;
-	struct cifs_ses *ses;
-	struct cifs_tcon *tcon;
-	struct TCP_Server_Info *server;
-	char   *full_path;
-	struct tcon_link *tlink;
-#ifdef CONFIG_CIFS_DFS_UPCALL
-	int referral_walks_count = 0;
-#endif
-
-#ifdef CONFIG_CIFS_DFS_UPCALL
-try_mount_again:
-	/* cleanup activities if we're chasing a referral */
-	if (referral_walks_count) {
-		if (tcon)
-			cifs_put_tcon(tcon);
-		else if (ses)
-			cifs_put_smb_ses(ses);
-
-		cifs_sb->mnt_cifs_flags &= ~CIFS_MOUNT_POSIX_PATHS;
-
-		free_xid(xid);
-	}
-#endif
-	rc = 0;
-	tcon = NULL;
-	ses = NULL;
-	server = NULL;
-	full_path = NULL;
-	tlink = NULL;
-
-	xid = get_xid();
-
-	/* get a reference to a tcp session */
-	server = cifs_get_tcp_session(volume_info);
-	if (IS_ERR(server)) {
-		rc = PTR_ERR(server);
-		goto out;
-	}
-	if ((volume_info->max_credits < 20) ||
-	     (volume_info->max_credits > 60000))
-		server->max_credits = SMB2_MAX_CREDITS_AVAILABLE;
-	else
-		server->max_credits = volume_info->max_credits;
-	/* get a reference to a SMB session */
-	ses = cifs_get_smb_ses(server, volume_info);
-	if (IS_ERR(ses)) {
-		rc = PTR_ERR(ses);
-		ses = NULL;
-		goto mount_fail_check;
-	}
-
-<<<<<<< HEAD
-	if ((volume_info->persistent == true) && ((ses->server->capabilities &
-		SMB2_GLOBAL_CAP_PERSISTENT_HANDLES) == 0)) {
-		cifs_dbg(VFS, "persistent handles not supported by server\n");
-		rc = -EOPNOTSUPP;
-		goto mount_fail_check;
-=======
+	char *full_path;
+
+	if (!server->ops->is_path_accessible)
+		return -EOPNOTSUPP;
+
+	/*
+	 * cifs_build_path_to_root works only when we have a valid tcon
+	 */
+	full_path = cifs_build_path_to_root(vol, cifs_sb, tcon,
+					    tcon->Flags & SMB_SHARE_IS_IN_DFS);
+	if (full_path == NULL)
+		return -ENOMEM;
+
+	cifs_dbg(FYI, "%s: full_path: %s\n", __func__, full_path);
+
+	rc = server->ops->is_path_accessible(xid, tcon, cifs_sb,
+					     full_path);
+	if (rc != 0 && rc != -EREMOTE) {
+		kfree(full_path);
+		return rc;
+	}
+
 	if (rc != -EREMOTE) {
 		rc = cifs_are_all_path_components_accessible(server, xid, tcon,
 			cifs_sb, full_path, tcon->Flags & SMB_SHARE_IS_IN_DFS);
@@ -4152,21 +4546,12 @@
 			cifs_sb->mnt_cifs_flags |= CIFS_MOUNT_USE_PREFIX_PATH;
 			rc = 0;
 		}
->>>>>>> 407d19ab
-	}
-
-	/* search for existing tcon to this server share */
-	tcon = cifs_get_tcon(ses, volume_info);
-	if (IS_ERR(tcon)) {
-		rc = PTR_ERR(tcon);
-		tcon = NULL;
-		if (rc == -EACCES)
-			goto mount_fail_check;
-
-<<<<<<< HEAD
-		goto remote_path_check;
-	}
-=======
+	}
+
+	kfree(full_path);
+	return rc;
+}
+
 #ifdef CONFIG_CIFS_DFS_UPCALL
 int cifs_mount(struct cifs_sb_info *cifs_sb, struct smb_vol *vol)
 {
@@ -4179,35 +4564,48 @@
 	char *root_path = NULL, *full_path = NULL;
 	char *old_mountdata, *origin_mountdata = NULL;
 	int count;
->>>>>>> 407d19ab
-
-	/* if new SMB3.11 POSIX extensions are supported do not remap / and \ */
-	if (tcon->posix_extensions)
-		cifs_sb->mnt_cifs_flags |= CIFS_MOUNT_POSIX_PATHS;
-
-	/* tell server which Unix caps we support */
-	if (cap_unix(tcon->ses)) {
-		/* reset of caps checks mount to see if unix extensions
-		   disabled for just this mount */
-		reset_cifs_unix_caps(xid, tcon, cifs_sb, volume_info);
-		if ((tcon->ses->server->tcpStatus == CifsNeedReconnect) &&
-		    (le64_to_cpu(tcon->fsUnixInfo.Capability) &
-		     CIFS_UNIX_TRANSPORT_ENCRYPTION_MANDATORY_CAP)) {
-			rc = -EACCES;
-			goto mount_fail_check;
-		}
-	} else
-		tcon->unix_ext = 0; /* server does not support them */
-
-	/* do not care if a following call succeed - informational */
-	if (!tcon->pipe && server->ops->qfs_tcon)
-		server->ops->qfs_tcon(xid, tcon);
-
-	cifs_sb->wsize = server->ops->negotiate_wsize(tcon, volume_info);
-	cifs_sb->rsize = server->ops->negotiate_rsize(tcon, volume_info);
-
-remote_path_check:
-#ifdef CONFIG_CIFS_DFS_UPCALL
+
+	rc = mount_get_conns(vol, cifs_sb, &xid, &server, &ses, &tcon);
+	if (!rc && tcon) {
+		/* If not a standalone DFS root, then check if path is remote */
+		rc = dfs_cache_find(xid, ses, cifs_sb->local_nls,
+				    cifs_remap(cifs_sb), vol->UNC + 1, NULL,
+				    NULL);
+		if (rc) {
+			rc = is_path_remote(cifs_sb, vol, xid, server, tcon);
+			if (!rc)
+				goto out;
+			if (rc != -EREMOTE)
+				goto error;
+		}
+	}
+	/*
+	 * If first DFS target server went offline and we failed to connect it,
+	 * server and ses pointers are NULL at this point, though we still have
+	 * chance to get a cached DFS referral in expand_dfs_referral() and
+	 * retry next target available in it.
+	 *
+	 * If a NULL ses ptr is passed to dfs_cache_find(), a lookup will be
+	 * performed against DFS path and *no* requests will be sent to server
+	 * for any new DFS referrals. Hence it's safe to skip checking whether
+	 * server or ses ptr is NULL.
+	 */
+	if (rc == -EACCES || rc == -EOPNOTSUPP)
+		goto error;
+
+	root_path = build_unc_path_to_root(vol, cifs_sb, false);
+	if (IS_ERR(root_path)) {
+		rc = PTR_ERR(root_path);
+		root_path = NULL;
+		goto error;
+	}
+
+	full_path = build_unc_path_to_root(vol, cifs_sb, true);
+	if (IS_ERR(full_path)) {
+		rc = PTR_ERR(full_path);
+		full_path = NULL;
+		goto error;
+	}
 	/*
 	 * Perform an unconditional check for whether there are DFS
 	 * referrals for this path without prefix, to provide support
@@ -4215,15 +4613,6 @@
 	 * with PATH_NOT_COVERED to requests that include the prefix.
 	 * Chase the referral if found, otherwise continue normally.
 	 */
-<<<<<<< HEAD
-	if (referral_walks_count == 0) {
-		int refrc = expand_dfs_referral(xid, ses, volume_info, cifs_sb,
-						false);
-		if (!refrc) {
-			referral_walks_count++;
-			goto try_mount_again;
-		}
-=======
 	old_mountdata = cifs_sb->mountdata;
 	(void)expand_dfs_referral(xid, ses, vol, cifs_sb, false);
 
@@ -4261,94 +4650,93 @@
 		rc = PTR_ERR(root_path);
 		root_path = NULL;
 		goto error;
->>>>>>> 407d19ab
-	}
-#endif
-
-	/* check if a whole path is not remote */
-	if (!rc && tcon) {
-		if (!server->ops->is_path_accessible) {
-			rc = -ENOSYS;
-			goto mount_fail_check;
+	}
+	/* Cache out resolved root server */
+	(void)dfs_cache_find(xid, ses, cifs_sb->local_nls, cifs_remap(cifs_sb),
+			     root_path + 1, NULL, NULL);
+	/*
+	 * Save root tcon for additional DFS requests to update or create a new
+	 * DFS cache entry, or even perform DFS failover.
+	 */
+	spin_lock(&cifs_tcp_ses_lock);
+	tcon->tc_count++;
+	tcon->dfs_path = root_path;
+	root_path = NULL;
+	tcon->remap = cifs_remap(cifs_sb);
+	spin_unlock(&cifs_tcp_ses_lock);
+
+	root_tcon = tcon;
+
+	for (count = 1; ;) {
+		if (!rc && tcon) {
+			rc = is_path_remote(cifs_sb, vol, xid, server, tcon);
+			if (!rc || rc != -EREMOTE)
+				break;
 		}
 		/*
-		 * cifs_build_path_to_root works only when we have a valid tcon
+		 * BB: when we implement proper loop detection,
+		 *     we will remove this check. But now we need it
+		 *     to prevent an indefinite loop if 'DFS tree' is
+		 *     misconfigured (i.e. has loops).
 		 */
-		full_path = cifs_build_path_to_root(volume_info, cifs_sb, tcon,
-					tcon->Flags & SMB_SHARE_IS_IN_DFS);
-		if (full_path == NULL) {
-			rc = -ENOMEM;
-			goto mount_fail_check;
-		}
-		rc = server->ops->is_path_accessible(xid, tcon, cifs_sb,
-						     full_path);
-		if (rc != 0 && rc != -EREMOTE) {
-			kfree(full_path);
-			goto mount_fail_check;
-		}
-
-		if (rc != -EREMOTE) {
-			rc = cifs_are_all_path_components_accessible(server,
-							     xid, tcon, cifs_sb,
-							     full_path);
-			if (rc != 0) {
-				cifs_dbg(VFS, "cannot query dirs between root and final path, "
-					 "enabling CIFS_MOUNT_USE_PREFIX_PATH\n");
-				cifs_sb->mnt_cifs_flags |= CIFS_MOUNT_USE_PREFIX_PATH;
-				rc = 0;
-			}
-		}
+		if (count++ > MAX_NESTED_LINKS) {
+			rc = -ELOOP;
+			break;
+		}
+
 		kfree(full_path);
-	}
-
-	/* get referral if needed */
-	if (rc == -EREMOTE) {
-#ifdef CONFIG_CIFS_DFS_UPCALL
-		if (referral_walks_count > MAX_NESTED_LINKS) {
-			/*
-			 * BB: when we implement proper loop detection,
-			 *     we will remove this check. But now we need it
-			 *     to prevent an indefinite loop if 'DFS tree' is
-			 *     misconfigured (i.e. has loops).
-			 */
-			rc = -ELOOP;
-			goto mount_fail_check;
-		}
-
-		rc = expand_dfs_referral(xid, ses, volume_info, cifs_sb, true);
-
-		if (!rc) {
-			referral_walks_count++;
-			goto try_mount_again;
-		}
-		goto mount_fail_check;
-#else /* No DFS support, return error on mount */
-		rc = -EOPNOTSUPP;
-#endif
-	}
+		full_path = build_unc_path_to_root(vol, cifs_sb, true);
+		if (IS_ERR(full_path)) {
+			rc = PTR_ERR(full_path);
+			full_path = NULL;
+			break;
+		}
+
+		old_mountdata = cifs_sb->mountdata;
+		rc = expand_dfs_referral(xid, root_tcon->ses, vol, cifs_sb,
+					 true);
+		if (rc)
+			break;
+
+		if (cifs_sb->mountdata != old_mountdata) {
+			mount_put_conns(cifs_sb, xid, server, ses, tcon);
+			rc = mount_get_conns(vol, cifs_sb, &xid, &server, &ses,
+					     &tcon);
+		}
+		if (rc) {
+			if (rc == -EACCES || rc == -EOPNOTSUPP)
+				break;
+			/* Perform DFS failover to any other DFS targets */
+			rc = mount_do_dfs_failover(full_path + 1, cifs_sb, vol,
+						   root_tcon->ses, &xid,
+						   &server, &ses, &tcon);
+			if (rc == -EACCES || rc == -EOPNOTSUPP || !server ||
+			    !ses)
+				goto error;
+		}
+	}
+	cifs_put_tcon(root_tcon);
 
 	if (rc)
-		goto mount_fail_check;
-
-	/* now, hang the tcon off of the superblock */
-	tlink = kzalloc(sizeof *tlink, GFP_KERNEL);
-	if (tlink == NULL) {
+		goto error;
+
+	spin_lock(&cifs_tcp_ses_lock);
+	if (!tcon->dfs_path) {
+		/* Save full path in new tcon to do failover when reconnecting tcons */
+		tcon->dfs_path = full_path;
+		full_path = NULL;
+		tcon->remap = cifs_remap(cifs_sb);
+	}
+	cifs_sb->origin_fullpath = kstrndup(tcon->dfs_path,
+					    strlen(tcon->dfs_path),
+					    GFP_ATOMIC);
+	if (!cifs_sb->origin_fullpath) {
+		spin_unlock(&cifs_tcp_ses_lock);
 		rc = -ENOMEM;
-		goto mount_fail_check;
-	}
-
-<<<<<<< HEAD
-	tlink->tl_uid = ses->linux_uid;
-	tlink->tl_tcon = tcon;
-	tlink->tl_time = jiffies;
-	set_bit(TCON_LINK_MASTER, &tlink->tl_flags);
-	set_bit(TCON_LINK_IN_TREE, &tlink->tl_flags);
-
-	cifs_sb->master_tlink = tlink;
-	spin_lock(&cifs_sb->tlink_tree_lock);
-	tlink_rb_insert(&cifs_sb->tlink_tree, tlink);
-	spin_unlock(&cifs_sb->tlink_tree_lock);
-=======
+		goto error;
+	}
+	spin_unlock(&cifs_tcp_ses_lock);
+
 	rc = dfs_cache_add_vol(origin_mountdata, vol, cifs_sb->origin_fullpath);
 	if (rc) {
 		kfree(cifs_sb->origin_fullpath);
@@ -4379,28 +4767,28 @@
 	struct cifs_ses *ses;
 	struct cifs_tcon *tcon;
 	struct TCP_Server_Info *server;
->>>>>>> 407d19ab
-
-	queue_delayed_work(cifsiod_wq, &cifs_sb->prune_tlinks,
-				TLINK_IDLE_EXPIRE);
-
-mount_fail_check:
-	/* on error free sesinfo and tcon struct if needed */
-	if (rc) {
-		/* If find_unc succeeded then rc == 0 so we can not end */
-		/* up accidentally freeing someone elses tcon struct */
-		if (tcon)
-			cifs_put_tcon(tcon);
-		else if (ses)
-			cifs_put_smb_ses(ses);
-		else
-			cifs_put_tcp_session(server, 0);
-	}
-
-out:
+
+	rc = mount_get_conns(vol, cifs_sb, &xid, &server, &ses, &tcon);
+	if (rc)
+		goto error;
+
+	if (tcon) {
+		rc = is_path_remote(cifs_sb, vol, xid, server, tcon);
+		if (rc == -EREMOTE)
+			rc = -EOPNOTSUPP;
+		if (rc)
+			goto error;
+	}
+
 	free_xid(xid);
+
+	return mount_setup_tlink(cifs_sb, ses, tcon);
+
+error:
+	mount_put_conns(cifs_sb, xid, server, ses, tcon);
 	return rc;
 }
+#endif
 
 /*
  * Issue a TREE_CONNECT request.
@@ -4596,6 +4984,10 @@
 
 	kfree(cifs_sb->mountdata);
 	kfree(cifs_sb->prepath);
+#ifdef CONFIG_CIFS_DFS_UPCALL
+	dfs_cache_del_vol(cifs_sb->origin_fullpath);
+	kfree(cifs_sb->origin_fullpath);
+#endif
 	call_rcu(&cifs_sb->rcu, delayed_free);
 }
 
@@ -4611,8 +5003,6 @@
 	/* only send once per connect */
 	if (!server->ops->need_neg(server))
 		return 0;
-
-	set_credits(server, 1);
 
 	rc = server->ops->negotiate(xid, ses);
 	if (rc == 0) {
