--- conflicted
+++ resolved
@@ -44,6 +44,9 @@
 #include "cifs_debug.h"
 #include "fscache.h"
 #include "smbdirect.h"
+#ifdef CONFIG_CIFS_DFS_UPCALL
+#include "dfs_cache.h"
+#endif
 
 #ifdef CONFIG_CIFS_POSIX
 static struct {
@@ -118,6 +121,86 @@
 	 */
 }
 
+#ifdef CONFIG_CIFS_DFS_UPCALL
+static int __cifs_reconnect_tcon(const struct nls_table *nlsc,
+				 struct cifs_tcon *tcon)
+{
+	int rc;
+	struct dfs_cache_tgt_list tl;
+	struct dfs_cache_tgt_iterator *it = NULL;
+	char *tree;
+	const char *tcp_host;
+	size_t tcp_host_len;
+	const char *dfs_host;
+	size_t dfs_host_len;
+
+	tree = kzalloc(MAX_TREE_SIZE, GFP_KERNEL);
+	if (!tree)
+		return -ENOMEM;
+
+	if (tcon->ipc) {
+		scnprintf(tree, MAX_TREE_SIZE, "\\\\%s\\IPC$",
+			  tcon->ses->server->hostname);
+		rc = CIFSTCon(0, tcon->ses, tree, tcon, nlsc);
+		goto out;
+	}
+
+	if (!tcon->dfs_path) {
+		rc = CIFSTCon(0, tcon->ses, tcon->treeName, tcon, nlsc);
+		goto out;
+	}
+
+	rc = dfs_cache_noreq_find(tcon->dfs_path + 1, NULL, &tl);
+	if (rc)
+		goto out;
+
+	extract_unc_hostname(tcon->ses->server->hostname, &tcp_host,
+			     &tcp_host_len);
+
+	for (it = dfs_cache_get_tgt_iterator(&tl); it;
+	     it = dfs_cache_get_next_tgt(&tl, it)) {
+		const char *tgt = dfs_cache_get_tgt_name(it);
+
+		extract_unc_hostname(tgt, &dfs_host, &dfs_host_len);
+
+		if (dfs_host_len != tcp_host_len
+		    || strncasecmp(dfs_host, tcp_host, dfs_host_len) != 0) {
+			cifs_dbg(FYI, "%s: skipping %.*s, doesn't match %.*s",
+				 __func__,
+				 (int)dfs_host_len, dfs_host,
+				 (int)tcp_host_len, tcp_host);
+			continue;
+		}
+
+		scnprintf(tree, MAX_TREE_SIZE, "\\%s", tgt);
+
+		rc = CIFSTCon(0, tcon->ses, tree, tcon, nlsc);
+		if (!rc)
+			break;
+		if (rc == -EREMOTE)
+			break;
+	}
+
+	if (!rc) {
+		if (it)
+			rc = dfs_cache_noreq_update_tgthint(tcon->dfs_path + 1,
+							    it);
+		else
+			rc = -ENOENT;
+	}
+	dfs_cache_free_tgts(&tl);
+out:
+	kfree(tree);
+	return rc;
+}
+#else
+static inline int __cifs_reconnect_tcon(const struct nls_table *nlsc,
+					struct cifs_tcon *tcon)
+{
+	return CIFSTCon(0, tcon->ses, tcon->treeName, tcon, nlsc);
+}
+#endif
+
 /* reconnect the socket, tcon, and smb session if needed */
 static int
 cifs_reconnect_tcon(struct cifs_tcon *tcon, int smb_command)
@@ -126,6 +209,7 @@
 	struct cifs_ses *ses;
 	struct TCP_Server_Info *server;
 	struct nls_table *nls_codepage;
+	int retries;
 
 	/*
 	 * SMBs NegProt, SessSetup, uLogoff do not have tcon yet so check for
@@ -152,9 +236,12 @@
 		}
 	}
 
+	retries = server->nr_targets;
+
 	/*
-	 * Give demultiplex thread up to 10 seconds to reconnect, should be
-	 * greater than cifs socket timeout which is 7 seconds
+	 * Give demultiplex thread up to 10 seconds to each target available for
+	 * reconnect -- should be greater than cifs socket timeout which is 7
+	 * seconds.
 	 */
 	while (server->tcpStatus == CifsNeedReconnect) {
 		rc = wait_event_interruptible_timeout(server->response_q,
@@ -170,6 +257,9 @@
 		if (server->tcpStatus != CifsNeedReconnect)
 			break;
 
+		if (--retries)
+			continue;
+
 		/*
 		 * on "soft" mounts we wait once. Hard mounts keep
 		 * retrying until process is killed or server comes
@@ -179,6 +269,7 @@
 			cifs_dbg(FYI, "gave up waiting on reconnect in smb_init\n");
 			return -EHOSTDOWN;
 		}
+		retries = server->nr_targets;
 	}
 
 	if (!ses->need_reconnect && !tcon->need_reconnect)
@@ -214,7 +305,7 @@
 	}
 
 	cifs_mark_open_files_invalid(tcon);
-	rc = CIFSTCon(0, ses, tcon->treeName, tcon, nls_codepage);
+	rc = __cifs_reconnect_tcon(nls_codepage, tcon);
 	mutex_unlock(&ses->session_mutex);
 	cifs_dbg(FYI, "reconnect tcon rc = %d\n", rc);
 
@@ -731,9 +822,10 @@
 cifs_echo_callback(struct mid_q_entry *mid)
 {
 	struct TCP_Server_Info *server = mid->callback_data;
+	struct cifs_credits credits = { .value = 1, .instance = 0 };
 
 	DeleteMidQEntry(mid);
-	add_credits(server, 1, CIFS_ECHO_OP);
+	add_credits(server, &credits, CIFS_ECHO_OP);
 }
 
 int
@@ -768,11 +860,7 @@
 	iov[1].iov_base = (char *)smb + 4;
 
 	rc = cifs_call_async(server, &rqst, NULL, cifs_echo_callback, NULL,
-<<<<<<< HEAD
-			     server, CIFS_ASYNC_OP | CIFS_ECHO_OP);
-=======
 			     server, CIFS_NON_BLOCKING | CIFS_ECHO_OP, NULL);
->>>>>>> 407d19ab
 	if (rc)
 		cifs_dbg(FYI, "Echo request failed: %d\n", rc);
 
@@ -1518,16 +1606,17 @@
 	}
 
 	if (server->ops->is_status_pending &&
-	    server->ops->is_status_pending(buf, server, 0)) {
+	    server->ops->is_status_pending(buf, server)) {
 		cifs_discard_remaining_data(server);
 		return -1;
 	}
 
 	/* set up first two iov for signature check and to get credits */
 	rdata->iov[0].iov_base = buf;
-	rdata->iov[0].iov_len = 4;
-	rdata->iov[1].iov_base = buf + 4;
-	rdata->iov[1].iov_len = server->total_read - 4;
+	rdata->iov[0].iov_len = server->vals->header_preamble_size;
+	rdata->iov[1].iov_base = buf + server->vals->header_preamble_size;
+	rdata->iov[1].iov_len =
+		server->total_read - server->vals->header_preamble_size;
 	cifs_dbg(FYI, "0: iov_base=%p iov_len=%zu\n",
 		 rdata->iov[0].iov_base, rdata->iov[0].iov_len);
 	cifs_dbg(FYI, "1: iov_base=%p iov_len=%zu\n",
@@ -1622,9 +1711,11 @@
 	struct smb_rqst rqst = { .rq_iov = rdata->iov,
 				 .rq_nvec = 2,
 				 .rq_pages = rdata->pages,
+				 .rq_offset = rdata->page_offset,
 				 .rq_npages = rdata->nr_pages,
 				 .rq_pagesz = rdata->pagesz,
 				 .rq_tailsz = rdata->tailsz };
+	struct cifs_credits credits = { .value = 1, .instance = 0 };
 
 	cifs_dbg(FYI, "%s: mid=%llu state=%d result=%d bytes=%u\n",
 		 __func__, mid->mid, mid->mid_state, rdata->result,
@@ -1662,7 +1753,7 @@
 
 	queue_work(cifsiod_wq, &rdata->work);
 	DeleteMidQEntry(mid);
-	add_credits(server, 1, 0);
+	add_credits(server, &credits, 0);
 }
 
 /* cifs_async_readv - send an async write, and set up mid to handle result */
@@ -1721,7 +1812,7 @@
 
 	kref_get(&rdata->refcount);
 	rc = cifs_call_async(tcon->ses->server, &rqst, cifs_readv_receive,
-			     cifs_readv_callback, NULL, rdata, 0);
+			     cifs_readv_callback, NULL, rdata, 0, NULL);
 
 	if (rc == 0)
 		cifs_stats_inc(&tcon->stats.cifs_stats.num_reads);
@@ -2035,18 +2126,22 @@
 		wdata2->tailsz = tailsz;
 		wdata2->bytes = cur_len;
 
-		wdata2->cfile = find_writable_file(CIFS_I(inode), false);
+		rc = cifs_get_writable_file(CIFS_I(inode), false,
+					    &wdata2->cfile);
 		if (!wdata2->cfile) {
-			cifs_dbg(VFS, "No writable handles for inode\n");
-			rc = -EBADF;
-			break;
+			cifs_dbg(VFS, "No writable handle to retry writepages rc=%d\n",
+				 rc);
+			if (!is_retryable_error(rc))
+				rc = -EBADF;
+		} else {
+			wdata2->pid = wdata2->cfile->pid;
+			rc = server->ops->async_writev(wdata2,
+						       cifs_writedata_release);
 		}
-		wdata2->pid = wdata2->cfile->pid;
-		rc = server->ops->async_writev(wdata2, cifs_writedata_release);
 
 		for (j = 0; j < nr_pages; j++) {
 			unlock_page(wdata2->pages[j]);
-			if (rc != 0 && rc != -EAGAIN) {
+			if (rc != 0 && !is_retryable_error(rc)) {
 				SetPageError(wdata2->pages[j]);
 				end_page_writeback(wdata2->pages[j]);
 				put_page(wdata2->pages[j]);
@@ -2055,8 +2150,9 @@
 
 		if (rc) {
 			kref_put(&wdata2->refcount, cifs_writedata_release);
-			if (rc == -EAGAIN)
+			if (is_retryable_error(rc))
 				continue;
+			i += nr_pages;
 			break;
 		}
 
@@ -2064,7 +2160,15 @@
 		i += nr_pages;
 	} while (i < wdata->nr_pages);
 
-	mapping_set_error(inode->i_mapping, rc);
+	/* cleanup remaining pages from the original wdata */
+	for (; i < wdata->nr_pages; i++) {
+		SetPageError(wdata->pages[i]);
+		end_page_writeback(wdata->pages[i]);
+		put_page(wdata->pages[i]);
+	}
+
+	if (rc != 0 && !is_retryable_error(rc))
+		mapping_set_error(inode->i_mapping, rc);
 	kref_put(&wdata->refcount, cifs_writedata_release);
 }
 
@@ -2137,6 +2241,7 @@
 	struct cifs_tcon *tcon = tlink_tcon(wdata->cfile->tlink);
 	unsigned int written;
 	WRITE_RSP *smb = (WRITE_RSP *)mid->resp_buf;
+	struct cifs_credits credits = { .value = 1, .instance = 0 };
 
 	switch (mid->mid_state) {
 	case MID_RESPONSE_RECEIVED:
@@ -2172,7 +2277,7 @@
 
 	queue_work(cifsiod_wq, &wdata->work);
 	DeleteMidQEntry(mid);
-	add_credits(tcon->ses->server, 1, 0);
+	add_credits(tcon->ses->server, &credits, 0);
 }
 
 /* cifs_async_writev - send an async write, and set up mid to handle result */
@@ -2225,6 +2330,7 @@
 	rqst.rq_iov = iov;
 	rqst.rq_nvec = 2;
 	rqst.rq_pages = wdata->pages;
+	rqst.rq_offset = wdata->page_offset;
 	rqst.rq_npages = wdata->nr_pages;
 	rqst.rq_pagesz = wdata->pagesz;
 	rqst.rq_tailsz = wdata->tailsz;
@@ -2249,7 +2355,7 @@
 
 	kref_get(&wdata->refcount);
 	rc = cifs_call_async(tcon->ses->server, &rqst, NULL,
-				cifs_writev_callback, NULL, wdata, 0);
+			     cifs_writev_callback, NULL, wdata, 0, NULL);
 
 	if (rc == 0)
 		cifs_stats_inc(&tcon->stats.cifs_stats.num_writes);
@@ -5042,6 +5148,13 @@
 				le16_to_cpu(response_data->BytesPerSector) *
 				le32_to_cpu(response_data->
 					SectorsPerAllocationUnit);
+			/*
+			 * much prefer larger but if server doesn't report
+			 * a valid size than 4K is a reasonable minimum
+			 */
+			if (FSData->f_bsize < 512)
+				FSData->f_bsize = 4096;
+
 			FSData->f_blocks =
 			       le32_to_cpu(response_data->TotalAllocationUnits);
 			FSData->f_bfree = FSData->f_bavail =
@@ -5122,6 +5235,13 @@
 			    le32_to_cpu(response_data->BytesPerSector) *
 			    le32_to_cpu(response_data->
 					SectorsPerAllocationUnit);
+			/*
+			 * much prefer larger but if server doesn't report
+			 * a valid size than 4K is a reasonable minimum
+			 */
+			if (FSData->f_bsize < 512)
+				FSData->f_bsize = 4096;
+
 			FSData->f_blocks =
 			    le64_to_cpu(response_data->TotalAllocationUnits);
 			FSData->f_bfree = FSData->f_bavail =
@@ -5485,6 +5605,13 @@
 				 data_offset);
 			FSData->f_bsize =
 					le32_to_cpu(response_data->BlockSize);
+			/*
+			 * much prefer larger but if server doesn't report
+			 * a valid size than 4K is a reasonable minimum
+			 */
+			if (FSData->f_bsize < 512)
+				FSData->f_bsize = 4096;
+
 			FSData->f_blocks =
 					le64_to_cpu(response_data->TotalBlocks);
 			FSData->f_bfree =
