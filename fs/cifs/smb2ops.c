// SPDX-License-Identifier: GPL-2.0
/*
 *  SMB2 version specific operations
 *
 *  Copyright (c) 2012, Jeff Layton <jlayton@redhat.com>
 */

#include <linux/pagemap.h>
#include <linux/vfs.h>
#include <linux/falloc.h>
#include <linux/scatterlist.h>
#include <linux/uuid.h>
#include <linux/sort.h>
#include <crypto/aead.h>
#include "cifsfs.h"
#include "cifsglob.h"
#include "smb2pdu.h"
#include "smb2proto.h"
#include "cifsproto.h"
#include "cifs_debug.h"
#include "cifs_unicode.h"
#include "smb2status.h"
#include "smb2glob.h"
#include "cifs_ioctl.h"
#include "smbdirect.h"

/* Change credits for different ops and return the total number of credits */
static int
change_conf(struct TCP_Server_Info *server)
{
	server->credits += server->echo_credits + server->oplock_credits;
	server->oplock_credits = server->echo_credits = 0;
	switch (server->credits) {
	case 0:
		return 0;
	case 1:
		server->echoes = false;
		server->oplocks = false;
		break;
	case 2:
		server->echoes = true;
		server->oplocks = false;
		server->echo_credits = 1;
		break;
	default:
		server->echoes = true;
		if (enable_oplocks) {
			server->oplocks = true;
			server->oplock_credits = 1;
		} else
			server->oplocks = false;

		server->echo_credits = 1;
	}
	server->credits -= server->echo_credits + server->oplock_credits;
	return server->credits + server->echo_credits + server->oplock_credits;
}

static void
smb2_add_credits(struct TCP_Server_Info *server,
		 const struct cifs_credits *credits, const int optype)
{
	int *val, rc = -1;
	unsigned int add = credits->value;
	unsigned int instance = credits->instance;
	bool reconnect_detected = false;

	spin_lock(&server->req_lock);
	val = server->ops->get_credits_field(server, optype);

	/* eg found case where write overlapping reconnect messed up credits */
	if (((optype & CIFS_OP_MASK) == CIFS_NEG_OP) && (*val != 0))
		trace_smb3_reconnect_with_invalid_credits(server->CurrentMid,
			server->hostname, *val);
	if ((instance == 0) || (instance == server->reconnect_instance))
		*val += add;
	else
		reconnect_detected = true;

	if (*val > 65000) {
		*val = 65000; /* Don't get near 64K credits, avoid srv bugs */
		printk_once(KERN_WARNING "server overflowed SMB3 credits\n");
	}
	server->in_flight--;
	if (server->in_flight == 0 && (optype & CIFS_OP_MASK) != CIFS_NEG_OP)
		rc = change_conf(server);
	/*
	 * Sometimes server returns 0 credits on oplock break ack - we need to
	 * rebalance credits in this case.
	 */
	else if (server->in_flight > 0 && server->oplock_credits == 0 &&
		 server->oplocks) {
		if (server->credits > 1) {
			server->credits--;
			server->oplock_credits++;
		}
	}
	spin_unlock(&server->req_lock);
	wake_up(&server->request_q);

	if (reconnect_detected)
		cifs_dbg(FYI, "trying to put %d credits from the old server instance %d\n",
			 add, instance);

	if (server->tcpStatus == CifsNeedReconnect
	    || server->tcpStatus == CifsExiting)
		return;

	switch (rc) {
	case -1:
		/* change_conf hasn't been executed */
		break;
	case 0:
		cifs_server_dbg(VFS, "Possible client or server bug - zero credits\n");
		break;
	case 1:
		cifs_server_dbg(VFS, "disabling echoes and oplocks\n");
		break;
	case 2:
		cifs_dbg(FYI, "disabling oplocks\n");
		break;
	default:
		cifs_dbg(FYI, "add %u credits total=%d\n", add, rc);
	}
}

static void
smb2_set_credits(struct TCP_Server_Info *server, const int val)
{
	spin_lock(&server->req_lock);
	server->credits = val;
	if (val == 1)
		server->reconnect_instance++;
	spin_unlock(&server->req_lock);
	/* don't log while holding the lock */
	if (val == 1)
		cifs_dbg(FYI, "set credits to 1 due to smb2 reconnect\n");
}

static int *
smb2_get_credits_field(struct TCP_Server_Info *server, const int optype)
{
	switch (optype) {
	case CIFS_ECHO_OP:
		return &server->echo_credits;
	case CIFS_OBREAK_OP:
		return &server->oplock_credits;
	default:
		return &server->credits;
	}
}

static unsigned int
smb2_get_credits(struct mid_q_entry *mid)
{
	return mid->credits_received;
}

static int
smb2_wait_mtu_credits(struct TCP_Server_Info *server, unsigned int size,
		      unsigned int *num, struct cifs_credits *credits)
{
	int rc = 0;
	unsigned int scredits;

	spin_lock(&server->req_lock);
	while (1) {
		if (server->credits <= 0) {
			spin_unlock(&server->req_lock);
			cifs_num_waiters_inc(server);
			rc = wait_event_killable(server->request_q,
				has_credits(server, &server->credits, 1));
			cifs_num_waiters_dec(server);
			if (rc)
				return rc;
			spin_lock(&server->req_lock);
		} else {
			if (server->tcpStatus == CifsExiting) {
				spin_unlock(&server->req_lock);
				return -ENOENT;
			}

			scredits = server->credits;
			/* can deadlock with reopen */
			if (scredits <= 8) {
				*num = SMB2_MAX_BUFFER_SIZE;
				credits->value = 0;
				credits->instance = 0;
				break;
			}

			/* leave some credits for reopen and other ops */
			scredits -= 8;
			*num = min_t(unsigned int, size,
				     scredits * SMB2_MAX_BUFFER_SIZE);

			credits->value =
				DIV_ROUND_UP(*num, SMB2_MAX_BUFFER_SIZE);
			credits->instance = server->reconnect_instance;
			server->credits -= credits->value;
			server->in_flight++;
			if (server->in_flight > server->max_in_flight)
				server->max_in_flight = server->in_flight;
			break;
		}
	}
	spin_unlock(&server->req_lock);
	return rc;
}

static int
smb2_adjust_credits(struct TCP_Server_Info *server,
		    struct cifs_credits *credits,
		    const unsigned int payload_size)
{
	int new_val = DIV_ROUND_UP(payload_size, SMB2_MAX_BUFFER_SIZE);

	if (!credits->value || credits->value == new_val)
		return 0;

	if (credits->value < new_val) {
		WARN_ONCE(1, "request has less credits (%d) than required (%d)",
			  credits->value, new_val);
		return -ENOTSUPP;
	}

	spin_lock(&server->req_lock);

	if (server->reconnect_instance != credits->instance) {
		spin_unlock(&server->req_lock);
		cifs_server_dbg(VFS, "trying to return %d credits to old session\n",
			 credits->value - new_val);
		return -EAGAIN;
	}

	server->credits += credits->value - new_val;
	spin_unlock(&server->req_lock);
	wake_up(&server->request_q);
	credits->value = new_val;
	return 0;
}

static __u64
smb2_get_next_mid(struct TCP_Server_Info *server)
{
	__u64 mid;
	/* for SMB2 we need the current value */
	spin_lock(&GlobalMid_Lock);
	mid = server->CurrentMid++;
	spin_unlock(&GlobalMid_Lock);
	return mid;
}

static void
smb2_revert_current_mid(struct TCP_Server_Info *server, const unsigned int val)
{
	spin_lock(&GlobalMid_Lock);
	if (server->CurrentMid >= val)
		server->CurrentMid -= val;
	spin_unlock(&GlobalMid_Lock);
}

static struct mid_q_entry *
smb2_find_mid(struct TCP_Server_Info *server, char *buf)
{
	struct mid_q_entry *mid;
	struct smb2_sync_hdr *shdr = (struct smb2_sync_hdr *)buf;
	__u64 wire_mid = le64_to_cpu(shdr->MessageId);

	if (shdr->ProtocolId == SMB2_TRANSFORM_PROTO_NUM) {
		cifs_server_dbg(VFS, "Encrypted frame parsing not supported yet\n");
		return NULL;
	}

	spin_lock(&GlobalMid_Lock);
	list_for_each_entry(mid, &server->pending_mid_q, qhead) {
		if ((mid->mid == wire_mid) &&
		    (mid->mid_state == MID_REQUEST_SUBMITTED) &&
		    (mid->command == shdr->Command)) {
			kref_get(&mid->refcount);
			spin_unlock(&GlobalMid_Lock);
			return mid;
		}
	}
	spin_unlock(&GlobalMid_Lock);
	return NULL;
}

static void
smb2_dump_detail(void *buf, struct TCP_Server_Info *server)
{
#ifdef CONFIG_CIFS_DEBUG2
	struct smb2_sync_hdr *shdr = (struct smb2_sync_hdr *)buf;

	cifs_server_dbg(VFS, "Cmd: %d Err: 0x%x Flags: 0x%x Mid: %llu Pid: %d\n",
		 shdr->Command, shdr->Status, shdr->Flags, shdr->MessageId,
		 shdr->ProcessId);
	cifs_server_dbg(VFS, "smb buf %p len %u\n", buf,
		 server->ops->calc_smb_size(buf, server));
#endif
}

static bool
smb2_need_neg(struct TCP_Server_Info *server)
{
	return server->max_read == 0;
}

static int
smb2_negotiate(const unsigned int xid, struct cifs_ses *ses)
{
	int rc;

	cifs_ses_server(ses)->CurrentMid = 0;
	rc = SMB2_negotiate(xid, ses);
	/* BB we probably don't need to retry with modern servers */
	if (rc == -EAGAIN)
		rc = -EHOSTDOWN;
	return rc;
}

static unsigned int
smb2_negotiate_wsize(struct cifs_tcon *tcon, struct smb_vol *volume_info)
{
	struct TCP_Server_Info *server = tcon->ses->server;
	unsigned int wsize;

	/* start with specified wsize, or default */
	wsize = volume_info->wsize ? volume_info->wsize : CIFS_DEFAULT_IOSIZE;
	wsize = min_t(unsigned int, wsize, server->max_write);
	if (!(server->capabilities & SMB2_GLOBAL_CAP_LARGE_MTU))
		wsize = min_t(unsigned int, wsize, SMB2_MAX_BUFFER_SIZE);

	return wsize;
}

static unsigned int
smb3_negotiate_wsize(struct cifs_tcon *tcon, struct smb_vol *volume_info)
{
	struct TCP_Server_Info *server = tcon->ses->server;
	unsigned int wsize;

	/* start with specified wsize, or default */
	wsize = volume_info->wsize ? volume_info->wsize : SMB3_DEFAULT_IOSIZE;
	wsize = min_t(unsigned int, wsize, server->max_write);
#ifdef CONFIG_CIFS_SMB_DIRECT
	if (server->rdma) {
		if (server->sign)
			/*
			 * Account for SMB2 data transfer packet header and
			 * possible encryption header
			 */
			wsize = min_t(unsigned int,
				wsize,
				server->smbd_conn->max_fragmented_send_size -
					SMB2_READWRITE_PDU_HEADER_SIZE -
					sizeof(struct smb2_transform_hdr));
		else
			wsize = min_t(unsigned int,
				wsize, server->smbd_conn->max_readwrite_size);
	}
#endif
	if (!(server->capabilities & SMB2_GLOBAL_CAP_LARGE_MTU))
		wsize = min_t(unsigned int, wsize, SMB2_MAX_BUFFER_SIZE);

	return wsize;
}

static unsigned int
smb2_negotiate_rsize(struct cifs_tcon *tcon, struct smb_vol *volume_info)
{
	struct TCP_Server_Info *server = tcon->ses->server;
	unsigned int rsize;

	/* start with specified rsize, or default */
	rsize = volume_info->rsize ? volume_info->rsize : CIFS_DEFAULT_IOSIZE;
	rsize = min_t(unsigned int, rsize, server->max_read);

	if (!(server->capabilities & SMB2_GLOBAL_CAP_LARGE_MTU))
		rsize = min_t(unsigned int, rsize, SMB2_MAX_BUFFER_SIZE);

	return rsize;
}

static unsigned int
smb3_negotiate_rsize(struct cifs_tcon *tcon, struct smb_vol *volume_info)
{
	struct TCP_Server_Info *server = tcon->ses->server;
	unsigned int rsize;

	/* start with specified rsize, or default */
	rsize = volume_info->rsize ? volume_info->rsize : SMB3_DEFAULT_IOSIZE;
	rsize = min_t(unsigned int, rsize, server->max_read);
#ifdef CONFIG_CIFS_SMB_DIRECT
	if (server->rdma) {
		if (server->sign)
			/*
			 * Account for SMB2 data transfer packet header and
			 * possible encryption header
			 */
			rsize = min_t(unsigned int,
				rsize,
				server->smbd_conn->max_fragmented_recv_size -
					SMB2_READWRITE_PDU_HEADER_SIZE -
					sizeof(struct smb2_transform_hdr));
		else
			rsize = min_t(unsigned int,
				rsize, server->smbd_conn->max_readwrite_size);
	}
#endif

	if (!(server->capabilities & SMB2_GLOBAL_CAP_LARGE_MTU))
		rsize = min_t(unsigned int, rsize, SMB2_MAX_BUFFER_SIZE);

	return rsize;
}

static int
parse_server_interfaces(struct network_interface_info_ioctl_rsp *buf,
			size_t buf_len,
			struct cifs_server_iface **iface_list,
			size_t *iface_count)
{
	struct network_interface_info_ioctl_rsp *p;
	struct sockaddr_in *addr4;
	struct sockaddr_in6 *addr6;
	struct iface_info_ipv4 *p4;
	struct iface_info_ipv6 *p6;
	struct cifs_server_iface *info;
	ssize_t bytes_left;
	size_t next = 0;
	int nb_iface = 0;
	int rc = 0;

	*iface_list = NULL;
	*iface_count = 0;

	/*
	 * Fist pass: count and sanity check
	 */

	bytes_left = buf_len;
	p = buf;
	while (bytes_left >= sizeof(*p)) {
		nb_iface++;
		next = le32_to_cpu(p->Next);
		if (!next) {
			bytes_left -= sizeof(*p);
			break;
		}
		p = (struct network_interface_info_ioctl_rsp *)((u8 *)p+next);
		bytes_left -= next;
	}

	if (!nb_iface) {
		cifs_dbg(VFS, "%s: malformed interface info\n", __func__);
		rc = -EINVAL;
		goto out;
	}

	if (bytes_left || p->Next)
		cifs_dbg(VFS, "%s: incomplete interface info\n", __func__);


	/*
	 * Second pass: extract info to internal structure
	 */

	*iface_list = kcalloc(nb_iface, sizeof(**iface_list), GFP_KERNEL);
	if (!*iface_list) {
		rc = -ENOMEM;
		goto out;
	}

	info = *iface_list;
	bytes_left = buf_len;
	p = buf;
	while (bytes_left >= sizeof(*p)) {
		info->speed = le64_to_cpu(p->LinkSpeed);
		info->rdma_capable = le32_to_cpu(p->Capability & RDMA_CAPABLE);
		info->rss_capable = le32_to_cpu(p->Capability & RSS_CAPABLE);

		cifs_dbg(FYI, "%s: adding iface %zu\n", __func__, *iface_count);
		cifs_dbg(FYI, "%s: speed %zu bps\n", __func__, info->speed);
		cifs_dbg(FYI, "%s: capabilities 0x%08x\n", __func__,
			 le32_to_cpu(p->Capability));

		switch (p->Family) {
		/*
		 * The kernel and wire socket structures have the same
		 * layout and use network byte order but make the
		 * conversion explicit in case either one changes.
		 */
		case INTERNETWORK:
			addr4 = (struct sockaddr_in *)&info->sockaddr;
			p4 = (struct iface_info_ipv4 *)p->Buffer;
			addr4->sin_family = AF_INET;
			memcpy(&addr4->sin_addr, &p4->IPv4Address, 4);

			/* [MS-SMB2] 2.2.32.5.1.1 Clients MUST ignore these */
			addr4->sin_port = cpu_to_be16(CIFS_PORT);

			cifs_dbg(FYI, "%s: ipv4 %pI4\n", __func__,
				 &addr4->sin_addr);
			break;
		case INTERNETWORKV6:
			addr6 =	(struct sockaddr_in6 *)&info->sockaddr;
			p6 = (struct iface_info_ipv6 *)p->Buffer;
			addr6->sin6_family = AF_INET6;
			memcpy(&addr6->sin6_addr, &p6->IPv6Address, 16);

			/* [MS-SMB2] 2.2.32.5.1.2 Clients MUST ignore these */
			addr6->sin6_flowinfo = 0;
			addr6->sin6_scope_id = 0;
			addr6->sin6_port = cpu_to_be16(CIFS_PORT);

			cifs_dbg(FYI, "%s: ipv6 %pI6\n", __func__,
				 &addr6->sin6_addr);
			break;
		default:
			cifs_dbg(VFS,
				 "%s: skipping unsupported socket family\n",
				 __func__);
			goto next_iface;
		}

		(*iface_count)++;
		info++;
next_iface:
		next = le32_to_cpu(p->Next);
		if (!next)
			break;
		p = (struct network_interface_info_ioctl_rsp *)((u8 *)p+next);
		bytes_left -= next;
	}

	if (!*iface_count) {
		rc = -EINVAL;
		goto out;
	}

out:
	if (rc) {
		kfree(*iface_list);
		*iface_count = 0;
		*iface_list = NULL;
	}
	return rc;
}

static int compare_iface(const void *ia, const void *ib)
{
	const struct cifs_server_iface *a = (struct cifs_server_iface *)ia;
	const struct cifs_server_iface *b = (struct cifs_server_iface *)ib;

	return a->speed == b->speed ? 0 : (a->speed > b->speed ? -1 : 1);
}

static int
SMB3_request_interfaces(const unsigned int xid, struct cifs_tcon *tcon)
{
	int rc;
	unsigned int ret_data_len = 0;
	struct network_interface_info_ioctl_rsp *out_buf = NULL;
	struct cifs_server_iface *iface_list;
	size_t iface_count;
	struct cifs_ses *ses = tcon->ses;

	rc = SMB2_ioctl(xid, tcon, NO_FILE_ID, NO_FILE_ID,
			FSCTL_QUERY_NETWORK_INTERFACE_INFO, true /* is_fsctl */,
			NULL /* no data input */, 0 /* no data input */,
			CIFSMaxBufSize, (char **)&out_buf, &ret_data_len);
	if (rc == -EOPNOTSUPP) {
		cifs_dbg(FYI,
			 "server does not support query network interfaces\n");
		goto out;
	} else if (rc != 0) {
		cifs_tcon_dbg(VFS, "error %d on ioctl to get interface list\n", rc);
		goto out;
	}

	rc = parse_server_interfaces(out_buf, ret_data_len,
				     &iface_list, &iface_count);
	if (rc)
		goto out;

	/* sort interfaces from fastest to slowest */
	sort(iface_list, iface_count, sizeof(*iface_list), compare_iface, NULL);

	spin_lock(&ses->iface_lock);
	kfree(ses->iface_list);
	ses->iface_list = iface_list;
	ses->iface_count = iface_count;
	ses->iface_last_update = jiffies;
	spin_unlock(&ses->iface_lock);

out:
	kfree(out_buf);
	return rc;
}

static void
smb2_close_cached_fid(struct kref *ref)
{
	struct cached_fid *cfid = container_of(ref, struct cached_fid,
					       refcount);

	if (cfid->is_valid) {
		cifs_dbg(FYI, "clear cached root file handle\n");
		SMB2_close(0, cfid->tcon, cfid->fid->persistent_fid,
			   cfid->fid->volatile_fid);
		cfid->is_valid = false;
		cfid->file_all_info_is_valid = false;
		cfid->has_lease = false;
	}
}

void close_shroot(struct cached_fid *cfid)
{
	mutex_lock(&cfid->fid_mutex);
	kref_put(&cfid->refcount, smb2_close_cached_fid);
	mutex_unlock(&cfid->fid_mutex);
}

void close_shroot_lease_locked(struct cached_fid *cfid)
{
	if (cfid->has_lease) {
		cfid->has_lease = false;
		kref_put(&cfid->refcount, smb2_close_cached_fid);
	}
}

void close_shroot_lease(struct cached_fid *cfid)
{
	mutex_lock(&cfid->fid_mutex);
	close_shroot_lease_locked(cfid);
	mutex_unlock(&cfid->fid_mutex);
}

void
smb2_cached_lease_break(struct work_struct *work)
{
	struct cached_fid *cfid = container_of(work,
				struct cached_fid, lease_break);

	close_shroot_lease(cfid);
}

/*
 * Open the directory at the root of a share
 */
int open_shroot(unsigned int xid, struct cifs_tcon *tcon,
		struct cifs_sb_info *cifs_sb, struct cifs_fid *pfid)
{
	struct cifs_ses *ses = tcon->ses;
	struct TCP_Server_Info *server = ses->server;
	struct cifs_open_parms oparms;
	struct smb2_create_rsp *o_rsp = NULL;
	struct smb2_query_info_rsp *qi_rsp = NULL;
	int resp_buftype[2];
	struct smb_rqst rqst[2];
	struct kvec rsp_iov[2];
	struct kvec open_iov[SMB2_CREATE_IOV_SIZE];
	struct kvec qi_iov[1];
	int rc, flags = 0;
	__le16 utf16_path = 0; /* Null - since an open of top of share */
	u8 oplock = SMB2_OPLOCK_LEVEL_II;

	mutex_lock(&tcon->crfid.fid_mutex);
	if (tcon->crfid.is_valid) {
		cifs_dbg(FYI, "found a cached root file handle\n");
		memcpy(pfid, tcon->crfid.fid, sizeof(struct cifs_fid));
		kref_get(&tcon->crfid.refcount);
		mutex_unlock(&tcon->crfid.fid_mutex);
		return 0;
	}

	/*
	 * We do not hold the lock for the open because in case
	 * SMB2_open needs to reconnect, it will end up calling
	 * cifs_mark_open_files_invalid() which takes the lock again
	 * thus causing a deadlock
	 */

	mutex_unlock(&tcon->crfid.fid_mutex);

	if (smb3_encryption_required(tcon))
		flags |= CIFS_TRANSFORM_REQ;

	if (!server->ops->new_lease_key)
		return -EIO;

	server->ops->new_lease_key(pfid);

	memset(rqst, 0, sizeof(rqst));
	resp_buftype[0] = resp_buftype[1] = CIFS_NO_BUFFER;
	memset(rsp_iov, 0, sizeof(rsp_iov));

	/* Open */
	memset(&open_iov, 0, sizeof(open_iov));
	rqst[0].rq_iov = open_iov;
	rqst[0].rq_nvec = SMB2_CREATE_IOV_SIZE;

	oparms.tcon = tcon;
	oparms.create_options = cifs_create_options(cifs_sb, 0);
	oparms.desired_access = FILE_READ_ATTRIBUTES;
	oparms.disposition = FILE_OPEN;
	oparms.fid = pfid;
	oparms.reconnect = false;

	rc = SMB2_open_init(tcon, &rqst[0], &oplock, &oparms, &utf16_path);
	if (rc)
		goto oshr_free;
	smb2_set_next_command(tcon, &rqst[0]);

	memset(&qi_iov, 0, sizeof(qi_iov));
	rqst[1].rq_iov = qi_iov;
	rqst[1].rq_nvec = 1;

	rc = SMB2_query_info_init(tcon, &rqst[1], COMPOUND_FID,
				  COMPOUND_FID, FILE_ALL_INFORMATION,
				  SMB2_O_INFO_FILE, 0,
				  sizeof(struct smb2_file_all_info) +
				  PATH_MAX * 2, 0, NULL);
	if (rc)
		goto oshr_free;

	smb2_set_related(&rqst[1]);

	rc = compound_send_recv(xid, ses, flags, 2, rqst,
				resp_buftype, rsp_iov);
	mutex_lock(&tcon->crfid.fid_mutex);

	/*
	 * Now we need to check again as the cached root might have
	 * been successfully re-opened from a concurrent process
	 */

	if (tcon->crfid.is_valid) {
		/* work was already done */

		/* stash fids for close() later */
		struct cifs_fid fid = {
			.persistent_fid = pfid->persistent_fid,
			.volatile_fid = pfid->volatile_fid,
		};

		/*
		 * caller expects this func to set pfid to a valid
		 * cached root, so we copy the existing one and get a
		 * reference.
		 */
		memcpy(pfid, tcon->crfid.fid, sizeof(*pfid));
		kref_get(&tcon->crfid.refcount);

		mutex_unlock(&tcon->crfid.fid_mutex);

		if (rc == 0) {
			/* close extra handle outside of crit sec */
			SMB2_close(xid, tcon, fid.persistent_fid, fid.volatile_fid);
		}
		goto oshr_free;
	}

	/* Cached root is still invalid, continue normaly */

	if (rc) {
		if (rc == -EREMCHG) {
			tcon->need_reconnect = true;
			printk_once(KERN_WARNING "server share %s deleted\n",
				    tcon->treeName);
		}
		goto oshr_exit;
	}

	atomic_inc(&tcon->num_remote_opens);

	o_rsp = (struct smb2_create_rsp *)rsp_iov[0].iov_base;
	oparms.fid->persistent_fid = o_rsp->PersistentFileId;
	oparms.fid->volatile_fid = o_rsp->VolatileFileId;
#ifdef CONFIG_CIFS_DEBUG2
	oparms.fid->mid = le64_to_cpu(o_rsp->sync_hdr.MessageId);
#endif /* CIFS_DEBUG2 */

	memcpy(tcon->crfid.fid, pfid, sizeof(struct cifs_fid));
	tcon->crfid.tcon = tcon;
	tcon->crfid.is_valid = true;
	kref_init(&tcon->crfid.refcount);

	/* BB TBD check to see if oplock level check can be removed below */
	if (o_rsp->OplockLevel == SMB2_OPLOCK_LEVEL_LEASE) {
		kref_get(&tcon->crfid.refcount);
		tcon->crfid.has_lease = true;
		smb2_parse_contexts(server, o_rsp,
				&oparms.fid->epoch,
				    oparms.fid->lease_key, &oplock,
				    NULL, NULL);
	} else
		goto oshr_exit;

	qi_rsp = (struct smb2_query_info_rsp *)rsp_iov[1].iov_base;
	if (le32_to_cpu(qi_rsp->OutputBufferLength) < sizeof(struct smb2_file_all_info))
		goto oshr_exit;
	if (!smb2_validate_and_copy_iov(
				le16_to_cpu(qi_rsp->OutputBufferOffset),
				sizeof(struct smb2_file_all_info),
				&rsp_iov[1], sizeof(struct smb2_file_all_info),
				(char *)&tcon->crfid.file_all_info))
		tcon->crfid.file_all_info_is_valid = true;

oshr_exit:
	mutex_unlock(&tcon->crfid.fid_mutex);
oshr_free:
	SMB2_open_free(&rqst[0]);
	SMB2_query_info_free(&rqst[1]);
	free_rsp_buf(resp_buftype[0], rsp_iov[0].iov_base);
	free_rsp_buf(resp_buftype[1], rsp_iov[1].iov_base);
	return rc;
}

static void
smb3_qfs_tcon(const unsigned int xid, struct cifs_tcon *tcon,
	      struct cifs_sb_info *cifs_sb)
{
	int rc;
	__le16 srch_path = 0; /* Null - open root of share */
	u8 oplock = SMB2_OPLOCK_LEVEL_NONE;
	struct cifs_open_parms oparms;
	struct cifs_fid fid;
	bool no_cached_open = tcon->nohandlecache;

	oparms.tcon = tcon;
	oparms.desired_access = FILE_READ_ATTRIBUTES;
	oparms.disposition = FILE_OPEN;
	oparms.create_options = cifs_create_options(cifs_sb, 0);
	oparms.fid = &fid;
	oparms.reconnect = false;

	if (no_cached_open)
		rc = SMB2_open(xid, &oparms, &srch_path, &oplock, NULL, NULL,
			       NULL, NULL);
	else
		rc = open_shroot(xid, tcon, cifs_sb, &fid);

	if (rc)
		return;

	SMB3_request_interfaces(xid, tcon);

	SMB2_QFS_attr(xid, tcon, fid.persistent_fid, fid.volatile_fid,
			FS_ATTRIBUTE_INFORMATION);
	SMB2_QFS_attr(xid, tcon, fid.persistent_fid, fid.volatile_fid,
			FS_DEVICE_INFORMATION);
	SMB2_QFS_attr(xid, tcon, fid.persistent_fid, fid.volatile_fid,
			FS_VOLUME_INFORMATION);
	SMB2_QFS_attr(xid, tcon, fid.persistent_fid, fid.volatile_fid,
			FS_SECTOR_SIZE_INFORMATION); /* SMB3 specific */
	if (no_cached_open)
		SMB2_close(xid, tcon, fid.persistent_fid, fid.volatile_fid);
	else
		close_shroot(&tcon->crfid);
}

static void
smb2_qfs_tcon(const unsigned int xid, struct cifs_tcon *tcon,
	      struct cifs_sb_info *cifs_sb)
{
	int rc;
	__le16 srch_path = 0; /* Null - open root of share */
	u8 oplock = SMB2_OPLOCK_LEVEL_NONE;
	struct cifs_open_parms oparms;
	struct cifs_fid fid;

	oparms.tcon = tcon;
	oparms.desired_access = FILE_READ_ATTRIBUTES;
	oparms.disposition = FILE_OPEN;
	oparms.create_options = cifs_create_options(cifs_sb, 0);
	oparms.fid = &fid;
	oparms.reconnect = false;

	rc = SMB2_open(xid, &oparms, &srch_path, &oplock, NULL, NULL,
		       NULL, NULL);
	if (rc)
		return;

	SMB2_QFS_attr(xid, tcon, fid.persistent_fid, fid.volatile_fid,
			FS_ATTRIBUTE_INFORMATION);
	SMB2_QFS_attr(xid, tcon, fid.persistent_fid, fid.volatile_fid,
			FS_DEVICE_INFORMATION);
	SMB2_close(xid, tcon, fid.persistent_fid, fid.volatile_fid);
}

static int
smb2_is_path_accessible(const unsigned int xid, struct cifs_tcon *tcon,
			struct cifs_sb_info *cifs_sb, const char *full_path)
{
	int rc;
	__le16 *utf16_path;
	__u8 oplock = SMB2_OPLOCK_LEVEL_NONE;
	struct cifs_open_parms oparms;
	struct cifs_fid fid;

	if ((*full_path == 0) && tcon->crfid.is_valid)
		return 0;

	utf16_path = cifs_convert_path_to_utf16(full_path, cifs_sb);
	if (!utf16_path)
		return -ENOMEM;

	oparms.tcon = tcon;
	oparms.desired_access = FILE_READ_ATTRIBUTES;
	oparms.disposition = FILE_OPEN;
	oparms.create_options = cifs_create_options(cifs_sb, 0);
	oparms.fid = &fid;
	oparms.reconnect = false;

	rc = SMB2_open(xid, &oparms, utf16_path, &oplock, NULL, NULL, NULL,
		       NULL);
	if (rc) {
		kfree(utf16_path);
		return rc;
	}

	rc = SMB2_close(xid, tcon, fid.persistent_fid, fid.volatile_fid);
	kfree(utf16_path);
	return rc;
}

static int
smb2_get_srv_inum(const unsigned int xid, struct cifs_tcon *tcon,
		  struct cifs_sb_info *cifs_sb, const char *full_path,
		  u64 *uniqueid, FILE_ALL_INFO *data)
{
	*uniqueid = le64_to_cpu(data->IndexNumber);
	return 0;
}

static int
smb2_query_file_info(const unsigned int xid, struct cifs_tcon *tcon,
		     struct cifs_fid *fid, FILE_ALL_INFO *data)
{
	int rc;
	struct smb2_file_all_info *smb2_data;

	smb2_data = kzalloc(sizeof(struct smb2_file_all_info) + PATH_MAX * 2,
			    GFP_KERNEL);
	if (smb2_data == NULL)
		return -ENOMEM;

	rc = SMB2_query_info(xid, tcon, fid->persistent_fid, fid->volatile_fid,
			     smb2_data);
	if (!rc)
		move_smb2_info_to_cifs(data, smb2_data);
	kfree(smb2_data);
	return rc;
}

#ifdef CONFIG_CIFS_XATTR
static ssize_t
move_smb2_ea_to_cifs(char *dst, size_t dst_size,
		     struct smb2_file_full_ea_info *src, size_t src_size,
		     const unsigned char *ea_name)
{
	int rc = 0;
	unsigned int ea_name_len = ea_name ? strlen(ea_name) : 0;
	char *name, *value;
	size_t buf_size = dst_size;
	size_t name_len, value_len, user_name_len;

	while (src_size > 0) {
		name = &src->ea_data[0];
		name_len = (size_t)src->ea_name_length;
		value = &src->ea_data[src->ea_name_length + 1];
		value_len = (size_t)le16_to_cpu(src->ea_value_length);

		if (name_len == 0)
			break;

		if (src_size < 8 + name_len + 1 + value_len) {
			cifs_dbg(FYI, "EA entry goes beyond length of list\n");
			rc = -EIO;
			goto out;
		}

		if (ea_name) {
			if (ea_name_len == name_len &&
			    memcmp(ea_name, name, name_len) == 0) {
				rc = value_len;
				if (dst_size == 0)
					goto out;
				if (dst_size < value_len) {
					rc = -ERANGE;
					goto out;
				}
				memcpy(dst, value, value_len);
				goto out;
			}
		} else {
			/* 'user.' plus a terminating null */
			user_name_len = 5 + 1 + name_len;

			if (buf_size == 0) {
				/* skip copy - calc size only */
				rc += user_name_len;
			} else if (dst_size >= user_name_len) {
				dst_size -= user_name_len;
				memcpy(dst, "user.", 5);
				dst += 5;
				memcpy(dst, src->ea_data, name_len);
				dst += name_len;
				*dst = 0;
				++dst;
				rc += user_name_len;
			} else {
				/* stop before overrun buffer */
				rc = -ERANGE;
				break;
			}
		}

		if (!src->next_entry_offset)
			break;

		if (src_size < le32_to_cpu(src->next_entry_offset)) {
			/* stop before overrun buffer */
			rc = -ERANGE;
			break;
		}
		src_size -= le32_to_cpu(src->next_entry_offset);
		src = (void *)((char *)src +
			       le32_to_cpu(src->next_entry_offset));
	}

	/* didn't find the named attribute */
	if (ea_name)
		rc = -ENODATA;

out:
	return (ssize_t)rc;
}

static ssize_t
smb2_query_eas(const unsigned int xid, struct cifs_tcon *tcon,
	       const unsigned char *path, const unsigned char *ea_name,
	       char *ea_data, size_t buf_size,
	       struct cifs_sb_info *cifs_sb)
{
	int rc;
	__le16 *utf16_path;
	struct kvec rsp_iov = {NULL, 0};
	int buftype = CIFS_NO_BUFFER;
	struct smb2_query_info_rsp *rsp;
	struct smb2_file_full_ea_info *info = NULL;

	utf16_path = cifs_convert_path_to_utf16(path, cifs_sb);
	if (!utf16_path)
		return -ENOMEM;

	rc = smb2_query_info_compound(xid, tcon, utf16_path,
				      FILE_READ_EA,
				      FILE_FULL_EA_INFORMATION,
				      SMB2_O_INFO_FILE,
				      CIFSMaxBufSize -
				      MAX_SMB2_CREATE_RESPONSE_SIZE -
				      MAX_SMB2_CLOSE_RESPONSE_SIZE,
				      &rsp_iov, &buftype, cifs_sb);
	if (rc) {
		/*
		 * If ea_name is NULL (listxattr) and there are no EAs,
		 * return 0 as it's not an error. Otherwise, the specified
		 * ea_name was not found.
		 */
		if (!ea_name && rc == -ENODATA)
			rc = 0;
		goto qeas_exit;
	}

	rsp = (struct smb2_query_info_rsp *)rsp_iov.iov_base;
	rc = smb2_validate_iov(le16_to_cpu(rsp->OutputBufferOffset),
			       le32_to_cpu(rsp->OutputBufferLength),
			       &rsp_iov,
			       sizeof(struct smb2_file_full_ea_info));
	if (rc)
		goto qeas_exit;

	info = (struct smb2_file_full_ea_info *)(
			le16_to_cpu(rsp->OutputBufferOffset) + (char *)rsp);
	rc = move_smb2_ea_to_cifs(ea_data, buf_size, info,
			le32_to_cpu(rsp->OutputBufferLength), ea_name);

 qeas_exit:
	kfree(utf16_path);
	free_rsp_buf(buftype, rsp_iov.iov_base);
	return rc;
}


static int
smb2_set_ea(const unsigned int xid, struct cifs_tcon *tcon,
	    const char *path, const char *ea_name, const void *ea_value,
	    const __u16 ea_value_len, const struct nls_table *nls_codepage,
	    struct cifs_sb_info *cifs_sb)
{
	struct cifs_ses *ses = tcon->ses;
	__le16 *utf16_path = NULL;
	int ea_name_len = strlen(ea_name);
	int flags = 0;
	int len;
	struct smb_rqst rqst[3];
	int resp_buftype[3];
	struct kvec rsp_iov[3];
	struct kvec open_iov[SMB2_CREATE_IOV_SIZE];
	struct cifs_open_parms oparms;
	__u8 oplock = SMB2_OPLOCK_LEVEL_NONE;
	struct cifs_fid fid;
	struct kvec si_iov[SMB2_SET_INFO_IOV_SIZE];
	unsigned int size[1];
	void *data[1];
	struct smb2_file_full_ea_info *ea = NULL;
	struct kvec close_iov[1];
	struct smb2_query_info_rsp *rsp;
	int rc, used_len = 0;

	if (smb3_encryption_required(tcon))
		flags |= CIFS_TRANSFORM_REQ;

	if (ea_name_len > 255)
		return -EINVAL;

	utf16_path = cifs_convert_path_to_utf16(path, cifs_sb);
	if (!utf16_path)
		return -ENOMEM;

	memset(rqst, 0, sizeof(rqst));
	resp_buftype[0] = resp_buftype[1] = resp_buftype[2] = CIFS_NO_BUFFER;
	memset(rsp_iov, 0, sizeof(rsp_iov));

	if (ses->server->ops->query_all_EAs) {
		if (!ea_value) {
			rc = ses->server->ops->query_all_EAs(xid, tcon, path,
							     ea_name, NULL, 0,
							     cifs_sb);
			if (rc == -ENODATA)
				goto sea_exit;
		} else {
			/* If we are adding a attribute we should first check
			 * if there will be enough space available to store
			 * the new EA. If not we should not add it since we
			 * would not be able to even read the EAs back.
			 */
			rc = smb2_query_info_compound(xid, tcon, utf16_path,
				      FILE_READ_EA,
				      FILE_FULL_EA_INFORMATION,
				      SMB2_O_INFO_FILE,
				      CIFSMaxBufSize -
				      MAX_SMB2_CREATE_RESPONSE_SIZE -
				      MAX_SMB2_CLOSE_RESPONSE_SIZE,
				      &rsp_iov[1], &resp_buftype[1], cifs_sb);
			if (rc == 0) {
				rsp = (struct smb2_query_info_rsp *)rsp_iov[1].iov_base;
				used_len = le32_to_cpu(rsp->OutputBufferLength);
			}
			free_rsp_buf(resp_buftype[1], rsp_iov[1].iov_base);
			resp_buftype[1] = CIFS_NO_BUFFER;
			memset(&rsp_iov[1], 0, sizeof(rsp_iov[1]));
			rc = 0;

			/* Use a fudge factor of 256 bytes in case we collide
			 * with a different set_EAs command.
			 */
			if(CIFSMaxBufSize - MAX_SMB2_CREATE_RESPONSE_SIZE -
			   MAX_SMB2_CLOSE_RESPONSE_SIZE - 256 <
			   used_len + ea_name_len + ea_value_len + 1) {
				rc = -ENOSPC;
				goto sea_exit;
			}
		}
	}

	/* Open */
	memset(&open_iov, 0, sizeof(open_iov));
	rqst[0].rq_iov = open_iov;
	rqst[0].rq_nvec = SMB2_CREATE_IOV_SIZE;

	memset(&oparms, 0, sizeof(oparms));
	oparms.tcon = tcon;
	oparms.desired_access = FILE_WRITE_EA;
	oparms.disposition = FILE_OPEN;
	oparms.create_options = cifs_create_options(cifs_sb, 0);
	oparms.fid = &fid;
	oparms.reconnect = false;

	rc = SMB2_open_init(tcon, &rqst[0], &oplock, &oparms, utf16_path);
	if (rc)
		goto sea_exit;
	smb2_set_next_command(tcon, &rqst[0]);


	/* Set Info */
	memset(&si_iov, 0, sizeof(si_iov));
	rqst[1].rq_iov = si_iov;
	rqst[1].rq_nvec = 1;

	len = sizeof(ea) + ea_name_len + ea_value_len + 1;
	ea = kzalloc(len, GFP_KERNEL);
	if (ea == NULL) {
		rc = -ENOMEM;
		goto sea_exit;
	}

	ea->ea_name_length = ea_name_len;
	ea->ea_value_length = cpu_to_le16(ea_value_len);
	memcpy(ea->ea_data, ea_name, ea_name_len + 1);
	memcpy(ea->ea_data + ea_name_len + 1, ea_value, ea_value_len);

	size[0] = len;
	data[0] = ea;

	rc = SMB2_set_info_init(tcon, &rqst[1], COMPOUND_FID,
				COMPOUND_FID, current->tgid,
				FILE_FULL_EA_INFORMATION,
				SMB2_O_INFO_FILE, 0, data, size);
	smb2_set_next_command(tcon, &rqst[1]);
	smb2_set_related(&rqst[1]);


	/* Close */
	memset(&close_iov, 0, sizeof(close_iov));
	rqst[2].rq_iov = close_iov;
	rqst[2].rq_nvec = 1;
	rc = SMB2_close_init(tcon, &rqst[2], COMPOUND_FID, COMPOUND_FID, false);
	smb2_set_related(&rqst[2]);

	rc = compound_send_recv(xid, ses, flags, 3, rqst,
				resp_buftype, rsp_iov);
	/* no need to bump num_remote_opens because handle immediately closed */

 sea_exit:
	kfree(ea);
	kfree(utf16_path);
	SMB2_open_free(&rqst[0]);
	SMB2_set_info_free(&rqst[1]);
	SMB2_close_free(&rqst[2]);
	free_rsp_buf(resp_buftype[0], rsp_iov[0].iov_base);
	free_rsp_buf(resp_buftype[1], rsp_iov[1].iov_base);
	free_rsp_buf(resp_buftype[2], rsp_iov[2].iov_base);
	return rc;
}
#endif

static bool
smb2_can_echo(struct TCP_Server_Info *server)
{
	return server->echoes;
}

static void
smb2_clear_stats(struct cifs_tcon *tcon)
{
	int i;

	for (i = 0; i < NUMBER_OF_SMB2_COMMANDS; i++) {
		atomic_set(&tcon->stats.smb2_stats.smb2_com_sent[i], 0);
		atomic_set(&tcon->stats.smb2_stats.smb2_com_failed[i], 0);
	}
}

static void
smb2_dump_share_caps(struct seq_file *m, struct cifs_tcon *tcon)
{
	seq_puts(m, "\n\tShare Capabilities:");
	if (tcon->capabilities & SMB2_SHARE_CAP_DFS)
		seq_puts(m, " DFS,");
	if (tcon->capabilities & SMB2_SHARE_CAP_CONTINUOUS_AVAILABILITY)
		seq_puts(m, " CONTINUOUS AVAILABILITY,");
	if (tcon->capabilities & SMB2_SHARE_CAP_SCALEOUT)
		seq_puts(m, " SCALEOUT,");
	if (tcon->capabilities & SMB2_SHARE_CAP_CLUSTER)
		seq_puts(m, " CLUSTER,");
	if (tcon->capabilities & SMB2_SHARE_CAP_ASYMMETRIC)
		seq_puts(m, " ASYMMETRIC,");
	if (tcon->capabilities == 0)
		seq_puts(m, " None");
	if (tcon->ss_flags & SSINFO_FLAGS_ALIGNED_DEVICE)
		seq_puts(m, " Aligned,");
	if (tcon->ss_flags & SSINFO_FLAGS_PARTITION_ALIGNED_ON_DEVICE)
		seq_puts(m, " Partition Aligned,");
	if (tcon->ss_flags & SSINFO_FLAGS_NO_SEEK_PENALTY)
		seq_puts(m, " SSD,");
	if (tcon->ss_flags & SSINFO_FLAGS_TRIM_ENABLED)
		seq_puts(m, " TRIM-support,");

	seq_printf(m, "\tShare Flags: 0x%x", tcon->share_flags);
	seq_printf(m, "\n\ttid: 0x%x", tcon->tid);
	if (tcon->perf_sector_size)
		seq_printf(m, "\tOptimal sector size: 0x%x",
			   tcon->perf_sector_size);
	seq_printf(m, "\tMaximal Access: 0x%x", tcon->maximal_access);
}

static void
smb2_print_stats(struct seq_file *m, struct cifs_tcon *tcon)
{
	atomic_t *sent = tcon->stats.smb2_stats.smb2_com_sent;
	atomic_t *failed = tcon->stats.smb2_stats.smb2_com_failed;

	/*
	 *  Can't display SMB2_NEGOTIATE, SESSION_SETUP, LOGOFF, CANCEL and ECHO
	 *  totals (requests sent) since those SMBs are per-session not per tcon
	 */
	seq_printf(m, "\nBytes read: %llu  Bytes written: %llu",
		   (long long)(tcon->bytes_read),
		   (long long)(tcon->bytes_written));
	seq_printf(m, "\nOpen files: %d total (local), %d open on server",
		   atomic_read(&tcon->num_local_opens),
		   atomic_read(&tcon->num_remote_opens));
	seq_printf(m, "\nTreeConnects: %d total %d failed",
		   atomic_read(&sent[SMB2_TREE_CONNECT_HE]),
		   atomic_read(&failed[SMB2_TREE_CONNECT_HE]));
	seq_printf(m, "\nTreeDisconnects: %d total %d failed",
		   atomic_read(&sent[SMB2_TREE_DISCONNECT_HE]),
		   atomic_read(&failed[SMB2_TREE_DISCONNECT_HE]));
	seq_printf(m, "\nCreates: %d total %d failed",
		   atomic_read(&sent[SMB2_CREATE_HE]),
		   atomic_read(&failed[SMB2_CREATE_HE]));
	seq_printf(m, "\nCloses: %d total %d failed",
		   atomic_read(&sent[SMB2_CLOSE_HE]),
		   atomic_read(&failed[SMB2_CLOSE_HE]));
	seq_printf(m, "\nFlushes: %d total %d failed",
		   atomic_read(&sent[SMB2_FLUSH_HE]),
		   atomic_read(&failed[SMB2_FLUSH_HE]));
	seq_printf(m, "\nReads: %d total %d failed",
		   atomic_read(&sent[SMB2_READ_HE]),
		   atomic_read(&failed[SMB2_READ_HE]));
	seq_printf(m, "\nWrites: %d total %d failed",
		   atomic_read(&sent[SMB2_WRITE_HE]),
		   atomic_read(&failed[SMB2_WRITE_HE]));
	seq_printf(m, "\nLocks: %d total %d failed",
		   atomic_read(&sent[SMB2_LOCK_HE]),
		   atomic_read(&failed[SMB2_LOCK_HE]));
	seq_printf(m, "\nIOCTLs: %d total %d failed",
		   atomic_read(&sent[SMB2_IOCTL_HE]),
		   atomic_read(&failed[SMB2_IOCTL_HE]));
	seq_printf(m, "\nQueryDirectories: %d total %d failed",
		   atomic_read(&sent[SMB2_QUERY_DIRECTORY_HE]),
		   atomic_read(&failed[SMB2_QUERY_DIRECTORY_HE]));
	seq_printf(m, "\nChangeNotifies: %d total %d failed",
		   atomic_read(&sent[SMB2_CHANGE_NOTIFY_HE]),
		   atomic_read(&failed[SMB2_CHANGE_NOTIFY_HE]));
	seq_printf(m, "\nQueryInfos: %d total %d failed",
		   atomic_read(&sent[SMB2_QUERY_INFO_HE]),
		   atomic_read(&failed[SMB2_QUERY_INFO_HE]));
	seq_printf(m, "\nSetInfos: %d total %d failed",
		   atomic_read(&sent[SMB2_SET_INFO_HE]),
		   atomic_read(&failed[SMB2_SET_INFO_HE]));
	seq_printf(m, "\nOplockBreaks: %d sent %d failed",
		   atomic_read(&sent[SMB2_OPLOCK_BREAK_HE]),
		   atomic_read(&failed[SMB2_OPLOCK_BREAK_HE]));
}

static void
smb2_set_fid(struct cifsFileInfo *cfile, struct cifs_fid *fid, __u32 oplock)
{
	struct cifsInodeInfo *cinode = CIFS_I(d_inode(cfile->dentry));
	struct TCP_Server_Info *server = tlink_tcon(cfile->tlink)->ses->server;

	cfile->fid.persistent_fid = fid->persistent_fid;
	cfile->fid.volatile_fid = fid->volatile_fid;
	cfile->fid.access = fid->access;
#ifdef CONFIG_CIFS_DEBUG2
	cfile->fid.mid = fid->mid;
#endif /* CIFS_DEBUG2 */
	server->ops->set_oplock_level(cinode, oplock, fid->epoch,
				      &fid->purge_cache);
	cinode->can_cache_brlcks = CIFS_CACHE_WRITE(cinode);
	memcpy(cfile->fid.create_guid, fid->create_guid, 16);
}

static void
smb2_close_file(const unsigned int xid, struct cifs_tcon *tcon,
		struct cifs_fid *fid)
{
	SMB2_close(xid, tcon, fid->persistent_fid, fid->volatile_fid);
}

static void
smb2_close_getattr(const unsigned int xid, struct cifs_tcon *tcon,
		   struct cifsFileInfo *cfile)
{
	struct smb2_file_network_open_info file_inf;
	struct inode *inode;
	int rc;

	rc = __SMB2_close(xid, tcon, cfile->fid.persistent_fid,
		   cfile->fid.volatile_fid, &file_inf);
	if (rc)
		return;

	inode = d_inode(cfile->dentry);

	spin_lock(&inode->i_lock);
	CIFS_I(inode)->time = jiffies;

	/* Creation time should not need to be updated on close */
	if (file_inf.LastWriteTime)
		inode->i_mtime = cifs_NTtimeToUnix(file_inf.LastWriteTime);
	if (file_inf.ChangeTime)
		inode->i_ctime = cifs_NTtimeToUnix(file_inf.ChangeTime);
	if (file_inf.LastAccessTime)
		inode->i_atime = cifs_NTtimeToUnix(file_inf.LastAccessTime);

	/*
	 * i_blocks is not related to (i_size / i_blksize),
	 * but instead 512 byte (2**9) size is required for
	 * calculating num blocks.
	 */
	if (le64_to_cpu(file_inf.AllocationSize) > 4096)
		inode->i_blocks =
			(512 - 1 + le64_to_cpu(file_inf.AllocationSize)) >> 9;

	/* End of file and Attributes should not have to be updated on close */
	spin_unlock(&inode->i_lock);
}

static int
SMB2_request_res_key(const unsigned int xid, struct cifs_tcon *tcon,
		     u64 persistent_fid, u64 volatile_fid,
		     struct copychunk_ioctl *pcchunk)
{
	int rc;
	unsigned int ret_data_len;
	struct resume_key_req *res_key;

	rc = SMB2_ioctl(xid, tcon, persistent_fid, volatile_fid,
			FSCTL_SRV_REQUEST_RESUME_KEY, true /* is_fsctl */,
			NULL, 0 /* no input */, CIFSMaxBufSize,
			(char **)&res_key, &ret_data_len);

	if (rc) {
		cifs_tcon_dbg(VFS, "refcpy ioctl error %d getting resume key\n", rc);
		goto req_res_key_exit;
	}
	if (ret_data_len < sizeof(struct resume_key_req)) {
		cifs_tcon_dbg(VFS, "Invalid refcopy resume key length\n");
		rc = -EINVAL;
		goto req_res_key_exit;
	}
	memcpy(pcchunk->SourceKey, res_key->ResumeKey, COPY_CHUNK_RES_KEY_SIZE);

req_res_key_exit:
	kfree(res_key);
	return rc;
}

static int
smb2_ioctl_query_info(const unsigned int xid,
		      struct cifs_tcon *tcon,
		      struct cifs_sb_info *cifs_sb,
		      __le16 *path, int is_dir,
		      unsigned long p)
{
	struct cifs_ses *ses = tcon->ses;
	char __user *arg = (char __user *)p;
	struct smb_query_info qi;
	struct smb_query_info __user *pqi;
	int rc = 0;
	int flags = 0;
	struct smb2_query_info_rsp *qi_rsp = NULL;
	struct smb2_ioctl_rsp *io_rsp = NULL;
	void *buffer = NULL;
	struct smb_rqst rqst[3];
	int resp_buftype[3];
	struct kvec rsp_iov[3];
	struct kvec open_iov[SMB2_CREATE_IOV_SIZE];
	struct cifs_open_parms oparms;
	u8 oplock = SMB2_OPLOCK_LEVEL_NONE;
	struct cifs_fid fid;
	struct kvec qi_iov[1];
	struct kvec io_iov[SMB2_IOCTL_IOV_SIZE];
	struct kvec si_iov[SMB2_SET_INFO_IOV_SIZE];
	struct kvec close_iov[1];
	unsigned int size[2];
	void *data[2];
	int create_options = is_dir ? CREATE_NOT_FILE : CREATE_NOT_DIR;

	memset(rqst, 0, sizeof(rqst));
	resp_buftype[0] = resp_buftype[1] = resp_buftype[2] = CIFS_NO_BUFFER;
	memset(rsp_iov, 0, sizeof(rsp_iov));

	if (copy_from_user(&qi, arg, sizeof(struct smb_query_info)))
		return -EFAULT;

	if (qi.output_buffer_length > 1024)
		return -EINVAL;

	if (!ses || !(ses->server))
		return -EIO;

	if (smb3_encryption_required(tcon))
		flags |= CIFS_TRANSFORM_REQ;

	buffer = memdup_user(arg + sizeof(struct smb_query_info),
			     qi.output_buffer_length);
	if (IS_ERR(buffer))
		return PTR_ERR(buffer);

	/* Open */
	memset(&open_iov, 0, sizeof(open_iov));
	rqst[0].rq_iov = open_iov;
	rqst[0].rq_nvec = SMB2_CREATE_IOV_SIZE;

	memset(&oparms, 0, sizeof(oparms));
	oparms.tcon = tcon;
	oparms.disposition = FILE_OPEN;
	oparms.create_options = cifs_create_options(cifs_sb, create_options);
	oparms.fid = &fid;
	oparms.reconnect = false;

	if (qi.flags & PASSTHRU_FSCTL) {
		switch (qi.info_type & FSCTL_DEVICE_ACCESS_MASK) {
		case FSCTL_DEVICE_ACCESS_FILE_READ_WRITE_ACCESS:
			oparms.desired_access = FILE_READ_DATA | FILE_WRITE_DATA | FILE_READ_ATTRIBUTES | SYNCHRONIZE;
			break;
		case FSCTL_DEVICE_ACCESS_FILE_ANY_ACCESS:
			oparms.desired_access = GENERIC_ALL;
			break;
		case FSCTL_DEVICE_ACCESS_FILE_READ_ACCESS:
			oparms.desired_access = GENERIC_READ;
			break;
		case FSCTL_DEVICE_ACCESS_FILE_WRITE_ACCESS:
			oparms.desired_access = GENERIC_WRITE;
			break;
		}
	} else if (qi.flags & PASSTHRU_SET_INFO) {
		oparms.desired_access = GENERIC_WRITE;
	} else {
		oparms.desired_access = FILE_READ_ATTRIBUTES | READ_CONTROL;
	}

	rc = SMB2_open_init(tcon, &rqst[0], &oplock, &oparms, path);
	if (rc)
		goto iqinf_exit;
	smb2_set_next_command(tcon, &rqst[0]);

	/* Query */
	if (qi.flags & PASSTHRU_FSCTL) {
		/* Can eventually relax perm check since server enforces too */
		if (!capable(CAP_SYS_ADMIN))
			rc = -EPERM;
		else  {
			memset(&io_iov, 0, sizeof(io_iov));
			rqst[1].rq_iov = io_iov;
			rqst[1].rq_nvec = SMB2_IOCTL_IOV_SIZE;

			rc = SMB2_ioctl_init(tcon, &rqst[1],
					     COMPOUND_FID, COMPOUND_FID,
					     qi.info_type, true, buffer,
					     qi.output_buffer_length,
					     CIFSMaxBufSize -
					     MAX_SMB2_CREATE_RESPONSE_SIZE -
					     MAX_SMB2_CLOSE_RESPONSE_SIZE);
		}
	} else if (qi.flags == PASSTHRU_SET_INFO) {
		/* Can eventually relax perm check since server enforces too */
		if (!capable(CAP_SYS_ADMIN))
			rc = -EPERM;
		else  {
			memset(&si_iov, 0, sizeof(si_iov));
			rqst[1].rq_iov = si_iov;
			rqst[1].rq_nvec = 1;

			size[0] = 8;
			data[0] = buffer;

			rc = SMB2_set_info_init(tcon, &rqst[1],
					COMPOUND_FID, COMPOUND_FID,
					current->tgid,
					FILE_END_OF_FILE_INFORMATION,
					SMB2_O_INFO_FILE, 0, data, size);
		}
	} else if (qi.flags == PASSTHRU_QUERY_INFO) {
		memset(&qi_iov, 0, sizeof(qi_iov));
		rqst[1].rq_iov = qi_iov;
		rqst[1].rq_nvec = 1;

		rc = SMB2_query_info_init(tcon, &rqst[1], COMPOUND_FID,
				  COMPOUND_FID, qi.file_info_class,
				  qi.info_type, qi.additional_information,
				  qi.input_buffer_length,
				  qi.output_buffer_length, buffer);
	} else { /* unknown flags */
		cifs_tcon_dbg(VFS, "invalid passthru query flags: 0x%x\n", qi.flags);
		rc = -EINVAL;
	}

	if (rc)
		goto iqinf_exit;
	smb2_set_next_command(tcon, &rqst[1]);
	smb2_set_related(&rqst[1]);

	/* Close */
	memset(&close_iov, 0, sizeof(close_iov));
	rqst[2].rq_iov = close_iov;
	rqst[2].rq_nvec = 1;

	rc = SMB2_close_init(tcon, &rqst[2], COMPOUND_FID, COMPOUND_FID, false);
	if (rc)
		goto iqinf_exit;
	smb2_set_related(&rqst[2]);

	rc = compound_send_recv(xid, ses, flags, 3, rqst,
				resp_buftype, rsp_iov);
	if (rc)
		goto iqinf_exit;

	/* No need to bump num_remote_opens since handle immediately closed */
	if (qi.flags & PASSTHRU_FSCTL) {
		pqi = (struct smb_query_info __user *)arg;
		io_rsp = (struct smb2_ioctl_rsp *)rsp_iov[1].iov_base;
		if (le32_to_cpu(io_rsp->OutputCount) < qi.input_buffer_length)
			qi.input_buffer_length = le32_to_cpu(io_rsp->OutputCount);
		if (qi.input_buffer_length > 0 &&
		    le32_to_cpu(io_rsp->OutputOffset) + qi.input_buffer_length
		    > rsp_iov[1].iov_len)
			goto e_fault;

		if (copy_to_user(&pqi->input_buffer_length,
				 &qi.input_buffer_length,
				 sizeof(qi.input_buffer_length)))
			goto e_fault;

		if (copy_to_user((void __user *)pqi + sizeof(struct smb_query_info),
				 (const void *)io_rsp + le32_to_cpu(io_rsp->OutputOffset),
				 qi.input_buffer_length))
			goto e_fault;
	} else {
		pqi = (struct smb_query_info __user *)arg;
		qi_rsp = (struct smb2_query_info_rsp *)rsp_iov[1].iov_base;
		if (le32_to_cpu(qi_rsp->OutputBufferLength) < qi.input_buffer_length)
			qi.input_buffer_length = le32_to_cpu(qi_rsp->OutputBufferLength);
		if (copy_to_user(&pqi->input_buffer_length,
				 &qi.input_buffer_length,
				 sizeof(qi.input_buffer_length)))
			goto e_fault;

		if (copy_to_user(pqi + 1, qi_rsp->Buffer,
				 qi.input_buffer_length))
			goto e_fault;
	}

 iqinf_exit:
	kfree(buffer);
	SMB2_open_free(&rqst[0]);
	if (qi.flags & PASSTHRU_FSCTL)
		SMB2_ioctl_free(&rqst[1]);
	else
		SMB2_query_info_free(&rqst[1]);

	SMB2_close_free(&rqst[2]);
	free_rsp_buf(resp_buftype[0], rsp_iov[0].iov_base);
	free_rsp_buf(resp_buftype[1], rsp_iov[1].iov_base);
	free_rsp_buf(resp_buftype[2], rsp_iov[2].iov_base);
	return rc;

e_fault:
	rc = -EFAULT;
	goto iqinf_exit;
}

static ssize_t
smb2_copychunk_range(const unsigned int xid,
			struct cifsFileInfo *srcfile,
			struct cifsFileInfo *trgtfile, u64 src_off,
			u64 len, u64 dest_off)
{
	int rc;
	unsigned int ret_data_len;
	struct copychunk_ioctl *pcchunk;
	struct copychunk_ioctl_rsp *retbuf = NULL;
	struct cifs_tcon *tcon;
	int chunks_copied = 0;
	bool chunk_sizes_updated = false;
	ssize_t bytes_written, total_bytes_written = 0;

	pcchunk = kmalloc(sizeof(struct copychunk_ioctl), GFP_KERNEL);

	if (pcchunk == NULL)
		return -ENOMEM;

	cifs_dbg(FYI, "%s: about to call request res key\n", __func__);
	/* Request a key from the server to identify the source of the copy */
	rc = SMB2_request_res_key(xid, tlink_tcon(srcfile->tlink),
				srcfile->fid.persistent_fid,
				srcfile->fid.volatile_fid, pcchunk);

	/* Note: request_res_key sets res_key null only if rc !=0 */
	if (rc)
		goto cchunk_out;

	/* For now array only one chunk long, will make more flexible later */
	pcchunk->ChunkCount = cpu_to_le32(1);
	pcchunk->Reserved = 0;
	pcchunk->Reserved2 = 0;

	tcon = tlink_tcon(trgtfile->tlink);

	while (len > 0) {
		pcchunk->SourceOffset = cpu_to_le64(src_off);
		pcchunk->TargetOffset = cpu_to_le64(dest_off);
		pcchunk->Length =
			cpu_to_le32(min_t(u32, len, tcon->max_bytes_chunk));

		/* Request server copy to target from src identified by key */
		rc = SMB2_ioctl(xid, tcon, trgtfile->fid.persistent_fid,
			trgtfile->fid.volatile_fid, FSCTL_SRV_COPYCHUNK_WRITE,
			true /* is_fsctl */, (char *)pcchunk,
			sizeof(struct copychunk_ioctl),	CIFSMaxBufSize,
			(char **)&retbuf, &ret_data_len);
		if (rc == 0) {
			if (ret_data_len !=
					sizeof(struct copychunk_ioctl_rsp)) {
				cifs_tcon_dbg(VFS, "invalid cchunk response size\n");
				rc = -EIO;
				goto cchunk_out;
			}
			if (retbuf->TotalBytesWritten == 0) {
				cifs_dbg(FYI, "no bytes copied\n");
				rc = -EIO;
				goto cchunk_out;
			}
			/*
			 * Check if server claimed to write more than we asked
			 */
			if (le32_to_cpu(retbuf->TotalBytesWritten) >
			    le32_to_cpu(pcchunk->Length)) {
				cifs_tcon_dbg(VFS, "invalid copy chunk response\n");
				rc = -EIO;
				goto cchunk_out;
			}
			if (le32_to_cpu(retbuf->ChunksWritten) != 1) {
				cifs_tcon_dbg(VFS, "invalid num chunks written\n");
				rc = -EIO;
				goto cchunk_out;
			}
			chunks_copied++;

			bytes_written = le32_to_cpu(retbuf->TotalBytesWritten);
			src_off += bytes_written;
			dest_off += bytes_written;
			len -= bytes_written;
			total_bytes_written += bytes_written;

			cifs_dbg(FYI, "Chunks %d PartialChunk %d Total %zu\n",
				le32_to_cpu(retbuf->ChunksWritten),
				le32_to_cpu(retbuf->ChunkBytesWritten),
				bytes_written);
		} else if (rc == -EINVAL) {
			if (ret_data_len != sizeof(struct copychunk_ioctl_rsp))
				goto cchunk_out;

			cifs_dbg(FYI, "MaxChunks %d BytesChunk %d MaxCopy %d\n",
				le32_to_cpu(retbuf->ChunksWritten),
				le32_to_cpu(retbuf->ChunkBytesWritten),
				le32_to_cpu(retbuf->TotalBytesWritten));

			/*
			 * Check if this is the first request using these sizes,
			 * (ie check if copy succeed once with original sizes
			 * and check if the server gave us different sizes after
			 * we already updated max sizes on previous request).
			 * if not then why is the server returning an error now
			 */
			if ((chunks_copied != 0) || chunk_sizes_updated)
				goto cchunk_out;

			/* Check that server is not asking us to grow size */
			if (le32_to_cpu(retbuf->ChunkBytesWritten) <
					tcon->max_bytes_chunk)
				tcon->max_bytes_chunk =
					le32_to_cpu(retbuf->ChunkBytesWritten);
			else
				goto cchunk_out; /* server gave us bogus size */

			/* No need to change MaxChunks since already set to 1 */
			chunk_sizes_updated = true;
		} else
			goto cchunk_out;
	}

cchunk_out:
	kfree(pcchunk);
	kfree(retbuf);
	if (rc)
		return rc;
	else
		return total_bytes_written;
}

static int
smb2_flush_file(const unsigned int xid, struct cifs_tcon *tcon,
		struct cifs_fid *fid)
{
	return SMB2_flush(xid, tcon, fid->persistent_fid, fid->volatile_fid);
}

static unsigned int
smb2_read_data_offset(char *buf)
{
	struct smb2_read_rsp *rsp = (struct smb2_read_rsp *)buf;

	return rsp->DataOffset;
}

static unsigned int
smb2_read_data_length(char *buf, bool in_remaining)
{
	struct smb2_read_rsp *rsp = (struct smb2_read_rsp *)buf;

	if (in_remaining)
		return le32_to_cpu(rsp->DataRemaining);

	return le32_to_cpu(rsp->DataLength);
}


static int
smb2_sync_read(const unsigned int xid, struct cifs_fid *pfid,
	       struct cifs_io_parms *parms, unsigned int *bytes_read,
	       char **buf, int *buf_type)
{
	parms->persistent_fid = pfid->persistent_fid;
	parms->volatile_fid = pfid->volatile_fid;
	return SMB2_read(xid, parms, bytes_read, buf, buf_type);
}

static int
smb2_sync_write(const unsigned int xid, struct cifs_fid *pfid,
		struct cifs_io_parms *parms, unsigned int *written,
		struct kvec *iov, unsigned long nr_segs)
{

	parms->persistent_fid = pfid->persistent_fid;
	parms->volatile_fid = pfid->volatile_fid;
	return SMB2_write(xid, parms, written, iov, nr_segs);
}

/* Set or clear the SPARSE_FILE attribute based on value passed in setsparse */
static bool smb2_set_sparse(const unsigned int xid, struct cifs_tcon *tcon,
		struct cifsFileInfo *cfile, struct inode *inode, __u8 setsparse)
{
	struct cifsInodeInfo *cifsi;
	int rc;

	cifsi = CIFS_I(inode);

	/* if file already sparse don't bother setting sparse again */
	if ((cifsi->cifsAttrs & FILE_ATTRIBUTE_SPARSE_FILE) && setsparse)
		return true; /* already sparse */

	if (!(cifsi->cifsAttrs & FILE_ATTRIBUTE_SPARSE_FILE) && !setsparse)
		return true; /* already not sparse */

	/*
	 * Can't check for sparse support on share the usual way via the
	 * FS attribute info (FILE_SUPPORTS_SPARSE_FILES) on the share
	 * since Samba server doesn't set the flag on the share, yet
	 * supports the set sparse FSCTL and returns sparse correctly
	 * in the file attributes. If we fail setting sparse though we
	 * mark that server does not support sparse files for this share
	 * to avoid repeatedly sending the unsupported fsctl to server
	 * if the file is repeatedly extended.
	 */
	if (tcon->broken_sparse_sup)
		return false;

	rc = SMB2_ioctl(xid, tcon, cfile->fid.persistent_fid,
			cfile->fid.volatile_fid, FSCTL_SET_SPARSE,
			true /* is_fctl */,
			&setsparse, 1, CIFSMaxBufSize, NULL, NULL);
	if (rc) {
		tcon->broken_sparse_sup = true;
		cifs_dbg(FYI, "set sparse rc = %d\n", rc);
		return false;
	}

	if (setsparse)
		cifsi->cifsAttrs |= FILE_ATTRIBUTE_SPARSE_FILE;
	else
		cifsi->cifsAttrs &= (~FILE_ATTRIBUTE_SPARSE_FILE);

	return true;
}

static int
smb2_set_file_size(const unsigned int xid, struct cifs_tcon *tcon,
		   struct cifsFileInfo *cfile, __u64 size, bool set_alloc)
{
	__le64 eof = cpu_to_le64(size);
	struct inode *inode;

	/*
	 * If extending file more than one page make sparse. Many Linux fs
	 * make files sparse by default when extending via ftruncate
	 */
	inode = d_inode(cfile->dentry);

	if (!set_alloc && (size > inode->i_size + 8192)) {
		__u8 set_sparse = 1;

		/* whether set sparse succeeds or not, extend the file */
		smb2_set_sparse(xid, tcon, cfile, inode, set_sparse);
	}

	return SMB2_set_eof(xid, tcon, cfile->fid.persistent_fid,
			    cfile->fid.volatile_fid, cfile->pid, &eof);
}

static int
smb2_duplicate_extents(const unsigned int xid,
			struct cifsFileInfo *srcfile,
			struct cifsFileInfo *trgtfile, u64 src_off,
			u64 len, u64 dest_off)
{
	int rc;
	unsigned int ret_data_len;
	struct duplicate_extents_to_file dup_ext_buf;
	struct cifs_tcon *tcon = tlink_tcon(trgtfile->tlink);

	/* server fileays advertise duplicate extent support with this flag */
	if ((le32_to_cpu(tcon->fsAttrInfo.Attributes) &
	     FILE_SUPPORTS_BLOCK_REFCOUNTING) == 0)
		return -EOPNOTSUPP;

	dup_ext_buf.VolatileFileHandle = srcfile->fid.volatile_fid;
	dup_ext_buf.PersistentFileHandle = srcfile->fid.persistent_fid;
	dup_ext_buf.SourceFileOffset = cpu_to_le64(src_off);
	dup_ext_buf.TargetFileOffset = cpu_to_le64(dest_off);
	dup_ext_buf.ByteCount = cpu_to_le64(len);
	cifs_dbg(FYI, "Duplicate extents: src off %lld dst off %lld len %lld\n",
		src_off, dest_off, len);

	rc = smb2_set_file_size(xid, tcon, trgtfile, dest_off + len, false);
	if (rc)
		goto duplicate_extents_out;

	rc = SMB2_ioctl(xid, tcon, trgtfile->fid.persistent_fid,
			trgtfile->fid.volatile_fid,
			FSCTL_DUPLICATE_EXTENTS_TO_FILE,
			true /* is_fsctl */,
			(char *)&dup_ext_buf,
			sizeof(struct duplicate_extents_to_file),
			CIFSMaxBufSize, NULL,
			&ret_data_len);

	if (ret_data_len > 0)
		cifs_dbg(FYI, "Non-zero response length in duplicate extents\n");

duplicate_extents_out:
	return rc;
}

static int
smb2_set_compression(const unsigned int xid, struct cifs_tcon *tcon,
		   struct cifsFileInfo *cfile)
{
	return SMB2_set_compression(xid, tcon, cfile->fid.persistent_fid,
			    cfile->fid.volatile_fid);
}

static int
smb3_set_integrity(const unsigned int xid, struct cifs_tcon *tcon,
		   struct cifsFileInfo *cfile)
{
	struct fsctl_set_integrity_information_req integr_info;
	unsigned int ret_data_len;

	integr_info.ChecksumAlgorithm = cpu_to_le16(CHECKSUM_TYPE_UNCHANGED);
	integr_info.Flags = 0;
	integr_info.Reserved = 0;

	return SMB2_ioctl(xid, tcon, cfile->fid.persistent_fid,
			cfile->fid.volatile_fid,
			FSCTL_SET_INTEGRITY_INFORMATION,
			true /* is_fsctl */,
			(char *)&integr_info,
			sizeof(struct fsctl_set_integrity_information_req),
			CIFSMaxBufSize, NULL,
			&ret_data_len);

}

/* GMT Token is @GMT-YYYY.MM.DD-HH.MM.SS Unicode which is 48 bytes + null */
#define GMT_TOKEN_SIZE 50

#define MIN_SNAPSHOT_ARRAY_SIZE 16 /* See MS-SMB2 section 3.3.5.15.1 */

/*
 * Input buffer contains (empty) struct smb_snapshot array with size filled in
 * For output see struct SRV_SNAPSHOT_ARRAY in MS-SMB2 section 2.2.32.2
 */
static int
smb3_enum_snapshots(const unsigned int xid, struct cifs_tcon *tcon,
		   struct cifsFileInfo *cfile, void __user *ioc_buf)
{
	char *retbuf = NULL;
	unsigned int ret_data_len = 0;
	int rc;
	u32 max_response_size;
	struct smb_snapshot_array snapshot_in;

	/*
	 * On the first query to enumerate the list of snapshots available
	 * for this volume the buffer begins with 0 (number of snapshots
	 * which can be returned is zero since at that point we do not know
	 * how big the buffer needs to be). On the second query,
	 * it (ret_data_len) is set to number of snapshots so we can
	 * know to set the maximum response size larger (see below).
	 */
	if (get_user(ret_data_len, (unsigned int __user *)ioc_buf))
		return -EFAULT;

	/*
	 * Note that for snapshot queries that servers like Azure expect that
	 * the first query be minimal size (and just used to get the number/size
	 * of previous versions) so response size must be specified as EXACTLY
	 * sizeof(struct snapshot_array) which is 16 when rounded up to multiple
	 * of eight bytes.
	 */
	if (ret_data_len == 0)
		max_response_size = MIN_SNAPSHOT_ARRAY_SIZE;
	else
		max_response_size = CIFSMaxBufSize;

	rc = SMB2_ioctl(xid, tcon, cfile->fid.persistent_fid,
			cfile->fid.volatile_fid,
			FSCTL_SRV_ENUMERATE_SNAPSHOTS,
			true /* is_fsctl */,
			NULL, 0 /* no input data */, max_response_size,
			(char **)&retbuf,
			&ret_data_len);
	cifs_dbg(FYI, "enum snaphots ioctl returned %d and ret buflen is %d\n",
			rc, ret_data_len);
	if (rc)
		return rc;

	if (ret_data_len && (ioc_buf != NULL) && (retbuf != NULL)) {
		/* Fixup buffer */
		if (copy_from_user(&snapshot_in, ioc_buf,
		    sizeof(struct smb_snapshot_array))) {
			rc = -EFAULT;
			kfree(retbuf);
			return rc;
		}

		/*
		 * Check for min size, ie not large enough to fit even one GMT
		 * token (snapshot).  On the first ioctl some users may pass in
		 * smaller size (or zero) to simply get the size of the array
		 * so the user space caller can allocate sufficient memory
		 * and retry the ioctl again with larger array size sufficient
		 * to hold all of the snapshot GMT tokens on the second try.
		 */
		if (snapshot_in.snapshot_array_size < GMT_TOKEN_SIZE)
			ret_data_len = sizeof(struct smb_snapshot_array);

		/*
		 * We return struct SRV_SNAPSHOT_ARRAY, followed by
		 * the snapshot array (of 50 byte GMT tokens) each
		 * representing an available previous version of the data
		 */
		if (ret_data_len > (snapshot_in.snapshot_array_size +
					sizeof(struct smb_snapshot_array)))
			ret_data_len = snapshot_in.snapshot_array_size +
					sizeof(struct smb_snapshot_array);

		if (copy_to_user(ioc_buf, retbuf, ret_data_len))
			rc = -EFAULT;
	}

	kfree(retbuf);
	return rc;
}



static int
smb3_notify(const unsigned int xid, struct file *pfile,
	    void __user *ioc_buf)
{
	struct smb3_notify notify;
	struct dentry *dentry = pfile->f_path.dentry;
	struct inode *inode = file_inode(pfile);
	struct cifs_sb_info *cifs_sb;
	struct cifs_open_parms oparms;
	struct cifs_fid fid;
	struct cifs_tcon *tcon;
	unsigned char *path = NULL;
	__le16 *utf16_path = NULL;
	u8 oplock = SMB2_OPLOCK_LEVEL_NONE;
	int rc = 0;

	path = build_path_from_dentry(dentry);
	if (path == NULL)
		return -ENOMEM;

	cifs_sb = CIFS_SB(inode->i_sb);

	utf16_path = cifs_convert_path_to_utf16(path + 1, cifs_sb);
	if (utf16_path == NULL) {
		rc = -ENOMEM;
		goto notify_exit;
	}

	if (copy_from_user(&notify, ioc_buf, sizeof(struct smb3_notify))) {
		rc = -EFAULT;
		goto notify_exit;
	}

	tcon = cifs_sb_master_tcon(cifs_sb);
	oparms.tcon = tcon;
	oparms.desired_access = FILE_READ_ATTRIBUTES;
	oparms.disposition = FILE_OPEN;
	oparms.create_options = cifs_create_options(cifs_sb, 0);
	oparms.fid = &fid;
	oparms.reconnect = false;

<<<<<<< HEAD
	rc = SMB2_open(xid, &oparms, utf16_path, &oplock, NULL, NULL, NULL);
=======
	rc = SMB2_open(xid, &oparms, utf16_path, &oplock, NULL, NULL, NULL,
		       NULL);
>>>>>>> 675a03b4
	if (rc)
		goto notify_exit;

	rc = SMB2_change_notify(xid, tcon, fid.persistent_fid, fid.volatile_fid,
				notify.watch_tree, notify.completion_filter);

	SMB2_close(xid, tcon, fid.persistent_fid, fid.volatile_fid);

	cifs_dbg(FYI, "change notify for path %s rc %d\n", path, rc);

notify_exit:
	kfree(path);
	kfree(utf16_path);
	return rc;
}

static int
smb2_query_dir_first(const unsigned int xid, struct cifs_tcon *tcon,
		     const char *path, struct cifs_sb_info *cifs_sb,
		     struct cifs_fid *fid, __u16 search_flags,
		     struct cifs_search_info *srch_inf)
{
	__le16 *utf16_path;
	struct smb_rqst rqst[2];
	struct kvec rsp_iov[2];
	int resp_buftype[2];
	struct kvec open_iov[SMB2_CREATE_IOV_SIZE];
	struct kvec qd_iov[SMB2_QUERY_DIRECTORY_IOV_SIZE];
	int rc, flags = 0;
	u8 oplock = SMB2_OPLOCK_LEVEL_NONE;
	struct cifs_open_parms oparms;
	struct smb2_query_directory_rsp *qd_rsp = NULL;
	struct smb2_create_rsp *op_rsp = NULL;

	utf16_path = cifs_convert_path_to_utf16(path, cifs_sb);
	if (!utf16_path)
		return -ENOMEM;

	if (smb3_encryption_required(tcon))
		flags |= CIFS_TRANSFORM_REQ;

	memset(rqst, 0, sizeof(rqst));
	resp_buftype[0] = resp_buftype[1] = CIFS_NO_BUFFER;
	memset(rsp_iov, 0, sizeof(rsp_iov));

	/* Open */
	memset(&open_iov, 0, sizeof(open_iov));
	rqst[0].rq_iov = open_iov;
	rqst[0].rq_nvec = SMB2_CREATE_IOV_SIZE;

	oparms.tcon = tcon;
	oparms.desired_access = FILE_READ_ATTRIBUTES | FILE_READ_DATA;
	oparms.disposition = FILE_OPEN;
	oparms.create_options = cifs_create_options(cifs_sb, 0);
	oparms.fid = fid;
	oparms.reconnect = false;

	rc = SMB2_open_init(tcon, &rqst[0], &oplock, &oparms, utf16_path);
	if (rc)
		goto qdf_free;
	smb2_set_next_command(tcon, &rqst[0]);

	/* Query directory */
	srch_inf->entries_in_buffer = 0;
	srch_inf->index_of_last_entry = 2;

	memset(&qd_iov, 0, sizeof(qd_iov));
	rqst[1].rq_iov = qd_iov;
	rqst[1].rq_nvec = SMB2_QUERY_DIRECTORY_IOV_SIZE;

	rc = SMB2_query_directory_init(xid, tcon, &rqst[1],
				       COMPOUND_FID, COMPOUND_FID,
				       0, srch_inf->info_level);
	if (rc)
		goto qdf_free;

	smb2_set_related(&rqst[1]);

	rc = compound_send_recv(xid, tcon->ses, flags, 2, rqst,
				resp_buftype, rsp_iov);

	/* If the open failed there is nothing to do */
	op_rsp = (struct smb2_create_rsp *)rsp_iov[0].iov_base;
	if (op_rsp == NULL || op_rsp->sync_hdr.Status != STATUS_SUCCESS) {
		cifs_dbg(FYI, "query_dir_first: open failed rc=%d\n", rc);
		goto qdf_free;
	}
	fid->persistent_fid = op_rsp->PersistentFileId;
	fid->volatile_fid = op_rsp->VolatileFileId;

	/* Anything else than ENODATA means a genuine error */
	if (rc && rc != -ENODATA) {
		SMB2_close(xid, tcon, fid->persistent_fid, fid->volatile_fid);
		cifs_dbg(FYI, "query_dir_first: query directory failed rc=%d\n", rc);
		trace_smb3_query_dir_err(xid, fid->persistent_fid,
					 tcon->tid, tcon->ses->Suid, 0, 0, rc);
		goto qdf_free;
	}

	atomic_inc(&tcon->num_remote_opens);

	qd_rsp = (struct smb2_query_directory_rsp *)rsp_iov[1].iov_base;
	if (qd_rsp->sync_hdr.Status == STATUS_NO_MORE_FILES) {
		trace_smb3_query_dir_done(xid, fid->persistent_fid,
					  tcon->tid, tcon->ses->Suid, 0, 0);
		srch_inf->endOfSearch = true;
		rc = 0;
		goto qdf_free;
	}

	rc = smb2_parse_query_directory(tcon, &rsp_iov[1], resp_buftype[1],
					srch_inf);
	if (rc) {
		trace_smb3_query_dir_err(xid, fid->persistent_fid, tcon->tid,
			tcon->ses->Suid, 0, 0, rc);
		goto qdf_free;
	}
	resp_buftype[1] = CIFS_NO_BUFFER;

	trace_smb3_query_dir_done(xid, fid->persistent_fid, tcon->tid,
			tcon->ses->Suid, 0, srch_inf->entries_in_buffer);

 qdf_free:
	kfree(utf16_path);
	SMB2_open_free(&rqst[0]);
	SMB2_query_directory_free(&rqst[1]);
	free_rsp_buf(resp_buftype[0], rsp_iov[0].iov_base);
	free_rsp_buf(resp_buftype[1], rsp_iov[1].iov_base);
	return rc;
}

static int
smb2_query_dir_next(const unsigned int xid, struct cifs_tcon *tcon,
		    struct cifs_fid *fid, __u16 search_flags,
		    struct cifs_search_info *srch_inf)
{
	return SMB2_query_directory(xid, tcon, fid->persistent_fid,
				    fid->volatile_fid, 0, srch_inf);
}

static int
smb2_close_dir(const unsigned int xid, struct cifs_tcon *tcon,
	       struct cifs_fid *fid)
{
	return SMB2_close(xid, tcon, fid->persistent_fid, fid->volatile_fid);
}

/*
 * If we negotiate SMB2 protocol and get STATUS_PENDING - update
 * the number of credits and return true. Otherwise - return false.
 */
static bool
smb2_is_status_pending(char *buf, struct TCP_Server_Info *server)
{
	struct smb2_sync_hdr *shdr = (struct smb2_sync_hdr *)buf;

	if (shdr->Status != STATUS_PENDING)
		return false;

	if (shdr->CreditRequest) {
		spin_lock(&server->req_lock);
		server->credits += le16_to_cpu(shdr->CreditRequest);
		spin_unlock(&server->req_lock);
		wake_up(&server->request_q);
	}

	return true;
}

static bool
smb2_is_session_expired(char *buf)
{
	struct smb2_sync_hdr *shdr = (struct smb2_sync_hdr *)buf;

	if (shdr->Status != STATUS_NETWORK_SESSION_EXPIRED &&
	    shdr->Status != STATUS_USER_SESSION_DELETED)
		return false;

	trace_smb3_ses_expired(shdr->TreeId, shdr->SessionId,
			       le16_to_cpu(shdr->Command),
			       le64_to_cpu(shdr->MessageId));
	cifs_dbg(FYI, "Session expired or deleted\n");

	return true;
}

static int
smb2_oplock_response(struct cifs_tcon *tcon, struct cifs_fid *fid,
		     struct cifsInodeInfo *cinode)
{
	if (tcon->ses->server->capabilities & SMB2_GLOBAL_CAP_LEASING)
		return SMB2_lease_break(0, tcon, cinode->lease_key,
					smb2_get_lease_state(cinode));

	return SMB2_oplock_break(0, tcon, fid->persistent_fid,
				 fid->volatile_fid,
				 CIFS_CACHE_READ(cinode) ? 1 : 0);
}

void
smb2_set_related(struct smb_rqst *rqst)
{
	struct smb2_sync_hdr *shdr;

	shdr = (struct smb2_sync_hdr *)(rqst->rq_iov[0].iov_base);
	if (shdr == NULL) {
		cifs_dbg(FYI, "shdr NULL in smb2_set_related\n");
		return;
	}
	shdr->Flags |= SMB2_FLAGS_RELATED_OPERATIONS;
}

char smb2_padding[7] = {0, 0, 0, 0, 0, 0, 0};

void
smb2_set_next_command(struct cifs_tcon *tcon, struct smb_rqst *rqst)
{
	struct smb2_sync_hdr *shdr;
	struct cifs_ses *ses = tcon->ses;
	struct TCP_Server_Info *server = ses->server;
	unsigned long len = smb_rqst_len(server, rqst);
	int i, num_padding;

	shdr = (struct smb2_sync_hdr *)(rqst->rq_iov[0].iov_base);
	if (shdr == NULL) {
		cifs_dbg(FYI, "shdr NULL in smb2_set_next_command\n");
		return;
	}

	/* SMB headers in a compound are 8 byte aligned. */

	/* No padding needed */
	if (!(len & 7))
		goto finished;

	num_padding = 8 - (len & 7);
	if (!smb3_encryption_required(tcon)) {
		/*
		 * If we do not have encryption then we can just add an extra
		 * iov for the padding.
		 */
		rqst->rq_iov[rqst->rq_nvec].iov_base = smb2_padding;
		rqst->rq_iov[rqst->rq_nvec].iov_len = num_padding;
		rqst->rq_nvec++;
		len += num_padding;
	} else {
		/*
		 * We can not add a small padding iov for the encryption case
		 * because the encryption framework can not handle the padding
		 * iovs.
		 * We have to flatten this into a single buffer and add
		 * the padding to it.
		 */
		for (i = 1; i < rqst->rq_nvec; i++) {
			memcpy(rqst->rq_iov[0].iov_base +
			       rqst->rq_iov[0].iov_len,
			       rqst->rq_iov[i].iov_base,
			       rqst->rq_iov[i].iov_len);
			rqst->rq_iov[0].iov_len += rqst->rq_iov[i].iov_len;
		}
		memset(rqst->rq_iov[0].iov_base + rqst->rq_iov[0].iov_len,
		       0, num_padding);
		rqst->rq_iov[0].iov_len += num_padding;
		len += num_padding;
		rqst->rq_nvec = 1;
	}

 finished:
	shdr->NextCommand = cpu_to_le32(len);
}

/*
 * Passes the query info response back to the caller on success.
 * Caller need to free this with free_rsp_buf().
 */
int
smb2_query_info_compound(const unsigned int xid, struct cifs_tcon *tcon,
			 __le16 *utf16_path, u32 desired_access,
			 u32 class, u32 type, u32 output_len,
			 struct kvec *rsp, int *buftype,
			 struct cifs_sb_info *cifs_sb)
{
	struct cifs_ses *ses = tcon->ses;
	int flags = 0;
	struct smb_rqst rqst[3];
	int resp_buftype[3];
	struct kvec rsp_iov[3];
	struct kvec open_iov[SMB2_CREATE_IOV_SIZE];
	struct kvec qi_iov[1];
	struct kvec close_iov[1];
	u8 oplock = SMB2_OPLOCK_LEVEL_NONE;
	struct cifs_open_parms oparms;
	struct cifs_fid fid;
	int rc;

	if (smb3_encryption_required(tcon))
		flags |= CIFS_TRANSFORM_REQ;

	memset(rqst, 0, sizeof(rqst));
	resp_buftype[0] = resp_buftype[1] = resp_buftype[2] = CIFS_NO_BUFFER;
	memset(rsp_iov, 0, sizeof(rsp_iov));

	memset(&open_iov, 0, sizeof(open_iov));
	rqst[0].rq_iov = open_iov;
	rqst[0].rq_nvec = SMB2_CREATE_IOV_SIZE;

	oparms.tcon = tcon;
	oparms.desired_access = desired_access;
	oparms.disposition = FILE_OPEN;
	oparms.create_options = cifs_create_options(cifs_sb, 0);
	oparms.fid = &fid;
	oparms.reconnect = false;

	rc = SMB2_open_init(tcon, &rqst[0], &oplock, &oparms, utf16_path);
	if (rc)
		goto qic_exit;
	smb2_set_next_command(tcon, &rqst[0]);

	memset(&qi_iov, 0, sizeof(qi_iov));
	rqst[1].rq_iov = qi_iov;
	rqst[1].rq_nvec = 1;

	rc = SMB2_query_info_init(tcon, &rqst[1], COMPOUND_FID, COMPOUND_FID,
				  class, type, 0,
				  output_len, 0,
				  NULL);
	if (rc)
		goto qic_exit;
	smb2_set_next_command(tcon, &rqst[1]);
	smb2_set_related(&rqst[1]);

	memset(&close_iov, 0, sizeof(close_iov));
	rqst[2].rq_iov = close_iov;
	rqst[2].rq_nvec = 1;

	rc = SMB2_close_init(tcon, &rqst[2], COMPOUND_FID, COMPOUND_FID, false);
	if (rc)
		goto qic_exit;
	smb2_set_related(&rqst[2]);

	rc = compound_send_recv(xid, ses, flags, 3, rqst,
				resp_buftype, rsp_iov);
	if (rc) {
		free_rsp_buf(resp_buftype[1], rsp_iov[1].iov_base);
		if (rc == -EREMCHG) {
			tcon->need_reconnect = true;
			printk_once(KERN_WARNING "server share %s deleted\n",
				    tcon->treeName);
		}
		goto qic_exit;
	}
	*rsp = rsp_iov[1];
	*buftype = resp_buftype[1];

 qic_exit:
	SMB2_open_free(&rqst[0]);
	SMB2_query_info_free(&rqst[1]);
	SMB2_close_free(&rqst[2]);
	free_rsp_buf(resp_buftype[0], rsp_iov[0].iov_base);
	free_rsp_buf(resp_buftype[2], rsp_iov[2].iov_base);
	return rc;
}

static int
smb2_queryfs(const unsigned int xid, struct cifs_tcon *tcon,
	     struct cifs_sb_info *cifs_sb, struct kstatfs *buf)
{
	struct smb2_query_info_rsp *rsp;
	struct smb2_fs_full_size_info *info = NULL;
	__le16 utf16_path = 0; /* Null - open root of share */
	struct kvec rsp_iov = {NULL, 0};
	int buftype = CIFS_NO_BUFFER;
	int rc;


	rc = smb2_query_info_compound(xid, tcon, &utf16_path,
				      FILE_READ_ATTRIBUTES,
				      FS_FULL_SIZE_INFORMATION,
				      SMB2_O_INFO_FILESYSTEM,
				      sizeof(struct smb2_fs_full_size_info),
				      &rsp_iov, &buftype, cifs_sb);
	if (rc)
		goto qfs_exit;

	rsp = (struct smb2_query_info_rsp *)rsp_iov.iov_base;
	buf->f_type = SMB2_MAGIC_NUMBER;
	info = (struct smb2_fs_full_size_info *)(
		le16_to_cpu(rsp->OutputBufferOffset) + (char *)rsp);
	rc = smb2_validate_iov(le16_to_cpu(rsp->OutputBufferOffset),
			       le32_to_cpu(rsp->OutputBufferLength),
			       &rsp_iov,
			       sizeof(struct smb2_fs_full_size_info));
	if (!rc)
		smb2_copy_fs_info_to_kstatfs(info, buf);

qfs_exit:
	free_rsp_buf(buftype, rsp_iov.iov_base);
	return rc;
}

static int
smb311_queryfs(const unsigned int xid, struct cifs_tcon *tcon,
	       struct cifs_sb_info *cifs_sb, struct kstatfs *buf)
{
	int rc;
	__le16 srch_path = 0; /* Null - open root of share */
	u8 oplock = SMB2_OPLOCK_LEVEL_NONE;
	struct cifs_open_parms oparms;
	struct cifs_fid fid;

	if (!tcon->posix_extensions)
		return smb2_queryfs(xid, tcon, cifs_sb, buf);

	oparms.tcon = tcon;
	oparms.desired_access = FILE_READ_ATTRIBUTES;
	oparms.disposition = FILE_OPEN;
	oparms.create_options = cifs_create_options(cifs_sb, 0);
	oparms.fid = &fid;
	oparms.reconnect = false;

	rc = SMB2_open(xid, &oparms, &srch_path, &oplock, NULL, NULL,
		       NULL, NULL);
	if (rc)
		return rc;

	rc = SMB311_posix_qfs_info(xid, tcon, fid.persistent_fid,
				   fid.volatile_fid, buf);
	buf->f_type = SMB2_MAGIC_NUMBER;
	SMB2_close(xid, tcon, fid.persistent_fid, fid.volatile_fid);
	return rc;
}

static bool
smb2_compare_fids(struct cifsFileInfo *ob1, struct cifsFileInfo *ob2)
{
	return ob1->fid.persistent_fid == ob2->fid.persistent_fid &&
	       ob1->fid.volatile_fid == ob2->fid.volatile_fid;
}

static int
smb2_mand_lock(const unsigned int xid, struct cifsFileInfo *cfile, __u64 offset,
	       __u64 length, __u32 type, int lock, int unlock, bool wait)
{
	if (unlock && !lock)
		type = SMB2_LOCKFLAG_UNLOCK;
	return SMB2_lock(xid, tlink_tcon(cfile->tlink),
			 cfile->fid.persistent_fid, cfile->fid.volatile_fid,
			 current->tgid, length, offset, type, wait);
}

static void
smb2_get_lease_key(struct inode *inode, struct cifs_fid *fid)
{
	memcpy(fid->lease_key, CIFS_I(inode)->lease_key, SMB2_LEASE_KEY_SIZE);
}

static void
smb2_set_lease_key(struct inode *inode, struct cifs_fid *fid)
{
	memcpy(CIFS_I(inode)->lease_key, fid->lease_key, SMB2_LEASE_KEY_SIZE);
}

static void
smb2_new_lease_key(struct cifs_fid *fid)
{
	generate_random_uuid(fid->lease_key);
}

static int
smb2_get_dfs_refer(const unsigned int xid, struct cifs_ses *ses,
		   const char *search_name,
		   struct dfs_info3_param **target_nodes,
		   unsigned int *num_of_nodes,
		   const struct nls_table *nls_codepage, int remap)
{
	int rc;
	__le16 *utf16_path = NULL;
	int utf16_path_len = 0;
	struct cifs_tcon *tcon;
	struct fsctl_get_dfs_referral_req *dfs_req = NULL;
	struct get_dfs_referral_rsp *dfs_rsp = NULL;
	u32 dfs_req_size = 0, dfs_rsp_size = 0;

	cifs_dbg(FYI, "%s: path: %s\n", __func__, search_name);

	/*
	 * Try to use the IPC tcon, otherwise just use any
	 */
	tcon = ses->tcon_ipc;
	if (tcon == NULL) {
		spin_lock(&cifs_tcp_ses_lock);
		tcon = list_first_entry_or_null(&ses->tcon_list,
						struct cifs_tcon,
						tcon_list);
		if (tcon)
			tcon->tc_count++;
		spin_unlock(&cifs_tcp_ses_lock);
	}

	if (tcon == NULL) {
		cifs_dbg(VFS, "session %p has no tcon available for a dfs referral request\n",
			 ses);
		rc = -ENOTCONN;
		goto out;
	}

	utf16_path = cifs_strndup_to_utf16(search_name, PATH_MAX,
					   &utf16_path_len,
					   nls_codepage, remap);
	if (!utf16_path) {
		rc = -ENOMEM;
		goto out;
	}

	dfs_req_size = sizeof(*dfs_req) + utf16_path_len;
	dfs_req = kzalloc(dfs_req_size, GFP_KERNEL);
	if (!dfs_req) {
		rc = -ENOMEM;
		goto out;
	}

	/* Highest DFS referral version understood */
	dfs_req->MaxReferralLevel = DFS_VERSION;

	/* Path to resolve in an UTF-16 null-terminated string */
	memcpy(dfs_req->RequestFileName, utf16_path, utf16_path_len);

	do {
		rc = SMB2_ioctl(xid, tcon, NO_FILE_ID, NO_FILE_ID,
				FSCTL_DFS_GET_REFERRALS,
				true /* is_fsctl */,
				(char *)dfs_req, dfs_req_size, CIFSMaxBufSize,
				(char **)&dfs_rsp, &dfs_rsp_size);
	} while (rc == -EAGAIN);

	if (rc) {
		if ((rc != -ENOENT) && (rc != -EOPNOTSUPP))
			cifs_tcon_dbg(VFS, "ioctl error in %s rc=%d\n", __func__, rc);
		goto out;
	}

	rc = parse_dfs_referrals(dfs_rsp, dfs_rsp_size,
				 num_of_nodes, target_nodes,
				 nls_codepage, remap, search_name,
				 true /* is_unicode */);
	if (rc) {
		cifs_tcon_dbg(VFS, "parse error in %s rc=%d\n", __func__, rc);
		goto out;
	}

 out:
	if (tcon && !tcon->ipc) {
		/* ipc tcons are not refcounted */
		spin_lock(&cifs_tcp_ses_lock);
		tcon->tc_count--;
		spin_unlock(&cifs_tcp_ses_lock);
	}
	kfree(utf16_path);
	kfree(dfs_req);
	kfree(dfs_rsp);
	return rc;
}

static int
parse_reparse_posix(struct reparse_posix_data *symlink_buf,
		      u32 plen, char **target_path,
		      struct cifs_sb_info *cifs_sb)
{
	unsigned int len;

	/* See MS-FSCC 2.1.2.6 for the 'NFS' style reparse tags */
	len = le16_to_cpu(symlink_buf->ReparseDataLength);

	if (le64_to_cpu(symlink_buf->InodeType) != NFS_SPECFILE_LNK) {
		cifs_dbg(VFS, "%lld not a supported symlink type\n",
			le64_to_cpu(symlink_buf->InodeType));
		return -EOPNOTSUPP;
	}

	*target_path = cifs_strndup_from_utf16(
				symlink_buf->PathBuffer,
				len, true, cifs_sb->local_nls);
	if (!(*target_path))
		return -ENOMEM;

	convert_delimiter(*target_path, '/');
	cifs_dbg(FYI, "%s: target path: %s\n", __func__, *target_path);

	return 0;
}

static int
parse_reparse_symlink(struct reparse_symlink_data_buffer *symlink_buf,
		      u32 plen, char **target_path,
		      struct cifs_sb_info *cifs_sb)
{
	unsigned int sub_len;
	unsigned int sub_offset;

	/* We handle Symbolic Link reparse tag here. See: MS-FSCC 2.1.2.4 */

	sub_offset = le16_to_cpu(symlink_buf->SubstituteNameOffset);
	sub_len = le16_to_cpu(symlink_buf->SubstituteNameLength);
	if (sub_offset + 20 > plen ||
	    sub_offset + sub_len + 20 > plen) {
		cifs_dbg(VFS, "srv returned malformed symlink buffer\n");
		return -EIO;
	}

	*target_path = cifs_strndup_from_utf16(
				symlink_buf->PathBuffer + sub_offset,
				sub_len, true, cifs_sb->local_nls);
	if (!(*target_path))
		return -ENOMEM;

	convert_delimiter(*target_path, '/');
	cifs_dbg(FYI, "%s: target path: %s\n", __func__, *target_path);

	return 0;
}

static int
parse_reparse_point(struct reparse_data_buffer *buf,
		    u32 plen, char **target_path,
		    struct cifs_sb_info *cifs_sb)
{
	if (plen < sizeof(struct reparse_data_buffer)) {
		cifs_dbg(VFS, "reparse buffer is too small. Must be "
			 "at least 8 bytes but was %d\n", plen);
		return -EIO;
	}

	if (plen < le16_to_cpu(buf->ReparseDataLength) +
	    sizeof(struct reparse_data_buffer)) {
		cifs_dbg(VFS, "srv returned invalid reparse buf "
			 "length: %d\n", plen);
		return -EIO;
	}

	/* See MS-FSCC 2.1.2 */
	switch (le32_to_cpu(buf->ReparseTag)) {
	case IO_REPARSE_TAG_NFS:
		return parse_reparse_posix(
			(struct reparse_posix_data *)buf,
			plen, target_path, cifs_sb);
	case IO_REPARSE_TAG_SYMLINK:
		return parse_reparse_symlink(
			(struct reparse_symlink_data_buffer *)buf,
			plen, target_path, cifs_sb);
	default:
		cifs_dbg(VFS, "srv returned unknown symlink buffer "
			 "tag:0x%08x\n", le32_to_cpu(buf->ReparseTag));
		return -EOPNOTSUPP;
	}
}

#define SMB2_SYMLINK_STRUCT_SIZE \
	(sizeof(struct smb2_err_rsp) - 1 + sizeof(struct smb2_symlink_err_rsp))

static int
smb2_query_symlink(const unsigned int xid, struct cifs_tcon *tcon,
		   struct cifs_sb_info *cifs_sb, const char *full_path,
		   char **target_path, bool is_reparse_point)
{
	int rc;
	__le16 *utf16_path = NULL;
	__u8 oplock = SMB2_OPLOCK_LEVEL_NONE;
	struct cifs_open_parms oparms;
	struct cifs_fid fid;
	struct kvec err_iov = {NULL, 0};
	struct smb2_err_rsp *err_buf = NULL;
	struct smb2_symlink_err_rsp *symlink;
	unsigned int sub_len;
	unsigned int sub_offset;
	unsigned int print_len;
	unsigned int print_offset;
	int flags = 0;
	struct smb_rqst rqst[3];
	int resp_buftype[3];
	struct kvec rsp_iov[3];
	struct kvec open_iov[SMB2_CREATE_IOV_SIZE];
	struct kvec io_iov[SMB2_IOCTL_IOV_SIZE];
	struct kvec close_iov[1];
	struct smb2_create_rsp *create_rsp;
	struct smb2_ioctl_rsp *ioctl_rsp;
	struct reparse_data_buffer *reparse_buf;
	int create_options = is_reparse_point ? OPEN_REPARSE_POINT : 0;
	u32 plen;

	cifs_dbg(FYI, "%s: path: %s\n", __func__, full_path);

	*target_path = NULL;

	if (smb3_encryption_required(tcon))
		flags |= CIFS_TRANSFORM_REQ;

	memset(rqst, 0, sizeof(rqst));
	resp_buftype[0] = resp_buftype[1] = resp_buftype[2] = CIFS_NO_BUFFER;
	memset(rsp_iov, 0, sizeof(rsp_iov));

	utf16_path = cifs_convert_path_to_utf16(full_path, cifs_sb);
	if (!utf16_path)
		return -ENOMEM;

	/* Open */
	memset(&open_iov, 0, sizeof(open_iov));
	rqst[0].rq_iov = open_iov;
	rqst[0].rq_nvec = SMB2_CREATE_IOV_SIZE;

	memset(&oparms, 0, sizeof(oparms));
	oparms.tcon = tcon;
	oparms.desired_access = FILE_READ_ATTRIBUTES;
	oparms.disposition = FILE_OPEN;
	oparms.create_options = cifs_create_options(cifs_sb, create_options);
	oparms.fid = &fid;
	oparms.reconnect = false;

	rc = SMB2_open_init(tcon, &rqst[0], &oplock, &oparms, utf16_path);
	if (rc)
		goto querty_exit;
	smb2_set_next_command(tcon, &rqst[0]);


	/* IOCTL */
	memset(&io_iov, 0, sizeof(io_iov));
	rqst[1].rq_iov = io_iov;
	rqst[1].rq_nvec = SMB2_IOCTL_IOV_SIZE;

	rc = SMB2_ioctl_init(tcon, &rqst[1], fid.persistent_fid,
			     fid.volatile_fid, FSCTL_GET_REPARSE_POINT,
			     true /* is_fctl */, NULL, 0,
			     CIFSMaxBufSize -
			     MAX_SMB2_CREATE_RESPONSE_SIZE -
			     MAX_SMB2_CLOSE_RESPONSE_SIZE);
	if (rc)
		goto querty_exit;

	smb2_set_next_command(tcon, &rqst[1]);
	smb2_set_related(&rqst[1]);


	/* Close */
	memset(&close_iov, 0, sizeof(close_iov));
	rqst[2].rq_iov = close_iov;
	rqst[2].rq_nvec = 1;

	rc = SMB2_close_init(tcon, &rqst[2], COMPOUND_FID, COMPOUND_FID, false);
	if (rc)
		goto querty_exit;

	smb2_set_related(&rqst[2]);

	rc = compound_send_recv(xid, tcon->ses, flags, 3, rqst,
				resp_buftype, rsp_iov);

	create_rsp = rsp_iov[0].iov_base;
	if (create_rsp && create_rsp->sync_hdr.Status)
		err_iov = rsp_iov[0];
	ioctl_rsp = rsp_iov[1].iov_base;

	/*
	 * Open was successful and we got an ioctl response.
	 */
	if ((rc == 0) && (is_reparse_point)) {
		/* See MS-FSCC 2.3.23 */

		reparse_buf = (struct reparse_data_buffer *)
			((char *)ioctl_rsp +
			 le32_to_cpu(ioctl_rsp->OutputOffset));
		plen = le32_to_cpu(ioctl_rsp->OutputCount);

		if (plen + le32_to_cpu(ioctl_rsp->OutputOffset) >
		    rsp_iov[1].iov_len) {
			cifs_tcon_dbg(VFS, "srv returned invalid ioctl len: %d\n",
				 plen);
			rc = -EIO;
			goto querty_exit;
		}

		rc = parse_reparse_point(reparse_buf, plen, target_path,
					 cifs_sb);
		goto querty_exit;
	}

	if (!rc || !err_iov.iov_base) {
		rc = -ENOENT;
		goto querty_exit;
	}

	err_buf = err_iov.iov_base;
	if (le32_to_cpu(err_buf->ByteCount) < sizeof(struct smb2_symlink_err_rsp) ||
	    err_iov.iov_len < SMB2_SYMLINK_STRUCT_SIZE) {
		rc = -EINVAL;
		goto querty_exit;
	}

	symlink = (struct smb2_symlink_err_rsp *)err_buf->ErrorData;
	if (le32_to_cpu(symlink->SymLinkErrorTag) != SYMLINK_ERROR_TAG ||
	    le32_to_cpu(symlink->ReparseTag) != IO_REPARSE_TAG_SYMLINK) {
		rc = -EINVAL;
		goto querty_exit;
	}

	/* open must fail on symlink - reset rc */
	rc = 0;
	sub_len = le16_to_cpu(symlink->SubstituteNameLength);
	sub_offset = le16_to_cpu(symlink->SubstituteNameOffset);
	print_len = le16_to_cpu(symlink->PrintNameLength);
	print_offset = le16_to_cpu(symlink->PrintNameOffset);

	if (err_iov.iov_len < SMB2_SYMLINK_STRUCT_SIZE + sub_offset + sub_len) {
		rc = -EINVAL;
		goto querty_exit;
	}

	if (err_iov.iov_len <
	    SMB2_SYMLINK_STRUCT_SIZE + print_offset + print_len) {
		rc = -EINVAL;
		goto querty_exit;
	}

	*target_path = cifs_strndup_from_utf16(
				(char *)symlink->PathBuffer + sub_offset,
				sub_len, true, cifs_sb->local_nls);
	if (!(*target_path)) {
		rc = -ENOMEM;
		goto querty_exit;
	}
	convert_delimiter(*target_path, '/');
	cifs_dbg(FYI, "%s: target path: %s\n", __func__, *target_path);

 querty_exit:
	cifs_dbg(FYI, "query symlink rc %d\n", rc);
	kfree(utf16_path);
	SMB2_open_free(&rqst[0]);
	SMB2_ioctl_free(&rqst[1]);
	SMB2_close_free(&rqst[2]);
	free_rsp_buf(resp_buftype[0], rsp_iov[0].iov_base);
	free_rsp_buf(resp_buftype[1], rsp_iov[1].iov_base);
	free_rsp_buf(resp_buftype[2], rsp_iov[2].iov_base);
	return rc;
}

static struct cifs_ntsd *
get_smb2_acl_by_fid(struct cifs_sb_info *cifs_sb,
		const struct cifs_fid *cifsfid, u32 *pacllen)
{
	struct cifs_ntsd *pntsd = NULL;
	unsigned int xid;
	int rc = -EOPNOTSUPP;
	struct tcon_link *tlink = cifs_sb_tlink(cifs_sb);

	if (IS_ERR(tlink))
		return ERR_CAST(tlink);

	xid = get_xid();
	cifs_dbg(FYI, "trying to get acl\n");

	rc = SMB2_query_acl(xid, tlink_tcon(tlink), cifsfid->persistent_fid,
			    cifsfid->volatile_fid, (void **)&pntsd, pacllen);
	free_xid(xid);

	cifs_put_tlink(tlink);

	cifs_dbg(FYI, "%s: rc = %d ACL len %d\n", __func__, rc, *pacllen);
	if (rc)
		return ERR_PTR(rc);
	return pntsd;

}

static struct cifs_ntsd *
get_smb2_acl_by_path(struct cifs_sb_info *cifs_sb,
		const char *path, u32 *pacllen)
{
	struct cifs_ntsd *pntsd = NULL;
	u8 oplock = SMB2_OPLOCK_LEVEL_NONE;
	unsigned int xid;
	int rc;
	struct cifs_tcon *tcon;
	struct tcon_link *tlink = cifs_sb_tlink(cifs_sb);
	struct cifs_fid fid;
	struct cifs_open_parms oparms;
	__le16 *utf16_path;

	cifs_dbg(FYI, "get smb3 acl for path %s\n", path);
	if (IS_ERR(tlink))
		return ERR_CAST(tlink);

	tcon = tlink_tcon(tlink);
	xid = get_xid();

	utf16_path = cifs_convert_path_to_utf16(path, cifs_sb);
	if (!utf16_path) {
		rc = -ENOMEM;
		free_xid(xid);
		return ERR_PTR(rc);
	}

	oparms.tcon = tcon;
	oparms.desired_access = READ_CONTROL;
	oparms.disposition = FILE_OPEN;
	oparms.create_options = cifs_create_options(cifs_sb, 0);
	oparms.fid = &fid;
	oparms.reconnect = false;

	rc = SMB2_open(xid, &oparms, utf16_path, &oplock, NULL, NULL, NULL,
		       NULL);
	kfree(utf16_path);
	if (!rc) {
		rc = SMB2_query_acl(xid, tlink_tcon(tlink), fid.persistent_fid,
			    fid.volatile_fid, (void **)&pntsd, pacllen);
		SMB2_close(xid, tcon, fid.persistent_fid, fid.volatile_fid);
	}

	cifs_put_tlink(tlink);
	free_xid(xid);

	cifs_dbg(FYI, "%s: rc = %d ACL len %d\n", __func__, rc, *pacllen);
	if (rc)
		return ERR_PTR(rc);
	return pntsd;
}

static int
set_smb2_acl(struct cifs_ntsd *pnntsd, __u32 acllen,
		struct inode *inode, const char *path, int aclflag)
{
	u8 oplock = SMB2_OPLOCK_LEVEL_NONE;
	unsigned int xid;
	int rc, access_flags = 0;
	struct cifs_tcon *tcon;
	struct cifs_sb_info *cifs_sb = CIFS_SB(inode->i_sb);
	struct tcon_link *tlink = cifs_sb_tlink(cifs_sb);
	struct cifs_fid fid;
	struct cifs_open_parms oparms;
	__le16 *utf16_path;

	cifs_dbg(FYI, "set smb3 acl for path %s\n", path);
	if (IS_ERR(tlink))
		return PTR_ERR(tlink);

	tcon = tlink_tcon(tlink);
	xid = get_xid();

	if (aclflag == CIFS_ACL_OWNER || aclflag == CIFS_ACL_GROUP)
		access_flags = WRITE_OWNER;
	else
		access_flags = WRITE_DAC;

	utf16_path = cifs_convert_path_to_utf16(path, cifs_sb);
	if (!utf16_path) {
		rc = -ENOMEM;
		free_xid(xid);
		return rc;
	}

	oparms.tcon = tcon;
	oparms.desired_access = access_flags;
	oparms.create_options = cifs_create_options(cifs_sb, 0);
	oparms.disposition = FILE_OPEN;
	oparms.path = path;
	oparms.fid = &fid;
	oparms.reconnect = false;

	rc = SMB2_open(xid, &oparms, utf16_path, &oplock, NULL, NULL,
		       NULL, NULL);
	kfree(utf16_path);
	if (!rc) {
		rc = SMB2_set_acl(xid, tlink_tcon(tlink), fid.persistent_fid,
			    fid.volatile_fid, pnntsd, acllen, aclflag);
		SMB2_close(xid, tcon, fid.persistent_fid, fid.volatile_fid);
	}

	cifs_put_tlink(tlink);
	free_xid(xid);
	return rc;
}

/* Retrieve an ACL from the server */
static struct cifs_ntsd *
get_smb2_acl(struct cifs_sb_info *cifs_sb,
				      struct inode *inode, const char *path,
				      u32 *pacllen)
{
	struct cifs_ntsd *pntsd = NULL;
	struct cifsFileInfo *open_file = NULL;

	if (inode)
		open_file = find_readable_file(CIFS_I(inode), true);
	if (!open_file)
		return get_smb2_acl_by_path(cifs_sb, path, pacllen);

	pntsd = get_smb2_acl_by_fid(cifs_sb, &open_file->fid, pacllen);
	cifsFileInfo_put(open_file);
	return pntsd;
}

static long smb3_zero_range(struct file *file, struct cifs_tcon *tcon,
			    loff_t offset, loff_t len, bool keep_size)
{
	struct cifs_ses *ses = tcon->ses;
	struct inode *inode;
	struct cifsInodeInfo *cifsi;
	struct cifsFileInfo *cfile = file->private_data;
	struct file_zero_data_information fsctl_buf;
	long rc;
	unsigned int xid;
	__le64 eof;

	xid = get_xid();

	inode = d_inode(cfile->dentry);
	cifsi = CIFS_I(inode);

	trace_smb3_zero_enter(xid, cfile->fid.persistent_fid, tcon->tid,
			      ses->Suid, offset, len);


	/* if file not oplocked can't be sure whether asking to extend size */
	if (!CIFS_CACHE_READ(cifsi))
		if (keep_size == false) {
			rc = -EOPNOTSUPP;
			trace_smb3_zero_err(xid, cfile->fid.persistent_fid,
				tcon->tid, ses->Suid, offset, len, rc);
			free_xid(xid);
			return rc;
		}

	cifs_dbg(FYI, "Offset %lld len %lld\n", offset, len);

	fsctl_buf.FileOffset = cpu_to_le64(offset);
	fsctl_buf.BeyondFinalZero = cpu_to_le64(offset + len);

	rc = SMB2_ioctl(xid, tcon, cfile->fid.persistent_fid,
			cfile->fid.volatile_fid, FSCTL_SET_ZERO_DATA, true,
			(char *)&fsctl_buf,
			sizeof(struct file_zero_data_information),
			0, NULL, NULL);
	if (rc)
		goto zero_range_exit;

	/*
	 * do we also need to change the size of the file?
	 */
	if (keep_size == false && i_size_read(inode) < offset + len) {
		eof = cpu_to_le64(offset + len);
		rc = SMB2_set_eof(xid, tcon, cfile->fid.persistent_fid,
				  cfile->fid.volatile_fid, cfile->pid, &eof);
	}

 zero_range_exit:
	free_xid(xid);
	if (rc)
		trace_smb3_zero_err(xid, cfile->fid.persistent_fid, tcon->tid,
			      ses->Suid, offset, len, rc);
	else
		trace_smb3_zero_done(xid, cfile->fid.persistent_fid, tcon->tid,
			      ses->Suid, offset, len);
	return rc;
}

static long smb3_punch_hole(struct file *file, struct cifs_tcon *tcon,
			    loff_t offset, loff_t len)
{
	struct inode *inode;
	struct cifsFileInfo *cfile = file->private_data;
	struct file_zero_data_information fsctl_buf;
	long rc;
	unsigned int xid;
	__u8 set_sparse = 1;

	xid = get_xid();

	inode = d_inode(cfile->dentry);

	/* Need to make file sparse, if not already, before freeing range. */
	/* Consider adding equivalent for compressed since it could also work */
	if (!smb2_set_sparse(xid, tcon, cfile, inode, set_sparse)) {
		rc = -EOPNOTSUPP;
		free_xid(xid);
		return rc;
	}

	cifs_dbg(FYI, "Offset %lld len %lld\n", offset, len);

	fsctl_buf.FileOffset = cpu_to_le64(offset);
	fsctl_buf.BeyondFinalZero = cpu_to_le64(offset + len);

	rc = SMB2_ioctl(xid, tcon, cfile->fid.persistent_fid,
			cfile->fid.volatile_fid, FSCTL_SET_ZERO_DATA,
			true /* is_fctl */, (char *)&fsctl_buf,
			sizeof(struct file_zero_data_information),
			CIFSMaxBufSize, NULL, NULL);
	free_xid(xid);
	return rc;
}

static long smb3_simple_falloc(struct file *file, struct cifs_tcon *tcon,
			    loff_t off, loff_t len, bool keep_size)
{
	struct inode *inode;
	struct cifsInodeInfo *cifsi;
	struct cifsFileInfo *cfile = file->private_data;
	long rc = -EOPNOTSUPP;
	unsigned int xid;
	__le64 eof;

	xid = get_xid();

	inode = d_inode(cfile->dentry);
	cifsi = CIFS_I(inode);

	trace_smb3_falloc_enter(xid, cfile->fid.persistent_fid, tcon->tid,
				tcon->ses->Suid, off, len);
	/* if file not oplocked can't be sure whether asking to extend size */
	if (!CIFS_CACHE_READ(cifsi))
		if (keep_size == false) {
			trace_smb3_falloc_err(xid, cfile->fid.persistent_fid,
				tcon->tid, tcon->ses->Suid, off, len, rc);
			free_xid(xid);
			return rc;
		}

	/*
	 * Extending the file
	 */
	if ((keep_size == false) && i_size_read(inode) < off + len) {
		rc = inode_newsize_ok(inode, off + len);
		if (rc)
			goto out;

		if ((cifsi->cifsAttrs & FILE_ATTRIBUTE_SPARSE_FILE) == 0)
			smb2_set_sparse(xid, tcon, cfile, inode, false);

		eof = cpu_to_le64(off + len);
		rc = SMB2_set_eof(xid, tcon, cfile->fid.persistent_fid,
				  cfile->fid.volatile_fid, cfile->pid, &eof);
		if (rc == 0) {
			cifsi->server_eof = off + len;
			cifs_setsize(inode, off + len);
			cifs_truncate_page(inode->i_mapping, inode->i_size);
			truncate_setsize(inode, off + len);
		}
		goto out;
	}

	/*
	 * Files are non-sparse by default so falloc may be a no-op
	 * Must check if file sparse. If not sparse, and since we are not
	 * extending then no need to do anything since file already allocated
	 */
	if ((cifsi->cifsAttrs & FILE_ATTRIBUTE_SPARSE_FILE) == 0) {
		rc = 0;
		goto out;
	}

	if ((keep_size == true) || (i_size_read(inode) >= off + len)) {
		/*
		 * Check if falloc starts within first few pages of file
		 * and ends within a few pages of the end of file to
		 * ensure that most of file is being forced to be
		 * fallocated now. If so then setting whole file sparse
		 * ie potentially making a few extra pages at the beginning
		 * or end of the file non-sparse via set_sparse is harmless.
		 */
		if ((off > 8192) || (off + len + 8192 < i_size_read(inode))) {
			rc = -EOPNOTSUPP;
			goto out;
		}
	}

	smb2_set_sparse(xid, tcon, cfile, inode, false);
	rc = 0;

out:
	if (rc)
		trace_smb3_falloc_err(xid, cfile->fid.persistent_fid, tcon->tid,
				tcon->ses->Suid, off, len, rc);
	else
		trace_smb3_falloc_done(xid, cfile->fid.persistent_fid, tcon->tid,
				tcon->ses->Suid, off, len);

	free_xid(xid);
	return rc;
}

static loff_t smb3_llseek(struct file *file, struct cifs_tcon *tcon, loff_t offset, int whence)
{
	struct cifsFileInfo *wrcfile, *cfile = file->private_data;
	struct cifsInodeInfo *cifsi;
	struct inode *inode;
	int rc = 0;
	struct file_allocated_range_buffer in_data, *out_data = NULL;
	u32 out_data_len;
	unsigned int xid;

	if (whence != SEEK_HOLE && whence != SEEK_DATA)
		return generic_file_llseek(file, offset, whence);

	inode = d_inode(cfile->dentry);
	cifsi = CIFS_I(inode);

	if (offset < 0 || offset >= i_size_read(inode))
		return -ENXIO;

	xid = get_xid();
	/*
	 * We need to be sure that all dirty pages are written as they
	 * might fill holes on the server.
	 * Note that we also MUST flush any written pages since at least
	 * some servers (Windows2016) will not reflect recent writes in
	 * QUERY_ALLOCATED_RANGES until SMB2_flush is called.
	 */
	wrcfile = find_writable_file(cifsi, FIND_WR_ANY);
	if (wrcfile) {
		filemap_write_and_wait(inode->i_mapping);
		smb2_flush_file(xid, tcon, &wrcfile->fid);
		cifsFileInfo_put(wrcfile);
	}

	if (!(cifsi->cifsAttrs & FILE_ATTRIBUTE_SPARSE_FILE)) {
		if (whence == SEEK_HOLE)
			offset = i_size_read(inode);
		goto lseek_exit;
	}

	in_data.file_offset = cpu_to_le64(offset);
	in_data.length = cpu_to_le64(i_size_read(inode));

	rc = SMB2_ioctl(xid, tcon, cfile->fid.persistent_fid,
			cfile->fid.volatile_fid,
			FSCTL_QUERY_ALLOCATED_RANGES, true,
			(char *)&in_data, sizeof(in_data),
			sizeof(struct file_allocated_range_buffer),
			(char **)&out_data, &out_data_len);
	if (rc == -E2BIG)
		rc = 0;
	if (rc)
		goto lseek_exit;

	if (whence == SEEK_HOLE && out_data_len == 0)
		goto lseek_exit;

	if (whence == SEEK_DATA && out_data_len == 0) {
		rc = -ENXIO;
		goto lseek_exit;
	}

	if (out_data_len < sizeof(struct file_allocated_range_buffer)) {
		rc = -EINVAL;
		goto lseek_exit;
	}
	if (whence == SEEK_DATA) {
		offset = le64_to_cpu(out_data->file_offset);
		goto lseek_exit;
	}
	if (offset < le64_to_cpu(out_data->file_offset))
		goto lseek_exit;

	offset = le64_to_cpu(out_data->file_offset) + le64_to_cpu(out_data->length);

 lseek_exit:
	free_xid(xid);
	kfree(out_data);
	if (!rc)
		return vfs_setpos(file, offset, inode->i_sb->s_maxbytes);
	else
		return rc;
}

static int smb3_fiemap(struct cifs_tcon *tcon,
		       struct cifsFileInfo *cfile,
		       struct fiemap_extent_info *fei, u64 start, u64 len)
{
	unsigned int xid;
	struct file_allocated_range_buffer in_data, *out_data;
	u32 out_data_len;
	int i, num, rc, flags, last_blob;
	u64 next;

	if (fiemap_check_flags(fei, FIEMAP_FLAG_SYNC))
		return -EBADR;

	xid = get_xid();
 again:
	in_data.file_offset = cpu_to_le64(start);
	in_data.length = cpu_to_le64(len);

	rc = SMB2_ioctl(xid, tcon, cfile->fid.persistent_fid,
			cfile->fid.volatile_fid,
			FSCTL_QUERY_ALLOCATED_RANGES, true,
			(char *)&in_data, sizeof(in_data),
			1024 * sizeof(struct file_allocated_range_buffer),
			(char **)&out_data, &out_data_len);
	if (rc == -E2BIG) {
		last_blob = 0;
		rc = 0;
	} else
		last_blob = 1;
	if (rc)
		goto out;

	if (out_data_len && out_data_len < sizeof(struct file_allocated_range_buffer)) {
		rc = -EINVAL;
		goto out;
	}
	if (out_data_len % sizeof(struct file_allocated_range_buffer)) {
		rc = -EINVAL;
		goto out;
	}

	num = out_data_len / sizeof(struct file_allocated_range_buffer);
	for (i = 0; i < num; i++) {
		flags = 0;
		if (i == num - 1 && last_blob)
			flags |= FIEMAP_EXTENT_LAST;

		rc = fiemap_fill_next_extent(fei,
				le64_to_cpu(out_data[i].file_offset),
				le64_to_cpu(out_data[i].file_offset),
				le64_to_cpu(out_data[i].length),
				flags);
		if (rc < 0)
			goto out;
		if (rc == 1) {
			rc = 0;
			goto out;
		}
	}

	if (!last_blob) {
		next = le64_to_cpu(out_data[num - 1].file_offset) +
		  le64_to_cpu(out_data[num - 1].length);
		len = len - (next - start);
		start = next;
		goto again;
	}

 out:
	free_xid(xid);
	kfree(out_data);
	return rc;
}

static long smb3_fallocate(struct file *file, struct cifs_tcon *tcon, int mode,
			   loff_t off, loff_t len)
{
	/* KEEP_SIZE already checked for by do_fallocate */
	if (mode & FALLOC_FL_PUNCH_HOLE)
		return smb3_punch_hole(file, tcon, off, len);
	else if (mode & FALLOC_FL_ZERO_RANGE) {
		if (mode & FALLOC_FL_KEEP_SIZE)
			return smb3_zero_range(file, tcon, off, len, true);
		return smb3_zero_range(file, tcon, off, len, false);
	} else if (mode == FALLOC_FL_KEEP_SIZE)
		return smb3_simple_falloc(file, tcon, off, len, true);
	else if (mode == 0)
		return smb3_simple_falloc(file, tcon, off, len, false);

	return -EOPNOTSUPP;
}

static void
smb2_downgrade_oplock(struct TCP_Server_Info *server,
		      struct cifsInodeInfo *cinode, __u32 oplock,
		      unsigned int epoch, bool *purge_cache)
{
	server->ops->set_oplock_level(cinode, oplock, 0, NULL);
}

static void
smb21_set_oplock_level(struct cifsInodeInfo *cinode, __u32 oplock,
		       unsigned int epoch, bool *purge_cache);

static void
smb3_downgrade_oplock(struct TCP_Server_Info *server,
		       struct cifsInodeInfo *cinode, __u32 oplock,
		       unsigned int epoch, bool *purge_cache)
{
	unsigned int old_state = cinode->oplock;
	unsigned int old_epoch = cinode->epoch;
	unsigned int new_state;

	if (epoch > old_epoch) {
		smb21_set_oplock_level(cinode, oplock, 0, NULL);
		cinode->epoch = epoch;
	}

	new_state = cinode->oplock;
	*purge_cache = false;

	if ((old_state & CIFS_CACHE_READ_FLG) != 0 &&
	    (new_state & CIFS_CACHE_READ_FLG) == 0)
		*purge_cache = true;
	else if (old_state == new_state && (epoch - old_epoch > 1))
		*purge_cache = true;
}

static void
smb2_set_oplock_level(struct cifsInodeInfo *cinode, __u32 oplock,
		      unsigned int epoch, bool *purge_cache)
{
	oplock &= 0xFF;
	if (oplock == SMB2_OPLOCK_LEVEL_NOCHANGE)
		return;
	if (oplock == SMB2_OPLOCK_LEVEL_BATCH) {
		cinode->oplock = CIFS_CACHE_RHW_FLG;
		cifs_dbg(FYI, "Batch Oplock granted on inode %p\n",
			 &cinode->vfs_inode);
	} else if (oplock == SMB2_OPLOCK_LEVEL_EXCLUSIVE) {
		cinode->oplock = CIFS_CACHE_RW_FLG;
		cifs_dbg(FYI, "Exclusive Oplock granted on inode %p\n",
			 &cinode->vfs_inode);
	} else if (oplock == SMB2_OPLOCK_LEVEL_II) {
		cinode->oplock = CIFS_CACHE_READ_FLG;
		cifs_dbg(FYI, "Level II Oplock granted on inode %p\n",
			 &cinode->vfs_inode);
	} else
		cinode->oplock = 0;
}

static void
smb21_set_oplock_level(struct cifsInodeInfo *cinode, __u32 oplock,
		       unsigned int epoch, bool *purge_cache)
{
	char message[5] = {0};
	unsigned int new_oplock = 0;

	oplock &= 0xFF;
	if (oplock == SMB2_OPLOCK_LEVEL_NOCHANGE)
		return;

	/* Check if the server granted an oplock rather than a lease */
	if (oplock & SMB2_OPLOCK_LEVEL_EXCLUSIVE)
		return smb2_set_oplock_level(cinode, oplock, epoch,
					     purge_cache);

	if (oplock & SMB2_LEASE_READ_CACHING_HE) {
		new_oplock |= CIFS_CACHE_READ_FLG;
		strcat(message, "R");
	}
	if (oplock & SMB2_LEASE_HANDLE_CACHING_HE) {
		new_oplock |= CIFS_CACHE_HANDLE_FLG;
		strcat(message, "H");
	}
	if (oplock & SMB2_LEASE_WRITE_CACHING_HE) {
		new_oplock |= CIFS_CACHE_WRITE_FLG;
		strcat(message, "W");
	}
	if (!new_oplock)
		strncpy(message, "None", sizeof(message));

	cinode->oplock = new_oplock;
	cifs_dbg(FYI, "%s Lease granted on inode %p\n", message,
		 &cinode->vfs_inode);
}

static void
smb3_set_oplock_level(struct cifsInodeInfo *cinode, __u32 oplock,
		      unsigned int epoch, bool *purge_cache)
{
	unsigned int old_oplock = cinode->oplock;

	smb21_set_oplock_level(cinode, oplock, epoch, purge_cache);

	if (purge_cache) {
		*purge_cache = false;
		if (old_oplock == CIFS_CACHE_READ_FLG) {
			if (cinode->oplock == CIFS_CACHE_READ_FLG &&
			    (epoch - cinode->epoch > 0))
				*purge_cache = true;
			else if (cinode->oplock == CIFS_CACHE_RH_FLG &&
				 (epoch - cinode->epoch > 1))
				*purge_cache = true;
			else if (cinode->oplock == CIFS_CACHE_RHW_FLG &&
				 (epoch - cinode->epoch > 1))
				*purge_cache = true;
			else if (cinode->oplock == 0 &&
				 (epoch - cinode->epoch > 0))
				*purge_cache = true;
		} else if (old_oplock == CIFS_CACHE_RH_FLG) {
			if (cinode->oplock == CIFS_CACHE_RH_FLG &&
			    (epoch - cinode->epoch > 0))
				*purge_cache = true;
			else if (cinode->oplock == CIFS_CACHE_RHW_FLG &&
				 (epoch - cinode->epoch > 1))
				*purge_cache = true;
		}
		cinode->epoch = epoch;
	}
}

static bool
smb2_is_read_op(__u32 oplock)
{
	return oplock == SMB2_OPLOCK_LEVEL_II;
}

static bool
smb21_is_read_op(__u32 oplock)
{
	return (oplock & SMB2_LEASE_READ_CACHING_HE) &&
	       !(oplock & SMB2_LEASE_WRITE_CACHING_HE);
}

static __le32
map_oplock_to_lease(u8 oplock)
{
	if (oplock == SMB2_OPLOCK_LEVEL_EXCLUSIVE)
		return SMB2_LEASE_WRITE_CACHING | SMB2_LEASE_READ_CACHING;
	else if (oplock == SMB2_OPLOCK_LEVEL_II)
		return SMB2_LEASE_READ_CACHING;
	else if (oplock == SMB2_OPLOCK_LEVEL_BATCH)
		return SMB2_LEASE_HANDLE_CACHING | SMB2_LEASE_READ_CACHING |
		       SMB2_LEASE_WRITE_CACHING;
	return 0;
}

static char *
smb2_create_lease_buf(u8 *lease_key, u8 oplock)
{
	struct create_lease *buf;

	buf = kzalloc(sizeof(struct create_lease), GFP_KERNEL);
	if (!buf)
		return NULL;

	memcpy(&buf->lcontext.LeaseKey, lease_key, SMB2_LEASE_KEY_SIZE);
	buf->lcontext.LeaseState = map_oplock_to_lease(oplock);

	buf->ccontext.DataOffset = cpu_to_le16(offsetof
					(struct create_lease, lcontext));
	buf->ccontext.DataLength = cpu_to_le32(sizeof(struct lease_context));
	buf->ccontext.NameOffset = cpu_to_le16(offsetof
				(struct create_lease, Name));
	buf->ccontext.NameLength = cpu_to_le16(4);
	/* SMB2_CREATE_REQUEST_LEASE is "RqLs" */
	buf->Name[0] = 'R';
	buf->Name[1] = 'q';
	buf->Name[2] = 'L';
	buf->Name[3] = 's';
	return (char *)buf;
}

static char *
smb3_create_lease_buf(u8 *lease_key, u8 oplock)
{
	struct create_lease_v2 *buf;

	buf = kzalloc(sizeof(struct create_lease_v2), GFP_KERNEL);
	if (!buf)
		return NULL;

	memcpy(&buf->lcontext.LeaseKey, lease_key, SMB2_LEASE_KEY_SIZE);
	buf->lcontext.LeaseState = map_oplock_to_lease(oplock);

	buf->ccontext.DataOffset = cpu_to_le16(offsetof
					(struct create_lease_v2, lcontext));
	buf->ccontext.DataLength = cpu_to_le32(sizeof(struct lease_context_v2));
	buf->ccontext.NameOffset = cpu_to_le16(offsetof
				(struct create_lease_v2, Name));
	buf->ccontext.NameLength = cpu_to_le16(4);
	/* SMB2_CREATE_REQUEST_LEASE is "RqLs" */
	buf->Name[0] = 'R';
	buf->Name[1] = 'q';
	buf->Name[2] = 'L';
	buf->Name[3] = 's';
	return (char *)buf;
}

static __u8
smb2_parse_lease_buf(void *buf, unsigned int *epoch, char *lease_key)
{
	struct create_lease *lc = (struct create_lease *)buf;

	*epoch = 0; /* not used */
	if (lc->lcontext.LeaseFlags & SMB2_LEASE_FLAG_BREAK_IN_PROGRESS)
		return SMB2_OPLOCK_LEVEL_NOCHANGE;
	return le32_to_cpu(lc->lcontext.LeaseState);
}

static __u8
smb3_parse_lease_buf(void *buf, unsigned int *epoch, char *lease_key)
{
	struct create_lease_v2 *lc = (struct create_lease_v2 *)buf;

	*epoch = le16_to_cpu(lc->lcontext.Epoch);
	if (lc->lcontext.LeaseFlags & SMB2_LEASE_FLAG_BREAK_IN_PROGRESS)
		return SMB2_OPLOCK_LEVEL_NOCHANGE;
	if (lease_key)
		memcpy(lease_key, &lc->lcontext.LeaseKey, SMB2_LEASE_KEY_SIZE);
	return le32_to_cpu(lc->lcontext.LeaseState);
}

static unsigned int
smb2_wp_retry_size(struct inode *inode)
{
	return min_t(unsigned int, CIFS_SB(inode->i_sb)->wsize,
		     SMB2_MAX_BUFFER_SIZE);
}

static bool
smb2_dir_needs_close(struct cifsFileInfo *cfile)
{
	return !cfile->invalidHandle;
}

static void
fill_transform_hdr(struct smb2_transform_hdr *tr_hdr, unsigned int orig_len,
		   struct smb_rqst *old_rq, __le16 cipher_type)
{
	struct smb2_sync_hdr *shdr =
			(struct smb2_sync_hdr *)old_rq->rq_iov[0].iov_base;

	memset(tr_hdr, 0, sizeof(struct smb2_transform_hdr));
	tr_hdr->ProtocolId = SMB2_TRANSFORM_PROTO_NUM;
	tr_hdr->OriginalMessageSize = cpu_to_le32(orig_len);
	tr_hdr->Flags = cpu_to_le16(0x01);
	if (cipher_type == SMB2_ENCRYPTION_AES128_GCM)
		get_random_bytes(&tr_hdr->Nonce, SMB3_AES128GCM_NONCE);
	else
		get_random_bytes(&tr_hdr->Nonce, SMB3_AES128CCM_NONCE);
	memcpy(&tr_hdr->SessionId, &shdr->SessionId, 8);
}

/* We can not use the normal sg_set_buf() as we will sometimes pass a
 * stack object as buf.
 */
static inline void smb2_sg_set_buf(struct scatterlist *sg, const void *buf,
				   unsigned int buflen)
{
	void *addr;
	/*
	 * VMAP_STACK (at least) puts stack into the vmalloc address space
	 */
	if (is_vmalloc_addr(buf))
		addr = vmalloc_to_page(buf);
	else
		addr = virt_to_page(buf);
	sg_set_page(sg, addr, buflen, offset_in_page(buf));
}

/* Assumes the first rqst has a transform header as the first iov.
 * I.e.
 * rqst[0].rq_iov[0]  is transform header
 * rqst[0].rq_iov[1+] data to be encrypted/decrypted
 * rqst[1+].rq_iov[0+] data to be encrypted/decrypted
 */
static struct scatterlist *
init_sg(int num_rqst, struct smb_rqst *rqst, u8 *sign)
{
	unsigned int sg_len;
	struct scatterlist *sg;
	unsigned int i;
	unsigned int j;
	unsigned int idx = 0;
	int skip;

	sg_len = 1;
	for (i = 0; i < num_rqst; i++)
		sg_len += rqst[i].rq_nvec + rqst[i].rq_npages;

	sg = kmalloc_array(sg_len, sizeof(struct scatterlist), GFP_KERNEL);
	if (!sg)
		return NULL;

	sg_init_table(sg, sg_len);
	for (i = 0; i < num_rqst; i++) {
		for (j = 0; j < rqst[i].rq_nvec; j++) {
			/*
			 * The first rqst has a transform header where the
			 * first 20 bytes are not part of the encrypted blob
			 */
			skip = (i == 0) && (j == 0) ? 20 : 0;
			smb2_sg_set_buf(&sg[idx++],
					rqst[i].rq_iov[j].iov_base + skip,
					rqst[i].rq_iov[j].iov_len - skip);
			}

		for (j = 0; j < rqst[i].rq_npages; j++) {
			unsigned int len, offset;

			rqst_page_get_length(&rqst[i], j, &len, &offset);
			sg_set_page(&sg[idx++], rqst[i].rq_pages[j], len, offset);
		}
	}
	smb2_sg_set_buf(&sg[idx], sign, SMB2_SIGNATURE_SIZE);
	return sg;
}

static int
smb2_get_enc_key(struct TCP_Server_Info *server, __u64 ses_id, int enc, u8 *key)
{
	struct cifs_ses *ses;
	u8 *ses_enc_key;

	spin_lock(&cifs_tcp_ses_lock);
	list_for_each_entry(server, &cifs_tcp_ses_list, tcp_ses_list) {
		list_for_each_entry(ses, &server->smb_ses_list, smb_ses_list) {
			if (ses->Suid == ses_id) {
				ses_enc_key = enc ? ses->smb3encryptionkey :
					ses->smb3decryptionkey;
				memcpy(key, ses_enc_key, SMB3_SIGN_KEY_SIZE);
				spin_unlock(&cifs_tcp_ses_lock);
				return 0;
			}
		}
	}
	spin_unlock(&cifs_tcp_ses_lock);

	return 1;
}
/*
 * Encrypt or decrypt @rqst message. @rqst[0] has the following format:
 * iov[0]   - transform header (associate data),
 * iov[1-N] - SMB2 header and pages - data to encrypt.
 * On success return encrypted data in iov[1-N] and pages, leave iov[0]
 * untouched.
 */
static int
crypt_message(struct TCP_Server_Info *server, int num_rqst,
	      struct smb_rqst *rqst, int enc)
{
	struct smb2_transform_hdr *tr_hdr =
		(struct smb2_transform_hdr *)rqst[0].rq_iov[0].iov_base;
	unsigned int assoc_data_len = sizeof(struct smb2_transform_hdr) - 20;
	int rc = 0;
	struct scatterlist *sg;
	u8 sign[SMB2_SIGNATURE_SIZE] = {};
	u8 key[SMB3_SIGN_KEY_SIZE];
	struct aead_request *req;
	char *iv;
	unsigned int iv_len;
	DECLARE_CRYPTO_WAIT(wait);
	struct crypto_aead *tfm;
	unsigned int crypt_len = le32_to_cpu(tr_hdr->OriginalMessageSize);

	rc = smb2_get_enc_key(server, tr_hdr->SessionId, enc, key);
	if (rc) {
		cifs_server_dbg(VFS, "%s: Could not get %scryption key\n", __func__,
			 enc ? "en" : "de");
		return 0;
	}

	rc = smb3_crypto_aead_allocate(server);
	if (rc) {
		cifs_server_dbg(VFS, "%s: crypto alloc failed\n", __func__);
		return rc;
	}

	tfm = enc ? server->secmech.ccmaesencrypt :
						server->secmech.ccmaesdecrypt;
	rc = crypto_aead_setkey(tfm, key, SMB3_SIGN_KEY_SIZE);
	if (rc) {
		cifs_server_dbg(VFS, "%s: Failed to set aead key %d\n", __func__, rc);
		return rc;
	}

	rc = crypto_aead_setauthsize(tfm, SMB2_SIGNATURE_SIZE);
	if (rc) {
		cifs_server_dbg(VFS, "%s: Failed to set authsize %d\n", __func__, rc);
		return rc;
	}

	req = aead_request_alloc(tfm, GFP_KERNEL);
	if (!req) {
		cifs_server_dbg(VFS, "%s: Failed to alloc aead request\n", __func__);
		return -ENOMEM;
	}

	if (!enc) {
		memcpy(sign, &tr_hdr->Signature, SMB2_SIGNATURE_SIZE);
		crypt_len += SMB2_SIGNATURE_SIZE;
	}

	sg = init_sg(num_rqst, rqst, sign);
	if (!sg) {
		cifs_server_dbg(VFS, "%s: Failed to init sg\n", __func__);
		rc = -ENOMEM;
		goto free_req;
	}

	iv_len = crypto_aead_ivsize(tfm);
	iv = kzalloc(iv_len, GFP_KERNEL);
	if (!iv) {
		cifs_server_dbg(VFS, "%s: Failed to alloc iv\n", __func__);
		rc = -ENOMEM;
		goto free_sg;
	}

	if (server->cipher_type == SMB2_ENCRYPTION_AES128_GCM)
		memcpy(iv, (char *)tr_hdr->Nonce, SMB3_AES128GCM_NONCE);
	else {
		iv[0] = 3;
		memcpy(iv + 1, (char *)tr_hdr->Nonce, SMB3_AES128CCM_NONCE);
	}

	aead_request_set_crypt(req, sg, sg, crypt_len, iv);
	aead_request_set_ad(req, assoc_data_len);

	aead_request_set_callback(req, CRYPTO_TFM_REQ_MAY_BACKLOG,
				  crypto_req_done, &wait);

	rc = crypto_wait_req(enc ? crypto_aead_encrypt(req)
				: crypto_aead_decrypt(req), &wait);

	if (!rc && enc)
		memcpy(&tr_hdr->Signature, sign, SMB2_SIGNATURE_SIZE);

	kfree(iv);
free_sg:
	kfree(sg);
free_req:
	kfree(req);
	return rc;
}

void
smb3_free_compound_rqst(int num_rqst, struct smb_rqst *rqst)
{
	int i, j;

	for (i = 0; i < num_rqst; i++) {
		if (rqst[i].rq_pages) {
			for (j = rqst[i].rq_npages - 1; j >= 0; j--)
				put_page(rqst[i].rq_pages[j]);
			kfree(rqst[i].rq_pages);
		}
	}
}

/*
 * This function will initialize new_rq and encrypt the content.
 * The first entry, new_rq[0], only contains a single iov which contains
 * a smb2_transform_hdr and is pre-allocated by the caller.
 * This function then populates new_rq[1+] with the content from olq_rq[0+].
 *
 * The end result is an array of smb_rqst structures where the first structure
 * only contains a single iov for the transform header which we then can pass
 * to crypt_message().
 *
 * new_rq[0].rq_iov[0] :  smb2_transform_hdr pre-allocated by the caller
 * new_rq[1+].rq_iov[*] == old_rq[0+].rq_iov[*] : SMB2/3 requests
 */
static int
smb3_init_transform_rq(struct TCP_Server_Info *server, int num_rqst,
		       struct smb_rqst *new_rq, struct smb_rqst *old_rq)
{
	struct page **pages;
	struct smb2_transform_hdr *tr_hdr = new_rq[0].rq_iov[0].iov_base;
	unsigned int npages;
	unsigned int orig_len = 0;
	int i, j;
	int rc = -ENOMEM;

	for (i = 1; i < num_rqst; i++) {
		npages = old_rq[i - 1].rq_npages;
		pages = kmalloc_array(npages, sizeof(struct page *),
				      GFP_KERNEL);
		if (!pages)
			goto err_free;

		new_rq[i].rq_pages = pages;
		new_rq[i].rq_npages = npages;
		new_rq[i].rq_offset = old_rq[i - 1].rq_offset;
		new_rq[i].rq_pagesz = old_rq[i - 1].rq_pagesz;
		new_rq[i].rq_tailsz = old_rq[i - 1].rq_tailsz;
		new_rq[i].rq_iov = old_rq[i - 1].rq_iov;
		new_rq[i].rq_nvec = old_rq[i - 1].rq_nvec;

		orig_len += smb_rqst_len(server, &old_rq[i - 1]);

		for (j = 0; j < npages; j++) {
			pages[j] = alloc_page(GFP_KERNEL|__GFP_HIGHMEM);
			if (!pages[j])
				goto err_free;
		}

		/* copy pages form the old */
		for (j = 0; j < npages; j++) {
			char *dst, *src;
			unsigned int offset, len;

			rqst_page_get_length(&new_rq[i], j, &len, &offset);

			dst = (char *) kmap(new_rq[i].rq_pages[j]) + offset;
			src = (char *) kmap(old_rq[i - 1].rq_pages[j]) + offset;

			memcpy(dst, src, len);
			kunmap(new_rq[i].rq_pages[j]);
			kunmap(old_rq[i - 1].rq_pages[j]);
		}
	}

	/* fill the 1st iov with a transform header */
	fill_transform_hdr(tr_hdr, orig_len, old_rq, server->cipher_type);

	rc = crypt_message(server, num_rqst, new_rq, 1);
	cifs_dbg(FYI, "Encrypt message returned %d\n", rc);
	if (rc)
		goto err_free;

	return rc;

err_free:
	smb3_free_compound_rqst(num_rqst - 1, &new_rq[1]);
	return rc;
}

static int
smb3_is_transform_hdr(void *buf)
{
	struct smb2_transform_hdr *trhdr = buf;

	return trhdr->ProtocolId == SMB2_TRANSFORM_PROTO_NUM;
}

static int
decrypt_raw_data(struct TCP_Server_Info *server, char *buf,
		 unsigned int buf_data_size, struct page **pages,
		 unsigned int npages, unsigned int page_data_size)
{
	struct kvec iov[2];
	struct smb_rqst rqst = {NULL};
	int rc;

	iov[0].iov_base = buf;
	iov[0].iov_len = sizeof(struct smb2_transform_hdr);
	iov[1].iov_base = buf + sizeof(struct smb2_transform_hdr);
	iov[1].iov_len = buf_data_size;

	rqst.rq_iov = iov;
	rqst.rq_nvec = 2;
	rqst.rq_pages = pages;
	rqst.rq_npages = npages;
	rqst.rq_pagesz = PAGE_SIZE;
	rqst.rq_tailsz = (page_data_size % PAGE_SIZE) ? : PAGE_SIZE;

	rc = crypt_message(server, 1, &rqst, 0);
	cifs_dbg(FYI, "Decrypt message returned %d\n", rc);

	if (rc)
		return rc;

	memmove(buf, iov[1].iov_base, buf_data_size);

	server->total_read = buf_data_size + page_data_size;

	return rc;
}

static int
read_data_into_pages(struct TCP_Server_Info *server, struct page **pages,
		     unsigned int npages, unsigned int len)
{
	int i;
	int length;

	for (i = 0; i < npages; i++) {
		struct page *page = pages[i];
		size_t n;

		n = len;
		if (len >= PAGE_SIZE) {
			/* enough data to fill the page */
			n = PAGE_SIZE;
			len -= n;
		} else {
			zero_user(page, len, PAGE_SIZE - len);
			len = 0;
		}
		length = cifs_read_page_from_socket(server, page, 0, n);
		if (length < 0)
			return length;
		server->total_read += length;
	}

	return 0;
}

static int
init_read_bvec(struct page **pages, unsigned int npages, unsigned int data_size,
	       unsigned int cur_off, struct bio_vec **page_vec)
{
	struct bio_vec *bvec;
	int i;

	bvec = kcalloc(npages, sizeof(struct bio_vec), GFP_KERNEL);
	if (!bvec)
		return -ENOMEM;

	for (i = 0; i < npages; i++) {
		bvec[i].bv_page = pages[i];
		bvec[i].bv_offset = (i == 0) ? cur_off : 0;
		bvec[i].bv_len = min_t(unsigned int, PAGE_SIZE, data_size);
		data_size -= bvec[i].bv_len;
	}

	if (data_size != 0) {
		cifs_dbg(VFS, "%s: something went wrong\n", __func__);
		kfree(bvec);
		return -EIO;
	}

	*page_vec = bvec;
	return 0;
}

static int
handle_read_data(struct TCP_Server_Info *server, struct mid_q_entry *mid,
		 char *buf, unsigned int buf_len, struct page **pages,
		 unsigned int npages, unsigned int page_data_size)
{
	unsigned int data_offset;
	unsigned int data_len;
	unsigned int cur_off;
	unsigned int cur_page_idx;
	unsigned int pad_len;
	struct cifs_readdata *rdata = mid->callback_data;
	struct smb2_sync_hdr *shdr = (struct smb2_sync_hdr *)buf;
	struct bio_vec *bvec = NULL;
	struct iov_iter iter;
	struct kvec iov;
	int length;
	bool use_rdma_mr = false;

	if (shdr->Command != SMB2_READ) {
		cifs_server_dbg(VFS, "only big read responses are supported\n");
		return -ENOTSUPP;
	}

	if (server->ops->is_session_expired &&
	    server->ops->is_session_expired(buf)) {
		cifs_reconnect(server);
		return -1;
	}

	if (server->ops->is_status_pending &&
			server->ops->is_status_pending(buf, server))
		return -1;

	/* set up first two iov to get credits */
	rdata->iov[0].iov_base = buf;
	rdata->iov[0].iov_len = 0;
	rdata->iov[1].iov_base = buf;
	rdata->iov[1].iov_len =
		min_t(unsigned int, buf_len, server->vals->read_rsp_size);
	cifs_dbg(FYI, "0: iov_base=%p iov_len=%zu\n",
		 rdata->iov[0].iov_base, rdata->iov[0].iov_len);
	cifs_dbg(FYI, "1: iov_base=%p iov_len=%zu\n",
		 rdata->iov[1].iov_base, rdata->iov[1].iov_len);

	rdata->result = server->ops->map_error(buf, true);
	if (rdata->result != 0) {
		cifs_dbg(FYI, "%s: server returned error %d\n",
			 __func__, rdata->result);
		/* normal error on read response */
		dequeue_mid(mid, false);
		return 0;
	}

	data_offset = server->ops->read_data_offset(buf);
#ifdef CONFIG_CIFS_SMB_DIRECT
	use_rdma_mr = rdata->mr;
#endif
	data_len = server->ops->read_data_length(buf, use_rdma_mr);

	if (data_offset < server->vals->read_rsp_size) {
		/*
		 * win2k8 sometimes sends an offset of 0 when the read
		 * is beyond the EOF. Treat it as if the data starts just after
		 * the header.
		 */
		cifs_dbg(FYI, "%s: data offset (%u) inside read response header\n",
			 __func__, data_offset);
		data_offset = server->vals->read_rsp_size;
	} else if (data_offset > MAX_CIFS_SMALL_BUFFER_SIZE) {
		/* data_offset is beyond the end of smallbuf */
		cifs_dbg(FYI, "%s: data offset (%u) beyond end of smallbuf\n",
			 __func__, data_offset);
		rdata->result = -EIO;
		dequeue_mid(mid, rdata->result);
		return 0;
	}

	pad_len = data_offset - server->vals->read_rsp_size;

	if (buf_len <= data_offset) {
		/* read response payload is in pages */
		cur_page_idx = pad_len / PAGE_SIZE;
		cur_off = pad_len % PAGE_SIZE;

		if (cur_page_idx != 0) {
			/* data offset is beyond the 1st page of response */
			cifs_dbg(FYI, "%s: data offset (%u) beyond 1st page of response\n",
				 __func__, data_offset);
			rdata->result = -EIO;
			dequeue_mid(mid, rdata->result);
			return 0;
		}

		if (data_len > page_data_size - pad_len) {
			/* data_len is corrupt -- discard frame */
			rdata->result = -EIO;
			dequeue_mid(mid, rdata->result);
			return 0;
		}

		rdata->result = init_read_bvec(pages, npages, page_data_size,
					       cur_off, &bvec);
		if (rdata->result != 0) {
			dequeue_mid(mid, rdata->result);
			return 0;
		}

		iov_iter_bvec(&iter, WRITE, bvec, npages, data_len);
	} else if (buf_len >= data_offset + data_len) {
		/* read response payload is in buf */
		WARN_ONCE(npages > 0, "read data can be either in buf or in pages");
		iov.iov_base = buf + data_offset;
		iov.iov_len = data_len;
		iov_iter_kvec(&iter, WRITE, &iov, 1, data_len);
	} else {
		/* read response payload cannot be in both buf and pages */
		WARN_ONCE(1, "buf can not contain only a part of read data");
		rdata->result = -EIO;
		dequeue_mid(mid, rdata->result);
		return 0;
	}

	length = rdata->copy_into_pages(server, rdata, &iter);

	kfree(bvec);

	if (length < 0)
		return length;

	dequeue_mid(mid, false);
	return length;
}

struct smb2_decrypt_work {
	struct work_struct decrypt;
	struct TCP_Server_Info *server;
	struct page **ppages;
	char *buf;
	unsigned int npages;
	unsigned int len;
};


static void smb2_decrypt_offload(struct work_struct *work)
{
	struct smb2_decrypt_work *dw = container_of(work,
				struct smb2_decrypt_work, decrypt);
	int i, rc;
	struct mid_q_entry *mid;

	rc = decrypt_raw_data(dw->server, dw->buf, dw->server->vals->read_rsp_size,
			      dw->ppages, dw->npages, dw->len);
	if (rc) {
		cifs_dbg(VFS, "error decrypting rc=%d\n", rc);
		goto free_pages;
	}

	dw->server->lstrp = jiffies;
	mid = smb2_find_mid(dw->server, dw->buf);
	if (mid == NULL)
		cifs_dbg(FYI, "mid not found\n");
	else {
		mid->decrypted = true;
		rc = handle_read_data(dw->server, mid, dw->buf,
				      dw->server->vals->read_rsp_size,
				      dw->ppages, dw->npages, dw->len);
		mid->callback(mid);
		cifs_mid_q_entry_release(mid);
	}

free_pages:
	for (i = dw->npages-1; i >= 0; i--)
		put_page(dw->ppages[i]);

	kfree(dw->ppages);
	cifs_small_buf_release(dw->buf);
	kfree(dw);
}


static int
receive_encrypted_read(struct TCP_Server_Info *server, struct mid_q_entry **mid,
		       int *num_mids)
{
	char *buf = server->smallbuf;
	struct smb2_transform_hdr *tr_hdr = (struct smb2_transform_hdr *)buf;
	unsigned int npages;
	struct page **pages;
	unsigned int len;
	unsigned int buflen = server->pdu_size;
	int rc;
	int i = 0;
	struct smb2_decrypt_work *dw;

	*num_mids = 1;
	len = min_t(unsigned int, buflen, server->vals->read_rsp_size +
		sizeof(struct smb2_transform_hdr)) - HEADER_SIZE(server) + 1;

	rc = cifs_read_from_socket(server, buf + HEADER_SIZE(server) - 1, len);
	if (rc < 0)
		return rc;
	server->total_read += rc;

	len = le32_to_cpu(tr_hdr->OriginalMessageSize) -
		server->vals->read_rsp_size;
	npages = DIV_ROUND_UP(len, PAGE_SIZE);

	pages = kmalloc_array(npages, sizeof(struct page *), GFP_KERNEL);
	if (!pages) {
		rc = -ENOMEM;
		goto discard_data;
	}

	for (; i < npages; i++) {
		pages[i] = alloc_page(GFP_KERNEL|__GFP_HIGHMEM);
		if (!pages[i]) {
			rc = -ENOMEM;
			goto discard_data;
		}
	}

	/* read read data into pages */
	rc = read_data_into_pages(server, pages, npages, len);
	if (rc)
		goto free_pages;

	rc = cifs_discard_remaining_data(server);
	if (rc)
		goto free_pages;

	/*
	 * For large reads, offload to different thread for better performance,
	 * use more cores decrypting which can be expensive
	 */

	if ((server->min_offload) && (server->in_flight > 1) &&
	    (server->pdu_size >= server->min_offload)) {
		dw = kmalloc(sizeof(struct smb2_decrypt_work), GFP_KERNEL);
		if (dw == NULL)
			goto non_offloaded_decrypt;

		dw->buf = server->smallbuf;
		server->smallbuf = (char *)cifs_small_buf_get();

		INIT_WORK(&dw->decrypt, smb2_decrypt_offload);

		dw->npages = npages;
		dw->server = server;
		dw->ppages = pages;
		dw->len = len;
		queue_work(decrypt_wq, &dw->decrypt);
		*num_mids = 0; /* worker thread takes care of finding mid */
		return -1;
	}

non_offloaded_decrypt:
	rc = decrypt_raw_data(server, buf, server->vals->read_rsp_size,
			      pages, npages, len);
	if (rc)
		goto free_pages;

	*mid = smb2_find_mid(server, buf);
	if (*mid == NULL)
		cifs_dbg(FYI, "mid not found\n");
	else {
		cifs_dbg(FYI, "mid found\n");
		(*mid)->decrypted = true;
		rc = handle_read_data(server, *mid, buf,
				      server->vals->read_rsp_size,
				      pages, npages, len);
	}

free_pages:
	for (i = i - 1; i >= 0; i--)
		put_page(pages[i]);
	kfree(pages);
	return rc;
discard_data:
	cifs_discard_remaining_data(server);
	goto free_pages;
}

static int
receive_encrypted_standard(struct TCP_Server_Info *server,
			   struct mid_q_entry **mids, char **bufs,
			   int *num_mids)
{
	int ret, length;
	char *buf = server->smallbuf;
	struct smb2_sync_hdr *shdr;
	unsigned int pdu_length = server->pdu_size;
	unsigned int buf_size;
	struct mid_q_entry *mid_entry;
	int next_is_large;
	char *next_buffer = NULL;

	*num_mids = 0;

	/* switch to large buffer if too big for a small one */
	if (pdu_length > MAX_CIFS_SMALL_BUFFER_SIZE) {
		server->large_buf = true;
		memcpy(server->bigbuf, buf, server->total_read);
		buf = server->bigbuf;
	}

	/* now read the rest */
	length = cifs_read_from_socket(server, buf + HEADER_SIZE(server) - 1,
				pdu_length - HEADER_SIZE(server) + 1);
	if (length < 0)
		return length;
	server->total_read += length;

	buf_size = pdu_length - sizeof(struct smb2_transform_hdr);
	length = decrypt_raw_data(server, buf, buf_size, NULL, 0, 0);
	if (length)
		return length;

	next_is_large = server->large_buf;
one_more:
	shdr = (struct smb2_sync_hdr *)buf;
	if (shdr->NextCommand) {
		if (next_is_large)
			next_buffer = (char *)cifs_buf_get();
		else
			next_buffer = (char *)cifs_small_buf_get();
		memcpy(next_buffer,
		       buf + le32_to_cpu(shdr->NextCommand),
		       pdu_length - le32_to_cpu(shdr->NextCommand));
	}

	mid_entry = smb2_find_mid(server, buf);
	if (mid_entry == NULL)
		cifs_dbg(FYI, "mid not found\n");
	else {
		cifs_dbg(FYI, "mid found\n");
		mid_entry->decrypted = true;
		mid_entry->resp_buf_size = server->pdu_size;
	}

	if (*num_mids >= MAX_COMPOUND) {
		cifs_server_dbg(VFS, "too many PDUs in compound\n");
		return -1;
	}
	bufs[*num_mids] = buf;
	mids[(*num_mids)++] = mid_entry;

	if (mid_entry && mid_entry->handle)
		ret = mid_entry->handle(server, mid_entry);
	else
		ret = cifs_handle_standard(server, mid_entry);

	if (ret == 0 && shdr->NextCommand) {
		pdu_length -= le32_to_cpu(shdr->NextCommand);
		server->large_buf = next_is_large;
		if (next_is_large)
			server->bigbuf = buf = next_buffer;
		else
			server->smallbuf = buf = next_buffer;
		goto one_more;
	} else if (ret != 0) {
		/*
		 * ret != 0 here means that we didn't get to handle_mid() thus
		 * server->smallbuf and server->bigbuf are still valid. We need
		 * to free next_buffer because it is not going to be used
		 * anywhere.
		 */
		if (next_is_large)
			free_rsp_buf(CIFS_LARGE_BUFFER, next_buffer);
		else
			free_rsp_buf(CIFS_SMALL_BUFFER, next_buffer);
	}

	return ret;
}

static int
smb3_receive_transform(struct TCP_Server_Info *server,
		       struct mid_q_entry **mids, char **bufs, int *num_mids)
{
	char *buf = server->smallbuf;
	unsigned int pdu_length = server->pdu_size;
	struct smb2_transform_hdr *tr_hdr = (struct smb2_transform_hdr *)buf;
	unsigned int orig_len = le32_to_cpu(tr_hdr->OriginalMessageSize);

	if (pdu_length < sizeof(struct smb2_transform_hdr) +
						sizeof(struct smb2_sync_hdr)) {
		cifs_server_dbg(VFS, "Transform message is too small (%u)\n",
			 pdu_length);
		cifs_reconnect(server);
		return -ECONNABORTED;
	}

	if (pdu_length < orig_len + sizeof(struct smb2_transform_hdr)) {
		cifs_server_dbg(VFS, "Transform message is broken\n");
		cifs_reconnect(server);
		return -ECONNABORTED;
	}

	/* TODO: add support for compounds containing READ. */
	if (pdu_length > CIFSMaxBufSize + MAX_HEADER_SIZE(server)) {
		return receive_encrypted_read(server, &mids[0], num_mids);
	}

	return receive_encrypted_standard(server, mids, bufs, num_mids);
}

int
smb3_handle_read_data(struct TCP_Server_Info *server, struct mid_q_entry *mid)
{
	char *buf = server->large_buf ? server->bigbuf : server->smallbuf;

	return handle_read_data(server, mid, buf, server->pdu_size,
				NULL, 0, 0);
}

static int
smb2_next_header(char *buf)
{
	struct smb2_sync_hdr *hdr = (struct smb2_sync_hdr *)buf;
	struct smb2_transform_hdr *t_hdr = (struct smb2_transform_hdr *)buf;

	if (hdr->ProtocolId == SMB2_TRANSFORM_PROTO_NUM)
		return sizeof(struct smb2_transform_hdr) +
		  le32_to_cpu(t_hdr->OriginalMessageSize);

	return le32_to_cpu(hdr->NextCommand);
}

static int
smb2_make_node(unsigned int xid, struct inode *inode,
	       struct dentry *dentry, struct cifs_tcon *tcon,
	       char *full_path, umode_t mode, dev_t dev)
{
	struct cifs_sb_info *cifs_sb = CIFS_SB(inode->i_sb);
	int rc = -EPERM;
	FILE_ALL_INFO *buf = NULL;
	struct cifs_io_parms io_parms;
	__u32 oplock = 0;
	struct cifs_fid fid;
	struct cifs_open_parms oparms;
	unsigned int bytes_written;
	struct win_dev *pdev;
	struct kvec iov[2];

	/*
	 * Check if mounted with mount parm 'sfu' mount parm.
	 * SFU emulation should work with all servers, but only
	 * supports block and char device (no socket & fifo),
	 * and was used by default in earlier versions of Windows
	 */
	if (!(cifs_sb->mnt_cifs_flags & CIFS_MOUNT_UNX_EMUL))
		goto out;

	/*
	 * TODO: Add ability to create instead via reparse point. Windows (e.g.
	 * their current NFS server) uses this approach to expose special files
	 * over SMB2/SMB3 and Samba will do this with SMB3.1.1 POSIX Extensions
	 */

	if (!S_ISCHR(mode) && !S_ISBLK(mode))
		goto out;

	cifs_dbg(FYI, "sfu compat create special file\n");

	buf = kmalloc(sizeof(FILE_ALL_INFO), GFP_KERNEL);
	if (buf == NULL) {
		rc = -ENOMEM;
		goto out;
	}

	oparms.tcon = tcon;
	oparms.cifs_sb = cifs_sb;
	oparms.desired_access = GENERIC_WRITE;
	oparms.create_options = cifs_create_options(cifs_sb, CREATE_NOT_DIR |
						    CREATE_OPTION_SPECIAL);
	oparms.disposition = FILE_CREATE;
	oparms.path = full_path;
	oparms.fid = &fid;
	oparms.reconnect = false;

	if (tcon->ses->server->oplocks)
		oplock = REQ_OPLOCK;
	else
		oplock = 0;
	rc = tcon->ses->server->ops->open(xid, &oparms, &oplock, buf);
	if (rc)
		goto out;

	/*
	 * BB Do not bother to decode buf since no local inode yet to put
	 * timestamps in, but we can reuse it safely.
	 */

	pdev = (struct win_dev *)buf;
	io_parms.pid = current->tgid;
	io_parms.tcon = tcon;
	io_parms.offset = 0;
	io_parms.length = sizeof(struct win_dev);
	iov[1].iov_base = buf;
	iov[1].iov_len = sizeof(struct win_dev);
	if (S_ISCHR(mode)) {
		memcpy(pdev->type, "IntxCHR", 8);
		pdev->major = cpu_to_le64(MAJOR(dev));
		pdev->minor = cpu_to_le64(MINOR(dev));
		rc = tcon->ses->server->ops->sync_write(xid, &fid, &io_parms,
							&bytes_written, iov, 1);
	} else if (S_ISBLK(mode)) {
		memcpy(pdev->type, "IntxBLK", 8);
		pdev->major = cpu_to_le64(MAJOR(dev));
		pdev->minor = cpu_to_le64(MINOR(dev));
		rc = tcon->ses->server->ops->sync_write(xid, &fid, &io_parms,
							&bytes_written, iov, 1);
	}
	tcon->ses->server->ops->close(xid, tcon, &fid);
	d_drop(dentry);

	/* FIXME: add code here to set EAs */
out:
	kfree(buf);
	return rc;
}


struct smb_version_operations smb20_operations = {
	.compare_fids = smb2_compare_fids,
	.setup_request = smb2_setup_request,
	.setup_async_request = smb2_setup_async_request,
	.check_receive = smb2_check_receive,
	.add_credits = smb2_add_credits,
	.set_credits = smb2_set_credits,
	.get_credits_field = smb2_get_credits_field,
	.get_credits = smb2_get_credits,
	.wait_mtu_credits = cifs_wait_mtu_credits,
	.get_next_mid = smb2_get_next_mid,
	.revert_current_mid = smb2_revert_current_mid,
	.read_data_offset = smb2_read_data_offset,
	.read_data_length = smb2_read_data_length,
	.map_error = map_smb2_to_linux_error,
	.find_mid = smb2_find_mid,
	.check_message = smb2_check_message,
	.dump_detail = smb2_dump_detail,
	.clear_stats = smb2_clear_stats,
	.print_stats = smb2_print_stats,
	.is_oplock_break = smb2_is_valid_oplock_break,
	.handle_cancelled_mid = smb2_handle_cancelled_mid,
	.downgrade_oplock = smb2_downgrade_oplock,
	.need_neg = smb2_need_neg,
	.negotiate = smb2_negotiate,
	.negotiate_wsize = smb2_negotiate_wsize,
	.negotiate_rsize = smb2_negotiate_rsize,
	.sess_setup = SMB2_sess_setup,
	.logoff = SMB2_logoff,
	.tree_connect = SMB2_tcon,
	.tree_disconnect = SMB2_tdis,
	.qfs_tcon = smb2_qfs_tcon,
	.is_path_accessible = smb2_is_path_accessible,
	.can_echo = smb2_can_echo,
	.echo = SMB2_echo,
	.query_path_info = smb2_query_path_info,
	.get_srv_inum = smb2_get_srv_inum,
	.query_file_info = smb2_query_file_info,
	.set_path_size = smb2_set_path_size,
	.set_file_size = smb2_set_file_size,
	.set_file_info = smb2_set_file_info,
	.set_compression = smb2_set_compression,
	.mkdir = smb2_mkdir,
	.mkdir_setinfo = smb2_mkdir_setinfo,
	.rmdir = smb2_rmdir,
	.unlink = smb2_unlink,
	.rename = smb2_rename_path,
	.create_hardlink = smb2_create_hardlink,
	.query_symlink = smb2_query_symlink,
	.query_mf_symlink = smb3_query_mf_symlink,
	.create_mf_symlink = smb3_create_mf_symlink,
	.open = smb2_open_file,
	.set_fid = smb2_set_fid,
	.close = smb2_close_file,
	.flush = smb2_flush_file,
	.async_readv = smb2_async_readv,
	.async_writev = smb2_async_writev,
	.sync_read = smb2_sync_read,
	.sync_write = smb2_sync_write,
	.query_dir_first = smb2_query_dir_first,
	.query_dir_next = smb2_query_dir_next,
	.close_dir = smb2_close_dir,
	.calc_smb_size = smb2_calc_size,
	.is_status_pending = smb2_is_status_pending,
	.is_session_expired = smb2_is_session_expired,
	.oplock_response = smb2_oplock_response,
	.queryfs = smb2_queryfs,
	.mand_lock = smb2_mand_lock,
	.mand_unlock_range = smb2_unlock_range,
	.push_mand_locks = smb2_push_mandatory_locks,
	.get_lease_key = smb2_get_lease_key,
	.set_lease_key = smb2_set_lease_key,
	.new_lease_key = smb2_new_lease_key,
	.calc_signature = smb2_calc_signature,
	.is_read_op = smb2_is_read_op,
	.set_oplock_level = smb2_set_oplock_level,
	.create_lease_buf = smb2_create_lease_buf,
	.parse_lease_buf = smb2_parse_lease_buf,
	.copychunk_range = smb2_copychunk_range,
	.wp_retry_size = smb2_wp_retry_size,
	.dir_needs_close = smb2_dir_needs_close,
	.get_dfs_refer = smb2_get_dfs_refer,
	.select_sectype = smb2_select_sectype,
#ifdef CONFIG_CIFS_XATTR
	.query_all_EAs = smb2_query_eas,
	.set_EA = smb2_set_ea,
#endif /* CIFS_XATTR */
	.get_acl = get_smb2_acl,
	.get_acl_by_fid = get_smb2_acl_by_fid,
	.set_acl = set_smb2_acl,
	.next_header = smb2_next_header,
	.ioctl_query_info = smb2_ioctl_query_info,
	.make_node = smb2_make_node,
	.fiemap = smb3_fiemap,
	.llseek = smb3_llseek,
};

struct smb_version_operations smb21_operations = {
	.compare_fids = smb2_compare_fids,
	.setup_request = smb2_setup_request,
	.setup_async_request = smb2_setup_async_request,
	.check_receive = smb2_check_receive,
	.add_credits = smb2_add_credits,
	.set_credits = smb2_set_credits,
	.get_credits_field = smb2_get_credits_field,
	.get_credits = smb2_get_credits,
	.wait_mtu_credits = smb2_wait_mtu_credits,
	.adjust_credits = smb2_adjust_credits,
	.get_next_mid = smb2_get_next_mid,
	.revert_current_mid = smb2_revert_current_mid,
	.read_data_offset = smb2_read_data_offset,
	.read_data_length = smb2_read_data_length,
	.map_error = map_smb2_to_linux_error,
	.find_mid = smb2_find_mid,
	.check_message = smb2_check_message,
	.dump_detail = smb2_dump_detail,
	.clear_stats = smb2_clear_stats,
	.print_stats = smb2_print_stats,
	.is_oplock_break = smb2_is_valid_oplock_break,
	.handle_cancelled_mid = smb2_handle_cancelled_mid,
	.downgrade_oplock = smb2_downgrade_oplock,
	.need_neg = smb2_need_neg,
	.negotiate = smb2_negotiate,
	.negotiate_wsize = smb2_negotiate_wsize,
	.negotiate_rsize = smb2_negotiate_rsize,
	.sess_setup = SMB2_sess_setup,
	.logoff = SMB2_logoff,
	.tree_connect = SMB2_tcon,
	.tree_disconnect = SMB2_tdis,
	.qfs_tcon = smb2_qfs_tcon,
	.is_path_accessible = smb2_is_path_accessible,
	.can_echo = smb2_can_echo,
	.echo = SMB2_echo,
	.query_path_info = smb2_query_path_info,
	.get_srv_inum = smb2_get_srv_inum,
	.query_file_info = smb2_query_file_info,
	.set_path_size = smb2_set_path_size,
	.set_file_size = smb2_set_file_size,
	.set_file_info = smb2_set_file_info,
	.set_compression = smb2_set_compression,
	.mkdir = smb2_mkdir,
	.mkdir_setinfo = smb2_mkdir_setinfo,
	.rmdir = smb2_rmdir,
	.unlink = smb2_unlink,
	.rename = smb2_rename_path,
	.create_hardlink = smb2_create_hardlink,
	.query_symlink = smb2_query_symlink,
	.query_mf_symlink = smb3_query_mf_symlink,
	.create_mf_symlink = smb3_create_mf_symlink,
	.open = smb2_open_file,
	.set_fid = smb2_set_fid,
	.close = smb2_close_file,
	.flush = smb2_flush_file,
	.async_readv = smb2_async_readv,
	.async_writev = smb2_async_writev,
	.sync_read = smb2_sync_read,
	.sync_write = smb2_sync_write,
	.query_dir_first = smb2_query_dir_first,
	.query_dir_next = smb2_query_dir_next,
	.close_dir = smb2_close_dir,
	.calc_smb_size = smb2_calc_size,
	.is_status_pending = smb2_is_status_pending,
	.is_session_expired = smb2_is_session_expired,
	.oplock_response = smb2_oplock_response,
	.queryfs = smb2_queryfs,
	.mand_lock = smb2_mand_lock,
	.mand_unlock_range = smb2_unlock_range,
	.push_mand_locks = smb2_push_mandatory_locks,
	.get_lease_key = smb2_get_lease_key,
	.set_lease_key = smb2_set_lease_key,
	.new_lease_key = smb2_new_lease_key,
	.calc_signature = smb2_calc_signature,
	.is_read_op = smb21_is_read_op,
	.set_oplock_level = smb21_set_oplock_level,
	.create_lease_buf = smb2_create_lease_buf,
	.parse_lease_buf = smb2_parse_lease_buf,
	.copychunk_range = smb2_copychunk_range,
	.wp_retry_size = smb2_wp_retry_size,
	.dir_needs_close = smb2_dir_needs_close,
	.enum_snapshots = smb3_enum_snapshots,
	.notify = smb3_notify,
	.get_dfs_refer = smb2_get_dfs_refer,
	.select_sectype = smb2_select_sectype,
#ifdef CONFIG_CIFS_XATTR
	.query_all_EAs = smb2_query_eas,
	.set_EA = smb2_set_ea,
#endif /* CIFS_XATTR */
	.get_acl = get_smb2_acl,
	.get_acl_by_fid = get_smb2_acl_by_fid,
	.set_acl = set_smb2_acl,
	.next_header = smb2_next_header,
	.ioctl_query_info = smb2_ioctl_query_info,
	.make_node = smb2_make_node,
	.fiemap = smb3_fiemap,
	.llseek = smb3_llseek,
};

struct smb_version_operations smb30_operations = {
	.compare_fids = smb2_compare_fids,
	.setup_request = smb2_setup_request,
	.setup_async_request = smb2_setup_async_request,
	.check_receive = smb2_check_receive,
	.add_credits = smb2_add_credits,
	.set_credits = smb2_set_credits,
	.get_credits_field = smb2_get_credits_field,
	.get_credits = smb2_get_credits,
	.wait_mtu_credits = smb2_wait_mtu_credits,
	.adjust_credits = smb2_adjust_credits,
	.get_next_mid = smb2_get_next_mid,
	.revert_current_mid = smb2_revert_current_mid,
	.read_data_offset = smb2_read_data_offset,
	.read_data_length = smb2_read_data_length,
	.map_error = map_smb2_to_linux_error,
	.find_mid = smb2_find_mid,
	.check_message = smb2_check_message,
	.dump_detail = smb2_dump_detail,
	.clear_stats = smb2_clear_stats,
	.print_stats = smb2_print_stats,
	.dump_share_caps = smb2_dump_share_caps,
	.is_oplock_break = smb2_is_valid_oplock_break,
	.handle_cancelled_mid = smb2_handle_cancelled_mid,
	.downgrade_oplock = smb3_downgrade_oplock,
	.need_neg = smb2_need_neg,
	.negotiate = smb2_negotiate,
	.negotiate_wsize = smb3_negotiate_wsize,
	.negotiate_rsize = smb3_negotiate_rsize,
	.sess_setup = SMB2_sess_setup,
	.logoff = SMB2_logoff,
	.tree_connect = SMB2_tcon,
	.tree_disconnect = SMB2_tdis,
	.qfs_tcon = smb3_qfs_tcon,
	.is_path_accessible = smb2_is_path_accessible,
	.can_echo = smb2_can_echo,
	.echo = SMB2_echo,
	.query_path_info = smb2_query_path_info,
	.get_srv_inum = smb2_get_srv_inum,
	.query_file_info = smb2_query_file_info,
	.set_path_size = smb2_set_path_size,
	.set_file_size = smb2_set_file_size,
	.set_file_info = smb2_set_file_info,
	.set_compression = smb2_set_compression,
	.mkdir = smb2_mkdir,
	.mkdir_setinfo = smb2_mkdir_setinfo,
	.rmdir = smb2_rmdir,
	.unlink = smb2_unlink,
	.rename = smb2_rename_path,
	.create_hardlink = smb2_create_hardlink,
	.query_symlink = smb2_query_symlink,
	.query_mf_symlink = smb3_query_mf_symlink,
	.create_mf_symlink = smb3_create_mf_symlink,
	.open = smb2_open_file,
	.set_fid = smb2_set_fid,
	.close = smb2_close_file,
	.close_getattr = smb2_close_getattr,
	.flush = smb2_flush_file,
	.async_readv = smb2_async_readv,
	.async_writev = smb2_async_writev,
	.sync_read = smb2_sync_read,
	.sync_write = smb2_sync_write,
	.query_dir_first = smb2_query_dir_first,
	.query_dir_next = smb2_query_dir_next,
	.close_dir = smb2_close_dir,
	.calc_smb_size = smb2_calc_size,
	.is_status_pending = smb2_is_status_pending,
	.is_session_expired = smb2_is_session_expired,
	.oplock_response = smb2_oplock_response,
	.queryfs = smb2_queryfs,
	.mand_lock = smb2_mand_lock,
	.mand_unlock_range = smb2_unlock_range,
	.push_mand_locks = smb2_push_mandatory_locks,
	.get_lease_key = smb2_get_lease_key,
	.set_lease_key = smb2_set_lease_key,
	.new_lease_key = smb2_new_lease_key,
	.generate_signingkey = generate_smb30signingkey,
	.calc_signature = smb3_calc_signature,
	.set_integrity  = smb3_set_integrity,
	.is_read_op = smb21_is_read_op,
	.set_oplock_level = smb3_set_oplock_level,
	.create_lease_buf = smb3_create_lease_buf,
	.parse_lease_buf = smb3_parse_lease_buf,
	.copychunk_range = smb2_copychunk_range,
	.duplicate_extents = smb2_duplicate_extents,
	.validate_negotiate = smb3_validate_negotiate,
	.wp_retry_size = smb2_wp_retry_size,
	.dir_needs_close = smb2_dir_needs_close,
	.fallocate = smb3_fallocate,
	.enum_snapshots = smb3_enum_snapshots,
	.notify = smb3_notify,
	.init_transform_rq = smb3_init_transform_rq,
	.is_transform_hdr = smb3_is_transform_hdr,
	.receive_transform = smb3_receive_transform,
	.get_dfs_refer = smb2_get_dfs_refer,
	.select_sectype = smb2_select_sectype,
#ifdef CONFIG_CIFS_XATTR
	.query_all_EAs = smb2_query_eas,
	.set_EA = smb2_set_ea,
#endif /* CIFS_XATTR */
	.get_acl = get_smb2_acl,
	.get_acl_by_fid = get_smb2_acl_by_fid,
	.set_acl = set_smb2_acl,
	.next_header = smb2_next_header,
	.ioctl_query_info = smb2_ioctl_query_info,
	.make_node = smb2_make_node,
	.fiemap = smb3_fiemap,
	.llseek = smb3_llseek,
};

struct smb_version_operations smb311_operations = {
	.compare_fids = smb2_compare_fids,
	.setup_request = smb2_setup_request,
	.setup_async_request = smb2_setup_async_request,
	.check_receive = smb2_check_receive,
	.add_credits = smb2_add_credits,
	.set_credits = smb2_set_credits,
	.get_credits_field = smb2_get_credits_field,
	.get_credits = smb2_get_credits,
	.wait_mtu_credits = smb2_wait_mtu_credits,
	.adjust_credits = smb2_adjust_credits,
	.get_next_mid = smb2_get_next_mid,
	.revert_current_mid = smb2_revert_current_mid,
	.read_data_offset = smb2_read_data_offset,
	.read_data_length = smb2_read_data_length,
	.map_error = map_smb2_to_linux_error,
	.find_mid = smb2_find_mid,
	.check_message = smb2_check_message,
	.dump_detail = smb2_dump_detail,
	.clear_stats = smb2_clear_stats,
	.print_stats = smb2_print_stats,
	.dump_share_caps = smb2_dump_share_caps,
	.is_oplock_break = smb2_is_valid_oplock_break,
	.handle_cancelled_mid = smb2_handle_cancelled_mid,
	.downgrade_oplock = smb3_downgrade_oplock,
	.need_neg = smb2_need_neg,
	.negotiate = smb2_negotiate,
	.negotiate_wsize = smb3_negotiate_wsize,
	.negotiate_rsize = smb3_negotiate_rsize,
	.sess_setup = SMB2_sess_setup,
	.logoff = SMB2_logoff,
	.tree_connect = SMB2_tcon,
	.tree_disconnect = SMB2_tdis,
	.qfs_tcon = smb3_qfs_tcon,
	.is_path_accessible = smb2_is_path_accessible,
	.can_echo = smb2_can_echo,
	.echo = SMB2_echo,
	.query_path_info = smb2_query_path_info,
	.get_srv_inum = smb2_get_srv_inum,
	.query_file_info = smb2_query_file_info,
	.set_path_size = smb2_set_path_size,
	.set_file_size = smb2_set_file_size,
	.set_file_info = smb2_set_file_info,
	.set_compression = smb2_set_compression,
	.mkdir = smb2_mkdir,
	.mkdir_setinfo = smb2_mkdir_setinfo,
	.posix_mkdir = smb311_posix_mkdir,
	.rmdir = smb2_rmdir,
	.unlink = smb2_unlink,
	.rename = smb2_rename_path,
	.create_hardlink = smb2_create_hardlink,
	.query_symlink = smb2_query_symlink,
	.query_mf_symlink = smb3_query_mf_symlink,
	.create_mf_symlink = smb3_create_mf_symlink,
	.open = smb2_open_file,
	.set_fid = smb2_set_fid,
	.close = smb2_close_file,
	.close_getattr = smb2_close_getattr,
	.flush = smb2_flush_file,
	.async_readv = smb2_async_readv,
	.async_writev = smb2_async_writev,
	.sync_read = smb2_sync_read,
	.sync_write = smb2_sync_write,
	.query_dir_first = smb2_query_dir_first,
	.query_dir_next = smb2_query_dir_next,
	.close_dir = smb2_close_dir,
	.calc_smb_size = smb2_calc_size,
	.is_status_pending = smb2_is_status_pending,
	.is_session_expired = smb2_is_session_expired,
	.oplock_response = smb2_oplock_response,
	.queryfs = smb311_queryfs,
	.mand_lock = smb2_mand_lock,
	.mand_unlock_range = smb2_unlock_range,
	.push_mand_locks = smb2_push_mandatory_locks,
	.get_lease_key = smb2_get_lease_key,
	.set_lease_key = smb2_set_lease_key,
	.new_lease_key = smb2_new_lease_key,
	.generate_signingkey = generate_smb311signingkey,
	.calc_signature = smb3_calc_signature,
	.set_integrity  = smb3_set_integrity,
	.is_read_op = smb21_is_read_op,
	.set_oplock_level = smb3_set_oplock_level,
	.create_lease_buf = smb3_create_lease_buf,
	.parse_lease_buf = smb3_parse_lease_buf,
	.copychunk_range = smb2_copychunk_range,
	.duplicate_extents = smb2_duplicate_extents,
/*	.validate_negotiate = smb3_validate_negotiate, */ /* not used in 3.11 */
	.wp_retry_size = smb2_wp_retry_size,
	.dir_needs_close = smb2_dir_needs_close,
	.fallocate = smb3_fallocate,
	.enum_snapshots = smb3_enum_snapshots,
	.notify = smb3_notify,
	.init_transform_rq = smb3_init_transform_rq,
	.is_transform_hdr = smb3_is_transform_hdr,
	.receive_transform = smb3_receive_transform,
	.get_dfs_refer = smb2_get_dfs_refer,
	.select_sectype = smb2_select_sectype,
#ifdef CONFIG_CIFS_XATTR
	.query_all_EAs = smb2_query_eas,
	.set_EA = smb2_set_ea,
#endif /* CIFS_XATTR */
	.get_acl = get_smb2_acl,
	.get_acl_by_fid = get_smb2_acl_by_fid,
	.set_acl = set_smb2_acl,
	.next_header = smb2_next_header,
	.ioctl_query_info = smb2_ioctl_query_info,
	.make_node = smb2_make_node,
	.fiemap = smb3_fiemap,
	.llseek = smb3_llseek,
};

struct smb_version_values smb20_values = {
	.version_string = SMB20_VERSION_STRING,
	.protocol_id = SMB20_PROT_ID,
	.req_capabilities = 0, /* MBZ */
	.large_lock_type = 0,
	.exclusive_lock_type = SMB2_LOCKFLAG_EXCLUSIVE_LOCK,
	.shared_lock_type = SMB2_LOCKFLAG_SHARED_LOCK,
	.unlock_lock_type = SMB2_LOCKFLAG_UNLOCK,
	.header_size = sizeof(struct smb2_sync_hdr),
	.header_preamble_size = 0,
	.max_header_size = MAX_SMB2_HDR_SIZE,
	.read_rsp_size = sizeof(struct smb2_read_rsp) - 1,
	.lock_cmd = SMB2_LOCK,
	.cap_unix = 0,
	.cap_nt_find = SMB2_NT_FIND,
	.cap_large_files = SMB2_LARGE_FILES,
	.signing_enabled = SMB2_NEGOTIATE_SIGNING_ENABLED | SMB2_NEGOTIATE_SIGNING_REQUIRED,
	.signing_required = SMB2_NEGOTIATE_SIGNING_REQUIRED,
	.create_lease_size = sizeof(struct create_lease),
};

struct smb_version_values smb21_values = {
	.version_string = SMB21_VERSION_STRING,
	.protocol_id = SMB21_PROT_ID,
	.req_capabilities = 0, /* MBZ on negotiate req until SMB3 dialect */
	.large_lock_type = 0,
	.exclusive_lock_type = SMB2_LOCKFLAG_EXCLUSIVE_LOCK,
	.shared_lock_type = SMB2_LOCKFLAG_SHARED_LOCK,
	.unlock_lock_type = SMB2_LOCKFLAG_UNLOCK,
	.header_size = sizeof(struct smb2_sync_hdr),
	.header_preamble_size = 0,
	.max_header_size = MAX_SMB2_HDR_SIZE,
	.read_rsp_size = sizeof(struct smb2_read_rsp) - 1,
	.lock_cmd = SMB2_LOCK,
	.cap_unix = 0,
	.cap_nt_find = SMB2_NT_FIND,
	.cap_large_files = SMB2_LARGE_FILES,
	.signing_enabled = SMB2_NEGOTIATE_SIGNING_ENABLED | SMB2_NEGOTIATE_SIGNING_REQUIRED,
	.signing_required = SMB2_NEGOTIATE_SIGNING_REQUIRED,
	.create_lease_size = sizeof(struct create_lease),
};

struct smb_version_values smb3any_values = {
	.version_string = SMB3ANY_VERSION_STRING,
	.protocol_id = SMB302_PROT_ID, /* doesn't matter, send protocol array */
	.req_capabilities = SMB2_GLOBAL_CAP_DFS | SMB2_GLOBAL_CAP_LEASING | SMB2_GLOBAL_CAP_LARGE_MTU | SMB2_GLOBAL_CAP_PERSISTENT_HANDLES | SMB2_GLOBAL_CAP_ENCRYPTION | SMB2_GLOBAL_CAP_DIRECTORY_LEASING,
	.large_lock_type = 0,
	.exclusive_lock_type = SMB2_LOCKFLAG_EXCLUSIVE_LOCK,
	.shared_lock_type = SMB2_LOCKFLAG_SHARED_LOCK,
	.unlock_lock_type = SMB2_LOCKFLAG_UNLOCK,
	.header_size = sizeof(struct smb2_sync_hdr),
	.header_preamble_size = 0,
	.max_header_size = MAX_SMB2_HDR_SIZE,
	.read_rsp_size = sizeof(struct smb2_read_rsp) - 1,
	.lock_cmd = SMB2_LOCK,
	.cap_unix = 0,
	.cap_nt_find = SMB2_NT_FIND,
	.cap_large_files = SMB2_LARGE_FILES,
	.signing_enabled = SMB2_NEGOTIATE_SIGNING_ENABLED | SMB2_NEGOTIATE_SIGNING_REQUIRED,
	.signing_required = SMB2_NEGOTIATE_SIGNING_REQUIRED,
	.create_lease_size = sizeof(struct create_lease_v2),
};

struct smb_version_values smbdefault_values = {
	.version_string = SMBDEFAULT_VERSION_STRING,
	.protocol_id = SMB302_PROT_ID, /* doesn't matter, send protocol array */
	.req_capabilities = SMB2_GLOBAL_CAP_DFS | SMB2_GLOBAL_CAP_LEASING | SMB2_GLOBAL_CAP_LARGE_MTU | SMB2_GLOBAL_CAP_PERSISTENT_HANDLES | SMB2_GLOBAL_CAP_ENCRYPTION | SMB2_GLOBAL_CAP_DIRECTORY_LEASING,
	.large_lock_type = 0,
	.exclusive_lock_type = SMB2_LOCKFLAG_EXCLUSIVE_LOCK,
	.shared_lock_type = SMB2_LOCKFLAG_SHARED_LOCK,
	.unlock_lock_type = SMB2_LOCKFLAG_UNLOCK,
	.header_size = sizeof(struct smb2_sync_hdr),
	.header_preamble_size = 0,
	.max_header_size = MAX_SMB2_HDR_SIZE,
	.read_rsp_size = sizeof(struct smb2_read_rsp) - 1,
	.lock_cmd = SMB2_LOCK,
	.cap_unix = 0,
	.cap_nt_find = SMB2_NT_FIND,
	.cap_large_files = SMB2_LARGE_FILES,
	.signing_enabled = SMB2_NEGOTIATE_SIGNING_ENABLED | SMB2_NEGOTIATE_SIGNING_REQUIRED,
	.signing_required = SMB2_NEGOTIATE_SIGNING_REQUIRED,
	.create_lease_size = sizeof(struct create_lease_v2),
};

struct smb_version_values smb30_values = {
	.version_string = SMB30_VERSION_STRING,
	.protocol_id = SMB30_PROT_ID,
	.req_capabilities = SMB2_GLOBAL_CAP_DFS | SMB2_GLOBAL_CAP_LEASING | SMB2_GLOBAL_CAP_LARGE_MTU | SMB2_GLOBAL_CAP_PERSISTENT_HANDLES | SMB2_GLOBAL_CAP_ENCRYPTION | SMB2_GLOBAL_CAP_DIRECTORY_LEASING,
	.large_lock_type = 0,
	.exclusive_lock_type = SMB2_LOCKFLAG_EXCLUSIVE_LOCK,
	.shared_lock_type = SMB2_LOCKFLAG_SHARED_LOCK,
	.unlock_lock_type = SMB2_LOCKFLAG_UNLOCK,
	.header_size = sizeof(struct smb2_sync_hdr),
	.header_preamble_size = 0,
	.max_header_size = MAX_SMB2_HDR_SIZE,
	.read_rsp_size = sizeof(struct smb2_read_rsp) - 1,
	.lock_cmd = SMB2_LOCK,
	.cap_unix = 0,
	.cap_nt_find = SMB2_NT_FIND,
	.cap_large_files = SMB2_LARGE_FILES,
	.signing_enabled = SMB2_NEGOTIATE_SIGNING_ENABLED | SMB2_NEGOTIATE_SIGNING_REQUIRED,
	.signing_required = SMB2_NEGOTIATE_SIGNING_REQUIRED,
	.create_lease_size = sizeof(struct create_lease_v2),
};

struct smb_version_values smb302_values = {
	.version_string = SMB302_VERSION_STRING,
	.protocol_id = SMB302_PROT_ID,
	.req_capabilities = SMB2_GLOBAL_CAP_DFS | SMB2_GLOBAL_CAP_LEASING | SMB2_GLOBAL_CAP_LARGE_MTU | SMB2_GLOBAL_CAP_PERSISTENT_HANDLES | SMB2_GLOBAL_CAP_ENCRYPTION | SMB2_GLOBAL_CAP_DIRECTORY_LEASING,
	.large_lock_type = 0,
	.exclusive_lock_type = SMB2_LOCKFLAG_EXCLUSIVE_LOCK,
	.shared_lock_type = SMB2_LOCKFLAG_SHARED_LOCK,
	.unlock_lock_type = SMB2_LOCKFLAG_UNLOCK,
	.header_size = sizeof(struct smb2_sync_hdr),
	.header_preamble_size = 0,
	.max_header_size = MAX_SMB2_HDR_SIZE,
	.read_rsp_size = sizeof(struct smb2_read_rsp) - 1,
	.lock_cmd = SMB2_LOCK,
	.cap_unix = 0,
	.cap_nt_find = SMB2_NT_FIND,
	.cap_large_files = SMB2_LARGE_FILES,
	.signing_enabled = SMB2_NEGOTIATE_SIGNING_ENABLED | SMB2_NEGOTIATE_SIGNING_REQUIRED,
	.signing_required = SMB2_NEGOTIATE_SIGNING_REQUIRED,
	.create_lease_size = sizeof(struct create_lease_v2),
};

struct smb_version_values smb311_values = {
	.version_string = SMB311_VERSION_STRING,
	.protocol_id = SMB311_PROT_ID,
	.req_capabilities = SMB2_GLOBAL_CAP_DFS | SMB2_GLOBAL_CAP_LEASING | SMB2_GLOBAL_CAP_LARGE_MTU | SMB2_GLOBAL_CAP_PERSISTENT_HANDLES | SMB2_GLOBAL_CAP_ENCRYPTION | SMB2_GLOBAL_CAP_DIRECTORY_LEASING,
	.large_lock_type = 0,
	.exclusive_lock_type = SMB2_LOCKFLAG_EXCLUSIVE_LOCK,
	.shared_lock_type = SMB2_LOCKFLAG_SHARED_LOCK,
	.unlock_lock_type = SMB2_LOCKFLAG_UNLOCK,
	.header_size = sizeof(struct smb2_sync_hdr),
	.header_preamble_size = 0,
	.max_header_size = MAX_SMB2_HDR_SIZE,
	.read_rsp_size = sizeof(struct smb2_read_rsp) - 1,
	.lock_cmd = SMB2_LOCK,
	.cap_unix = 0,
	.cap_nt_find = SMB2_NT_FIND,
	.cap_large_files = SMB2_LARGE_FILES,
	.signing_enabled = SMB2_NEGOTIATE_SIGNING_ENABLED | SMB2_NEGOTIATE_SIGNING_REQUIRED,
	.signing_required = SMB2_NEGOTIATE_SIGNING_REQUIRED,
	.create_lease_size = sizeof(struct create_lease_v2),
};<|MERGE_RESOLUTION|>--- conflicted
+++ resolved
@@ -2124,12 +2124,8 @@
 	oparms.fid = &fid;
 	oparms.reconnect = false;
 
-<<<<<<< HEAD
-	rc = SMB2_open(xid, &oparms, utf16_path, &oplock, NULL, NULL, NULL);
-=======
 	rc = SMB2_open(xid, &oparms, utf16_path, &oplock, NULL, NULL, NULL,
 		       NULL);
->>>>>>> 675a03b4
 	if (rc)
 		goto notify_exit;
 
