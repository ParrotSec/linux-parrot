--- conflicted
+++ resolved
@@ -2482,11 +2482,7 @@
 {
 	struct cifs_ses *ses = tcon->ses;
 	struct TCP_Server_Info *server = cifs_pick_channel(ses);
-<<<<<<< HEAD
-	int flags = 0;
-=======
 	int flags = CIFS_CP_CREATE_CLOSE_OP;
->>>>>>> 4e026225
 	struct smb_rqst rqst[3];
 	int resp_buftype[3];
 	struct kvec rsp_iov[3];
@@ -3066,11 +3062,7 @@
 	struct cifs_open_parms oparms;
 	struct cifs_fid fid;
 	struct TCP_Server_Info *server = cifs_pick_channel(tcon->ses);
-<<<<<<< HEAD
-	int flags = 0;
-=======
 	int flags = CIFS_CP_CREATE_CLOSE_OP;
->>>>>>> 4e026225
 	struct smb_rqst rqst[3];
 	int resp_buftype[3];
 	struct kvec rsp_iov[3];
