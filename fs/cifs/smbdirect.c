--- conflicted
+++ resolved
@@ -1527,7 +1527,7 @@
 	char name[MAX_NAME_LEN];
 	int rc;
 
-	snprintf(name, MAX_NAME_LEN, "smbd_request_%p", info);
+	scnprintf(name, MAX_NAME_LEN, "smbd_request_%p", info);
 	info->request_cache =
 		kmem_cache_create(
 			name,
@@ -1543,7 +1543,7 @@
 	if (!info->request_mempool)
 		goto out1;
 
-	snprintf(name, MAX_NAME_LEN, "smbd_response_%p", info);
+	scnprintf(name, MAX_NAME_LEN, "smbd_response_%p", info);
 	info->response_cache =
 		kmem_cache_create(
 			name,
@@ -1559,7 +1559,7 @@
 	if (!info->response_mempool)
 		goto out3;
 
-	snprintf(name, MAX_NAME_LEN, "smbd_%p", info);
+	scnprintf(name, MAX_NAME_LEN, "smbd_%p", info);
 	info->workqueue = create_workqueue(name);
 	if (!info->workqueue)
 		goto out4;
@@ -1701,7 +1701,7 @@
 		info->responder_resources);
 
 	/* Need to send IRD/ORD in private data for iWARP */
-	info->id->device->get_port_immutable(
+	info->id->device->ops.get_port_immutable(
 		info->id->device, info->id->port_num, &port_immutable);
 	if (port_immutable.core_cap_flags & RDMA_CORE_PORT_IWARP) {
 		ird_ord_hdr[0] = info->responder_resources;
@@ -2021,12 +2021,6 @@
 	unsigned int to_read, page_offset;
 	int rc;
 
-<<<<<<< HEAD
-	info->smbd_recv_pending++;
-
-	switch (msg->msg_iter.type) {
-	case READ | ITER_KVEC:
-=======
 	if (iov_iter_rw(&msg->msg_iter) == WRITE) {
 		/* It's a bug in upper layer to get there */
 		cifs_dbg(VFS, "CIFS: invalid msg iter dir %u\n",
@@ -2037,13 +2031,12 @@
 
 	switch (iov_iter_type(&msg->msg_iter)) {
 	case ITER_KVEC:
->>>>>>> 407d19ab
 		buf = msg->msg_iter.kvec->iov_base;
 		to_read = msg->msg_iter.kvec->iov_len;
 		rc = smbd_recv_buf(info, buf, to_read);
 		break;
 
-	case READ | ITER_BVEC:
+	case ITER_BVEC:
 		page = msg->msg_iter.bvec->bv_page;
 		page_offset = msg->msg_iter.bvec->bv_offset;
 		to_read = msg->msg_iter.bvec->bv_len;
@@ -2053,17 +2046,11 @@
 	default:
 		/* It's a bug in upper layer to get there */
 		cifs_dbg(VFS, "CIFS: invalid msg type %d\n",
-			msg->msg_iter.type);
+			 iov_iter_type(&msg->msg_iter));
 		rc = -EINVAL;
 	}
 
-<<<<<<< HEAD
-	info->smbd_recv_pending--;
-	wake_up(&info->wait_smbd_recv_pending);
-
-=======
 out:
->>>>>>> 407d19ab
 	/* SMBDirect will read it all or nothing */
 	if (rc > 0)
 		msg->msg_iter.count = 0;
@@ -2280,8 +2267,12 @@
 	int rc;
 
 	list_for_each_entry(smbdirect_mr, &info->mr_list, list) {
-		if (smbdirect_mr->state == MR_INVALIDATED ||
-			smbdirect_mr->state == MR_ERROR) {
+		if (smbdirect_mr->state == MR_INVALIDATED)
+			ib_dma_unmap_sg(
+				info->id->device, smbdirect_mr->sgl,
+				smbdirect_mr->sgl_count,
+				smbdirect_mr->dir);
+		else if (smbdirect_mr->state == MR_ERROR) {
 
 			/* recover this MR entry */
 			rc = ib_dereg_mr(smbdirect_mr->mr);
@@ -2305,25 +2296,21 @@
 				smbd_disconnect_rdma_connection(info);
 				continue;
 			}
-
-			if (smbdirect_mr->state == MR_INVALIDATED)
-				ib_dma_unmap_sg(
-					info->id->device, smbdirect_mr->sgl,
-					smbdirect_mr->sgl_count,
-					smbdirect_mr->dir);
-
-			smbdirect_mr->state = MR_READY;
-
-			/* smbdirect_mr->state is updated by this function
-			 * and is read and updated by I/O issuing CPUs trying
-			 * to get a MR, the call to atomic_inc_return
-			 * implicates a memory barrier and guarantees this
-			 * value is updated before waking up any calls to
-			 * get_mr() from the I/O issuing CPUs
-			 */
-			if (atomic_inc_return(&info->mr_ready_count) == 1)
-				wake_up_interruptible(&info->wait_mr);
-		}
+		} else
+			/* This MR is being used, don't recover it */
+			continue;
+
+		smbdirect_mr->state = MR_READY;
+
+		/* smbdirect_mr->state is updated by this function
+		 * and is read and updated by I/O issuing CPUs trying
+		 * to get a MR, the call to atomic_inc_return
+		 * implicates a memory barrier and guarantees this
+		 * value is updated before waking up any calls to
+		 * get_mr() from the I/O issuing CPUs
+		 */
+		if (atomic_inc_return(&info->mr_ready_count) == 1)
+			wake_up_interruptible(&info->wait_mr);
 	}
 }
 
