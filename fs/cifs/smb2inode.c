--- conflicted
+++ resolved
@@ -358,10 +358,7 @@
 	if (cfile)
 		goto after_close;
 	/* Close */
-<<<<<<< HEAD
-=======
 	flags |= CIFS_CP_CREATE_CLOSE_OP;
->>>>>>> 4e026225
 	rqst[num_rqst].rq_iov = &vars->close_iov[0];
 	rqst[num_rqst].rq_nvec = 1;
 	rc = SMB2_close_init(tcon, server,
