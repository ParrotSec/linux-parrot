--- conflicted
+++ resolved
@@ -111,19 +111,27 @@
 tconInfoAlloc(void)
 {
 	struct cifs_tcon *ret_buf;
-	ret_buf = kzalloc(sizeof(struct cifs_tcon), GFP_KERNEL);
-	if (ret_buf) {
-		atomic_inc(&tconInfoAllocCount);
-		ret_buf->tidStatus = CifsNew;
-		++ret_buf->tc_count;
-		INIT_LIST_HEAD(&ret_buf->openFileList);
-		INIT_LIST_HEAD(&ret_buf->tcon_list);
-		spin_lock_init(&ret_buf->open_file_lock);
-		mutex_init(&ret_buf->crfid.fid_mutex);
-		ret_buf->crfid.fid = kzalloc(sizeof(struct cifs_fid),
-					     GFP_KERNEL);
-		spin_lock_init(&ret_buf->stat_lock);
-	}
+
+	ret_buf = kzalloc(sizeof(*ret_buf), GFP_KERNEL);
+	if (!ret_buf)
+		return NULL;
+	ret_buf->crfid.fid = kzalloc(sizeof(*ret_buf->crfid.fid), GFP_KERNEL);
+	if (!ret_buf->crfid.fid) {
+		kfree(ret_buf);
+		return NULL;
+	}
+
+	atomic_inc(&tconInfoAllocCount);
+	ret_buf->tidStatus = CifsNew;
+	++ret_buf->tc_count;
+	INIT_LIST_HEAD(&ret_buf->openFileList);
+	INIT_LIST_HEAD(&ret_buf->tcon_list);
+	spin_lock_init(&ret_buf->open_file_lock);
+	mutex_init(&ret_buf->crfid.fid_mutex);
+	spin_lock_init(&ret_buf->stat_lock);
+	atomic_set(&ret_buf->num_local_opens, 0);
+	atomic_set(&ret_buf->num_remote_opens, 0);
+
 	return ret_buf;
 }
 
@@ -138,6 +146,9 @@
 	kfree(buf_to_free->nativeFileSystem);
 	kzfree(buf_to_free->password);
 	kfree(buf_to_free->crfid.fid);
+#ifdef CONFIG_CIFS_DFS_UPCALL
+	kfree(buf_to_free->dfs_path);
+#endif
 	kfree(buf_to_free);
 }
 
@@ -522,18 +533,18 @@
 cifs_autodisable_serverino(struct cifs_sb_info *cifs_sb)
 {
 	if (cifs_sb->mnt_cifs_flags & CIFS_MOUNT_SERVER_INUM) {
+		struct cifs_tcon *tcon = NULL;
+
+		if (cifs_sb->master_tlink)
+			tcon = cifs_sb_master_tcon(cifs_sb);
+
 		cifs_sb->mnt_cifs_flags &= ~CIFS_MOUNT_SERVER_INUM;
-<<<<<<< HEAD
-		cifs_dbg(VFS, "Autodisabling the use of server inode numbers on %s. This server doesn't seem to support them properly. Hardlinks will not be recognized on this mount. Consider mounting with the \"noserverino\" option to silence this message.\n",
-			 cifs_sb_master_tcon(cifs_sb)->treeName);
-=======
 		cifs_sb->mnt_cifs_serverino_autodisabled = true;
 		cifs_dbg(VFS, "Autodisabling the use of server inode numbers on %s.\n",
 			 tcon ? tcon->treeName : "new server");
 		cifs_dbg(VFS, "The server doesn't seem to support them properly or the files might be on different servers (DFS).\n");
 		cifs_dbg(VFS, "Hardlinks will not be recognized on this mount. Consider mounting with the \"noserverino\" option to silence this message.\n");
 
->>>>>>> 407d19ab
 	}
 }
 
@@ -760,6 +771,8 @@
 			goto parse_DFS_referrals_exit;
 		}
 
+		node->ttl = le32_to_cpu(ref->TimeToLive);
+
 		ref++;
 	}
 
@@ -777,6 +790,11 @@
 {
 	struct cifs_aio_ctx *ctx;
 
+	/*
+	 * Must use kzalloc to initialize ctx->bv to NULL and ctx->direct_io
+	 * to false so that we know when we have to unreference pages within
+	 * cifs_aio_ctx_release()
+	 */
 	ctx = kzalloc(sizeof(struct cifs_aio_ctx), GFP_KERNEL);
 	if (!ctx)
 		return NULL;
@@ -795,7 +813,23 @@
 					struct cifs_aio_ctx, refcount);
 
 	cifsFileInfo_put(ctx->cfile);
-	kvfree(ctx->bv);
+
+	/*
+	 * ctx->bv is only set if setup_aio_ctx_iter() was call successfuly
+	 * which means that iov_iter_get_pages() was a success and thus that
+	 * we have taken reference on pages.
+	 */
+	if (ctx->bv) {
+		unsigned i;
+
+		for (i = 0; i < ctx->npages; i++) {
+			if (ctx->should_dirty)
+				set_page_dirty(ctx->bv[i].bv_page);
+			put_page(ctx->bv[i].bv_page);
+		}
+		kvfree(ctx->bv);
+	}
+
 	kfree(ctx);
 }
 
@@ -816,7 +850,7 @@
 	struct page **pages = NULL;
 	struct bio_vec *bv = NULL;
 
-	if (iter->type & ITER_KVEC) {
+	if (iov_iter_is_kvec(iter)) {
 		memcpy(&ctx->iter, iter, sizeof(struct iov_iter));
 		ctx->len = count;
 		iov_iter_advance(iter, count);
@@ -887,7 +921,7 @@
 	ctx->bv = bv;
 	ctx->len = saved_len - count;
 	ctx->npages = npages;
-	iov_iter_bvec(&ctx->iter, ITER_BVEC | rw, ctx->bv, npages, ctx->len);
+	iov_iter_bvec(&ctx->iter, rw, ctx->bv, npages, ctx->len);
 	return 0;
 }
 
@@ -959,4 +993,21 @@
 		*len = rqst->rq_tailsz;
 	else if (page == 0)
 		*len = rqst->rq_pagesz - rqst->rq_offset;
+}
+
+void extract_unc_hostname(const char *unc, const char **h, size_t *len)
+{
+	const char *end;
+
+	/* skip initial slashes */
+	while (*unc && (*unc == '\\' || *unc == '/'))
+		unc++;
+
+	end = unc;
+
+	while (*end && !(*end == '\\' || *end == '/'))
+		end++;
+
+	*h = unc;
+	*len = end - unc;
 }