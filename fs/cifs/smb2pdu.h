/*
 *   fs/cifs/smb2pdu.h
 *
 *   Copyright (c) International Business Machines  Corp., 2009, 2013
 *                 Etersoft, 2012
 *   Author(s): Steve French (sfrench@us.ibm.com)
 *              Pavel Shilovsky (pshilovsky@samba.org) 2012
 *
 *   This library is free software; you can redistribute it and/or modify
 *   it under the terms of the GNU Lesser General Public License as published
 *   by the Free Software Foundation; either version 2.1 of the License, or
 *   (at your option) any later version.
 *
 *   This library is distributed in the hope that it will be useful,
 *   but WITHOUT ANY WARRANTY; without even the implied warranty of
 *   MERCHANTABILITY or FITNESS FOR A PARTICULAR PURPOSE.  See
 *   the GNU Lesser General Public License for more details.
 *
 *   You should have received a copy of the GNU Lesser General Public License
 *   along with this library; if not, write to the Free Software
 *   Foundation, Inc., 59 Temple Place, Suite 330, Boston, MA 02111-1307 USA
 */

#ifndef _SMB2PDU_H
#define _SMB2PDU_H

#include <net/sock.h>

/*
 * Note that, due to trying to use names similar to the protocol specifications,
 * there are many mixed case field names in the structures below.  Although
 * this does not match typical Linux kernel style, it is necessary to be
 * be able to match against the protocol specfication.
 *
 * SMB2 commands
 * Some commands have minimal (wct=0,bcc=0), or uninteresting, responses
 * (ie no useful data other than the SMB error code itself) and are marked such.
 * Knowing this helps avoid response buffer allocations and copy in some cases.
 */

/* List of commands in host endian */
#define SMB2_NEGOTIATE_HE	0x0000
#define SMB2_SESSION_SETUP_HE	0x0001
#define SMB2_LOGOFF_HE		0x0002 /* trivial request/resp */
#define SMB2_TREE_CONNECT_HE	0x0003
#define SMB2_TREE_DISCONNECT_HE	0x0004 /* trivial req/resp */
#define SMB2_CREATE_HE		0x0005
#define SMB2_CLOSE_HE		0x0006
#define SMB2_FLUSH_HE		0x0007 /* trivial resp */
#define SMB2_READ_HE		0x0008
#define SMB2_WRITE_HE		0x0009
#define SMB2_LOCK_HE		0x000A
#define SMB2_IOCTL_HE		0x000B
#define SMB2_CANCEL_HE		0x000C
#define SMB2_ECHO_HE		0x000D
#define SMB2_QUERY_DIRECTORY_HE	0x000E
#define SMB2_CHANGE_NOTIFY_HE	0x000F
#define SMB2_QUERY_INFO_HE	0x0010
#define SMB2_SET_INFO_HE	0x0011
#define SMB2_OPLOCK_BREAK_HE	0x0012

/* The same list in little endian */
#define SMB2_NEGOTIATE		cpu_to_le16(SMB2_NEGOTIATE_HE)
#define SMB2_SESSION_SETUP	cpu_to_le16(SMB2_SESSION_SETUP_HE)
#define SMB2_LOGOFF		cpu_to_le16(SMB2_LOGOFF_HE)
#define SMB2_TREE_CONNECT	cpu_to_le16(SMB2_TREE_CONNECT_HE)
#define SMB2_TREE_DISCONNECT	cpu_to_le16(SMB2_TREE_DISCONNECT_HE)
#define SMB2_CREATE		cpu_to_le16(SMB2_CREATE_HE)
#define SMB2_CLOSE		cpu_to_le16(SMB2_CLOSE_HE)
#define SMB2_FLUSH		cpu_to_le16(SMB2_FLUSH_HE)
#define SMB2_READ		cpu_to_le16(SMB2_READ_HE)
#define SMB2_WRITE		cpu_to_le16(SMB2_WRITE_HE)
#define SMB2_LOCK		cpu_to_le16(SMB2_LOCK_HE)
#define SMB2_IOCTL		cpu_to_le16(SMB2_IOCTL_HE)
#define SMB2_CANCEL		cpu_to_le16(SMB2_CANCEL_HE)
#define SMB2_ECHO		cpu_to_le16(SMB2_ECHO_HE)
#define SMB2_QUERY_DIRECTORY	cpu_to_le16(SMB2_QUERY_DIRECTORY_HE)
#define SMB2_CHANGE_NOTIFY	cpu_to_le16(SMB2_CHANGE_NOTIFY_HE)
#define SMB2_QUERY_INFO		cpu_to_le16(SMB2_QUERY_INFO_HE)
#define SMB2_SET_INFO		cpu_to_le16(SMB2_SET_INFO_HE)
#define SMB2_OPLOCK_BREAK	cpu_to_le16(SMB2_OPLOCK_BREAK_HE)

#define SMB2_INTERNAL_CMD	cpu_to_le16(0xFFFF)

#define NUMBER_OF_SMB2_COMMANDS	0x0013

/* 52 transform hdr + 64 hdr + 88 create rsp */
#define MAX_SMB2_HDR_SIZE 204

#define SMB2_PROTO_NUMBER cpu_to_le32(0x424d53fe)
#define SMB2_TRANSFORM_PROTO_NUM cpu_to_le32(0x424d53fd)

/*
 * SMB2 Header Definition
 *
 * "MBZ" :  Must be Zero
 * "BB"  :  BugBug, Something to check/review/analyze later
 * "PDU" :  "Protocol Data Unit" (ie a network "frame")
 *
 */

#define SMB2_HEADER_STRUCTURE_SIZE cpu_to_le16(64)

struct smb2_sync_hdr {
	__le32 ProtocolId;	/* 0xFE 'S' 'M' 'B' */
	__le16 StructureSize;	/* 64 */
	__le16 CreditCharge;	/* MBZ */
	__le32 Status;		/* Error from server */
	__le16 Command;
	__le16 CreditRequest;  /* CreditResponse */
	__le32 Flags;
	__le32 NextCommand;
	__le64 MessageId;
	__le32 ProcessId;
	__u32  TreeId;		/* opaque - so do not make little endian */
	__u64  SessionId;	/* opaque - so do not make little endian */
	__u8   Signature[16];
} __packed;

struct smb2_sync_pdu {
	struct smb2_sync_hdr sync_hdr;
	__le16 StructureSize2; /* size of wct area (varies, request specific) */
} __packed;

#define SMB3_AES128CMM_NONCE 11
#define SMB3_AES128GCM_NONCE 12

struct smb2_transform_hdr {
	__le32 ProtocolId;	/* 0xFD 'S' 'M' 'B' */
	__u8   Signature[16];
	__u8   Nonce[16];
	__le32 OriginalMessageSize;
	__u16  Reserved1;
	__le16 Flags; /* EncryptionAlgorithm */
	__u64  SessionId;
} __packed;

/*
 *	SMB2 flag definitions
 */
#define SMB2_FLAGS_SERVER_TO_REDIR	cpu_to_le32(0x00000001)
#define SMB2_FLAGS_ASYNC_COMMAND	cpu_to_le32(0x00000002)
#define SMB2_FLAGS_RELATED_OPERATIONS	cpu_to_le32(0x00000004)
#define SMB2_FLAGS_SIGNED		cpu_to_le32(0x00000008)
#define SMB2_FLAGS_DFS_OPERATIONS	cpu_to_le32(0x10000000)

/*
 *	Definitions for SMB2 Protocol Data Units (network frames)
 *
 *  See MS-SMB2.PDF specification for protocol details.
 *  The Naming convention is the lower case version of the SMB2
 *  command code name for the struct. Note that structures must be packed.
 *
 */

#define COMPOUND_FID 0xFFFFFFFFFFFFFFFFULL

#define SMB2_ERROR_STRUCTURE_SIZE2 cpu_to_le16(9)

struct smb2_err_rsp {
	struct smb2_sync_hdr sync_hdr;
	__le16 StructureSize;
	__le16 Reserved; /* MBZ */
	__le32 ByteCount;  /* even if zero, at least one byte follows */
	__u8   ErrorData[1];  /* variable length */
} __packed;

struct smb2_symlink_err_rsp {
	__le32 SymLinkLength;
	__le32 SymLinkErrorTag;
	__le32 ReparseTag;
	__le16 ReparseDataLength;
	__le16 UnparsedPathLength;
	__le16 SubstituteNameOffset;
	__le16 SubstituteNameLength;
	__le16 PrintNameOffset;
	__le16 PrintNameLength;
	__le32 Flags;
	__u8  PathBuffer[0];
} __packed;

/* SMB 3.1.1 and later dialects. See MS-SMB2 section 2.2.2.1 */
struct smb2_error_context_rsp {
	__le32 ErrorDataLength;
	__le32 ErrorId;
	__u8  ErrorContextData; /* ErrorDataLength long array */
} __packed;

/* Defines for Type field below (see MS-SMB2 2.2.2.2.2.1) */
#define MOVE_DST_IPADDR_V4	cpu_to_le32(0x00000001)
#define MOVE_DST_IPADDR_V6	cpu_to_le32(0x00000002)

struct move_dst_ipaddr {
	__le32 Type;
	__u32  Reserved;
	__u8   address[16]; /* IPv4 followed by 12 bytes rsvd or IPv6 address */
} __packed;

struct share_redirect_error_context_rsp {
	__le32 StructureSize;
	__le32 NotificationType;
	__le32 ResourceNameOffset;
	__le32 ResourceNameLength;
	__le16 Flags;
	__le16 TargetType;
	__le32 IPAddrCount;
	struct move_dst_ipaddr IpAddrMoveList[0];
	/* __u8 ResourceName[] */ /* Name of share as counted Unicode string */
} __packed;

#define SMB2_CLIENT_GUID_SIZE 16

struct smb2_negotiate_req {
	struct smb2_sync_hdr sync_hdr;
	__le16 StructureSize; /* Must be 36 */
	__le16 DialectCount;
	__le16 SecurityMode;
	__le16 Reserved;	/* MBZ */
	__le32 Capabilities;
	__u8   ClientGUID[SMB2_CLIENT_GUID_SIZE];
	/* In SMB3.02 and earlier next three were MBZ le64 ClientStartTime */
	__le32 NegotiateContextOffset; /* SMB3.1.1 only. MBZ earlier */
	__le16 NegotiateContextCount;  /* SMB3.1.1 only. MBZ earlier */
	__le16 Reserved2;
	__le16 Dialects[1]; /* One dialect (vers=) at a time for now */
} __packed;

/* Dialects */
#define SMB20_PROT_ID 0x0202
#define SMB21_PROT_ID 0x0210
#define SMB30_PROT_ID 0x0300
#define SMB302_PROT_ID 0x0302
#define SMB311_PROT_ID 0x0311
#define BAD_PROT_ID   0xFFFF

/* SecurityMode flags */
#define	SMB2_NEGOTIATE_SIGNING_ENABLED	0x0001
#define SMB2_NEGOTIATE_SIGNING_REQUIRED	0x0002
#define SMB2_SEC_MODE_FLAGS_ALL		0x0003

/* Capabilities flags */
#define SMB2_GLOBAL_CAP_DFS		0x00000001
#define SMB2_GLOBAL_CAP_LEASING		0x00000002 /* Resp only New to SMB2.1 */
#define SMB2_GLOBAL_CAP_LARGE_MTU	0X00000004 /* Resp only New to SMB2.1 */
#define SMB2_GLOBAL_CAP_MULTI_CHANNEL	0x00000008 /* New to SMB3 */
#define SMB2_GLOBAL_CAP_PERSISTENT_HANDLES 0x00000010 /* New to SMB3 */
#define SMB2_GLOBAL_CAP_DIRECTORY_LEASING  0x00000020 /* New to SMB3 */
#define SMB2_GLOBAL_CAP_ENCRYPTION	0x00000040 /* New to SMB3 */
/* Internal types */
#define SMB2_NT_FIND			0x00100000
#define SMB2_LARGE_FILES		0x00200000


/* Negotiate Contexts - ContextTypes. See MS-SMB2 section 2.2.3.1 for details */
#define SMB2_PREAUTH_INTEGRITY_CAPABILITIES	cpu_to_le16(1)
#define SMB2_ENCRYPTION_CAPABILITIES		cpu_to_le16(2)
#define SMB2_COMPRESSION_CAPABILITIES		cpu_to_le16(3)
#define SMB2_NETNAME_NEGOTIATE_CONTEXT_ID	cpu_to_le16(5)
#define SMB2_POSIX_EXTENSIONS_AVAILABLE		cpu_to_le16(0x100)

struct smb2_neg_context {
	__le16	ContextType;
	__le16	DataLength;
	__le32	Reserved;
	/* Followed by array of data */
} __packed;

#define SMB311_SALT_SIZE			32
/* Hash Algorithm Types */
#define SMB2_PREAUTH_INTEGRITY_SHA512	cpu_to_le16(0x0001)
#define SMB2_PREAUTH_HASH_SIZE 64

#define MIN_PREAUTH_CTXT_DATA_LEN	(SMB311_SALT_SIZE + 6)
struct smb2_preauth_neg_context {
	__le16	ContextType; /* 1 */
	__le16	DataLength;
	__le32	Reserved;
	__le16	HashAlgorithmCount; /* 1 */
	__le16	SaltLength;
	__le16	HashAlgorithms; /* HashAlgorithms[0] since only one defined */
	__u8	Salt[SMB311_SALT_SIZE];
} __packed;

/* Encryption Algorithms Ciphers */
#define SMB2_ENCRYPTION_AES128_CCM	cpu_to_le16(0x0001)
#define SMB2_ENCRYPTION_AES128_GCM	cpu_to_le16(0x0002)

/* Min encrypt context data is one cipher so 2 bytes + 2 byte count field */
#define MIN_ENCRYPT_CTXT_DATA_LEN	4
struct smb2_encryption_neg_context {
	__le16	ContextType; /* 2 */
	__le16	DataLength;
	__le32	Reserved;
	__le16	CipherCount; /* AES-128-GCM and AES-128-CCM */
	__le16	Ciphers[1]; /* Ciphers[0] since only one used now */
} __packed;

<<<<<<< HEAD
#define POSIX_CTXT_DATA_LEN	8
=======
/* See MS-SMB2 2.2.3.1.3 */
#define SMB3_COMPRESS_NONE	cpu_to_le16(0x0000)
#define SMB3_COMPRESS_LZNT1	cpu_to_le16(0x0001)
#define SMB3_COMPRESS_LZ77	cpu_to_le16(0x0002)
#define SMB3_COMPRESS_LZ77_HUFF	cpu_to_le16(0x0003)

struct smb2_compression_capabilities_context {
	__le16	ContextType; /* 3 */
	__le16  DataLength;
	__u32	Reserved;
	__le16	CompressionAlgorithmCount;
	__u16	Padding;
	__u32	Reserved1;
	__le16	CompressionAlgorithms[3];
} __packed;

/*
 * For smb2_netname_negotiate_context_id See MS-SMB2 2.2.3.1.4.
 * Its struct simply contains NetName, an array of Unicode characters
 */

#define POSIX_CTXT_DATA_LEN	16
>>>>>>> 407d19ab
struct smb2_posix_neg_context {
	__le16	ContextType; /* 0x100 */
	__le16	DataLength;
	__le32	Reserved;
	__le64	Reserved1; /* In case needed for future (eg version or caps) */
} __packed;

struct smb2_negotiate_rsp {
	struct smb2_sync_hdr sync_hdr;
	__le16 StructureSize;	/* Must be 65 */
	__le16 SecurityMode;
	__le16 DialectRevision;
	__le16 NegotiateContextCount;	/* Prior to SMB3.1.1 was Reserved & MBZ */
	__u8   ServerGUID[16];
	__le32 Capabilities;
	__le32 MaxTransactSize;
	__le32 MaxReadSize;
	__le32 MaxWriteSize;
	__le64 SystemTime;	/* MBZ */
	__le64 ServerStartTime;
	__le16 SecurityBufferOffset;
	__le16 SecurityBufferLength;
	__le32 NegotiateContextOffset;	/* Pre:SMB3.1.1 was reserved/ignored */
	__u8   Buffer[1];	/* variable length GSS security buffer */
} __packed;

/* Flags */
#define SMB2_SESSION_REQ_FLAG_BINDING		0x01
#define SMB2_SESSION_REQ_FLAG_ENCRYPT_DATA	0x04

struct smb2_sess_setup_req {
	struct smb2_sync_hdr sync_hdr;
	__le16 StructureSize; /* Must be 25 */
	__u8   Flags;
	__u8   SecurityMode;
	__le32 Capabilities;
	__le32 Channel;
	__le16 SecurityBufferOffset;
	__le16 SecurityBufferLength;
	__u64 PreviousSessionId;
	__u8   Buffer[1];	/* variable length GSS security buffer */
} __packed;

/* Currently defined SessionFlags */
#define SMB2_SESSION_FLAG_IS_GUEST	0x0001
#define SMB2_SESSION_FLAG_IS_NULL	0x0002
#define SMB2_SESSION_FLAG_ENCRYPT_DATA	0x0004
struct smb2_sess_setup_rsp {
	struct smb2_sync_hdr sync_hdr;
	__le16 StructureSize; /* Must be 9 */
	__le16 SessionFlags;
	__le16 SecurityBufferOffset;
	__le16 SecurityBufferLength;
	__u8   Buffer[1];	/* variable length GSS security buffer */
} __packed;

struct smb2_logoff_req {
	struct smb2_sync_hdr sync_hdr;
	__le16 StructureSize;	/* Must be 4 */
	__le16 Reserved;
} __packed;

struct smb2_logoff_rsp {
	struct smb2_sync_hdr sync_hdr;
	__le16 StructureSize;	/* Must be 4 */
	__le16 Reserved;
} __packed;

/* Flags/Reserved for SMB3.1.1 */
#define SMB2_TREE_CONNECT_FLAG_CLUSTER_RECONNECT cpu_to_le16(0x0001)
#define SMB2_TREE_CONNECT_FLAG_REDIRECT_TO_OWNER cpu_to_le16(0x0002)
#define SMB2_TREE_CONNECT_FLAG_EXTENSION_PRESENT cpu_to_le16(0x0004)

struct smb2_tree_connect_req {
	struct smb2_sync_hdr sync_hdr;
	__le16 StructureSize;	/* Must be 9 */
	__le16 Reserved; /* Flags in SMB3.1.1 */
	__le16 PathOffset;
	__le16 PathLength;
	__u8   Buffer[1];	/* variable length */
} __packed;

/* See MS-SMB2 section 2.2.9.2 */
/* Context Types */
#define SMB2_RESERVED_TREE_CONNECT_CONTEXT_ID 0x0000
#define SMB2_REMOTED_IDENTITY_TREE_CONNECT_CONTEXT_ID cpu_to_le16(0x0001)

struct tree_connect_contexts {
	__le16 ContextType;
	__le16 DataLength;
	__le32 Reserved;
	__u8   Data[0];
} __packed;

/* Remoted identity tree connect context structures - see MS-SMB2 2.2.9.2.1 */
struct smb3_blob_data {
	__le16 BlobSize;
	__u8   BlobData[0];
} __packed;

/* Valid values for Attr */
#define SE_GROUP_MANDATORY		0x00000001
#define SE_GROUP_ENABLED_BY_DEFAULT	0x00000002
#define SE_GROUP_ENABLED		0x00000004
#define SE_GROUP_OWNER			0x00000008
#define SE_GROUP_USE_FOR_DENY_ONLY	0x00000010
#define SE_GROUP_INTEGRITY		0x00000020
#define SE_GROUP_INTEGRITY_ENABLED	0x00000040
#define SE_GROUP_RESOURCE		0x20000000
#define SE_GROUP_LOGON_ID		0xC0000000

/* struct sid_attr_data is SidData array in BlobData format then le32 Attr */

struct sid_array_data {
	__le16 SidAttrCount;
	/* SidAttrList - array of sid_attr_data structs */
} __packed;

struct luid_attr_data {

} __packed;

/*
 * struct privilege_data is the same as BLOB_DATA - see MS-SMB2 2.2.9.2.1.5
 * but with size of LUID_ATTR_DATA struct and BlobData set to LUID_ATTR DATA
 */

struct privilege_array_data {
	__le16 PrivilegeCount;
	/* array of privilege_data structs */
} __packed;

struct remoted_identity_tcon_context {
	__le16 TicketType; /* must be 0x0001 */
	__le16 TicketSize; /* total size of this struct */
	__le16 User; /* offset to SID_ATTR_DATA struct with user info */
	__le16 UserName; /* offset to null terminated Unicode username string */
	__le16 Domain; /* offset to null terminated Unicode domain name */
	__le16 Groups; /* offset to SID_ARRAY_DATA struct with group info */
	__le16 RestrictedGroups; /* similar to above */
	__le16 Privileges; /* offset to PRIVILEGE_ARRAY_DATA struct */
	__le16 PrimaryGroup; /* offset to SID_ARRAY_DATA struct */
	__le16 Owner; /* offset to BLOB_DATA struct */
	__le16 DefaultDacl; /* offset to BLOB_DATA struct */
	__le16 DeviceGroups; /* offset to SID_ARRAY_DATA struct */
	__le16 UserClaims; /* offset to BLOB_DATA struct */
	__le16 DeviceClaims; /* offset to BLOB_DATA struct */
	__u8   TicketInfo[0]; /* variable length buf - remoted identity data */
} __packed;

struct smb2_tree_connect_req_extension {
	__le32 TreeConnectContextOffset;
	__le16 TreeConnectContextCount;
	__u8  Reserved[10];
	__u8  PathName[0]; /* variable sized array */
	/* followed by array of TreeConnectContexts */
} __packed;

struct smb2_tree_connect_rsp {
	struct smb2_sync_hdr sync_hdr;
	__le16 StructureSize;	/* Must be 16 */
	__u8   ShareType;  /* see below */
	__u8   Reserved;
	__le32 ShareFlags; /* see below */
	__le32 Capabilities; /* see below */
	__le32 MaximalAccess;
} __packed;

/* Possible ShareType values */
#define SMB2_SHARE_TYPE_DISK	0x01
#define SMB2_SHARE_TYPE_PIPE	0x02
#define	SMB2_SHARE_TYPE_PRINT	0x03

/*
 * Possible ShareFlags - exactly one and only one of the first 4 caching flags
 * must be set (any of the remaining, SHI1005, flags may be set individually
 * or in combination.
 */
#define SMB2_SHAREFLAG_MANUAL_CACHING			0x00000000
#define SMB2_SHAREFLAG_AUTO_CACHING			0x00000010
#define SMB2_SHAREFLAG_VDO_CACHING			0x00000020
#define SMB2_SHAREFLAG_NO_CACHING			0x00000030
#define SHI1005_FLAGS_DFS				0x00000001
#define SHI1005_FLAGS_DFS_ROOT				0x00000002
#define SHI1005_FLAGS_RESTRICT_EXCLUSIVE_OPENS		0x00000100
#define SHI1005_FLAGS_FORCE_SHARED_DELETE		0x00000200
#define SHI1005_FLAGS_ALLOW_NAMESPACE_CACHING		0x00000400
#define SHI1005_FLAGS_ACCESS_BASED_DIRECTORY_ENUM	0x00000800
#define SHI1005_FLAGS_FORCE_LEVELII_OPLOCK		0x00001000
#define SHI1005_FLAGS_ENABLE_HASH_V1			0x00002000
#define SHI1005_FLAGS_ENABLE_HASH_V2			0x00004000
#define SHI1005_FLAGS_ENCRYPT_DATA			0x00008000
#define SMB2_SHAREFLAG_IDENTITY_REMOTING		0x00040000 /* 3.1.1 */
#define SHI1005_FLAGS_ALL				0x0004FF33

/* Possible share capabilities */
#define SMB2_SHARE_CAP_DFS	cpu_to_le32(0x00000008) /* all dialects */
#define SMB2_SHARE_CAP_CONTINUOUS_AVAILABILITY cpu_to_le32(0x00000010) /* 3.0 */
#define SMB2_SHARE_CAP_SCALEOUT	cpu_to_le32(0x00000020) /* 3.0 */
#define SMB2_SHARE_CAP_CLUSTER	cpu_to_le32(0x00000040) /* 3.0 */
#define SMB2_SHARE_CAP_ASYMMETRIC cpu_to_le32(0x00000080) /* 3.02 */
#define SMB2_SHARE_CAP_REDIRECT_TO_OWNER cpu_to_le32(0x00000100) /* 3.1.1 */

struct smb2_tree_disconnect_req {
	struct smb2_sync_hdr sync_hdr;
	__le16 StructureSize;	/* Must be 4 */
	__le16 Reserved;
} __packed;

struct smb2_tree_disconnect_rsp {
	struct smb2_sync_hdr sync_hdr;
	__le16 StructureSize;	/* Must be 4 */
	__le16 Reserved;
} __packed;

/* File Attrubutes */
#define FILE_ATTRIBUTE_READONLY			0x00000001
#define FILE_ATTRIBUTE_HIDDEN			0x00000002
#define FILE_ATTRIBUTE_SYSTEM			0x00000004
#define FILE_ATTRIBUTE_DIRECTORY		0x00000010
#define FILE_ATTRIBUTE_ARCHIVE			0x00000020
#define FILE_ATTRIBUTE_NORMAL			0x00000080
#define FILE_ATTRIBUTE_TEMPORARY		0x00000100
#define FILE_ATTRIBUTE_SPARSE_FILE		0x00000200
#define FILE_ATTRIBUTE_REPARSE_POINT		0x00000400
#define FILE_ATTRIBUTE_COMPRESSED		0x00000800
#define FILE_ATTRIBUTE_OFFLINE			0x00001000
#define FILE_ATTRIBUTE_NOT_CONTENT_INDEXED	0x00002000
#define FILE_ATTRIBUTE_ENCRYPTED		0x00004000
#define FILE_ATTRIBUTE_INTEGRITY_STREAM		0x00008000
#define FILE_ATTRIBUTE_NO_SCRUB_DATA		0x00020000

/* Oplock levels */
#define SMB2_OPLOCK_LEVEL_NONE		0x00
#define SMB2_OPLOCK_LEVEL_II		0x01
#define SMB2_OPLOCK_LEVEL_EXCLUSIVE	0x08
#define SMB2_OPLOCK_LEVEL_BATCH		0x09
#define SMB2_OPLOCK_LEVEL_LEASE		0xFF
/* Non-spec internal type */
#define SMB2_OPLOCK_LEVEL_NOCHANGE	0x99

/* Desired Access Flags */
#define FILE_READ_DATA_LE		cpu_to_le32(0x00000001)
#define FILE_WRITE_DATA_LE		cpu_to_le32(0x00000002)
#define FILE_APPEND_DATA_LE		cpu_to_le32(0x00000004)
#define FILE_READ_EA_LE			cpu_to_le32(0x00000008)
#define FILE_WRITE_EA_LE		cpu_to_le32(0x00000010)
#define FILE_EXECUTE_LE			cpu_to_le32(0x00000020)
#define FILE_READ_ATTRIBUTES_LE		cpu_to_le32(0x00000080)
#define FILE_WRITE_ATTRIBUTES_LE	cpu_to_le32(0x00000100)
#define FILE_DELETE_LE			cpu_to_le32(0x00010000)
#define FILE_READ_CONTROL_LE		cpu_to_le32(0x00020000)
#define FILE_WRITE_DAC_LE		cpu_to_le32(0x00040000)
#define FILE_WRITE_OWNER_LE		cpu_to_le32(0x00080000)
#define FILE_SYNCHRONIZE_LE		cpu_to_le32(0x00100000)
#define FILE_ACCESS_SYSTEM_SECURITY_LE	cpu_to_le32(0x01000000)
#define FILE_MAXIMAL_ACCESS_LE		cpu_to_le32(0x02000000)
#define FILE_GENERIC_ALL_LE		cpu_to_le32(0x10000000)
#define FILE_GENERIC_EXECUTE_LE		cpu_to_le32(0x20000000)
#define FILE_GENERIC_WRITE_LE		cpu_to_le32(0x40000000)
#define FILE_GENERIC_READ_LE		cpu_to_le32(0x80000000)

/* ShareAccess Flags */
#define FILE_SHARE_READ_LE		cpu_to_le32(0x00000001)
#define FILE_SHARE_WRITE_LE		cpu_to_le32(0x00000002)
#define FILE_SHARE_DELETE_LE		cpu_to_le32(0x00000004)
#define FILE_SHARE_ALL_LE		cpu_to_le32(0x00000007)

/* CreateDisposition Flags */
#define FILE_SUPERSEDE_LE		cpu_to_le32(0x00000000)
#define FILE_OPEN_LE			cpu_to_le32(0x00000001)
#define FILE_CREATE_LE			cpu_to_le32(0x00000002)
#define	FILE_OPEN_IF_LE			cpu_to_le32(0x00000003)
#define FILE_OVERWRITE_LE		cpu_to_le32(0x00000004)
#define FILE_OVERWRITE_IF_LE		cpu_to_le32(0x00000005)

/* CreateOptions Flags */
#define FILE_DIRECTORY_FILE_LE		cpu_to_le32(0x00000001)
/* same as #define CREATE_NOT_FILE_LE	cpu_to_le32(0x00000001) */
#define FILE_WRITE_THROUGH_LE		cpu_to_le32(0x00000002)
#define FILE_SEQUENTIAL_ONLY_LE		cpu_to_le32(0x00000004)
#define FILE_NO_INTERMEDIATE_BUFFERRING_LE cpu_to_le32(0x00000008)
#define FILE_SYNCHRONOUS_IO_ALERT_LE	cpu_to_le32(0x00000010)
#define FILE_SYNCHRONOUS_IO_NON_ALERT_LE	cpu_to_le32(0x00000020)
#define FILE_NON_DIRECTORY_FILE_LE	cpu_to_le32(0x00000040)
#define FILE_COMPLETE_IF_OPLOCKED_LE	cpu_to_le32(0x00000100)
#define FILE_NO_EA_KNOWLEDGE_LE		cpu_to_le32(0x00000200)
#define FILE_RANDOM_ACCESS_LE		cpu_to_le32(0x00000800)
#define FILE_DELETE_ON_CLOSE_LE		cpu_to_le32(0x00001000)
#define FILE_OPEN_BY_FILE_ID_LE		cpu_to_le32(0x00002000)
#define FILE_OPEN_FOR_BACKUP_INTENT_LE	cpu_to_le32(0x00004000)
#define FILE_NO_COMPRESSION_LE		cpu_to_le32(0x00008000)
#define FILE_RESERVE_OPFILTER_LE	cpu_to_le32(0x00100000)
#define FILE_OPEN_REPARSE_POINT_LE	cpu_to_le32(0x00200000)
#define FILE_OPEN_NO_RECALL_LE		cpu_to_le32(0x00400000)
#define FILE_OPEN_FOR_FREE_SPACE_QUERY_LE cpu_to_le32(0x00800000)

#define FILE_READ_RIGHTS_LE (FILE_READ_DATA_LE | FILE_READ_EA_LE \
			| FILE_READ_ATTRIBUTES_LE)
#define FILE_WRITE_RIGHTS_LE (FILE_WRITE_DATA_LE | FILE_APPEND_DATA_LE \
			| FILE_WRITE_EA_LE | FILE_WRITE_ATTRIBUTES_LE)
#define FILE_EXEC_RIGHTS_LE (FILE_EXECUTE_LE)

/* Impersonation Levels */
#define IL_ANONYMOUS		cpu_to_le32(0x00000000)
#define IL_IDENTIFICATION	cpu_to_le32(0x00000001)
#define IL_IMPERSONATION	cpu_to_le32(0x00000002)
#define IL_DELEGATE		cpu_to_le32(0x00000003)

/* Create Context Values */
#define SMB2_CREATE_EA_BUFFER			"ExtA" /* extended attributes */
#define SMB2_CREATE_SD_BUFFER			"SecD" /* security descriptor */
#define SMB2_CREATE_DURABLE_HANDLE_REQUEST	"DHnQ"
#define SMB2_CREATE_DURABLE_HANDLE_RECONNECT	"DHnC"
#define SMB2_CREATE_ALLOCATION_SIZE		"AISi"
#define SMB2_CREATE_QUERY_MAXIMAL_ACCESS_REQUEST "MxAc"
#define SMB2_CREATE_TIMEWARP_REQUEST		"TWrp"
#define SMB2_CREATE_QUERY_ON_DISK_ID		"QFid"
#define SMB2_CREATE_REQUEST_LEASE		"RqLs"
#define SMB2_CREATE_DURABLE_HANDLE_REQUEST_V2	"DH2Q"
#define SMB2_CREATE_DURABLE_HANDLE_RECONNECT_V2	"DH2C"
#define SMB2_CREATE_APP_INSTANCE_ID	0x45BCA66AEFA7F74A9008FA462E144D74
#define SVHDX_OPEN_DEVICE_CONTEX	0x9CCBCF9E04C1E643980E158DA1F6EC83
#define SMB2_CREATE_TAG_POSIX		0x93AD25509CB411E7B42383DE968BCD7C


/*
 * Maximum number of iovs we need for an open/create request.
 * [0] : struct smb2_create_req
 * [1] : path
 * [2] : lease context
 * [3] : durable context
 * [4] : posix context
 * [5] : time warp context
 * [6] : compound padding
 */
#define SMB2_CREATE_IOV_SIZE 7

struct smb2_create_req {
	struct smb2_sync_hdr sync_hdr;
	__le16 StructureSize;	/* Must be 57 */
	__u8   SecurityFlags;
	__u8   RequestedOplockLevel;
	__le32 ImpersonationLevel;
	__le64 SmbCreateFlags;
	__le64 Reserved;
	__le32 DesiredAccess;
	__le32 FileAttributes;
	__le32 ShareAccess;
	__le32 CreateDisposition;
	__le32 CreateOptions;
	__le16 NameOffset;
	__le16 NameLength;
	__le32 CreateContextsOffset;
	__le32 CreateContextsLength;
	__u8   Buffer[0];
} __packed;

struct smb2_create_rsp {
	struct smb2_sync_hdr sync_hdr;
	__le16 StructureSize;	/* Must be 89 */
	__u8   OplockLevel;
	__u8   Reserved;
	__le32 CreateAction;
	__le64 CreationTime;
	__le64 LastAccessTime;
	__le64 LastWriteTime;
	__le64 ChangeTime;
	__le64 AllocationSize;
	__le64 EndofFile;
	__le32 FileAttributes;
	__le32 Reserved2;
	__u64  PersistentFileId; /* opaque endianness */
	__u64  VolatileFileId; /* opaque endianness */
	__le32 CreateContextsOffset;
	__le32 CreateContextsLength;
	__u8   Buffer[1];
} __packed;

struct create_context {
	__le32 Next;
	__le16 NameOffset;
	__le16 NameLength;
	__le16 Reserved;
	__le16 DataOffset;
	__le32 DataLength;
	__u8 Buffer[0];
} __packed;

#define SMB2_LEASE_READ_CACHING_HE	0x01
#define SMB2_LEASE_HANDLE_CACHING_HE	0x02
#define SMB2_LEASE_WRITE_CACHING_HE	0x04

#define SMB2_LEASE_NONE			cpu_to_le32(0x00)
#define SMB2_LEASE_READ_CACHING		cpu_to_le32(0x01)
#define SMB2_LEASE_HANDLE_CACHING	cpu_to_le32(0x02)
#define SMB2_LEASE_WRITE_CACHING	cpu_to_le32(0x04)

#define SMB2_LEASE_FLAG_BREAK_IN_PROGRESS cpu_to_le32(0x02)
#define SMB2_LEASE_FLAG_PARENT_LEASE_KEY_SET cpu_to_le32(0x00000004)

#define SMB2_LEASE_KEY_SIZE 16

struct lease_context {
	u8 LeaseKey[SMB2_LEASE_KEY_SIZE];
	__le32 LeaseState;
	__le32 LeaseFlags;
	__le64 LeaseDuration;
} __packed;

struct lease_context_v2 {
	u8 LeaseKey[SMB2_LEASE_KEY_SIZE];
	__le32 LeaseState;
	__le32 LeaseFlags;
	__le64 LeaseDuration;
	__le64 ParentLeaseKeyLow;
	__le64 ParentLeaseKeyHigh;
	__le16 Epoch;
	__le16 Reserved;
} __packed;

struct create_lease {
	struct create_context ccontext;
	__u8   Name[8];
	struct lease_context lcontext;
} __packed;

struct create_lease_v2 {
	struct create_context ccontext;
	__u8   Name[8];
	struct lease_context_v2 lcontext;
	__u8   Pad[4];
} __packed;

struct create_durable {
	struct create_context ccontext;
	__u8   Name[8];
	union {
		__u8  Reserved[16];
		struct {
			__u64 PersistentFileId;
			__u64 VolatileFileId;
		} Fid;
	} Data;
} __packed;

struct create_posix {
	struct create_context ccontext;
	__u8	Name[16];
	__le32  Mode;
	__u32	Reserved;
} __packed;

/* See MS-SMB2 2.2.13.2.11 */
/* Flags */
#define SMB2_DHANDLE_FLAG_PERSISTENT	0x00000002
struct durable_context_v2 {
	__le32 Timeout;
	__le32 Flags;
	__u64 Reserved;
	__u8 CreateGuid[16];
} __packed;

struct create_durable_v2 {
	struct create_context ccontext;
	__u8   Name[8];
	struct durable_context_v2 dcontext;
} __packed;

/* See MS-SMB2 2.2.13.2.12 */
struct durable_reconnect_context_v2 {
	struct {
		__u64 PersistentFileId;
		__u64 VolatileFileId;
	} Fid;
	__u8 CreateGuid[16];
	__le32 Flags; /* see above DHANDLE_FLAG_PERSISTENT */
} __packed;

/* See MS-SMB2 2.2.14.2.12 */
struct durable_reconnect_context_v2_rsp {
	__le32 Timeout;
	__le32 Flags; /* see above DHANDLE_FLAG_PERSISTENT */
} __packed;

struct create_durable_handle_reconnect_v2 {
	struct create_context ccontext;
	__u8   Name[8];
	struct durable_reconnect_context_v2 dcontext;
} __packed;

/* See MS-SMB2 2.2.13.2.5 */
struct crt_twarp_ctxt {
	struct create_context ccontext;
	__u8	Name[8];
	__le64	Timestamp;

} __packed;

#define COPY_CHUNK_RES_KEY_SIZE	24
struct resume_key_req {
	char ResumeKey[COPY_CHUNK_RES_KEY_SIZE];
	__le32	ContextLength;	/* MBZ */
	char	Context[0];	/* ignored, Windows sets to 4 bytes of zero */
} __packed;

/* this goes in the ioctl buffer when doing a copychunk request */
struct copychunk_ioctl {
	char SourceKey[COPY_CHUNK_RES_KEY_SIZE];
	__le32 ChunkCount; /* we are only sending 1 */
	__le32 Reserved;
	/* array will only be one chunk long for us */
	__le64 SourceOffset;
	__le64 TargetOffset;
	__le32 Length; /* how many bytes to copy */
	__u32 Reserved2;
} __packed;

/* this goes in the ioctl buffer when doing FSCTL_SET_ZERO_DATA */
struct file_zero_data_information {
	__le64	FileOffset;
	__le64	BeyondFinalZero;
} __packed;

struct copychunk_ioctl_rsp {
	__le32 ChunksWritten;
	__le32 ChunkBytesWritten;
	__le32 TotalBytesWritten;
} __packed;

struct fsctl_set_integrity_information_req {
	__le16	ChecksumAlgorithm;
	__le16	Reserved;
	__le32	Flags;
} __packed;

struct fsctl_get_integrity_information_rsp {
	__le16	ChecksumAlgorithm;
	__le16	Reserved;
	__le32	Flags;
	__le32	ChecksumChunkSizeInBytes;
	__le32	ClusterSizeInBytes;
} __packed;

struct file_allocated_range_buffer {
	__le64	file_offset;
	__le64	length;
} __packed;

/* Integrity ChecksumAlgorithm choices for above */
#define	CHECKSUM_TYPE_NONE	0x0000
#define	CHECKSUM_TYPE_CRC64	0x0002
#define CHECKSUM_TYPE_UNCHANGED	0xFFFF	/* set only */

/* Integrity flags for above */
#define FSCTL_INTEGRITY_FLAG_CHECKSUM_ENFORCEMENT_OFF	0x00000001

<<<<<<< HEAD
=======
/* Reparse structures - see MS-FSCC 2.1.2 */

/* struct fsctl_reparse_info_req is empty, only response structs (see below) */

struct reparse_data_buffer {
	__le32	ReparseTag;
	__le16	ReparseDataLength;
	__u16	Reserved;
	__u8	DataBuffer[0]; /* Variable Length */
} __packed;

struct reparse_guid_data_buffer {
	__le32	ReparseTag;
	__le16	ReparseDataLength;
	__u16	Reserved;
	__u8	ReparseGuid[16];
	__u8	DataBuffer[0]; /* Variable Length */
} __packed;

struct reparse_mount_point_data_buffer {
	__le32	ReparseTag;
	__le16	ReparseDataLength;
	__u16	Reserved;
	__le16	SubstituteNameOffset;
	__le16	SubstituteNameLength;
	__le16	PrintNameOffset;
	__le16	PrintNameLength;
	__u8	PathBuffer[0]; /* Variable Length */
} __packed;

#define SYMLINK_FLAG_RELATIVE 0x00000001

struct reparse_symlink_data_buffer {
	__le32	ReparseTag;
	__le16	ReparseDataLength;
	__u16	Reserved;
	__le16	SubstituteNameOffset;
	__le16	SubstituteNameLength;
	__le16	PrintNameOffset;
	__le16	PrintNameLength;
	__le32	Flags;
	__u8	PathBuffer[0]; /* Variable Length */
} __packed;

/* See MS-FSCC 2.1.2.6 and cifspdu.h for struct reparse_posix_data */


>>>>>>> 407d19ab
/* See MS-DFSC 2.2.2 */
struct fsctl_get_dfs_referral_req {
	__le16 MaxReferralLevel;
	__u8 RequestFileName[];
} __packed;

/* DFS response is struct get_dfs_refer_rsp */

/* See MS-SMB2 2.2.31.3 */
struct network_resiliency_req {
	__le32 Timeout;
	__le32 Reserved;
} __packed;
/* There is no buffer for the response ie no struct network_resiliency_rsp */


struct validate_negotiate_info_req {
	__le32 Capabilities;
	__u8   Guid[SMB2_CLIENT_GUID_SIZE];
	__le16 SecurityMode;
	__le16 DialectCount;
	__le16 Dialects[3]; /* BB expand this if autonegotiate > 3 dialects */
} __packed;

struct validate_negotiate_info_rsp {
	__le32 Capabilities;
	__u8   Guid[SMB2_CLIENT_GUID_SIZE];
	__le16 SecurityMode;
	__le16 Dialect; /* Dialect in use for the connection */
} __packed;

#define RSS_CAPABLE	cpu_to_le32(0x00000001)
#define RDMA_CAPABLE	cpu_to_le32(0x00000002)

#define INTERNETWORK	cpu_to_le16(0x0002)
#define INTERNETWORKV6	cpu_to_le16(0x0017)

struct network_interface_info_ioctl_rsp {
	__le32 Next; /* next interface. zero if this is last one */
	__le32 IfIndex;
	__le32 Capability; /* RSS or RDMA Capable */
	__le32 Reserved;
	__le64 LinkSpeed;
	__le16 Family;
	__u8 Buffer[126];
} __packed;

struct iface_info_ipv4 {
	__be16 Port;
	__be32 IPv4Address;
	__be64 Reserved;
} __packed;

struct iface_info_ipv6 {
	__be16 Port;
	__be32 FlowInfo;
	__u8   IPv6Address[16];
	__be32 ScopeId;
} __packed;

#define NO_FILE_ID 0xFFFFFFFFFFFFFFFFULL /* general ioctls to srv not to file */

struct compress_ioctl {
	__le16 CompressionState; /* See cifspdu.h for possible flag values */
} __packed;

struct duplicate_extents_to_file {
	__u64 PersistentFileHandle; /* source file handle, opaque endianness */
	__u64 VolatileFileHandle;
	__le64 SourceFileOffset;
	__le64 TargetFileOffset;
	__le64 ByteCount;  /* Bytes to be copied */
} __packed;

struct smb2_ioctl_req {
	struct smb2_sync_hdr sync_hdr;
	__le16 StructureSize;	/* Must be 57 */
	__u16 Reserved;
	__le32 CtlCode;
	__u64  PersistentFileId; /* opaque endianness */
	__u64  VolatileFileId; /* opaque endianness */
	__le32 InputOffset;
	__le32 InputCount;
	__le32 MaxInputResponse;
	__le32 OutputOffset;
	__le32 OutputCount;
	__le32 MaxOutputResponse;
	__le32 Flags;
	__u32  Reserved2;
	__u8   Buffer[0];
} __packed;

struct smb2_ioctl_rsp {
	struct smb2_sync_hdr sync_hdr;
	__le16 StructureSize;	/* Must be 57 */
	__u16 Reserved;
	__le32 CtlCode;
	__u64  PersistentFileId; /* opaque endianness */
	__u64  VolatileFileId; /* opaque endianness */
	__le32 InputOffset;
	__le32 InputCount;
	__le32 OutputOffset;
	__le32 OutputCount;
	__le32 Flags;
	__u32  Reserved2;
	/* char * buffer[] */
} __packed;

/* Currently defined values for close flags */
#define SMB2_CLOSE_FLAG_POSTQUERY_ATTRIB	cpu_to_le16(0x0001)
struct smb2_close_req {
	struct smb2_sync_hdr sync_hdr;
	__le16 StructureSize;	/* Must be 24 */
	__le16 Flags;
	__le32 Reserved;
	__u64  PersistentFileId; /* opaque endianness */
	__u64  VolatileFileId; /* opaque endianness */
} __packed;

struct smb2_close_rsp {
	struct smb2_sync_hdr sync_hdr;
	__le16 StructureSize; /* 60 */
	__le16 Flags;
	__le32 Reserved;
	__le64 CreationTime;
	__le64 LastAccessTime;
	__le64 LastWriteTime;
	__le64 ChangeTime;
	__le64 AllocationSize;	/* Beginning of FILE_STANDARD_INFO equivalent */
	__le64 EndOfFile;
	__le32 Attributes;
} __packed;

struct smb2_flush_req {
	struct smb2_sync_hdr sync_hdr;
	__le16 StructureSize;	/* Must be 24 */
	__le16 Reserved1;
	__le32 Reserved2;
	__u64  PersistentFileId; /* opaque endianness */
	__u64  VolatileFileId; /* opaque endianness */
} __packed;

struct smb2_flush_rsp {
	struct smb2_sync_hdr sync_hdr;
	__le16 StructureSize;
	__le16 Reserved;
} __packed;

/* For read request Flags field below, following flag is defined for SMB3.02 */
#define SMB2_READFLAG_READ_UNBUFFERED	0x01
#define SMB2_READFLAG_REQUEST_COMPRESSED 0x02 /* See MS-SMB2 2.2.19 */

/* Channel field for read and write: exactly one of following flags can be set*/
#define SMB2_CHANNEL_NONE	cpu_to_le32(0x00000000)
#define SMB2_CHANNEL_RDMA_V1	cpu_to_le32(0x00000001) /* SMB3 or later */
#define SMB2_CHANNEL_RDMA_V1_INVALIDATE cpu_to_le32(0x00000002) /* >= SMB3.02 */

/* SMB2 read request without RFC1001 length at the beginning */
struct smb2_read_plain_req {
	struct smb2_sync_hdr sync_hdr;
	__le16 StructureSize; /* Must be 49 */
	__u8   Padding; /* offset from start of SMB2 header to place read */
	__u8   Flags; /* MBZ unless SMB3.02 or later */
	__le32 Length;
	__le64 Offset;
	__u64  PersistentFileId; /* opaque endianness */
	__u64  VolatileFileId; /* opaque endianness */
	__le32 MinimumCount;
	__le32 Channel; /* MBZ except for SMB3 or later */
	__le32 RemainingBytes;
	__le16 ReadChannelInfoOffset;
	__le16 ReadChannelInfoLength;
	__u8   Buffer[1];
} __packed;

struct smb2_read_rsp {
	struct smb2_sync_hdr sync_hdr;
	__le16 StructureSize; /* Must be 17 */
	__u8   DataOffset;
	__u8   Reserved;
	__le32 DataLength;
	__le32 DataRemaining;
	__u32  Reserved2;
	__u8   Buffer[1];
} __packed;

/* For write request Flags field below the following flags are defined: */
#define SMB2_WRITEFLAG_WRITE_THROUGH	0x00000001	/* SMB2.1 or later */
#define SMB2_WRITEFLAG_WRITE_UNBUFFERED	0x00000002	/* SMB3.02 or later */

struct smb2_write_req {
	struct smb2_sync_hdr sync_hdr;
	__le16 StructureSize; /* Must be 49 */
	__le16 DataOffset; /* offset from start of SMB2 header to write data */
	__le32 Length;
	__le64 Offset;
	__u64  PersistentFileId; /* opaque endianness */
	__u64  VolatileFileId; /* opaque endianness */
	__le32 Channel; /* Reserved MBZ */
	__le32 RemainingBytes;
	__le16 WriteChannelInfoOffset;
	__le16 WriteChannelInfoLength;
	__le32 Flags;
	__u8   Buffer[1];
} __packed;

struct smb2_write_rsp {
	struct smb2_sync_hdr sync_hdr;
	__le16 StructureSize; /* Must be 17 */
	__u8   DataOffset;
	__u8   Reserved;
	__le32 DataLength;
	__le32 DataRemaining;
	__u32  Reserved2;
	__u8   Buffer[1];
} __packed;

/* notify flags */
#define SMB2_WATCH_TREE			0x0001

/* notify completion filter flags. See MS-FSCC 2.6 and MS-SMB2 2.2.35 */
#define FILE_NOTIFY_CHANGE_FILE_NAME		0x00000001
#define FILE_NOTIFY_CHANGE_DIR_NAME		0x00000002
#define FILE_NOTIFY_CHANGE_ATTRIBUTES		0x00000004
#define FILE_NOTIFY_CHANGE_SIZE			0x00000008
#define FILE_NOTIFY_CHANGE_LAST_WRITE		0x00000010
#define FILE_NOTIFY_CHANGE_LAST_ACCESS		0x00000020
#define FILE_NOTIFY_CHANGE_CREATION		0x00000040
#define FILE_NOTIFY_CHANGE_EA			0x00000080
#define FILE_NOTIFY_CHANGE_SECURITY		0x00000100
#define FILE_NOTIFY_CHANGE_STREAM_NAME		0x00000200
#define FILE_NOTIFY_CHANGE_STREAM_SIZE		0x00000400
#define FILE_NOTIFY_CHANGE_STREAM_WRITE		0x00000800

struct smb2_change_notify_req {
	struct smb2_sync_hdr sync_hdr;
	__le16	StructureSize;
	__le16	Flags;
	__le32	OutputBufferLength;
	__u64	PersistentFileId; /* opaque endianness */
	__u64	VolatileFileId; /* opaque endianness */
	__le32	CompletionFilter;
	__u32	Reserved;
} __packed;

struct smb2_change_notify_rsp {
	struct smb2_sync_hdr sync_hdr;
	__le16	StructureSize;  /* Must be 9 */
	__le16	OutputBufferOffset;
	__le32	OutputBufferLength;
	__u8	Buffer[1]; /* array of file notify structs */
} __packed;

#define SMB2_LOCKFLAG_SHARED_LOCK	0x0001
#define SMB2_LOCKFLAG_EXCLUSIVE_LOCK	0x0002
#define SMB2_LOCKFLAG_UNLOCK		0x0004
#define SMB2_LOCKFLAG_FAIL_IMMEDIATELY	0x0010

struct smb2_lock_element {
	__le64 Offset;
	__le64 Length;
	__le32 Flags;
	__le32 Reserved;
} __packed;

struct smb2_lock_req {
	struct smb2_sync_hdr sync_hdr;
	__le16 StructureSize; /* Must be 48 */
	__le16 LockCount;
	__le32 Reserved;
	__u64  PersistentFileId; /* opaque endianness */
	__u64  VolatileFileId; /* opaque endianness */
	/* Followed by at least one */
	struct smb2_lock_element locks[1];
} __packed;

struct smb2_lock_rsp {
	struct smb2_sync_hdr sync_hdr;
	__le16 StructureSize; /* Must be 4 */
	__le16 Reserved;
} __packed;

struct smb2_echo_req {
	struct smb2_sync_hdr sync_hdr;
	__le16 StructureSize;	/* Must be 4 */
	__u16  Reserved;
} __packed;

struct smb2_echo_rsp {
	struct smb2_sync_hdr sync_hdr;
	__le16 StructureSize;	/* Must be 4 */
	__u16  Reserved;
} __packed;

/* search (query_directory) Flags field */
#define SMB2_RESTART_SCANS		0x01
#define SMB2_RETURN_SINGLE_ENTRY	0x02
#define SMB2_INDEX_SPECIFIED		0x04
#define SMB2_REOPEN			0x10

struct smb2_query_directory_req {
	struct smb2_sync_hdr sync_hdr;
	__le16 StructureSize; /* Must be 33 */
	__u8   FileInformationClass;
	__u8   Flags;
	__le32 FileIndex;
	__u64  PersistentFileId; /* opaque endianness */
	__u64  VolatileFileId; /* opaque endianness */
	__le16 FileNameOffset;
	__le16 FileNameLength;
	__le32 OutputBufferLength;
	__u8   Buffer[1];
} __packed;

struct smb2_query_directory_rsp {
	struct smb2_sync_hdr sync_hdr;
	__le16 StructureSize; /* Must be 9 */
	__le16 OutputBufferOffset;
	__le32 OutputBufferLength;
	__u8   Buffer[1];
} __packed;

/* Possible InfoType values */
#define SMB2_O_INFO_FILE	0x01
#define SMB2_O_INFO_FILESYSTEM	0x02
#define SMB2_O_INFO_SECURITY	0x03
#define SMB2_O_INFO_QUOTA	0x04

/* Security info type additionalinfo flags. See MS-SMB2 (2.2.37) or MS-DTYP */
#define OWNER_SECINFO   0x00000001
#define GROUP_SECINFO   0x00000002
#define DACL_SECINFO   0x00000004
#define SACL_SECINFO   0x00000008
#define LABEL_SECINFO   0x00000010
#define ATTRIBUTE_SECINFO   0x00000020
#define SCOPE_SECINFO   0x00000040
#define BACKUP_SECINFO   0x00010000
#define UNPROTECTED_SACL_SECINFO   0x10000000
#define UNPROTECTED_DACL_SECINFO   0x20000000
#define PROTECTED_SACL_SECINFO   0x40000000
#define PROTECTED_DACL_SECINFO   0x80000000

/* Flags used for FileFullEAinfo */
#define SL_RESTART_SCAN		0x00000001
#define SL_RETURN_SINGLE_ENTRY	0x00000002
#define SL_INDEX_SPECIFIED	0x00000004

struct smb2_query_info_req {
	struct smb2_sync_hdr sync_hdr;
	__le16 StructureSize; /* Must be 41 */
	__u8   InfoType;
	__u8   FileInfoClass;
	__le32 OutputBufferLength;
	__le16 InputBufferOffset;
	__u16  Reserved;
	__le32 InputBufferLength;
	__le32 AdditionalInformation;
	__le32 Flags;
	__u64  PersistentFileId; /* opaque endianness */
	__u64  VolatileFileId; /* opaque endianness */
	__u8   Buffer[1];
} __packed;

struct smb2_query_info_rsp {
	struct smb2_sync_hdr sync_hdr;
	__le16 StructureSize; /* Must be 9 */
	__le16 OutputBufferOffset;
	__le32 OutputBufferLength;
	__u8   Buffer[1];
} __packed;

struct smb2_set_info_req {
	struct smb2_sync_hdr sync_hdr;
	__le16 StructureSize; /* Must be 33 */
	__u8   InfoType;
	__u8   FileInfoClass;
	__le32 BufferLength;
	__le16 BufferOffset;
	__u16  Reserved;
	__le32 AdditionalInformation;
	__u64  PersistentFileId; /* opaque endianness */
	__u64  VolatileFileId; /* opaque endianness */
	__u8   Buffer[1];
} __packed;

struct smb2_set_info_rsp {
	struct smb2_sync_hdr sync_hdr;
	__le16 StructureSize; /* Must be 2 */
} __packed;

struct smb2_oplock_break {
	struct smb2_sync_hdr sync_hdr;
	__le16 StructureSize; /* Must be 24 */
	__u8   OplockLevel;
	__u8   Reserved;
	__le32 Reserved2;
	__u64  PersistentFid;
	__u64  VolatileFid;
} __packed;

#define SMB2_NOTIFY_BREAK_LEASE_FLAG_ACK_REQUIRED cpu_to_le32(0x01)

struct smb2_lease_break {
	struct smb2_sync_hdr sync_hdr;
	__le16 StructureSize; /* Must be 44 */
	__le16 Reserved;
	__le32 Flags;
	__u8   LeaseKey[16];
	__le32 CurrentLeaseState;
	__le32 NewLeaseState;
	__le32 BreakReason;
	__le32 AccessMaskHint;
	__le32 ShareMaskHint;
} __packed;

struct smb2_lease_ack {
	struct smb2_sync_hdr sync_hdr;
	__le16 StructureSize; /* Must be 36 */
	__le16 Reserved;
	__le32 Flags;
	__u8   LeaseKey[16];
	__le32 LeaseState;
	__le64 LeaseDuration;
} __packed;

/*
 *	PDU infolevel structure definitions
 *	BB consider moving to a different header
 */

/* File System Information Classes */
#define FS_VOLUME_INFORMATION		1 /* Query */
#define FS_LABEL_INFORMATION		2 /* Local only */
#define FS_SIZE_INFORMATION		3 /* Query */
#define FS_DEVICE_INFORMATION		4 /* Query */
#define FS_ATTRIBUTE_INFORMATION	5 /* Query */
#define FS_CONTROL_INFORMATION		6 /* Query, Set */
#define FS_FULL_SIZE_INFORMATION	7 /* Query */
#define FS_OBJECT_ID_INFORMATION	8 /* Query, Set */
#define FS_DRIVER_PATH_INFORMATION	9 /* Local only */
#define FS_VOLUME_FLAGS_INFORMATION	10 /* Local only */
#define FS_SECTOR_SIZE_INFORMATION	11 /* SMB3 or later. Query */
#define FS_POSIX_INFORMATION		100 /* SMB3.1.1 POSIX. Query */

struct smb2_fs_full_size_info {
	__le64 TotalAllocationUnits;
	__le64 CallerAvailableAllocationUnits;
	__le64 ActualAvailableAllocationUnits;
	__le32 SectorsPerAllocationUnit;
	__le32 BytesPerSector;
} __packed;

#define SSINFO_FLAGS_ALIGNED_DEVICE		0x00000001
#define SSINFO_FLAGS_PARTITION_ALIGNED_ON_DEVICE 0x00000002
#define SSINFO_FLAGS_NO_SEEK_PENALTY		0x00000004
#define SSINFO_FLAGS_TRIM_ENABLED		0x00000008

/* sector size info struct */
struct smb3_fs_ss_info {
	__le32 LogicalBytesPerSector;
	__le32 PhysicalBytesPerSectorForAtomicity;
	__le32 PhysicalBytesPerSectorForPerf;
	__le32 FileSystemEffectivePhysicalBytesPerSectorForAtomicity;
	__le32 Flags;
	__le32 ByteOffsetForSectorAlignment;
	__le32 ByteOffsetForPartitionAlignment;
} __packed;

/* volume info struct - see MS-FSCC 2.5.9 */
#define MAX_VOL_LABEL_LEN	32
struct smb3_fs_vol_info {
	__le64	VolumeCreationTime;
	__u32	VolumeSerialNumber;
	__le32	VolumeLabelLength; /* includes trailing null */
	__u8	SupportsObjects; /* True if eg like NTFS, supports objects */
	__u8	Reserved;
	__u8	VolumeLabel[0]; /* variable len */
} __packed;

/* partial list of QUERY INFO levels */
#define FILE_DIRECTORY_INFORMATION	1
#define FILE_FULL_DIRECTORY_INFORMATION 2
#define FILE_BOTH_DIRECTORY_INFORMATION 3
#define FILE_BASIC_INFORMATION		4
#define FILE_STANDARD_INFORMATION	5
#define FILE_INTERNAL_INFORMATION	6
#define FILE_EA_INFORMATION	        7
#define FILE_ACCESS_INFORMATION		8
#define FILE_NAME_INFORMATION		9
#define FILE_RENAME_INFORMATION		10
#define FILE_LINK_INFORMATION		11
#define FILE_NAMES_INFORMATION		12
#define FILE_DISPOSITION_INFORMATION	13
#define FILE_POSITION_INFORMATION	14
#define FILE_FULL_EA_INFORMATION	15
#define FILE_MODE_INFORMATION		16
#define FILE_ALIGNMENT_INFORMATION	17
#define FILE_ALL_INFORMATION		18
#define FILE_ALLOCATION_INFORMATION	19
#define FILE_END_OF_FILE_INFORMATION	20
#define FILE_ALTERNATE_NAME_INFORMATION 21
#define FILE_STREAM_INFORMATION		22
#define FILE_PIPE_INFORMATION		23
#define FILE_PIPE_LOCAL_INFORMATION	24
#define FILE_PIPE_REMOTE_INFORMATION	25
#define FILE_MAILSLOT_QUERY_INFORMATION 26
#define FILE_MAILSLOT_SET_INFORMATION	27
#define FILE_COMPRESSION_INFORMATION	28
#define FILE_OBJECT_ID_INFORMATION	29
/* Number 30 not defined in documents */
#define FILE_MOVE_CLUSTER_INFORMATION	31
#define FILE_QUOTA_INFORMATION		32
#define FILE_REPARSE_POINT_INFORMATION	33
#define FILE_NETWORK_OPEN_INFORMATION	34
#define FILE_ATTRIBUTE_TAG_INFORMATION	35
#define FILE_TRACKING_INFORMATION	36
#define FILEID_BOTH_DIRECTORY_INFORMATION 37
#define FILEID_FULL_DIRECTORY_INFORMATION 38
#define FILE_VALID_DATA_LENGTH_INFORMATION 39
#define FILE_SHORT_NAME_INFORMATION	40
#define FILE_SFIO_RESERVE_INFORMATION	44
#define FILE_SFIO_VOLUME_INFORMATION	45
#define FILE_HARD_LINK_INFORMATION	46
#define FILE_NORMALIZED_NAME_INFORMATION 48
#define FILEID_GLOBAL_TX_DIRECTORY_INFORMATION 50
#define FILE_STANDARD_LINK_INFORMATION	54

struct smb2_file_internal_info {
	__le64 IndexNumber;
} __packed; /* level 6 Query */

struct smb2_file_rename_info { /* encoding of request for level 10 */
	__u8   ReplaceIfExists; /* 1 = replace existing target with new */
				/* 0 = fail if target already exists */
	__u8   Reserved[7];
	__u64  RootDirectory;  /* MBZ for network operations (why says spec?) */
	__le32 FileNameLength;
	char   FileName[0];     /* New name to be assigned */
} __packed; /* level 10 Set */

struct smb2_file_link_info { /* encoding of request for level 11 */
	__u8   ReplaceIfExists; /* 1 = replace existing link with new */
				/* 0 = fail if link already exists */
	__u8   Reserved[7];
	__u64  RootDirectory;  /* MBZ for network operations (why says spec?) */
	__le32 FileNameLength;
	char   FileName[0];     /* Name to be assigned to new link */
} __packed; /* level 11 Set */

#define SMB2_MIN_EA_BUF  2048
#define SMB2_MAX_EA_BUF 65536

struct smb2_file_full_ea_info { /* encoding of response for level 15 */
	__le32 next_entry_offset;
	__u8   flags;
	__u8   ea_name_length;
	__le16 ea_value_length;
	char   ea_data[0]; /* \0 terminated name plus value */
} __packed; /* level 15 Set */

/*
 * This level 18, although with struct with same name is different from cifs
 * level 0x107. Level 0x107 has an extra u64 between AccessFlags and
 * CurrentByteOffset.
 */
struct smb2_file_all_info { /* data block encoding of response to level 18 */
	__le64 CreationTime;	/* Beginning of FILE_BASIC_INFO equivalent */
	__le64 LastAccessTime;
	__le64 LastWriteTime;
	__le64 ChangeTime;
	__le32 Attributes;
	__u32  Pad1;		/* End of FILE_BASIC_INFO_INFO equivalent */
	__le64 AllocationSize;	/* Beginning of FILE_STANDARD_INFO equivalent */
	__le64 EndOfFile;	/* size ie offset to first free byte in file */
	__le32 NumberOfLinks;	/* hard links */
	__u8   DeletePending;
	__u8   Directory;
	__u16  Pad2;		/* End of FILE_STANDARD_INFO equivalent */
	__le64 IndexNumber;
	__le32 EASize;
	__le32 AccessFlags;
	__le64 CurrentByteOffset;
	__le32 Mode;
	__le32 AlignmentRequirement;
	__le32 FileNameLength;
	char   FileName[1];
} __packed; /* level 18 Query */

struct smb2_file_eof_info { /* encoding of request for level 10 */
	__le64 EndOfFile; /* new end of file value */
} __packed; /* level 20 Set */

extern char smb2_padding[7];

#endif				/* _SMB2PDU_H */<|MERGE_RESOLUTION|>--- conflicted
+++ resolved
@@ -85,6 +85,7 @@
 #define NUMBER_OF_SMB2_COMMANDS	0x0013
 
 /* 52 transform hdr + 64 hdr + 88 create rsp */
+#define SMB2_TRANSFORM_HEADER_SIZE 52
 #define MAX_SMB2_HDR_SIZE 204
 
 #define SMB2_PROTO_NUMBER cpu_to_le32(0x424d53fe)
@@ -295,9 +296,6 @@
 	__le16	Ciphers[1]; /* Ciphers[0] since only one used now */
 } __packed;
 
-<<<<<<< HEAD
-#define POSIX_CTXT_DATA_LEN	8
-=======
 /* See MS-SMB2 2.2.3.1.3 */
 #define SMB3_COMPRESS_NONE	cpu_to_le16(0x0000)
 #define SMB3_COMPRESS_LZNT1	cpu_to_le16(0x0001)
@@ -320,12 +318,11 @@
  */
 
 #define POSIX_CTXT_DATA_LEN	16
->>>>>>> 407d19ab
 struct smb2_posix_neg_context {
 	__le16	ContextType; /* 0x100 */
 	__le16	DataLength;
 	__le32	Reserved;
-	__le64	Reserved1; /* In case needed for future (eg version or caps) */
+	__u8	Name[16]; /* POSIX ctxt GUID 93AD25509CB411E7B42383DE968BCD7C */
 } __packed;
 
 struct smb2_negotiate_rsp {
@@ -646,6 +643,8 @@
 #define SVHDX_OPEN_DEVICE_CONTEX	0x9CCBCF9E04C1E643980E158DA1F6EC83
 #define SMB2_CREATE_TAG_POSIX		0x93AD25509CB411E7B42383DE968BCD7C
 
+/* Flag (SMB3 open response) values */
+#define SMB2_CREATE_FLAG_REPARSEPOINT 0x01
 
 /*
  * Maximum number of iovs we need for an open/create request.
@@ -679,11 +678,18 @@
 	__u8   Buffer[0];
 } __packed;
 
+/*
+ * Maximum size of a SMB2_CREATE response is 64 (smb2 header) +
+ * 88 (fixed part of create response) + 520 (path) + 150 (contexts) +
+ * 2 bytes of padding.
+ */
+#define MAX_SMB2_CREATE_RESPONSE_SIZE 824
+
 struct smb2_create_rsp {
 	struct smb2_sync_hdr sync_hdr;
 	__le16 StructureSize;	/* Must be 89 */
 	__u8   OplockLevel;
-	__u8   Reserved;
+	__u8   Flag;  /* 0x01 if reparse point */
 	__le32 CreateAction;
 	__le64 CreationTime;
 	__le64 LastAccessTime;
@@ -878,8 +884,6 @@
 /* Integrity flags for above */
 #define FSCTL_INTEGRITY_FLAG_CHECKSUM_ENFORCEMENT_OFF	0x00000001
 
-<<<<<<< HEAD
-=======
 /* Reparse structures - see MS-FSCC 2.1.2 */
 
 /* struct fsctl_reparse_info_req is empty, only response structs (see below) */
@@ -927,7 +931,6 @@
 /* See MS-FSCC 2.1.2.6 and cifspdu.h for struct reparse_posix_data */
 
 
->>>>>>> 407d19ab
 /* See MS-DFSC 2.2.2 */
 struct fsctl_get_dfs_referral_req {
 	__le16 MaxReferralLevel;
@@ -949,7 +952,7 @@
 	__u8   Guid[SMB2_CLIENT_GUID_SIZE];
 	__le16 SecurityMode;
 	__le16 DialectCount;
-	__le16 Dialects[3]; /* BB expand this if autonegotiate > 3 dialects */
+	__le16 Dialects[4]; /* BB expand this if autonegotiate > 4 dialects */
 } __packed;
 
 struct validate_negotiate_info_rsp {
@@ -1001,6 +1004,13 @@
 	__le64 TargetFileOffset;
 	__le64 ByteCount;  /* Bytes to be copied */
 } __packed;
+
+/*
+ * Maximum number of iovs we need for an ioctl request.
+ * [0] : struct smb2_ioctl_req
+ * [1] : in_data
+ */
+#define SMB2_IOCTL_IOV_SIZE 2
 
 struct smb2_ioctl_req {
 	struct smb2_sync_hdr sync_hdr;
@@ -1047,6 +1057,11 @@
 	__u64  VolatileFileId; /* opaque endianness */
 } __packed;
 
+/*
+ * Maximum size of a SMB2_CLOSE response is 64 (smb2 header) + 60 (data)
+ */
+#define MAX_SMB2_CLOSE_RESPONSE_SIZE 124
+
 struct smb2_close_rsp {
 	struct smb2_sync_hdr sync_hdr;
 	__le16 StructureSize; /* 60 */
@@ -1298,6 +1313,15 @@
 	__le32 OutputBufferLength;
 	__u8   Buffer[1];
 } __packed;
+
+/*
+ * Maximum number of iovs we need for a set-info request.
+ * The largest one is rename/hardlink
+ * [0] : struct smb2_set_info_req + smb2_file_[rename|link]_info
+ * [1] : path
+ * [2] : compound padding
+ */
+#define SMB2_SET_INFO_IOV_SIZE 3
 
 struct smb2_set_info_req {
 	struct smb2_sync_hdr sync_hdr;
@@ -1477,9 +1501,6 @@
 	char   FileName[0];     /* Name to be assigned to new link */
 } __packed; /* level 11 Set */
 
-#define SMB2_MIN_EA_BUF  2048
-#define SMB2_MAX_EA_BUF 65536
-
 struct smb2_file_full_ea_info { /* encoding of response for level 15 */
 	__le32 next_entry_offset;
 	__u8   flags;
