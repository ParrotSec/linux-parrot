--- conflicted
+++ resolved
@@ -133,15 +133,11 @@
 				    struct file *file_out, loff_t pos_out,
 				    size_t count, unsigned int flags)
 {
-	ssize_t ret;
-
+	if (!nfs_server_capable(file_inode(file_out), NFS_CAP_COPY))
+		return -EOPNOTSUPP;
 	if (file_inode(file_in) == file_inode(file_out))
-		return -EINVAL;
-retry:
-	ret = nfs42_proc_copy(file_in, pos_in, file_out, pos_out, count);
-	if (ret == -EAGAIN)
-		goto retry;
-	return ret;
+		return -EOPNOTSUPP;
+	return nfs42_proc_copy(file_in, pos_in, file_out, pos_out, count);
 }
 
 static loff_t nfs4_file_llseek(struct file *filep, loff_t offset, int whence)
@@ -180,8 +176,9 @@
 	return nfs42_proc_allocate(filep, offset, len);
 }
 
-static int nfs42_clone_file_range(struct file *src_file, loff_t src_off,
-		struct file *dst_file, loff_t dst_off, u64 count)
+static loff_t nfs42_remap_file_range(struct file *src_file, loff_t src_off,
+		struct file *dst_file, loff_t dst_off, loff_t count,
+		unsigned int remap_flags)
 {
 	struct inode *dst_inode = file_inode(dst_file);
 	struct nfs_server *server = NFS_SERVER(dst_inode);
@@ -190,12 +187,9 @@
 	bool same_inode = false;
 	int ret;
 
-<<<<<<< HEAD
-=======
 	if (remap_flags & ~(REMAP_FILE_DEDUP | REMAP_FILE_ADVISORY))
 		return -EINVAL;
 
->>>>>>> 407d19ab
 	/* check alignment w.r.t. clone_blksize */
 	ret = -EINVAL;
 	if (bs) {
@@ -246,7 +240,7 @@
 		inode_unlock(src_inode);
 	}
 out:
-	return ret;
+	return ret < 0 ? ret : count;
 }
 #endif /* CONFIG_NFS_V4_2 */
 
@@ -268,7 +262,7 @@
 	.copy_file_range = nfs4_copy_file_range,
 	.llseek		= nfs4_file_llseek,
 	.fallocate	= nfs42_fallocate,
-	.clone_file_range = nfs42_clone_file_range,
+	.remap_file_range = nfs42_remap_file_range,
 #else
 	.llseek		= nfs_file_llseek,
 #endif
