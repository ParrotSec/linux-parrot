// SPDX-License-Identifier: GPL-2.0-only
/*
 * linux/fs/nfs/write.c
 *
 * Write file data over NFS.
 *
 * Copyright (C) 1996, 1997, Olaf Kirch <okir@monad.swb.de>
 */

#include <linux/types.h>
#include <linux/slab.h>
#include <linux/mm.h>
#include <linux/pagemap.h>
#include <linux/file.h>
#include <linux/writeback.h>
#include <linux/swap.h>
#include <linux/migrate.h>

#include <linux/sunrpc/clnt.h>
#include <linux/nfs_fs.h>
#include <linux/nfs_mount.h>
#include <linux/nfs_page.h>
#include <linux/backing-dev.h>
#include <linux/export.h>
#include <linux/freezer.h>
#include <linux/wait.h>
#include <linux/iversion.h>

#include <linux/uaccess.h>

#include "delegation.h"
#include "internal.h"
#include "iostat.h"
#include "nfs4_fs.h"
#include "fscache.h"
#include "pnfs.h"

#include "nfstrace.h"

#define NFSDBG_FACILITY		NFSDBG_PAGECACHE

#define MIN_POOL_WRITE		(32)
#define MIN_POOL_COMMIT		(4)

struct nfs_io_completion {
	void (*complete)(void *data);
	void *data;
	struct kref refcount;
};

/*
 * Local function declarations
 */
static void nfs_redirty_request(struct nfs_page *req);
static const struct rpc_call_ops nfs_commit_ops;
static const struct nfs_pgio_completion_ops nfs_async_write_completion_ops;
static const struct nfs_commit_completion_ops nfs_commit_completion_ops;
static const struct nfs_rw_ops nfs_rw_write_ops;
static void nfs_clear_request_commit(struct nfs_page *req);
static void nfs_init_cinfo_from_inode(struct nfs_commit_info *cinfo,
				      struct inode *inode);
static struct nfs_page *
nfs_page_search_commits_for_head_request_locked(struct nfs_inode *nfsi,
						struct page *page);

static struct kmem_cache *nfs_wdata_cachep;
static mempool_t *nfs_wdata_mempool;
static struct kmem_cache *nfs_cdata_cachep;
static mempool_t *nfs_commit_mempool;

struct nfs_commit_data *nfs_commitdata_alloc(bool never_fail)
{
	struct nfs_commit_data *p;

	if (never_fail)
		p = mempool_alloc(nfs_commit_mempool, GFP_NOIO);
	else {
		/* It is OK to do some reclaim, not no safe to wait
		 * for anything to be returned to the pool.
		 * mempool_alloc() cannot handle that particular combination,
		 * so we need two separate attempts.
		 */
		p = mempool_alloc(nfs_commit_mempool, GFP_NOWAIT);
		if (!p)
			p = kmem_cache_alloc(nfs_cdata_cachep, GFP_NOIO |
					     __GFP_NOWARN | __GFP_NORETRY);
		if (!p)
			return NULL;
	}

	memset(p, 0, sizeof(*p));
	INIT_LIST_HEAD(&p->pages);
	return p;
}
EXPORT_SYMBOL_GPL(nfs_commitdata_alloc);

void nfs_commit_free(struct nfs_commit_data *p)
{
	mempool_free(p, nfs_commit_mempool);
}
EXPORT_SYMBOL_GPL(nfs_commit_free);

static struct nfs_pgio_header *nfs_writehdr_alloc(void)
{
	struct nfs_pgio_header *p = mempool_alloc(nfs_wdata_mempool, GFP_NOIO);

	memset(p, 0, sizeof(*p));
	p->rw_mode = FMODE_WRITE;
	return p;
}

static void nfs_writehdr_free(struct nfs_pgio_header *hdr)
{
	mempool_free(hdr, nfs_wdata_mempool);
}

static struct nfs_io_completion *nfs_io_completion_alloc(gfp_t gfp_flags)
{
	return kmalloc(sizeof(struct nfs_io_completion), gfp_flags);
}

static void nfs_io_completion_init(struct nfs_io_completion *ioc,
		void (*complete)(void *), void *data)
{
	ioc->complete = complete;
	ioc->data = data;
	kref_init(&ioc->refcount);
}

static void nfs_io_completion_release(struct kref *kref)
{
	struct nfs_io_completion *ioc = container_of(kref,
			struct nfs_io_completion, refcount);
	ioc->complete(ioc->data);
	kfree(ioc);
}

static void nfs_io_completion_get(struct nfs_io_completion *ioc)
{
	if (ioc != NULL)
		kref_get(&ioc->refcount);
}

static void nfs_io_completion_put(struct nfs_io_completion *ioc)
{
	if (ioc != NULL)
		kref_put(&ioc->refcount, nfs_io_completion_release);
}

static struct nfs_page *
nfs_page_private_request(struct page *page)
{
	if (!PagePrivate(page))
		return NULL;
	return (struct nfs_page *)page_private(page);
}

/*
 * nfs_page_find_head_request_locked - find head request associated with @page
 *
 * must be called while holding the inode lock.
 *
 * returns matching head request with reference held, or NULL if not found.
 */
static struct nfs_page *
nfs_page_find_private_request(struct page *page)
{
	struct address_space *mapping = page_file_mapping(page);
	struct nfs_page *req;

	if (!PagePrivate(page))
		return NULL;
	spin_lock(&mapping->private_lock);
	req = nfs_page_private_request(page);
	if (req) {
		WARN_ON_ONCE(req->wb_head != req);
		kref_get(&req->wb_kref);
	}
	spin_unlock(&mapping->private_lock);
	return req;
}

static struct nfs_page *
nfs_page_find_swap_request(struct page *page)
{
	struct inode *inode = page_file_mapping(page)->host;
	struct nfs_inode *nfsi = NFS_I(inode);
	struct nfs_page *req = NULL;
	if (!PageSwapCache(page))
		return NULL;
	mutex_lock(&nfsi->commit_mutex);
	if (PageSwapCache(page)) {
		req = nfs_page_search_commits_for_head_request_locked(nfsi,
			page);
		if (req) {
			WARN_ON_ONCE(req->wb_head != req);
			kref_get(&req->wb_kref);
		}
	}
	mutex_unlock(&nfsi->commit_mutex);
	return req;
}

/*
 * nfs_page_find_head_request - find head request associated with @page
 *
 * returns matching head request with reference held, or NULL if not found.
 */
static struct nfs_page *nfs_page_find_head_request(struct page *page)
{
	struct nfs_page *req;

	req = nfs_page_find_private_request(page);
	if (!req)
		req = nfs_page_find_swap_request(page);
	return req;
}

/* Adjust the file length if we're writing beyond the end */
static void nfs_grow_file(struct page *page, unsigned int offset, unsigned int count)
{
	struct inode *inode = page_file_mapping(page)->host;
	loff_t end, i_size;
	pgoff_t end_index;

	spin_lock(&inode->i_lock);
	i_size = i_size_read(inode);
	end_index = (i_size - 1) >> PAGE_SHIFT;
	if (i_size > 0 && page_index(page) < end_index)
		goto out;
	end = page_file_offset(page) + ((loff_t)offset+count);
	if (i_size >= end)
		goto out;
	i_size_write(inode, end);
	NFS_I(inode)->cache_validity &= ~NFS_INO_INVALID_SIZE;
	nfs_inc_stats(inode, NFSIOS_EXTENDWRITE);
out:
	spin_unlock(&inode->i_lock);
}

/* A writeback failed: mark the page as bad, and invalidate the page cache */
static void nfs_set_pageerror(struct address_space *mapping)
{
	nfs_zap_mapping(mapping->host, mapping);
}

static void nfs_mapping_set_error(struct page *page, int error)
{
	SetPageError(page);
	mapping_set_error(page_file_mapping(page), error);
}

/*
 * nfs_page_group_search_locked
 * @head - head request of page group
 * @page_offset - offset into page
 *
 * Search page group with head @head to find a request that contains the
 * page offset @page_offset.
 *
 * Returns a pointer to the first matching nfs request, or NULL if no
 * match is found.
 *
 * Must be called with the page group lock held
 */
static struct nfs_page *
nfs_page_group_search_locked(struct nfs_page *head, unsigned int page_offset)
{
	struct nfs_page *req;

	req = head;
	do {
		if (page_offset >= req->wb_pgbase &&
		    page_offset < (req->wb_pgbase + req->wb_bytes))
			return req;

		req = req->wb_this_page;
	} while (req != head);

	return NULL;
}

/*
 * nfs_page_group_covers_page
 * @head - head request of page group
 *
 * Return true if the page group with head @head covers the whole page,
 * returns false otherwise
 */
static bool nfs_page_group_covers_page(struct nfs_page *req)
{
	struct nfs_page *tmp;
	unsigned int pos = 0;
	unsigned int len = nfs_page_length(req->wb_page);

	nfs_page_group_lock(req);

	for (;;) {
		tmp = nfs_page_group_search_locked(req->wb_head, pos);
		if (!tmp)
			break;
		pos = tmp->wb_pgbase + tmp->wb_bytes;
	}

	nfs_page_group_unlock(req);
	return pos >= len;
}

/* We can set the PG_uptodate flag if we see that a write request
 * covers the full page.
 */
static void nfs_mark_uptodate(struct nfs_page *req)
{
	if (PageUptodate(req->wb_page))
		return;
	if (!nfs_page_group_covers_page(req))
		return;
	SetPageUptodate(req->wb_page);
}

static int wb_priority(struct writeback_control *wbc)
{
	int ret = 0;

	if (wbc->sync_mode == WB_SYNC_ALL)
		ret = FLUSH_COND_STABLE;
	return ret;
}

/*
 * NFS congestion control
 */

int nfs_congestion_kb;

#define NFS_CONGESTION_ON_THRESH 	(nfs_congestion_kb >> (PAGE_SHIFT-10))
#define NFS_CONGESTION_OFF_THRESH	\
	(NFS_CONGESTION_ON_THRESH - (NFS_CONGESTION_ON_THRESH >> 2))

static void nfs_set_page_writeback(struct page *page)
{
	struct inode *inode = page_file_mapping(page)->host;
	struct nfs_server *nfss = NFS_SERVER(inode);
	int ret = test_set_page_writeback(page);

	WARN_ON_ONCE(ret != 0);

	if (atomic_long_inc_return(&nfss->writeback) >
			NFS_CONGESTION_ON_THRESH)
		set_bdi_congested(inode_to_bdi(inode), BLK_RW_ASYNC);
}

static void nfs_end_page_writeback(struct nfs_page *req)
{
	struct inode *inode = page_file_mapping(req->wb_page)->host;
	struct nfs_server *nfss = NFS_SERVER(inode);
	bool is_done;

	is_done = nfs_page_group_sync_on_bit(req, PG_WB_END);
	nfs_unlock_request(req);
	if (!is_done)
		return;

	end_page_writeback(req->wb_page);
	if (atomic_long_dec_return(&nfss->writeback) < NFS_CONGESTION_OFF_THRESH)
		clear_bdi_congested(inode_to_bdi(inode), BLK_RW_ASYNC);
}

/*
 * nfs_unroll_locks_and_wait -  unlock all newly locked reqs and wait on @req
 *
 * this is a helper function for nfs_lock_and_join_requests
 *
 * @inode - inode associated with request page group, must be holding inode lock
 * @head  - head request of page group, must be holding head lock
 * @req   - request that couldn't lock and needs to wait on the req bit lock
 *
 * NOTE: this must be called holding page_group bit lock
 *       which will be released before returning.
 *
 * returns 0 on success, < 0 on error.
 */
static void
nfs_unroll_locks(struct inode *inode, struct nfs_page *head,
			  struct nfs_page *req)
{
	struct nfs_page *tmp;

	/* relinquish all the locks successfully grabbed this run */
	for (tmp = head->wb_this_page ; tmp != req; tmp = tmp->wb_this_page) {
		if (!kref_read(&tmp->wb_kref))
			continue;
		nfs_unlock_and_release_request(tmp);
	}
}

/*
 * nfs_destroy_unlinked_subrequests - destroy recently unlinked subrequests
 *
 * @destroy_list - request list (using wb_this_page) terminated by @old_head
 * @old_head - the old head of the list
 *
 * All subrequests must be locked and removed from all lists, so at this point
 * they are only "active" in this function, and possibly in nfs_wait_on_request
 * with a reference held by some other context.
 */
static void
nfs_destroy_unlinked_subrequests(struct nfs_page *destroy_list,
				 struct nfs_page *old_head,
				 struct inode *inode)
{
	while (destroy_list) {
		struct nfs_page *subreq = destroy_list;

		destroy_list = (subreq->wb_this_page == old_head) ?
				   NULL : subreq->wb_this_page;

		WARN_ON_ONCE(old_head != subreq->wb_head);

		/* make sure old group is not used */
		subreq->wb_this_page = subreq;

		clear_bit(PG_REMOVE, &subreq->wb_flags);

		/* Note: races with nfs_page_group_destroy() */
		if (!kref_read(&subreq->wb_kref)) {
			/* Check if we raced with nfs_page_group_destroy() */
			if (test_and_clear_bit(PG_TEARDOWN, &subreq->wb_flags))
				nfs_free_request(subreq);
			continue;
		}

		subreq->wb_head = subreq;

		if (test_and_clear_bit(PG_INODE_REF, &subreq->wb_flags)) {
			nfs_release_request(subreq);
			atomic_long_dec(&NFS_I(inode)->nrequests);
		}

		/* subreq is now totally disconnected from page group or any
		 * write / commit lists. last chance to wake any waiters */
		nfs_unlock_and_release_request(subreq);
	}
}

/*
 * nfs_lock_and_join_requests - join all subreqs to the head req and return
 *                              a locked reference, cancelling any pending
 *                              operations for this page.
 *
 * @page - the page used to lookup the "page group" of nfs_page structures
 *
 * This function joins all sub requests to the head request by first
 * locking all requests in the group, cancelling any pending operations
 * and finally updating the head request to cover the whole range covered by
 * the (former) group.  All subrequests are removed from any write or commit
 * lists, unlinked from the group and destroyed.
 *
 * Returns a locked, referenced pointer to the head request - which after
 * this call is guaranteed to be the only request associated with the page.
 * Returns NULL if no requests are found for @page, or a ERR_PTR if an
 * error was encountered.
 */
static struct nfs_page *
nfs_lock_and_join_requests(struct page *page)
{
	struct inode *inode = page_file_mapping(page)->host;
	struct nfs_page *head, *subreq;
	struct nfs_page *destroy_list = NULL;
	unsigned int total_bytes;
	int ret;

try_again:
	/*
	 * A reference is taken only on the head request which acts as a
	 * reference to the whole page group - the group will not be destroyed
	 * until the head reference is released.
	 */
	head = nfs_page_find_head_request(page);
	if (!head)
		return NULL;

	/* lock the page head first in order to avoid an ABBA inefficiency */
	if (!nfs_lock_request(head)) {
		ret = nfs_wait_on_request(head);
		nfs_release_request(head);
		if (ret < 0)
			return ERR_PTR(ret);
		goto try_again;
	}

	/* Ensure that nobody removed the request before we locked it */
	if (head != nfs_page_private_request(page) && !PageSwapCache(page)) {
		nfs_unlock_and_release_request(head);
		goto try_again;
	}

	ret = nfs_page_group_lock(head);
	if (ret < 0)
		goto release_request;

	/* lock each request in the page group */
	total_bytes = head->wb_bytes;
	for (subreq = head->wb_this_page; subreq != head;
			subreq = subreq->wb_this_page) {

		if (!kref_get_unless_zero(&subreq->wb_kref)) {
			if (subreq->wb_offset == head->wb_offset + total_bytes)
				total_bytes += subreq->wb_bytes;
			continue;
		}

		while (!nfs_lock_request(subreq)) {
			/*
			 * Unlock page to allow nfs_page_group_sync_on_bit()
			 * to succeed
			 */
			nfs_page_group_unlock(head);
			ret = nfs_wait_on_request(subreq);
			if (!ret)
				ret = nfs_page_group_lock(head);
			if (ret < 0) {
				nfs_unroll_locks(inode, head, subreq);
				nfs_release_request(subreq);
				goto release_request;
			}
		}
		/*
		 * Subrequests are always contiguous, non overlapping
		 * and in order - but may be repeated (mirrored writes).
		 */
		if (subreq->wb_offset == (head->wb_offset + total_bytes)) {
			/* keep track of how many bytes this group covers */
			total_bytes += subreq->wb_bytes;
		} else if (WARN_ON_ONCE(subreq->wb_offset < head->wb_offset ||
			    ((subreq->wb_offset + subreq->wb_bytes) >
			     (head->wb_offset + total_bytes)))) {
			nfs_page_group_unlock(head);
			nfs_unroll_locks(inode, head, subreq);
			nfs_unlock_and_release_request(subreq);
			ret = -EIO;
			goto release_request;
		}
	}

	/* Now that all requests are locked, make sure they aren't on any list.
	 * Commit list removal accounting is done after locks are dropped */
	subreq = head;
	do {
		nfs_clear_request_commit(subreq);
		subreq = subreq->wb_this_page;
	} while (subreq != head);

	/* unlink subrequests from head, destroy them later */
	if (head->wb_this_page != head) {
		/* destroy list will be terminated by head */
		destroy_list = head->wb_this_page;
		head->wb_this_page = head;

		/* change head request to cover whole range that
		 * the former page group covered */
		head->wb_bytes = total_bytes;
	}

	/* Postpone destruction of this request */
	if (test_and_clear_bit(PG_REMOVE, &head->wb_flags)) {
		set_bit(PG_INODE_REF, &head->wb_flags);
		kref_get(&head->wb_kref);
		atomic_long_inc(&NFS_I(inode)->nrequests);
	}

	nfs_page_group_unlock(head);

	nfs_destroy_unlinked_subrequests(destroy_list, head, inode);

	/* Did we lose a race with nfs_inode_remove_request()? */
	if (!(PagePrivate(page) || PageSwapCache(page))) {
		nfs_unlock_and_release_request(head);
		return NULL;
	}

	/* still holds ref on head from nfs_page_find_head_request
	 * and still has lock on head from lock loop */
	return head;

release_request:
	nfs_unlock_and_release_request(head);
	return ERR_PTR(ret);
}

static void nfs_write_error(struct nfs_page *req, int error)
{
	nfs_mapping_set_error(req->wb_page, error);
	nfs_end_page_writeback(req);
	nfs_release_request(req);
}

static bool
nfs_error_is_fatal_on_server(int err)
{
	switch (err) {
	case 0:
	case -ERESTARTSYS:
	case -EINTR:
		return false;
	}
	return nfs_error_is_fatal(err);
}

/*
 * Find an associated nfs write request, and prepare to flush it out
 * May return an error if the user signalled nfs_wait_on_request().
 */
static int nfs_page_async_flush(struct nfs_pageio_descriptor *pgio,
				struct page *page)
{
	struct address_space *mapping;
	struct nfs_page *req;
	int ret = 0;

	req = nfs_lock_and_join_requests(page);
	if (!req)
		goto out;
	ret = PTR_ERR(req);
	if (IS_ERR(req))
		goto out;

	nfs_set_page_writeback(page);
	WARN_ON_ONCE(test_bit(PG_CLEAN, &req->wb_flags));

	/* If there is a fatal error that covers this write, just exit */
	ret = 0;
	mapping = page_file_mapping(page);
	if (test_bit(AS_ENOSPC, &mapping->flags) ||
	    test_bit(AS_EIO, &mapping->flags))
		goto out_launder;

	if (!nfs_pageio_add_request(pgio, req)) {
		ret = pgio->pg_error;
		/*
		 * Remove the problematic req upon fatal errors on the server
		 */
		if (nfs_error_is_fatal(ret)) {
			if (nfs_error_is_fatal_on_server(ret))
				goto out_launder;
		} else
			ret = -EAGAIN;
		nfs_redirty_request(req);
	} else
		nfs_add_stats(page_file_mapping(page)->host,
				NFSIOS_WRITEPAGES, 1);
out:
	return ret;
out_launder:
	nfs_write_error(req, ret);
	return 0;
}

static int nfs_do_writepage(struct page *page, struct writeback_control *wbc,
			    struct nfs_pageio_descriptor *pgio)
{
	int ret;

	nfs_pageio_cond_complete(pgio, page_index(page));
	ret = nfs_page_async_flush(pgio, page);
	if (ret == -EAGAIN) {
		redirty_page_for_writepage(wbc, page);
		ret = 0;
	}
	return ret;
}

/*
 * Write an mmapped page to the server.
 */
static int nfs_writepage_locked(struct page *page,
				struct writeback_control *wbc)
{
	struct nfs_pageio_descriptor pgio;
	struct inode *inode = page_file_mapping(page)->host;
	int err;

	nfs_inc_stats(inode, NFSIOS_VFSWRITEPAGE);
	nfs_pageio_init_write(&pgio, inode, 0,
				false, &nfs_async_write_completion_ops);
	err = nfs_do_writepage(page, wbc, &pgio);
	nfs_pageio_complete(&pgio);
	if (err < 0)
		return err;
	if (pgio.pg_error < 0)
		return pgio.pg_error;
	return 0;
}

int nfs_writepage(struct page *page, struct writeback_control *wbc)
{
	int ret;

	ret = nfs_writepage_locked(page, wbc);
	unlock_page(page);
	return ret;
}

static int nfs_writepages_callback(struct page *page, struct writeback_control *wbc, void *data)
{
	int ret;

	ret = nfs_do_writepage(page, wbc, data);
	unlock_page(page);
	return ret;
}

static void nfs_io_completion_commit(void *inode)
{
	nfs_commit_inode(inode, 0);
}

int nfs_writepages(struct address_space *mapping, struct writeback_control *wbc)
{
	struct inode *inode = mapping->host;
	struct nfs_pageio_descriptor pgio;
	struct nfs_io_completion *ioc = nfs_io_completion_alloc(GFP_NOFS);
	int err;

	nfs_inc_stats(inode, NFSIOS_VFSWRITEPAGES);

	if (ioc)
		nfs_io_completion_init(ioc, nfs_io_completion_commit, inode);

	nfs_pageio_init_write(&pgio, inode, wb_priority(wbc), false,
				&nfs_async_write_completion_ops);
	pgio.pg_io_completion = ioc;
	err = write_cache_pages(mapping, wbc, nfs_writepages_callback, &pgio);
	nfs_pageio_complete(&pgio);
	nfs_io_completion_put(ioc);

	if (err < 0)
		goto out_err;
	err = pgio.pg_error;
	if (err < 0)
		goto out_err;
	return 0;
out_err:
	return err;
}

/*
 * Insert a write request into an inode
 */
static void nfs_inode_add_request(struct inode *inode, struct nfs_page *req)
{
	struct address_space *mapping = page_file_mapping(req->wb_page);
	struct nfs_inode *nfsi = NFS_I(inode);

	WARN_ON_ONCE(req->wb_this_page != req);

	/* Lock the request! */
	nfs_lock_request(req);

	/*
	 * Swap-space should not get truncated. Hence no need to plug the race
	 * with invalidate/truncate.
	 */
	spin_lock(&mapping->private_lock);
	if (!nfs_have_writebacks(inode) &&
	    NFS_PROTO(inode)->have_delegation(inode, FMODE_WRITE))
		inode_inc_iversion_raw(inode);
	if (likely(!PageSwapCache(req->wb_page))) {
		set_bit(PG_MAPPED, &req->wb_flags);
		SetPagePrivate(req->wb_page);
		set_page_private(req->wb_page, (unsigned long)req);
	}
	spin_unlock(&mapping->private_lock);
	atomic_long_inc(&nfsi->nrequests);
	/* this a head request for a page group - mark it as having an
	 * extra reference so sub groups can follow suit.
	 * This flag also informs pgio layer when to bump nrequests when
	 * adding subrequests. */
	WARN_ON(test_and_set_bit(PG_INODE_REF, &req->wb_flags));
	kref_get(&req->wb_kref);
}

/*
 * Remove a write request from an inode
 */
static void nfs_inode_remove_request(struct nfs_page *req)
{
	struct address_space *mapping = page_file_mapping(req->wb_page);
	struct inode *inode = mapping->host;
	struct nfs_inode *nfsi = NFS_I(inode);
	struct nfs_page *head;

	atomic_long_dec(&nfsi->nrequests);
	if (nfs_page_group_sync_on_bit(req, PG_REMOVE)) {
		head = req->wb_head;

		spin_lock(&mapping->private_lock);
		if (likely(head->wb_page && !PageSwapCache(head->wb_page))) {
			set_page_private(head->wb_page, 0);
			ClearPagePrivate(head->wb_page);
			clear_bit(PG_MAPPED, &head->wb_flags);
		}
		spin_unlock(&mapping->private_lock);
	}

	if (test_and_clear_bit(PG_INODE_REF, &req->wb_flags))
		nfs_release_request(req);
}

static void
nfs_mark_request_dirty(struct nfs_page *req)
{
	if (req->wb_page)
		__set_page_dirty_nobuffers(req->wb_page);
}

/*
 * nfs_page_search_commits_for_head_request_locked
 *
 * Search through commit lists on @inode for the head request for @page.
 * Must be called while holding the inode (which is cinfo) lock.
 *
 * Returns the head request if found, or NULL if not found.
 */
static struct nfs_page *
nfs_page_search_commits_for_head_request_locked(struct nfs_inode *nfsi,
						struct page *page)
{
	struct nfs_page *freq, *t;
	struct nfs_commit_info cinfo;
	struct inode *inode = &nfsi->vfs_inode;

	nfs_init_cinfo_from_inode(&cinfo, inode);

	/* search through pnfs commit lists */
	freq = pnfs_search_commit_reqs(inode, &cinfo, page);
	if (freq)
		return freq->wb_head;

	/* Linearly search the commit list for the correct request */
	list_for_each_entry_safe(freq, t, &cinfo.mds->list, wb_list) {
		if (freq->wb_page == page)
			return freq->wb_head;
	}

	return NULL;
}

/**
 * nfs_request_add_commit_list_locked - add request to a commit list
 * @req: pointer to a struct nfs_page
 * @dst: commit list head
 * @cinfo: holds list lock and accounting info
 *
 * This sets the PG_CLEAN bit, updates the cinfo count of
 * number of outstanding requests requiring a commit as well as
 * the MM page stats.
 *
 * The caller must hold NFS_I(cinfo->inode)->commit_mutex, and the
 * nfs_page lock.
 */
void
nfs_request_add_commit_list_locked(struct nfs_page *req, struct list_head *dst,
			    struct nfs_commit_info *cinfo)
{
	set_bit(PG_CLEAN, &req->wb_flags);
	nfs_list_add_request(req, dst);
	atomic_long_inc(&cinfo->mds->ncommit);
}
EXPORT_SYMBOL_GPL(nfs_request_add_commit_list_locked);

/**
 * nfs_request_add_commit_list - add request to a commit list
 * @req: pointer to a struct nfs_page
 * @dst: commit list head
 * @cinfo: holds list lock and accounting info
 *
 * This sets the PG_CLEAN bit, updates the cinfo count of
 * number of outstanding requests requiring a commit as well as
 * the MM page stats.
 *
 * The caller must _not_ hold the cinfo->lock, but must be
 * holding the nfs_page lock.
 */
void
nfs_request_add_commit_list(struct nfs_page *req, struct nfs_commit_info *cinfo)
{
	mutex_lock(&NFS_I(cinfo->inode)->commit_mutex);
	nfs_request_add_commit_list_locked(req, &cinfo->mds->list, cinfo);
	mutex_unlock(&NFS_I(cinfo->inode)->commit_mutex);
	if (req->wb_page)
		nfs_mark_page_unstable(req->wb_page, cinfo);
}
EXPORT_SYMBOL_GPL(nfs_request_add_commit_list);

/**
 * nfs_request_remove_commit_list - Remove request from a commit list
 * @req: pointer to a nfs_page
 * @cinfo: holds list lock and accounting info
 *
 * This clears the PG_CLEAN bit, and updates the cinfo's count of
 * number of outstanding requests requiring a commit
 * It does not update the MM page stats.
 *
 * The caller _must_ hold the cinfo->lock and the nfs_page lock.
 */
void
nfs_request_remove_commit_list(struct nfs_page *req,
			       struct nfs_commit_info *cinfo)
{
	if (!test_and_clear_bit(PG_CLEAN, &(req)->wb_flags))
		return;
	nfs_list_remove_request(req);
	atomic_long_dec(&cinfo->mds->ncommit);
}
EXPORT_SYMBOL_GPL(nfs_request_remove_commit_list);

static void nfs_init_cinfo_from_inode(struct nfs_commit_info *cinfo,
				      struct inode *inode)
{
	cinfo->inode = inode;
	cinfo->mds = &NFS_I(inode)->commit_info;
	cinfo->ds = pnfs_get_ds_info(inode);
	cinfo->dreq = NULL;
	cinfo->completion_ops = &nfs_commit_completion_ops;
}

void nfs_init_cinfo(struct nfs_commit_info *cinfo,
		    struct inode *inode,
		    struct nfs_direct_req *dreq)
{
	if (dreq)
		nfs_init_cinfo_from_dreq(cinfo, dreq);
	else
		nfs_init_cinfo_from_inode(cinfo, inode);
}
EXPORT_SYMBOL_GPL(nfs_init_cinfo);

/*
 * Add a request to the inode's commit list.
 */
void
nfs_mark_request_commit(struct nfs_page *req, struct pnfs_layout_segment *lseg,
			struct nfs_commit_info *cinfo, u32 ds_commit_idx)
{
	if (pnfs_mark_request_commit(req, lseg, cinfo, ds_commit_idx))
		return;
	nfs_request_add_commit_list(req, cinfo);
}

static void
nfs_clear_page_commit(struct page *page)
{
	dec_node_page_state(page, NR_UNSTABLE_NFS);
	dec_wb_stat(&inode_to_bdi(page_file_mapping(page)->host)->wb,
		    WB_RECLAIMABLE);
}

/* Called holding the request lock on @req */
static void
nfs_clear_request_commit(struct nfs_page *req)
{
	if (test_bit(PG_CLEAN, &req->wb_flags)) {
		struct nfs_open_context *ctx = nfs_req_openctx(req);
		struct inode *inode = d_inode(ctx->dentry);
		struct nfs_commit_info cinfo;

		nfs_init_cinfo_from_inode(&cinfo, inode);
		mutex_lock(&NFS_I(inode)->commit_mutex);
		if (!pnfs_clear_request_commit(req, &cinfo)) {
			nfs_request_remove_commit_list(req, &cinfo);
		}
		mutex_unlock(&NFS_I(inode)->commit_mutex);
		nfs_clear_page_commit(req->wb_page);
	}
}

int nfs_write_need_commit(struct nfs_pgio_header *hdr)
{
	if (hdr->verf.committed == NFS_DATA_SYNC)
		return hdr->lseg == NULL;
	return hdr->verf.committed != NFS_FILE_SYNC;
}

static void nfs_async_write_init(struct nfs_pgio_header *hdr)
{
	nfs_io_completion_get(hdr->io_completion);
}

static void nfs_write_completion(struct nfs_pgio_header *hdr)
{
	struct nfs_commit_info cinfo;
	unsigned long bytes = 0;

	if (test_bit(NFS_IOHDR_REDO, &hdr->flags))
		goto out;
	nfs_init_cinfo_from_inode(&cinfo, hdr->inode);
	while (!list_empty(&hdr->pages)) {
		struct nfs_page *req = nfs_list_entry(hdr->pages.next);

		bytes += req->wb_bytes;
		nfs_list_remove_request(req);
		if (test_bit(NFS_IOHDR_ERROR, &hdr->flags) &&
		    (hdr->good_bytes < bytes)) {
			nfs_set_pageerror(page_file_mapping(req->wb_page));
			nfs_mapping_set_error(req->wb_page, hdr->error);
			goto remove_req;
		}
		if (nfs_write_need_commit(hdr)) {
			/* Reset wb_nio, since the write was successful. */
			req->wb_nio = 0;
			memcpy(&req->wb_verf, &hdr->verf.verifier, sizeof(req->wb_verf));
			nfs_mark_request_commit(req, hdr->lseg, &cinfo,
				hdr->pgio_mirror_idx);
			goto next;
		}
remove_req:
		nfs_inode_remove_request(req);
next:
		nfs_end_page_writeback(req);
		nfs_release_request(req);
	}
out:
	nfs_io_completion_put(hdr->io_completion);
	hdr->release(hdr);
}

unsigned long
nfs_reqs_to_commit(struct nfs_commit_info *cinfo)
{
	return atomic_long_read(&cinfo->mds->ncommit);
}

/* NFS_I(cinfo->inode)->commit_mutex held by caller */
int
nfs_scan_commit_list(struct list_head *src, struct list_head *dst,
		     struct nfs_commit_info *cinfo, int max)
{
	struct nfs_page *req, *tmp;
	int ret = 0;

restart:
	list_for_each_entry_safe(req, tmp, src, wb_list) {
		kref_get(&req->wb_kref);
		if (!nfs_lock_request(req)) {
			int status;

			/* Prevent deadlock with nfs_lock_and_join_requests */
			if (!list_empty(dst)) {
				nfs_release_request(req);
				continue;
			}
			/* Ensure we make progress to prevent livelock */
			mutex_unlock(&NFS_I(cinfo->inode)->commit_mutex);
			status = nfs_wait_on_request(req);
			nfs_release_request(req);
			mutex_lock(&NFS_I(cinfo->inode)->commit_mutex);
			if (status < 0)
				break;
			goto restart;
		}
		nfs_request_remove_commit_list(req, cinfo);
		clear_bit(PG_COMMIT_TO_DS, &req->wb_flags);
		nfs_list_add_request(req, dst);
		ret++;
		if ((ret == max) && !cinfo->dreq)
			break;
		cond_resched();
	}
	return ret;
}
EXPORT_SYMBOL_GPL(nfs_scan_commit_list);

/*
 * nfs_scan_commit - Scan an inode for commit requests
 * @inode: NFS inode to scan
 * @dst: mds destination list
 * @cinfo: mds and ds lists of reqs ready to commit
 *
 * Moves requests from the inode's 'commit' request list.
 * The requests are *not* checked to ensure that they form a contiguous set.
 */
int
nfs_scan_commit(struct inode *inode, struct list_head *dst,
		struct nfs_commit_info *cinfo)
{
	int ret = 0;

	if (!atomic_long_read(&cinfo->mds->ncommit))
		return 0;
	mutex_lock(&NFS_I(cinfo->inode)->commit_mutex);
	if (atomic_long_read(&cinfo->mds->ncommit) > 0) {
		const int max = INT_MAX;

		ret = nfs_scan_commit_list(&cinfo->mds->list, dst,
					   cinfo, max);
		ret += pnfs_scan_commit_lists(inode, cinfo, max - ret);
	}
	mutex_unlock(&NFS_I(cinfo->inode)->commit_mutex);
	return ret;
}

/*
 * Search for an existing write request, and attempt to update
 * it to reflect a new dirty region on a given page.
 *
 * If the attempt fails, then the existing request is flushed out
 * to disk.
 */
static struct nfs_page *nfs_try_to_update_request(struct inode *inode,
		struct page *page,
		unsigned int offset,
		unsigned int bytes)
{
	struct nfs_page *req;
	unsigned int rqend;
	unsigned int end;
	int error;

	end = offset + bytes;

	req = nfs_lock_and_join_requests(page);
	if (IS_ERR_OR_NULL(req))
		return req;

	rqend = req->wb_offset + req->wb_bytes;
	/*
	 * Tell the caller to flush out the request if
	 * the offsets are non-contiguous.
	 * Note: nfs_flush_incompatible() will already
	 * have flushed out requests having wrong owners.
	 */
	if (offset > rqend || end < req->wb_offset)
		goto out_flushme;

	/* Okay, the request matches. Update the region */
	if (offset < req->wb_offset) {
		req->wb_offset = offset;
		req->wb_pgbase = offset;
	}
	if (end > rqend)
		req->wb_bytes = end - req->wb_offset;
	else
		req->wb_bytes = rqend - req->wb_offset;
	req->wb_nio = 0;
	return req;
out_flushme:
	/*
	 * Note: we mark the request dirty here because
	 * nfs_lock_and_join_requests() cannot preserve
	 * commit flags, so we have to replay the write.
	 */
	nfs_mark_request_dirty(req);
	nfs_unlock_and_release_request(req);
	error = nfs_wb_page(inode, page);
	return (error < 0) ? ERR_PTR(error) : NULL;
}

/*
 * Try to update an existing write request, or create one if there is none.
 *
 * Note: Should always be called with the Page Lock held to prevent races
 * if we have to add a new request. Also assumes that the caller has
 * already called nfs_flush_incompatible() if necessary.
 */
static struct nfs_page * nfs_setup_write_request(struct nfs_open_context* ctx,
		struct page *page, unsigned int offset, unsigned int bytes)
{
	struct inode *inode = page_file_mapping(page)->host;
	struct nfs_page	*req;

	req = nfs_try_to_update_request(inode, page, offset, bytes);
	if (req != NULL)
		goto out;
	req = nfs_create_request(ctx, page, offset, bytes);
	if (IS_ERR(req))
		goto out;
	nfs_inode_add_request(inode, req);
out:
	return req;
}

static int nfs_writepage_setup(struct nfs_open_context *ctx, struct page *page,
		unsigned int offset, unsigned int count)
{
	struct nfs_page	*req;

	req = nfs_setup_write_request(ctx, page, offset, count);
	if (IS_ERR(req))
		return PTR_ERR(req);
	/* Update file length */
	nfs_grow_file(page, offset, count);
	nfs_mark_uptodate(req);
	nfs_mark_request_dirty(req);
	nfs_unlock_and_release_request(req);
	return 0;
}

int nfs_flush_incompatible(struct file *file, struct page *page)
{
	struct nfs_open_context *ctx = nfs_file_open_context(file);
	struct nfs_lock_context *l_ctx;
	struct file_lock_context *flctx = file_inode(file)->i_flctx;
	struct nfs_page	*req;
	int do_flush, status;
	/*
	 * Look for a request corresponding to this page. If there
	 * is one, and it belongs to another file, we flush it out
	 * before we try to copy anything into the page. Do this
	 * due to the lack of an ACCESS-type call in NFSv2.
	 * Also do the same if we find a request from an existing
	 * dropped page.
	 */
	do {
		req = nfs_page_find_head_request(page);
		if (req == NULL)
			return 0;
		l_ctx = req->wb_lock_context;
		do_flush = req->wb_page != page ||
			!nfs_match_open_context(nfs_req_openctx(req), ctx);
		if (l_ctx && flctx &&
		    !(list_empty_careful(&flctx->flc_posix) &&
		      list_empty_careful(&flctx->flc_flock))) {
			do_flush |= l_ctx->lockowner != current->files;
		}
		nfs_release_request(req);
		if (!do_flush)
			return 0;
		status = nfs_wb_page(page_file_mapping(page)->host, page);
	} while (status == 0);
	return status;
}

/*
 * Avoid buffered writes when a open context credential's key would
 * expire soon.
 *
 * Returns -EACCES if the key will expire within RPC_KEY_EXPIRE_FAIL.
 *
 * Return 0 and set a credential flag which triggers the inode to flush
 * and performs  NFS_FILE_SYNC writes if the key will expired within
 * RPC_KEY_EXPIRE_TIMEO.
 */
int
nfs_key_timeout_notify(struct file *filp, struct inode *inode)
{
	struct nfs_open_context *ctx = nfs_file_open_context(filp);
	struct rpc_auth *auth = NFS_SERVER(inode)->client->cl_auth;

	return rpcauth_key_timeout_notify(auth, ctx->cred);
}

/*
 * Test if the open context credential key is marked to expire soon.
 */
bool nfs_ctx_key_to_expire(struct nfs_open_context *ctx, struct inode *inode)
{
	struct rpc_auth *auth = NFS_SERVER(inode)->client->cl_auth;

	return rpcauth_cred_key_to_expire(auth, ctx->cred);
}

/*
 * If the page cache is marked as unsafe or invalid, then we can't rely on
 * the PageUptodate() flag. In this case, we will need to turn off
 * write optimisations that depend on the page contents being correct.
 */
static bool nfs_write_pageuptodate(struct page *page, struct inode *inode)
{
	struct nfs_inode *nfsi = NFS_I(inode);

	if (nfs_have_delegated_attributes(inode))
		goto out;
	if (nfsi->cache_validity & NFS_INO_REVAL_PAGECACHE)
		return false;
	smp_rmb();
	if (test_bit(NFS_INO_INVALIDATING, &nfsi->flags))
		return false;
out:
	if (nfsi->cache_validity & NFS_INO_INVALID_DATA)
		return false;
	return PageUptodate(page) != 0;
}

static bool
is_whole_file_wrlock(struct file_lock *fl)
{
	return fl->fl_start == 0 && fl->fl_end == OFFSET_MAX &&
			fl->fl_type == F_WRLCK;
}

/* If we know the page is up to date, and we're not using byte range locks (or
 * if we have the whole file locked for writing), it may be more efficient to
 * extend the write to cover the entire page in order to avoid fragmentation
 * inefficiencies.
 *
 * If the file is opened for synchronous writes then we can just skip the rest
 * of the checks.
 */
static int nfs_can_extend_write(struct file *file, struct page *page, struct inode *inode)
{
	int ret;
	struct file_lock_context *flctx = inode->i_flctx;
	struct file_lock *fl;

	if (file->f_flags & O_DSYNC)
		return 0;
	if (!nfs_write_pageuptodate(page, inode))
		return 0;
	if (NFS_PROTO(inode)->have_delegation(inode, FMODE_WRITE))
		return 1;
	if (!flctx || (list_empty_careful(&flctx->flc_flock) &&
		       list_empty_careful(&flctx->flc_posix)))
		return 1;

	/* Check to see if there are whole file write locks */
	ret = 0;
	spin_lock(&flctx->flc_lock);
	if (!list_empty(&flctx->flc_posix)) {
		fl = list_first_entry(&flctx->flc_posix, struct file_lock,
					fl_list);
		if (is_whole_file_wrlock(fl))
			ret = 1;
	} else if (!list_empty(&flctx->flc_flock)) {
		fl = list_first_entry(&flctx->flc_flock, struct file_lock,
					fl_list);
		if (fl->fl_type == F_WRLCK)
			ret = 1;
	}
	spin_unlock(&flctx->flc_lock);
	return ret;
}

/*
 * Update and possibly write a cached page of an NFS file.
 *
 * XXX: Keep an eye on generic_file_read to make sure it doesn't do bad
 * things with a page scheduled for an RPC call (e.g. invalidate it).
 */
int nfs_updatepage(struct file *file, struct page *page,
		unsigned int offset, unsigned int count)
{
	struct nfs_open_context *ctx = nfs_file_open_context(file);
	struct address_space *mapping = page_file_mapping(page);
	struct inode	*inode = mapping->host;
	int		status = 0;

	nfs_inc_stats(inode, NFSIOS_VFSUPDATEPAGE);

	dprintk("NFS:       nfs_updatepage(%pD2 %d@%lld)\n",
		file, count, (long long)(page_file_offset(page) + offset));

	if (!count)
		goto out;

	if (nfs_can_extend_write(file, page, inode)) {
		count = max(count + offset, nfs_page_length(page));
		offset = 0;
	}

	status = nfs_writepage_setup(ctx, page, offset, count);
	if (status < 0)
		nfs_set_pageerror(mapping);
	else
		__set_page_dirty_nobuffers(page);
out:
	dprintk("NFS:       nfs_updatepage returns %d (isize %lld)\n",
			status, (long long)i_size_read(inode));
	return status;
}

static int flush_task_priority(int how)
{
	switch (how & (FLUSH_HIGHPRI|FLUSH_LOWPRI)) {
		case FLUSH_HIGHPRI:
			return RPC_PRIORITY_HIGH;
		case FLUSH_LOWPRI:
			return RPC_PRIORITY_LOW;
	}
	return RPC_PRIORITY_NORMAL;
}

static void nfs_initiate_write(struct nfs_pgio_header *hdr,
			       struct rpc_message *msg,
			       const struct nfs_rpc_ops *rpc_ops,
			       struct rpc_task_setup *task_setup_data, int how)
{
	int priority = flush_task_priority(how);

	task_setup_data->priority = priority;
	rpc_ops->write_setup(hdr, msg, &task_setup_data->rpc_client);
	trace_nfs_initiate_write(hdr->inode, hdr->io_start, hdr->good_bytes,
				 hdr->args.stable);
}

/* If a nfs_flush_* function fails, it should remove reqs from @head and
 * call this on each, which will prepare them to be retried on next
 * writeback using standard nfs.
 */
static void nfs_redirty_request(struct nfs_page *req)
{
	/* Bump the transmission count */
	req->wb_nio++;
	nfs_mark_request_dirty(req);
	set_bit(NFS_CONTEXT_RESEND_WRITES, &nfs_req_openctx(req)->flags);
	nfs_end_page_writeback(req);
	nfs_release_request(req);
}

static void nfs_async_write_error(struct list_head *head)
{
	struct nfs_page	*req;

	while (!list_empty(head)) {
		req = nfs_list_entry(head->next);
		nfs_list_remove_request(req);
<<<<<<< HEAD
		nfs_redirty_request(req);
=======
		if (nfs_error_is_fatal(error))
			nfs_write_error(req, error);
		else
			nfs_redirty_request(req);
>>>>>>> 407d19ab
	}
}

static void nfs_async_write_reschedule_io(struct nfs_pgio_header *hdr)
{
	nfs_async_write_error(&hdr->pages);
	filemap_fdatawrite_range(hdr->inode->i_mapping, hdr->args.offset,
			hdr->args.offset + hdr->args.count - 1);
}

static const struct nfs_pgio_completion_ops nfs_async_write_completion_ops = {
	.init_hdr = nfs_async_write_init,
	.error_cleanup = nfs_async_write_error,
	.completion = nfs_write_completion,
	.reschedule_io = nfs_async_write_reschedule_io,
};

void nfs_pageio_init_write(struct nfs_pageio_descriptor *pgio,
			       struct inode *inode, int ioflags, bool force_mds,
			       const struct nfs_pgio_completion_ops *compl_ops)
{
	struct nfs_server *server = NFS_SERVER(inode);
	const struct nfs_pageio_ops *pg_ops = &nfs_pgio_rw_ops;

#ifdef CONFIG_NFS_V4_1
	if (server->pnfs_curr_ld && !force_mds)
		pg_ops = server->pnfs_curr_ld->pg_write_ops;
#endif
	nfs_pageio_init(pgio, inode, pg_ops, compl_ops, &nfs_rw_write_ops,
			server->wsize, ioflags);
}
EXPORT_SYMBOL_GPL(nfs_pageio_init_write);

void nfs_pageio_reset_write_mds(struct nfs_pageio_descriptor *pgio)
{
	struct nfs_pgio_mirror *mirror;

	if (pgio->pg_ops && pgio->pg_ops->pg_cleanup)
		pgio->pg_ops->pg_cleanup(pgio);

	pgio->pg_ops = &nfs_pgio_rw_ops;

	nfs_pageio_stop_mirroring(pgio);

	mirror = &pgio->pg_mirrors[0];
	mirror->pg_bsize = NFS_SERVER(pgio->pg_inode)->wsize;
}
EXPORT_SYMBOL_GPL(nfs_pageio_reset_write_mds);


void nfs_commit_prepare(struct rpc_task *task, void *calldata)
{
	struct nfs_commit_data *data = calldata;

	NFS_PROTO(data->inode)->commit_rpc_prepare(task, data);
}

/*
 * Special version of should_remove_suid() that ignores capabilities.
 */
static int nfs_should_remove_suid(const struct inode *inode)
{
	umode_t mode = inode->i_mode;
	int kill = 0;

	/* suid always must be killed */
	if (unlikely(mode & S_ISUID))
		kill = ATTR_KILL_SUID;

	/*
	 * sgid without any exec bits is just a mandatory locking mark; leave
	 * it alone.  If some exec bits are set, it's a real sgid; kill it.
	 */
	if (unlikely((mode & S_ISGID) && (mode & S_IXGRP)))
		kill |= ATTR_KILL_SGID;

	if (unlikely(kill && S_ISREG(mode)))
		return kill;

	return 0;
}

static void nfs_writeback_check_extend(struct nfs_pgio_header *hdr,
		struct nfs_fattr *fattr)
{
	struct nfs_pgio_args *argp = &hdr->args;
	struct nfs_pgio_res *resp = &hdr->res;
	u64 size = argp->offset + resp->count;

	if (!(fattr->valid & NFS_ATTR_FATTR_SIZE))
		fattr->size = size;
	if (nfs_size_to_loff_t(fattr->size) < i_size_read(hdr->inode)) {
		fattr->valid &= ~NFS_ATTR_FATTR_SIZE;
		return;
	}
	if (size != fattr->size)
		return;
	/* Set attribute barrier */
	nfs_fattr_set_barrier(fattr);
	/* ...and update size */
	fattr->valid |= NFS_ATTR_FATTR_SIZE;
}

void nfs_writeback_update_inode(struct nfs_pgio_header *hdr)
{
	struct nfs_fattr *fattr = &hdr->fattr;
	struct inode *inode = hdr->inode;

	spin_lock(&inode->i_lock);
	nfs_writeback_check_extend(hdr, fattr);
	nfs_post_op_update_inode_force_wcc_locked(inode, fattr);
	spin_unlock(&inode->i_lock);
}
EXPORT_SYMBOL_GPL(nfs_writeback_update_inode);

/*
 * This function is called when the WRITE call is complete.
 */
static int nfs_writeback_done(struct rpc_task *task,
			      struct nfs_pgio_header *hdr,
			      struct inode *inode)
{
	int status;

	/*
	 * ->write_done will attempt to use post-op attributes to detect
	 * conflicting writes by other clients.  A strict interpretation
	 * of close-to-open would allow us to continue caching even if
	 * another writer had changed the file, but some applications
	 * depend on tighter cache coherency when writing.
	 */
	status = NFS_PROTO(inode)->write_done(task, hdr);
	if (status != 0)
		return status;

	nfs_add_stats(inode, NFSIOS_SERVERWRITTENBYTES, hdr->res.count);
	trace_nfs_writeback_done(inode, task->tk_status,
				 hdr->args.offset, hdr->res.verf);

	if (hdr->res.verf->committed < hdr->args.stable &&
	    task->tk_status >= 0) {
		/* We tried a write call, but the server did not
		 * commit data to stable storage even though we
		 * requested it.
		 * Note: There is a known bug in Tru64 < 5.0 in which
		 *	 the server reports NFS_DATA_SYNC, but performs
		 *	 NFS_FILE_SYNC. We therefore implement this checking
		 *	 as a dprintk() in order to avoid filling syslog.
		 */
		static unsigned long    complain;

		/* Note this will print the MDS for a DS write */
		if (time_before(complain, jiffies)) {
			dprintk("NFS:       faulty NFS server %s:"
				" (committed = %d) != (stable = %d)\n",
				NFS_SERVER(inode)->nfs_client->cl_hostname,
				hdr->res.verf->committed, hdr->args.stable);
			complain = jiffies + 300 * HZ;
		}
	}

	/* Deal with the suid/sgid bit corner case */
	if (nfs_should_remove_suid(inode)) {
		spin_lock(&inode->i_lock);
		NFS_I(inode)->cache_validity |= NFS_INO_INVALID_OTHER;
		spin_unlock(&inode->i_lock);
	}
	return 0;
}

/*
 * This function is called when the WRITE call is complete.
 */
static void nfs_writeback_result(struct rpc_task *task,
				 struct nfs_pgio_header *hdr)
{
	struct nfs_pgio_args	*argp = &hdr->args;
	struct nfs_pgio_res	*resp = &hdr->res;

	if (resp->count < argp->count) {
		static unsigned long    complain;

		/* This a short write! */
		nfs_inc_stats(hdr->inode, NFSIOS_SHORTWRITE);

		/* Has the server at least made some progress? */
		if (resp->count == 0) {
			if (time_before(complain, jiffies)) {
				printk(KERN_WARNING
				       "NFS: Server wrote zero bytes, expected %u.\n",
				       argp->count);
				complain = jiffies + 300 * HZ;
			}
			nfs_set_pgio_error(hdr, -EIO, argp->offset);
			task->tk_status = -EIO;
			return;
		}

		/* For non rpc-based layout drivers, retry-through-MDS */
		if (!task->tk_ops) {
			hdr->pnfs_error = -EAGAIN;
			return;
		}

		/* Was this an NFSv2 write or an NFSv3 stable write? */
		if (resp->verf->committed != NFS_UNSTABLE) {
			/* Resend from where the server left off */
			hdr->mds_offset += resp->count;
			argp->offset += resp->count;
			argp->pgbase += resp->count;
			argp->count -= resp->count;
		} else {
			/* Resend as a stable write in order to avoid
			 * headaches in the case of a server crash.
			 */
			argp->stable = NFS_FILE_SYNC;
		}
		rpc_restart_call_prepare(task);
	}
}

static int wait_on_commit(struct nfs_mds_commit_info *cinfo)
{
	return wait_var_event_killable(&cinfo->rpcs_out,
				       !atomic_read(&cinfo->rpcs_out));
}

static void nfs_commit_begin(struct nfs_mds_commit_info *cinfo)
{
	atomic_inc(&cinfo->rpcs_out);
}

static void nfs_commit_end(struct nfs_mds_commit_info *cinfo)
{
	if (atomic_dec_and_test(&cinfo->rpcs_out))
		wake_up_var(&cinfo->rpcs_out);
}

void nfs_commitdata_release(struct nfs_commit_data *data)
{
	put_nfs_open_context(data->context);
	nfs_commit_free(data);
}
EXPORT_SYMBOL_GPL(nfs_commitdata_release);

int nfs_initiate_commit(struct rpc_clnt *clnt, struct nfs_commit_data *data,
			const struct nfs_rpc_ops *nfs_ops,
			const struct rpc_call_ops *call_ops,
			int how, int flags)
{
	struct rpc_task *task;
	int priority = flush_task_priority(how);
	struct rpc_message msg = {
		.rpc_argp = &data->args,
		.rpc_resp = &data->res,
		.rpc_cred = data->cred,
	};
	struct rpc_task_setup task_setup_data = {
		.task = &data->task,
		.rpc_client = clnt,
		.rpc_message = &msg,
		.callback_ops = call_ops,
		.callback_data = data,
		.workqueue = nfsiod_workqueue,
		.flags = RPC_TASK_ASYNC | flags,
		.priority = priority,
	};
	/* Set up the initial task struct.  */
	nfs_ops->commit_setup(data, &msg, &task_setup_data.rpc_client);
	trace_nfs_initiate_commit(data);

	dprintk("NFS: initiated commit call\n");

	task = rpc_run_task(&task_setup_data);
	if (IS_ERR(task))
		return PTR_ERR(task);
	if (how & FLUSH_SYNC)
		rpc_wait_for_completion_task(task);
	rpc_put_task(task);
	return 0;
}
EXPORT_SYMBOL_GPL(nfs_initiate_commit);

static loff_t nfs_get_lwb(struct list_head *head)
{
	loff_t lwb = 0;
	struct nfs_page *req;

	list_for_each_entry(req, head, wb_list)
		if (lwb < (req_offset(req) + req->wb_bytes))
			lwb = req_offset(req) + req->wb_bytes;

	return lwb;
}

/*
 * Set up the argument/result storage required for the RPC call.
 */
void nfs_init_commit(struct nfs_commit_data *data,
		     struct list_head *head,
		     struct pnfs_layout_segment *lseg,
		     struct nfs_commit_info *cinfo)
{
	struct nfs_page *first = nfs_list_entry(head->next);
	struct nfs_open_context *ctx = nfs_req_openctx(first);
	struct inode *inode = d_inode(ctx->dentry);

	/* Set up the RPC argument and reply structs
	 * NB: take care not to mess about with data->commit et al. */

	list_splice_init(head, &data->pages);

	data->inode	  = inode;
	data->cred	  = ctx->cred;
	data->lseg	  = lseg; /* reference transferred */
	/* only set lwb for pnfs commit */
	if (lseg)
		data->lwb = nfs_get_lwb(&data->pages);
	data->mds_ops     = &nfs_commit_ops;
	data->completion_ops = cinfo->completion_ops;
	data->dreq	  = cinfo->dreq;

	data->args.fh     = NFS_FH(data->inode);
	/* Note: we always request a commit of the entire inode */
	data->args.offset = 0;
	data->args.count  = 0;
	data->context     = get_nfs_open_context(ctx);
	data->res.fattr   = &data->fattr;
	data->res.verf    = &data->verf;
	nfs_fattr_init(&data->fattr);
}
EXPORT_SYMBOL_GPL(nfs_init_commit);

void nfs_retry_commit(struct list_head *page_list,
		      struct pnfs_layout_segment *lseg,
		      struct nfs_commit_info *cinfo,
		      u32 ds_commit_idx)
{
	struct nfs_page *req;

	while (!list_empty(page_list)) {
		req = nfs_list_entry(page_list->next);
		nfs_list_remove_request(req);
		nfs_mark_request_commit(req, lseg, cinfo, ds_commit_idx);
		if (!cinfo->dreq)
			nfs_clear_page_commit(req->wb_page);
		nfs_unlock_and_release_request(req);
	}
}
EXPORT_SYMBOL_GPL(nfs_retry_commit);

static void
nfs_commit_resched_write(struct nfs_commit_info *cinfo,
		struct nfs_page *req)
{
	__set_page_dirty_nobuffers(req->wb_page);
}

/*
 * Commit dirty pages
 */
static int
nfs_commit_list(struct inode *inode, struct list_head *head, int how,
		struct nfs_commit_info *cinfo)
{
	struct nfs_commit_data	*data;

	/* another commit raced with us */
	if (list_empty(head))
		return 0;

	data = nfs_commitdata_alloc(true);

	/* Set up the argument struct */
	nfs_init_commit(data, head, NULL, cinfo);
	atomic_inc(&cinfo->mds->rpcs_out);
	return nfs_initiate_commit(NFS_CLIENT(inode), data, NFS_PROTO(inode),
				   data->mds_ops, how, 0);
}

/*
 * COMMIT call returned
 */
static void nfs_commit_done(struct rpc_task *task, void *calldata)
{
	struct nfs_commit_data	*data = calldata;

        dprintk("NFS: %5u nfs_commit_done (status %d)\n",
                                task->tk_pid, task->tk_status);

	/* Call the NFS version-specific code */
	NFS_PROTO(data->inode)->commit_done(task, data);
	trace_nfs_commit_done(data);
}

static void nfs_commit_release_pages(struct nfs_commit_data *data)
{
	struct nfs_page	*req;
	int status = data->task.tk_status;
	struct nfs_commit_info cinfo;
	struct nfs_server *nfss;

	while (!list_empty(&data->pages)) {
		req = nfs_list_entry(data->pages.next);
		nfs_list_remove_request(req);
		if (req->wb_page)
			nfs_clear_page_commit(req->wb_page);

		dprintk("NFS:       commit (%s/%llu %d@%lld)",
			nfs_req_openctx(req)->dentry->d_sb->s_id,
			(unsigned long long)NFS_FILEID(d_inode(nfs_req_openctx(req)->dentry)),
			req->wb_bytes,
			(long long)req_offset(req));
		if (status < 0) {
			if (req->wb_page) {
				nfs_mapping_set_error(req->wb_page, status);
				nfs_inode_remove_request(req);
			}
			dprintk_cont(", error = %d\n", status);
			goto next;
		}

		/* Okay, COMMIT succeeded, apparently. Check the verifier
		 * returned by the server against all stored verfs. */
		if (!nfs_write_verifier_cmp(&req->wb_verf, &data->verf.verifier)) {
			/* We have a match */
			if (req->wb_page)
				nfs_inode_remove_request(req);
			dprintk_cont(" OK\n");
			goto next;
		}
		/* We have a mismatch. Write the page again */
		dprintk_cont(" mismatch\n");
		nfs_mark_request_dirty(req);
		set_bit(NFS_CONTEXT_RESEND_WRITES, &nfs_req_openctx(req)->flags);
	next:
		nfs_unlock_and_release_request(req);
		/* Latency breaker */
		cond_resched();
	}
	nfss = NFS_SERVER(data->inode);
	if (atomic_long_read(&nfss->writeback) < NFS_CONGESTION_OFF_THRESH)
		clear_bdi_congested(inode_to_bdi(data->inode), BLK_RW_ASYNC);

	nfs_init_cinfo(&cinfo, data->inode, data->dreq);
	nfs_commit_end(cinfo.mds);
}

static void nfs_commit_release(void *calldata)
{
	struct nfs_commit_data *data = calldata;

	data->completion_ops->completion(data);
	nfs_commitdata_release(calldata);
}

static const struct rpc_call_ops nfs_commit_ops = {
	.rpc_call_prepare = nfs_commit_prepare,
	.rpc_call_done = nfs_commit_done,
	.rpc_release = nfs_commit_release,
};

static const struct nfs_commit_completion_ops nfs_commit_completion_ops = {
	.completion = nfs_commit_release_pages,
	.resched_write = nfs_commit_resched_write,
};

int nfs_generic_commit_list(struct inode *inode, struct list_head *head,
			    int how, struct nfs_commit_info *cinfo)
{
	int status;

	status = pnfs_commit_list(inode, head, how, cinfo);
	if (status == PNFS_NOT_ATTEMPTED)
		status = nfs_commit_list(inode, head, how, cinfo);
	return status;
}

static int __nfs_commit_inode(struct inode *inode, int how,
		struct writeback_control *wbc)
{
	LIST_HEAD(head);
	struct nfs_commit_info cinfo;
	int may_wait = how & FLUSH_SYNC;
	int ret, nscan;

	nfs_init_cinfo_from_inode(&cinfo, inode);
	nfs_commit_begin(cinfo.mds);
	for (;;) {
		ret = nscan = nfs_scan_commit(inode, &head, &cinfo);
		if (ret <= 0)
			break;
		ret = nfs_generic_commit_list(inode, &head, how, &cinfo);
		if (ret < 0)
			break;
		ret = 0;
		if (wbc && wbc->sync_mode == WB_SYNC_NONE) {
			if (nscan < wbc->nr_to_write)
				wbc->nr_to_write -= nscan;
			else
				wbc->nr_to_write = 0;
		}
		if (nscan < INT_MAX)
			break;
		cond_resched();
	}
	nfs_commit_end(cinfo.mds);
	if (ret || !may_wait)
		return ret;
	return wait_on_commit(cinfo.mds);
}

int nfs_commit_inode(struct inode *inode, int how)
{
	return __nfs_commit_inode(inode, how, NULL);
}
EXPORT_SYMBOL_GPL(nfs_commit_inode);

int nfs_write_inode(struct inode *inode, struct writeback_control *wbc)
{
	struct nfs_inode *nfsi = NFS_I(inode);
	int flags = FLUSH_SYNC;
	int ret = 0;

	if (wbc->sync_mode == WB_SYNC_NONE) {
		/* no commits means nothing needs to be done */
		if (!atomic_long_read(&nfsi->commit_info.ncommit))
			goto check_requests_outstanding;

		/* Don't commit yet if this is a non-blocking flush and there
		 * are a lot of outstanding writes for this mapping.
		 */
		if (mapping_tagged(inode->i_mapping, PAGECACHE_TAG_WRITEBACK))
			goto out_mark_dirty;

		/* don't wait for the COMMIT response */
		flags = 0;
	}

	ret = __nfs_commit_inode(inode, flags, wbc);
	if (!ret) {
		if (flags & FLUSH_SYNC)
			return 0;
	} else if (atomic_long_read(&nfsi->commit_info.ncommit))
		goto out_mark_dirty;

check_requests_outstanding:
	if (!atomic_read(&nfsi->commit_info.rpcs_out))
		return ret;
out_mark_dirty:
	__mark_inode_dirty(inode, I_DIRTY_DATASYNC);
	return ret;
}
EXPORT_SYMBOL_GPL(nfs_write_inode);

/*
 * Wrapper for filemap_write_and_wait_range()
 *
 * Needed for pNFS in order to ensure data becomes visible to the
 * client.
 */
int nfs_filemap_write_and_wait_range(struct address_space *mapping,
		loff_t lstart, loff_t lend)
{
	int ret;

	ret = filemap_write_and_wait_range(mapping, lstart, lend);
	if (ret == 0)
		ret = pnfs_sync_inode(mapping->host, true);
	return ret;
}
EXPORT_SYMBOL_GPL(nfs_filemap_write_and_wait_range);

/*
 * flush the inode to disk.
 */
int nfs_wb_all(struct inode *inode)
{
	int ret;

	trace_nfs_writeback_inode_enter(inode);

	ret = filemap_write_and_wait(inode->i_mapping);
	if (ret)
		goto out;
	ret = nfs_commit_inode(inode, FLUSH_SYNC);
	if (ret < 0)
		goto out;
	pnfs_sync_inode(inode, true);
	ret = 0;

out:
	trace_nfs_writeback_inode_exit(inode, ret);
	return ret;
}
EXPORT_SYMBOL_GPL(nfs_wb_all);

int nfs_wb_page_cancel(struct inode *inode, struct page *page)
{
	struct nfs_page *req;
	int ret = 0;

	wait_on_page_writeback(page);

	/* blocking call to cancel all requests and join to a single (head)
	 * request */
	req = nfs_lock_and_join_requests(page);

	if (IS_ERR(req)) {
		ret = PTR_ERR(req);
	} else if (req) {
		/* all requests from this page have been cancelled by
		 * nfs_lock_and_join_requests, so just remove the head
		 * request from the inode / page_private pointer and
		 * release it */
		nfs_inode_remove_request(req);
		nfs_unlock_and_release_request(req);
	}

	return ret;
}

/*
 * Write back all requests on one page - we do this before reading it.
 */
int nfs_wb_page(struct inode *inode, struct page *page)
{
	loff_t range_start = page_file_offset(page);
	loff_t range_end = range_start + (loff_t)(PAGE_SIZE - 1);
	struct writeback_control wbc = {
		.sync_mode = WB_SYNC_ALL,
		.nr_to_write = 0,
		.range_start = range_start,
		.range_end = range_end,
	};
	int ret;

	trace_nfs_writeback_page_enter(inode);

	for (;;) {
		wait_on_page_writeback(page);
		if (clear_page_dirty_for_io(page)) {
			ret = nfs_writepage_locked(page, &wbc);
			if (ret < 0)
				goto out_error;
			continue;
		}
		ret = 0;
		if (!PagePrivate(page))
			break;
		ret = nfs_commit_inode(inode, FLUSH_SYNC);
		if (ret < 0)
			goto out_error;
	}
out_error:
	trace_nfs_writeback_page_exit(inode, ret);
	return ret;
}

#ifdef CONFIG_MIGRATION
int nfs_migrate_page(struct address_space *mapping, struct page *newpage,
		struct page *page, enum migrate_mode mode)
{
	/*
	 * If PagePrivate is set, then the page is currently associated with
	 * an in-progress read or write request. Don't try to migrate it.
	 *
	 * FIXME: we could do this in principle, but we'll need a way to ensure
	 *        that we can safely release the inode reference while holding
	 *        the page lock.
	 */
	if (PagePrivate(page))
		return -EBUSY;

	if (!nfs_fscache_release_page(page, GFP_KERNEL))
		return -EBUSY;

	return migrate_page(mapping, newpage, page, mode);
}
#endif

int __init nfs_init_writepagecache(void)
{
	nfs_wdata_cachep = kmem_cache_create("nfs_write_data",
					     sizeof(struct nfs_pgio_header),
					     0, SLAB_HWCACHE_ALIGN,
					     NULL);
	if (nfs_wdata_cachep == NULL)
		return -ENOMEM;

	nfs_wdata_mempool = mempool_create_slab_pool(MIN_POOL_WRITE,
						     nfs_wdata_cachep);
	if (nfs_wdata_mempool == NULL)
		goto out_destroy_write_cache;

	nfs_cdata_cachep = kmem_cache_create("nfs_commit_data",
					     sizeof(struct nfs_commit_data),
					     0, SLAB_HWCACHE_ALIGN,
					     NULL);
	if (nfs_cdata_cachep == NULL)
		goto out_destroy_write_mempool;

	nfs_commit_mempool = mempool_create_slab_pool(MIN_POOL_COMMIT,
						      nfs_cdata_cachep);
	if (nfs_commit_mempool == NULL)
		goto out_destroy_commit_cache;

	/*
	 * NFS congestion size, scale with available memory.
	 *
	 *  64MB:    8192k
	 * 128MB:   11585k
	 * 256MB:   16384k
	 * 512MB:   23170k
	 *   1GB:   32768k
	 *   2GB:   46340k
	 *   4GB:   65536k
	 *   8GB:   92681k
	 *  16GB:  131072k
	 *
	 * This allows larger machines to have larger/more transfers.
	 * Limit the default to 256M
	 */
	nfs_congestion_kb = (16*int_sqrt(totalram_pages)) << (PAGE_SHIFT-10);
	if (nfs_congestion_kb > 256*1024)
		nfs_congestion_kb = 256*1024;

	return 0;

out_destroy_commit_cache:
	kmem_cache_destroy(nfs_cdata_cachep);
out_destroy_write_mempool:
	mempool_destroy(nfs_wdata_mempool);
out_destroy_write_cache:
	kmem_cache_destroy(nfs_wdata_cachep);
	return -ENOMEM;
}

void nfs_destroy_writepagecache(void)
{
	mempool_destroy(nfs_commit_mempool);
	kmem_cache_destroy(nfs_cdata_cachep);
	mempool_destroy(nfs_wdata_mempool);
	kmem_cache_destroy(nfs_wdata_cachep);
}

static const struct nfs_rw_ops nfs_rw_write_ops = {
	.rw_alloc_header	= nfs_writehdr_alloc,
	.rw_free_header		= nfs_writehdr_free,
	.rw_done		= nfs_writeback_done,
	.rw_result		= nfs_writeback_result,
	.rw_initiate		= nfs_initiate_write,
};<|MERGE_RESOLUTION|>--- conflicted
+++ resolved
@@ -27,6 +27,7 @@
 #include <linux/iversion.h>
 
 #include <linux/uaccess.h>
+#include <linux/sched/mm.h>
 
 #include "delegation.h"
 #include "internal.h"
@@ -719,11 +720,13 @@
 {
 	struct inode *inode = mapping->host;
 	struct nfs_pageio_descriptor pgio;
-	struct nfs_io_completion *ioc = nfs_io_completion_alloc(GFP_NOFS);
+	struct nfs_io_completion *ioc;
+	unsigned int pflags = memalloc_nofs_save();
 	int err;
 
 	nfs_inc_stats(inode, NFSIOS_VFSWRITEPAGES);
 
+	ioc = nfs_io_completion_alloc(GFP_NOFS);
 	if (ioc)
 		nfs_io_completion_init(ioc, nfs_io_completion_commit, inode);
 
@@ -733,6 +736,8 @@
 	err = write_cache_pages(mapping, wbc, nfs_writepages_callback, &pgio);
 	nfs_pageio_complete(&pgio);
 	nfs_io_completion_put(ioc);
+
+	memalloc_nofs_restore(pflags);
 
 	if (err < 0)
 		goto out_err;
@@ -872,7 +877,6 @@
 /**
  * nfs_request_add_commit_list - add request to a commit list
  * @req: pointer to a struct nfs_page
- * @dst: commit list head
  * @cinfo: holds list lock and accounting info
  *
  * This sets the PG_CLEAN bit, updates the cinfo count of
@@ -1245,19 +1249,37 @@
 nfs_key_timeout_notify(struct file *filp, struct inode *inode)
 {
 	struct nfs_open_context *ctx = nfs_file_open_context(filp);
+
+	if (nfs_ctx_key_to_expire(ctx, inode) &&
+	    !ctx->ll_cred)
+		/* Already expired! */
+		return -EACCES;
+	return 0;
+}
+
+/*
+ * Test if the open context credential key is marked to expire soon.
+ */
+bool nfs_ctx_key_to_expire(struct nfs_open_context *ctx, struct inode *inode)
+{
 	struct rpc_auth *auth = NFS_SERVER(inode)->client->cl_auth;
-
-	return rpcauth_key_timeout_notify(auth, ctx->cred);
-}
-
-/*
- * Test if the open context credential key is marked to expire soon.
- */
-bool nfs_ctx_key_to_expire(struct nfs_open_context *ctx, struct inode *inode)
-{
-	struct rpc_auth *auth = NFS_SERVER(inode)->client->cl_auth;
-
-	return rpcauth_cred_key_to_expire(auth, ctx->cred);
+	struct rpc_cred *cred = ctx->ll_cred;
+	struct auth_cred acred = {
+		.cred = ctx->cred,
+	};
+
+	if (cred && !cred->cr_ops->crmatch(&acred, cred, 0)) {
+		put_rpccred(cred);
+		ctx->ll_cred = NULL;
+		cred = NULL;
+	}
+	if (!cred)
+		cred = auth->au_ops->lookup_cred(auth, &acred, 0);
+	if (!cred || IS_ERR(cred))
+		return true;
+	ctx->ll_cred = cred;
+	return !!(cred->cr_ops->crkey_timeout &&
+		  cred->cr_ops->crkey_timeout(cred));
 }
 
 /*
@@ -1407,27 +1429,23 @@
 	nfs_release_request(req);
 }
 
-static void nfs_async_write_error(struct list_head *head)
+static void nfs_async_write_error(struct list_head *head, int error)
 {
 	struct nfs_page	*req;
 
 	while (!list_empty(head)) {
 		req = nfs_list_entry(head->next);
 		nfs_list_remove_request(req);
-<<<<<<< HEAD
-		nfs_redirty_request(req);
-=======
 		if (nfs_error_is_fatal(error))
 			nfs_write_error(req, error);
 		else
 			nfs_redirty_request(req);
->>>>>>> 407d19ab
 	}
 }
 
 static void nfs_async_write_reschedule_io(struct nfs_pgio_header *hdr)
 {
-	nfs_async_write_error(&hdr->pages);
+	nfs_async_write_error(&hdr->pages, 0);
 	filemap_fdatawrite_range(hdr->inode->i_mapping, hdr->args.offset,
 			hdr->args.offset + hdr->args.count - 1);
 }
@@ -2145,7 +2163,7 @@
 	 * This allows larger machines to have larger/more transfers.
 	 * Limit the default to 256M
 	 */
-	nfs_congestion_kb = (16*int_sqrt(totalram_pages)) << (PAGE_SHIFT-10);
+	nfs_congestion_kb = (16*int_sqrt(totalram_pages())) << (PAGE_SHIFT-10);
 	if (nfs_congestion_kb > 256*1024)
 		nfs_congestion_kb = 256*1024;
 
