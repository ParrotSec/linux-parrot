--- conflicted
+++ resolved
@@ -1172,10 +1172,6 @@
 				status = 0;
 			break;
 		case -ESTALE:
-<<<<<<< HEAD
-			nfs_zap_caches(inode);
-=======
->>>>>>> 675a03b4
 			if (!S_ISDIR(inode->i_mode))
 				nfs_set_inode_stale(inode);
 			else
