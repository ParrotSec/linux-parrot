--- conflicted
+++ resolved
@@ -109,12 +109,7 @@
 					  &tr->tr_ail2_list);
 				continue;
 			}
-<<<<<<< HEAD
-			if (!test_and_set_bit(SDF_AIL1_IO_ERROR,
-					      &sdp->sd_flags)) {
-=======
 			if (!cmpxchg(&sdp->sd_log_error, 0, -EIO)) {
->>>>>>> 675a03b4
 				gfs2_io_error_bh(sdp, bh);
 				gfs2_withdraw_delayed(sdp);
 			}
@@ -927,17 +922,11 @@
 	}
 
 	if (unlikely(state == SFS_FROZEN))
-<<<<<<< HEAD
-		gfs2_assert_withdraw(sdp, !sdp->sd_log_num_revoke);
-	gfs2_assert_withdraw(sdp,
-			sdp->sd_log_num_revoke == sdp->sd_log_committed_revoke);
-=======
 		if (gfs2_assert_withdraw_delayed(sdp, !sdp->sd_log_num_revoke))
 			goto out;
 	if (gfs2_assert_withdraw_delayed(sdp,
 			sdp->sd_log_num_revoke == sdp->sd_log_committed_revoke))
 		goto out;
->>>>>>> 675a03b4
 
 	gfs2_ordered_write(sdp);
 	if (gfs2_withdrawn(sdp))
@@ -997,14 +986,11 @@
 	}
 
 out:
-<<<<<<< HEAD
-=======
 	if (gfs2_withdrawn(sdp)) {
 		ail_drain(sdp); /* frees all transactions */
 		tr = NULL;
 	}
 
->>>>>>> 675a03b4
 	trace_gfs2_log_flush(sdp, 0, flags);
 	up_write(&sdp->sd_log_flush_lock);
 
