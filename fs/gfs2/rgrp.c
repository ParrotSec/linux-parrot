// SPDX-License-Identifier: GPL-2.0-only
/*
 * Copyright (C) Sistina Software, Inc.  1997-2003 All rights reserved.
 * Copyright (C) 2004-2008 Red Hat, Inc.  All rights reserved.
 */

#define pr_fmt(fmt) KBUILD_MODNAME ": " fmt

#include <linux/slab.h>
#include <linux/spinlock.h>
#include <linux/completion.h>
#include <linux/buffer_head.h>
#include <linux/fs.h>
#include <linux/gfs2_ondisk.h>
#include <linux/prefetch.h>
#include <linux/blkdev.h>
#include <linux/rbtree.h>
#include <linux/random.h>

#include "gfs2.h"
#include "incore.h"
#include "glock.h"
#include "glops.h"
#include "lops.h"
#include "meta_io.h"
#include "quota.h"
#include "rgrp.h"
#include "super.h"
#include "trans.h"
#include "util.h"
#include "log.h"
#include "inode.h"
#include "trace_gfs2.h"
#include "dir.h"

#define BFITNOENT ((u32)~0)
#define NO_BLOCK ((u64)~0)

#if BITS_PER_LONG == 32
#define LBITMASK   (0x55555555UL)
#define LBITSKIP55 (0x55555555UL)
#define LBITSKIP00 (0x00000000UL)
#else
#define LBITMASK   (0x5555555555555555UL)
#define LBITSKIP55 (0x5555555555555555UL)
#define LBITSKIP00 (0x0000000000000000UL)
#endif

/*
 * These routines are used by the resource group routines (rgrp.c)
 * to keep track of block allocation.  Each block is represented by two
 * bits.  So, each byte represents GFS2_NBBY (i.e. 4) blocks.
 *
 * 0 = Free
 * 1 = Used (not metadata)
 * 2 = Unlinked (still in use) inode
 * 3 = Used (metadata)
 */

struct gfs2_extent {
	struct gfs2_rbm rbm;
	u32 len;
};

static const char valid_change[16] = {
	        /* current */
	/* n */ 0, 1, 1, 1,
	/* e */ 1, 0, 0, 0,
	/* w */ 0, 0, 0, 1,
	        1, 0, 0, 0
};

static int gfs2_rbm_find(struct gfs2_rbm *rbm, u8 state, u32 *minext,
			 const struct gfs2_inode *ip, bool nowrap);


/**
 * gfs2_setbit - Set a bit in the bitmaps
 * @rbm: The position of the bit to set
 * @do_clone: Also set the clone bitmap, if it exists
 * @new_state: the new state of the block
 *
 */

static inline void gfs2_setbit(const struct gfs2_rbm *rbm, bool do_clone,
			       unsigned char new_state)
{
	unsigned char *byte1, *byte2, *end, cur_state;
	struct gfs2_bitmap *bi = rbm_bi(rbm);
	unsigned int buflen = bi->bi_len;
	const unsigned int bit = (rbm->offset % GFS2_NBBY) * GFS2_BIT_SIZE;

	byte1 = bi->bi_bh->b_data + bi->bi_offset + (rbm->offset / GFS2_NBBY);
	end = bi->bi_bh->b_data + bi->bi_offset + buflen;

	BUG_ON(byte1 >= end);

	cur_state = (*byte1 >> bit) & GFS2_BIT_MASK;

	if (unlikely(!valid_change[new_state * 4 + cur_state])) {
		pr_warn("buf_blk = 0x%x old_state=%d, new_state=%d\n",
			rbm->offset, cur_state, new_state);
		pr_warn("rgrp=0x%llx bi_start=0x%x\n",
			(unsigned long long)rbm->rgd->rd_addr, bi->bi_start);
		pr_warn("bi_offset=0x%x bi_len=0x%x\n",
			bi->bi_offset, bi->bi_len);
		dump_stack();
		gfs2_consist_rgrpd(rbm->rgd);
		return;
	}
	*byte1 ^= (cur_state ^ new_state) << bit;

	if (do_clone && bi->bi_clone) {
		byte2 = bi->bi_clone + bi->bi_offset + (rbm->offset / GFS2_NBBY);
		cur_state = (*byte2 >> bit) & GFS2_BIT_MASK;
		*byte2 ^= (cur_state ^ new_state) << bit;
	}
}

/**
 * gfs2_testbit - test a bit in the bitmaps
 * @rbm: The bit to test
 * @use_clone: If true, test the clone bitmap, not the official bitmap.
 *
 * Some callers like gfs2_unaligned_extlen need to test the clone bitmaps,
 * not the "real" bitmaps, to avoid allocating recently freed blocks.
 *
 * Returns: The two bit block state of the requested bit
 */

static inline u8 gfs2_testbit(const struct gfs2_rbm *rbm, bool use_clone)
{
	struct gfs2_bitmap *bi = rbm_bi(rbm);
	const u8 *buffer;
	const u8 *byte;
	unsigned int bit;

	if (use_clone && bi->bi_clone)
		buffer = bi->bi_clone;
	else
		buffer = bi->bi_bh->b_data;
	buffer += bi->bi_offset;
	byte = buffer + (rbm->offset / GFS2_NBBY);
	bit = (rbm->offset % GFS2_NBBY) * GFS2_BIT_SIZE;

	return (*byte >> bit) & GFS2_BIT_MASK;
}

/**
 * gfs2_bit_search
 * @ptr: Pointer to bitmap data
 * @mask: Mask to use (normally 0x55555.... but adjusted for search start)
 * @state: The state we are searching for
 *
 * We xor the bitmap data with a patter which is the bitwise opposite
 * of what we are looking for, this gives rise to a pattern of ones
 * wherever there is a match. Since we have two bits per entry, we
 * take this pattern, shift it down by one place and then and it with
 * the original. All the even bit positions (0,2,4, etc) then represent
 * successful matches, so we mask with 0x55555..... to remove the unwanted
 * odd bit positions.
 *
 * This allows searching of a whole u64 at once (32 blocks) with a
 * single test (on 64 bit arches).
 */

static inline u64 gfs2_bit_search(const __le64 *ptr, u64 mask, u8 state)
{
	u64 tmp;
	static const u64 search[] = {
		[0] = 0xffffffffffffffffULL,
		[1] = 0xaaaaaaaaaaaaaaaaULL,
		[2] = 0x5555555555555555ULL,
		[3] = 0x0000000000000000ULL,
	};
	tmp = le64_to_cpu(*ptr) ^ search[state];
	tmp &= (tmp >> 1);
	tmp &= mask;
	return tmp;
}

/**
 * rs_cmp - multi-block reservation range compare
 * @blk: absolute file system block number of the new reservation
 * @len: number of blocks in the new reservation
 * @rs: existing reservation to compare against
 *
 * returns: 1 if the block range is beyond the reach of the reservation
 *         -1 if the block range is before the start of the reservation
 *          0 if the block range overlaps with the reservation
 */
static inline int rs_cmp(u64 blk, u32 len, struct gfs2_blkreserv *rs)
{
	u64 startblk = gfs2_rbm_to_block(&rs->rs_rbm);

	if (blk >= startblk + rs->rs_free)
		return 1;
	if (blk + len - 1 < startblk)
		return -1;
	return 0;
}

/**
 * gfs2_bitfit - Search an rgrp's bitmap buffer to find a bit-pair representing
 *       a block in a given allocation state.
 * @buf: the buffer that holds the bitmaps
 * @len: the length (in bytes) of the buffer
 * @goal: start search at this block's bit-pair (within @buffer)
 * @state: GFS2_BLKST_XXX the state of the block we're looking for.
 *
 * Scope of @goal and returned block number is only within this bitmap buffer,
 * not entire rgrp or filesystem.  @buffer will be offset from the actual
 * beginning of a bitmap block buffer, skipping any header structures, but
 * headers are always a multiple of 64 bits long so that the buffer is
 * always aligned to a 64 bit boundary.
 *
 * The size of the buffer is in bytes, but is it assumed that it is
 * always ok to read a complete multiple of 64 bits at the end
 * of the block in case the end is no aligned to a natural boundary.
 *
 * Return: the block number (bitmap buffer scope) that was found
 */

static u32 gfs2_bitfit(const u8 *buf, const unsigned int len,
		       u32 goal, u8 state)
{
	u32 spoint = (goal << 1) & ((8*sizeof(u64)) - 1);
	const __le64 *ptr = ((__le64 *)buf) + (goal >> 5);
	const __le64 *end = (__le64 *)(buf + ALIGN(len, sizeof(u64)));
	u64 tmp;
	u64 mask = 0x5555555555555555ULL;
	u32 bit;

	/* Mask off bits we don't care about at the start of the search */
	mask <<= spoint;
	tmp = gfs2_bit_search(ptr, mask, state);
	ptr++;
	while(tmp == 0 && ptr < end) {
		tmp = gfs2_bit_search(ptr, 0x5555555555555555ULL, state);
		ptr++;
	}
	/* Mask off any bits which are more than len bytes from the start */
	if (ptr == end && (len & (sizeof(u64) - 1)))
		tmp &= (((u64)~0) >> (64 - 8*(len & (sizeof(u64) - 1))));
	/* Didn't find anything, so return */
	if (tmp == 0)
		return BFITNOENT;
	ptr--;
	bit = __ffs64(tmp);
	bit /= 2;	/* two bits per entry in the bitmap */
	return (((const unsigned char *)ptr - buf) * GFS2_NBBY) + bit;
}

/**
 * gfs2_rbm_from_block - Set the rbm based upon rgd and block number
 * @rbm: The rbm with rgd already set correctly
 * @block: The block number (filesystem relative)
 *
 * This sets the bi and offset members of an rbm based on a
 * resource group and a filesystem relative block number. The
 * resource group must be set in the rbm on entry, the bi and
 * offset members will be set by this function.
 *
 * Returns: 0 on success, or an error code
 */

static int gfs2_rbm_from_block(struct gfs2_rbm *rbm, u64 block)
{
	u64 rblock = block - rbm->rgd->rd_data0;

	if (WARN_ON_ONCE(rblock > UINT_MAX))
		return -EINVAL;
	if (block >= rbm->rgd->rd_data0 + rbm->rgd->rd_data)
		return -E2BIG;

	rbm->bii = 0;
	rbm->offset = (u32)(rblock);
	/* Check if the block is within the first block */
	if (rbm->offset < rbm_bi(rbm)->bi_blocks)
		return 0;

	/* Adjust for the size diff between gfs2_meta_header and gfs2_rgrp */
	rbm->offset += (sizeof(struct gfs2_rgrp) -
			sizeof(struct gfs2_meta_header)) * GFS2_NBBY;
	rbm->bii = rbm->offset / rbm->rgd->rd_sbd->sd_blocks_per_bitmap;
	rbm->offset -= rbm->bii * rbm->rgd->rd_sbd->sd_blocks_per_bitmap;
	return 0;
}

/**
 * gfs2_rbm_incr - increment an rbm structure
 * @rbm: The rbm with rgd already set correctly
 *
 * This function takes an existing rbm structure and increments it to the next
 * viable block offset.
 *
 * Returns: If incrementing the offset would cause the rbm to go past the
 *          end of the rgrp, true is returned, otherwise false.
 *
 */

static bool gfs2_rbm_incr(struct gfs2_rbm *rbm)
{
	if (rbm->offset + 1 < rbm_bi(rbm)->bi_blocks) { /* in the same bitmap */
		rbm->offset++;
		return false;
	}
	if (rbm->bii == rbm->rgd->rd_length - 1) /* at the last bitmap */
		return true;

	rbm->offset = 0;
	rbm->bii++;
	return false;
}

/**
 * gfs2_unaligned_extlen - Look for free blocks which are not byte aligned
 * @rbm: Position to search (value/result)
 * @n_unaligned: Number of unaligned blocks to check
 * @len: Decremented for each block found (terminate on zero)
 *
 * Returns: true if a non-free block is encountered
 */

static bool gfs2_unaligned_extlen(struct gfs2_rbm *rbm, u32 n_unaligned, u32 *len)
{
	u32 n;
	u8 res;

	for (n = 0; n < n_unaligned; n++) {
		res = gfs2_testbit(rbm, true);
		if (res != GFS2_BLKST_FREE)
			return true;
		(*len)--;
		if (*len == 0)
			return true;
		if (gfs2_rbm_incr(rbm))
			return true;
	}

	return false;
}

/**
 * gfs2_free_extlen - Return extent length of free blocks
 * @rrbm: Starting position
 * @len: Max length to check
 *
 * Starting at the block specified by the rbm, see how many free blocks
 * there are, not reading more than len blocks ahead. This can be done
 * using memchr_inv when the blocks are byte aligned, but has to be done
 * on a block by block basis in case of unaligned blocks. Also this
 * function can cope with bitmap boundaries (although it must stop on
 * a resource group boundary)
 *
 * Returns: Number of free blocks in the extent
 */

static u32 gfs2_free_extlen(const struct gfs2_rbm *rrbm, u32 len)
{
	struct gfs2_rbm rbm = *rrbm;
	u32 n_unaligned = rbm.offset & 3;
	u32 size = len;
	u32 bytes;
	u32 chunk_size;
	u8 *ptr, *start, *end;
	u64 block;
	struct gfs2_bitmap *bi;

	if (n_unaligned &&
	    gfs2_unaligned_extlen(&rbm, 4 - n_unaligned, &len))
		goto out;

	n_unaligned = len & 3;
	/* Start is now byte aligned */
	while (len > 3) {
		bi = rbm_bi(&rbm);
		start = bi->bi_bh->b_data;
		if (bi->bi_clone)
			start = bi->bi_clone;
		start += bi->bi_offset;
		end = start + bi->bi_len;
		BUG_ON(rbm.offset & 3);
		start += (rbm.offset / GFS2_NBBY);
		bytes = min_t(u32, len / GFS2_NBBY, (end - start));
		ptr = memchr_inv(start, 0, bytes);
		chunk_size = ((ptr == NULL) ? bytes : (ptr - start));
		chunk_size *= GFS2_NBBY;
		BUG_ON(len < chunk_size);
		len -= chunk_size;
		block = gfs2_rbm_to_block(&rbm);
		if (gfs2_rbm_from_block(&rbm, block + chunk_size)) {
			n_unaligned = 0;
			break;
		}
		if (ptr) {
			n_unaligned = 3;
			break;
		}
		n_unaligned = len & 3;
	}

	/* Deal with any bits left over at the end */
	if (n_unaligned)
		gfs2_unaligned_extlen(&rbm, n_unaligned, &len);
out:
	return size - len;
}

/**
 * gfs2_bitcount - count the number of bits in a certain state
 * @rgd: the resource group descriptor
 * @buffer: the buffer that holds the bitmaps
 * @buflen: the length (in bytes) of the buffer
 * @state: the state of the block we're looking for
 *
 * Returns: The number of bits
 */

static u32 gfs2_bitcount(struct gfs2_rgrpd *rgd, const u8 *buffer,
			 unsigned int buflen, u8 state)
{
	const u8 *byte = buffer;
	const u8 *end = buffer + buflen;
	const u8 state1 = state << 2;
	const u8 state2 = state << 4;
	const u8 state3 = state << 6;
	u32 count = 0;

	for (; byte < end; byte++) {
		if (((*byte) & 0x03) == state)
			count++;
		if (((*byte) & 0x0C) == state1)
			count++;
		if (((*byte) & 0x30) == state2)
			count++;
		if (((*byte) & 0xC0) == state3)
			count++;
	}

	return count;
}

/**
 * gfs2_rgrp_verify - Verify that a resource group is consistent
 * @rgd: the rgrp
 *
 */

void gfs2_rgrp_verify(struct gfs2_rgrpd *rgd)
{
	struct gfs2_sbd *sdp = rgd->rd_sbd;
	struct gfs2_bitmap *bi = NULL;
	u32 length = rgd->rd_length;
	u32 count[4], tmp;
	int buf, x;

	memset(count, 0, 4 * sizeof(u32));

	/* Count # blocks in each of 4 possible allocation states */
	for (buf = 0; buf < length; buf++) {
		bi = rgd->rd_bits + buf;
		for (x = 0; x < 4; x++)
			count[x] += gfs2_bitcount(rgd,
						  bi->bi_bh->b_data +
						  bi->bi_offset,
						  bi->bi_len, x);
	}

	if (count[0] != rgd->rd_free) {
		if (gfs2_consist_rgrpd(rgd))
			fs_err(sdp, "free data mismatch:  %u != %u\n",
			       count[0], rgd->rd_free);
		return;
	}

	tmp = rgd->rd_data - rgd->rd_free - rgd->rd_dinodes;
	if (count[1] != tmp) {
		if (gfs2_consist_rgrpd(rgd))
			fs_err(sdp, "used data mismatch:  %u != %u\n",
			       count[1], tmp);
		return;
	}

	if (count[2] + count[3] != rgd->rd_dinodes) {
		if (gfs2_consist_rgrpd(rgd))
			fs_err(sdp, "used metadata mismatch:  %u != %u\n",
			       count[2] + count[3], rgd->rd_dinodes);
		return;
	}
}

/**
 * gfs2_blk2rgrpd - Find resource group for a given data/meta block number
 * @sdp: The GFS2 superblock
 * @blk: The data block number
 * @exact: True if this needs to be an exact match
 *
 * The @exact argument should be set to true by most callers. The exception
 * is when we need to match blocks which are not represented by the rgrp
 * bitmap, but which are part of the rgrp (i.e. padding blocks) which are
 * there for alignment purposes. Another way of looking at it is that @exact
 * matches only valid data/metadata blocks, but with @exact false, it will
 * match any block within the extent of the rgrp.
 *
 * Returns: The resource group, or NULL if not found
 */

struct gfs2_rgrpd *gfs2_blk2rgrpd(struct gfs2_sbd *sdp, u64 blk, bool exact)
{
	struct rb_node *n, *next;
	struct gfs2_rgrpd *cur;

	spin_lock(&sdp->sd_rindex_spin);
	n = sdp->sd_rindex_tree.rb_node;
	while (n) {
		cur = rb_entry(n, struct gfs2_rgrpd, rd_node);
		next = NULL;
		if (blk < cur->rd_addr)
			next = n->rb_left;
		else if (blk >= cur->rd_data0 + cur->rd_data)
			next = n->rb_right;
		if (next == NULL) {
			spin_unlock(&sdp->sd_rindex_spin);
			if (exact) {
				if (blk < cur->rd_addr)
					return NULL;
				if (blk >= cur->rd_data0 + cur->rd_data)
					return NULL;
			}
			return cur;
		}
		n = next;
	}
	spin_unlock(&sdp->sd_rindex_spin);

	return NULL;
}

/**
 * gfs2_rgrpd_get_first - get the first Resource Group in the filesystem
 * @sdp: The GFS2 superblock
 *
 * Returns: The first rgrp in the filesystem
 */

struct gfs2_rgrpd *gfs2_rgrpd_get_first(struct gfs2_sbd *sdp)
{
	const struct rb_node *n;
	struct gfs2_rgrpd *rgd;

	spin_lock(&sdp->sd_rindex_spin);
	n = rb_first(&sdp->sd_rindex_tree);
	rgd = rb_entry(n, struct gfs2_rgrpd, rd_node);
	spin_unlock(&sdp->sd_rindex_spin);

	return rgd;
}

/**
 * gfs2_rgrpd_get_next - get the next RG
 * @rgd: the resource group descriptor
 *
 * Returns: The next rgrp
 */

struct gfs2_rgrpd *gfs2_rgrpd_get_next(struct gfs2_rgrpd *rgd)
{
	struct gfs2_sbd *sdp = rgd->rd_sbd;
	const struct rb_node *n;

	spin_lock(&sdp->sd_rindex_spin);
	n = rb_next(&rgd->rd_node);
	if (n == NULL)
		n = rb_first(&sdp->sd_rindex_tree);

	if (unlikely(&rgd->rd_node == n)) {
		spin_unlock(&sdp->sd_rindex_spin);
		return NULL;
	}
	rgd = rb_entry(n, struct gfs2_rgrpd, rd_node);
	spin_unlock(&sdp->sd_rindex_spin);
	return rgd;
}

void check_and_update_goal(struct gfs2_inode *ip)
{
	struct gfs2_sbd *sdp = GFS2_SB(&ip->i_inode);
	if (!ip->i_goal || gfs2_blk2rgrpd(sdp, ip->i_goal, 1) == NULL)
		ip->i_goal = ip->i_no_addr;
}

void gfs2_free_clones(struct gfs2_rgrpd *rgd)
{
	int x;

	for (x = 0; x < rgd->rd_length; x++) {
		struct gfs2_bitmap *bi = rgd->rd_bits + x;
		kfree(bi->bi_clone);
		bi->bi_clone = NULL;
	}
}

/**
 * gfs2_rsqa_alloc - make sure we have a reservation assigned to the inode
 *                 plus a quota allocations data structure, if necessary
 * @ip: the inode for this reservation
 */
int gfs2_rsqa_alloc(struct gfs2_inode *ip)
{
	return gfs2_qa_alloc(ip);
}

static void dump_rs(struct seq_file *seq, const struct gfs2_blkreserv *rs)
{
	struct gfs2_inode *ip = container_of(rs, struct gfs2_inode, i_res);

	gfs2_print_dbg(seq, "  B: n:%llu s:%llu b:%u f:%u\n",
		       (unsigned long long)ip->i_no_addr,
		       (unsigned long long)gfs2_rbm_to_block(&rs->rs_rbm),
		       rs->rs_rbm.offset, rs->rs_free);
}

/**
 * __rs_deltree - remove a multi-block reservation from the rgd tree
 * @rs: The reservation to remove
 *
 */
static void __rs_deltree(struct gfs2_blkreserv *rs)
{
	struct gfs2_rgrpd *rgd;

	if (!gfs2_rs_active(rs))
		return;

	rgd = rs->rs_rbm.rgd;
	trace_gfs2_rs(rs, TRACE_RS_TREEDEL);
	rb_erase(&rs->rs_node, &rgd->rd_rstree);
	RB_CLEAR_NODE(&rs->rs_node);

	if (rs->rs_free) {
		struct gfs2_bitmap *bi = rbm_bi(&rs->rs_rbm);

		/* return reserved blocks to the rgrp */
		BUG_ON(rs->rs_rbm.rgd->rd_reserved < rs->rs_free);
		rs->rs_rbm.rgd->rd_reserved -= rs->rs_free;
		/* The rgrp extent failure point is likely not to increase;
		   it will only do so if the freed blocks are somehow
		   contiguous with a span of free blocks that follows. Still,
		   it will force the number to be recalculated later. */
		rgd->rd_extfail_pt += rs->rs_free;
		rs->rs_free = 0;
		clear_bit(GBF_FULL, &bi->bi_flags);
	}
}

/**
 * gfs2_rs_deltree - remove a multi-block reservation from the rgd tree
 * @rs: The reservation to remove
 *
 */
void gfs2_rs_deltree(struct gfs2_blkreserv *rs)
{
	struct gfs2_rgrpd *rgd;

	rgd = rs->rs_rbm.rgd;
	if (rgd) {
		spin_lock(&rgd->rd_rsspin);
		__rs_deltree(rs);
		BUG_ON(rs->rs_free);
		spin_unlock(&rgd->rd_rsspin);
	}
}

/**
 * gfs2_rsqa_delete - delete a multi-block reservation and quota allocation
 * @ip: The inode for this reservation
 * @wcount: The inode's write count, or NULL
 *
 */
void gfs2_rsqa_delete(struct gfs2_inode *ip, atomic_t *wcount)
{
	down_write(&ip->i_rw_mutex);
	if ((wcount == NULL) || (atomic_read(wcount) <= 1))
		gfs2_rs_deltree(&ip->i_res);
	up_write(&ip->i_rw_mutex);
	gfs2_qa_delete(ip, wcount);
}

/**
 * return_all_reservations - return all reserved blocks back to the rgrp.
 * @rgd: the rgrp that needs its space back
 *
 * We previously reserved a bunch of blocks for allocation. Now we need to
 * give them back. This leave the reservation structures in tact, but removes
 * all of their corresponding "no-fly zones".
 */
static void return_all_reservations(struct gfs2_rgrpd *rgd)
{
	struct rb_node *n;
	struct gfs2_blkreserv *rs;

	spin_lock(&rgd->rd_rsspin);
	while ((n = rb_first(&rgd->rd_rstree))) {
		rs = rb_entry(n, struct gfs2_blkreserv, rs_node);
		__rs_deltree(rs);
	}
	spin_unlock(&rgd->rd_rsspin);
}

void gfs2_clear_rgrpd(struct gfs2_sbd *sdp)
{
	struct rb_node *n;
	struct gfs2_rgrpd *rgd;
	struct gfs2_glock *gl;

	while ((n = rb_first(&sdp->sd_rindex_tree))) {
		rgd = rb_entry(n, struct gfs2_rgrpd, rd_node);
		gl = rgd->rd_gl;

		rb_erase(n, &sdp->sd_rindex_tree);

		if (gl) {
			glock_clear_object(gl, rgd);
			gfs2_rgrp_brelse(rgd);
			gfs2_glock_put(gl);
		}

		gfs2_free_clones(rgd);
		kfree(rgd->rd_bits);
		rgd->rd_bits = NULL;
		return_all_reservations(rgd);
		kmem_cache_free(gfs2_rgrpd_cachep, rgd);
	}
}

static void gfs2_rindex_print(const struct gfs2_rgrpd *rgd)
{
	pr_info("ri_addr = %llu\n", (unsigned long long)rgd->rd_addr);
	pr_info("ri_length = %u\n", rgd->rd_length);
	pr_info("ri_data0 = %llu\n", (unsigned long long)rgd->rd_data0);
	pr_info("ri_data = %u\n", rgd->rd_data);
	pr_info("ri_bitbytes = %u\n", rgd->rd_bitbytes);
}

/**
 * gfs2_compute_bitstructs - Compute the bitmap sizes
 * @rgd: The resource group descriptor
 *
 * Calculates bitmap descriptors, one for each block that contains bitmap data
 *
 * Returns: errno
 */

static int compute_bitstructs(struct gfs2_rgrpd *rgd)
{
	struct gfs2_sbd *sdp = rgd->rd_sbd;
	struct gfs2_bitmap *bi;
	u32 length = rgd->rd_length; /* # blocks in hdr & bitmap */
	u32 bytes_left, bytes;
	int x;

	if (!length)
		return -EINVAL;

	rgd->rd_bits = kcalloc(length, sizeof(struct gfs2_bitmap), GFP_NOFS);
	if (!rgd->rd_bits)
		return -ENOMEM;

	bytes_left = rgd->rd_bitbytes;

	for (x = 0; x < length; x++) {
		bi = rgd->rd_bits + x;

		bi->bi_flags = 0;
		/* small rgrp; bitmap stored completely in header block */
		if (length == 1) {
			bytes = bytes_left;
			bi->bi_offset = sizeof(struct gfs2_rgrp);
			bi->bi_start = 0;
			bi->bi_len = bytes;
			bi->bi_blocks = bytes * GFS2_NBBY;
		/* header block */
		} else if (x == 0) {
			bytes = sdp->sd_sb.sb_bsize - sizeof(struct gfs2_rgrp);
			bi->bi_offset = sizeof(struct gfs2_rgrp);
			bi->bi_start = 0;
			bi->bi_len = bytes;
			bi->bi_blocks = bytes * GFS2_NBBY;
		/* last block */
		} else if (x + 1 == length) {
			bytes = bytes_left;
			bi->bi_offset = sizeof(struct gfs2_meta_header);
			bi->bi_start = rgd->rd_bitbytes - bytes_left;
			bi->bi_len = bytes;
			bi->bi_blocks = bytes * GFS2_NBBY;
		/* other blocks */
		} else {
			bytes = sdp->sd_sb.sb_bsize -
				sizeof(struct gfs2_meta_header);
			bi->bi_offset = sizeof(struct gfs2_meta_header);
			bi->bi_start = rgd->rd_bitbytes - bytes_left;
			bi->bi_len = bytes;
			bi->bi_blocks = bytes * GFS2_NBBY;
		}

		bytes_left -= bytes;
	}

	if (bytes_left) {
		gfs2_consist_rgrpd(rgd);
		return -EIO;
	}
	bi = rgd->rd_bits + (length - 1);
	if ((bi->bi_start + bi->bi_len) * GFS2_NBBY != rgd->rd_data) {
		if (gfs2_consist_rgrpd(rgd)) {
			gfs2_rindex_print(rgd);
			fs_err(sdp, "start=%u len=%u offset=%u\n",
			       bi->bi_start, bi->bi_len, bi->bi_offset);
		}
		return -EIO;
	}

	return 0;
}

/**
 * gfs2_ri_total - Total up the file system space, according to the rindex.
 * @sdp: the filesystem
 *
 */
u64 gfs2_ri_total(struct gfs2_sbd *sdp)
{
	u64 total_data = 0;	
	struct inode *inode = sdp->sd_rindex;
	struct gfs2_inode *ip = GFS2_I(inode);
	char buf[sizeof(struct gfs2_rindex)];
	int error, rgrps;

	for (rgrps = 0;; rgrps++) {
		loff_t pos = rgrps * sizeof(struct gfs2_rindex);

		if (pos + sizeof(struct gfs2_rindex) > i_size_read(inode))
			break;
		error = gfs2_internal_read(ip, buf, &pos,
					   sizeof(struct gfs2_rindex));
		if (error != sizeof(struct gfs2_rindex))
			break;
		total_data += be32_to_cpu(((struct gfs2_rindex *)buf)->ri_data);
	}
	return total_data;
}

static int rgd_insert(struct gfs2_rgrpd *rgd)
{
	struct gfs2_sbd *sdp = rgd->rd_sbd;
	struct rb_node **newn = &sdp->sd_rindex_tree.rb_node, *parent = NULL;

	/* Figure out where to put new node */
	while (*newn) {
		struct gfs2_rgrpd *cur = rb_entry(*newn, struct gfs2_rgrpd,
						  rd_node);

		parent = *newn;
		if (rgd->rd_addr < cur->rd_addr)
			newn = &((*newn)->rb_left);
		else if (rgd->rd_addr > cur->rd_addr)
			newn = &((*newn)->rb_right);
		else
			return -EEXIST;
	}

	rb_link_node(&rgd->rd_node, parent, newn);
	rb_insert_color(&rgd->rd_node, &sdp->sd_rindex_tree);
	sdp->sd_rgrps++;
	return 0;
}

/**
 * read_rindex_entry - Pull in a new resource index entry from the disk
 * @ip: Pointer to the rindex inode
 *
 * Returns: 0 on success, > 0 on EOF, error code otherwise
 */

static int read_rindex_entry(struct gfs2_inode *ip)
{
	struct gfs2_sbd *sdp = GFS2_SB(&ip->i_inode);
	const unsigned bsize = sdp->sd_sb.sb_bsize;
	loff_t pos = sdp->sd_rgrps * sizeof(struct gfs2_rindex);
	struct gfs2_rindex buf;
	int error;
	struct gfs2_rgrpd *rgd;

	if (pos >= i_size_read(&ip->i_inode))
		return 1;

	error = gfs2_internal_read(ip, (char *)&buf, &pos,
				   sizeof(struct gfs2_rindex));

	if (error != sizeof(struct gfs2_rindex))
		return (error == 0) ? 1 : error;

	rgd = kmem_cache_zalloc(gfs2_rgrpd_cachep, GFP_NOFS);
	error = -ENOMEM;
	if (!rgd)
		return error;

	rgd->rd_sbd = sdp;
	rgd->rd_addr = be64_to_cpu(buf.ri_addr);
	rgd->rd_length = be32_to_cpu(buf.ri_length);
	rgd->rd_data0 = be64_to_cpu(buf.ri_data0);
	rgd->rd_data = be32_to_cpu(buf.ri_data);
	rgd->rd_bitbytes = be32_to_cpu(buf.ri_bitbytes);
	spin_lock_init(&rgd->rd_rsspin);

	error = compute_bitstructs(rgd);
	if (error)
		goto fail;

	error = gfs2_glock_get(sdp, rgd->rd_addr,
			       &gfs2_rgrp_glops, CREATE, &rgd->rd_gl);
	if (error)
		goto fail;

	rgd->rd_rgl = (struct gfs2_rgrp_lvb *)rgd->rd_gl->gl_lksb.sb_lvbptr;
	rgd->rd_flags &= ~(GFS2_RDF_UPTODATE | GFS2_RDF_PREFERRED);
	if (rgd->rd_data > sdp->sd_max_rg_data)
		sdp->sd_max_rg_data = rgd->rd_data;
	spin_lock(&sdp->sd_rindex_spin);
	error = rgd_insert(rgd);
	spin_unlock(&sdp->sd_rindex_spin);
	if (!error) {
		glock_set_object(rgd->rd_gl, rgd);
		rgd->rd_gl->gl_vm.start = (rgd->rd_addr * bsize) & PAGE_MASK;
		rgd->rd_gl->gl_vm.end = PAGE_ALIGN((rgd->rd_addr +
						    rgd->rd_length) * bsize) - 1;
		return 0;
	}

	error = 0; /* someone else read in the rgrp; free it and ignore it */
	gfs2_glock_put(rgd->rd_gl);

fail:
	kfree(rgd->rd_bits);
	rgd->rd_bits = NULL;
	kmem_cache_free(gfs2_rgrpd_cachep, rgd);
	return error;
}

/**
 * set_rgrp_preferences - Run all the rgrps, selecting some we prefer to use
 * @sdp: the GFS2 superblock
 *
 * The purpose of this function is to select a subset of the resource groups
 * and mark them as PREFERRED. We do it in such a way that each node prefers
 * to use a unique set of rgrps to minimize glock contention.
 */
static void set_rgrp_preferences(struct gfs2_sbd *sdp)
{
	struct gfs2_rgrpd *rgd, *first;
	int i;

	/* Skip an initial number of rgrps, based on this node's journal ID.
	   That should start each node out on its own set. */
	rgd = gfs2_rgrpd_get_first(sdp);
	for (i = 0; i < sdp->sd_lockstruct.ls_jid; i++)
		rgd = gfs2_rgrpd_get_next(rgd);
	first = rgd;

	do {
		rgd->rd_flags |= GFS2_RDF_PREFERRED;
		for (i = 0; i < sdp->sd_journals; i++) {
			rgd = gfs2_rgrpd_get_next(rgd);
			if (!rgd || rgd == first)
				break;
		}
	} while (rgd && rgd != first);
}

/**
 * gfs2_ri_update - Pull in a new resource index from the disk
 * @ip: pointer to the rindex inode
 *
 * Returns: 0 on successful update, error code otherwise
 */

static int gfs2_ri_update(struct gfs2_inode *ip)
{
	struct gfs2_sbd *sdp = GFS2_SB(&ip->i_inode);
	int error;

	do {
		error = read_rindex_entry(ip);
	} while (error == 0);

	if (error < 0)
		return error;

	set_rgrp_preferences(sdp);

	sdp->sd_rindex_uptodate = 1;
	return 0;
}

/**
 * gfs2_rindex_update - Update the rindex if required
 * @sdp: The GFS2 superblock
 *
 * We grab a lock on the rindex inode to make sure that it doesn't
 * change whilst we are performing an operation. We keep this lock
 * for quite long periods of time compared to other locks. This
 * doesn't matter, since it is shared and it is very, very rarely
 * accessed in the exclusive mode (i.e. only when expanding the filesystem).
 *
 * This makes sure that we're using the latest copy of the resource index
 * special file, which might have been updated if someone expanded the
 * filesystem (via gfs2_grow utility), which adds new resource groups.
 *
 * Returns: 0 on succeess, error code otherwise
 */

int gfs2_rindex_update(struct gfs2_sbd *sdp)
{
	struct gfs2_inode *ip = GFS2_I(sdp->sd_rindex);
	struct gfs2_glock *gl = ip->i_gl;
	struct gfs2_holder ri_gh;
	int error = 0;
	int unlock_required = 0;

	/* Read new copy from disk if we don't have the latest */
	if (!sdp->sd_rindex_uptodate) {
		if (!gfs2_glock_is_locked_by_me(gl)) {
			error = gfs2_glock_nq_init(gl, LM_ST_SHARED, 0, &ri_gh);
			if (error)
				return error;
			unlock_required = 1;
		}
		if (!sdp->sd_rindex_uptodate)
			error = gfs2_ri_update(ip);
		if (unlock_required)
			gfs2_glock_dq_uninit(&ri_gh);
	}

	return error;
}

static void gfs2_rgrp_in(struct gfs2_rgrpd *rgd, const void *buf)
{
	const struct gfs2_rgrp *str = buf;
	u32 rg_flags;

	rg_flags = be32_to_cpu(str->rg_flags);
	rg_flags &= ~GFS2_RDF_MASK;
	rgd->rd_flags &= GFS2_RDF_MASK;
	rgd->rd_flags |= rg_flags;
	rgd->rd_free = be32_to_cpu(str->rg_free);
	rgd->rd_dinodes = be32_to_cpu(str->rg_dinodes);
	rgd->rd_igeneration = be64_to_cpu(str->rg_igeneration);
	/* rd_data0, rd_data and rd_bitbytes already set from rindex */
}

static void gfs2_rgrp_ondisk2lvb(struct gfs2_rgrp_lvb *rgl, const void *buf)
{
	const struct gfs2_rgrp *str = buf;

	rgl->rl_magic = cpu_to_be32(GFS2_MAGIC);
	rgl->rl_flags = str->rg_flags;
	rgl->rl_free = str->rg_free;
	rgl->rl_dinodes = str->rg_dinodes;
	rgl->rl_igeneration = str->rg_igeneration;
	rgl->__pad = 0UL;
}

static void gfs2_rgrp_out(struct gfs2_rgrpd *rgd, void *buf)
{
	struct gfs2_rgrpd *next = gfs2_rgrpd_get_next(rgd);
	struct gfs2_rgrp *str = buf;
	u32 crc;

	str->rg_flags = cpu_to_be32(rgd->rd_flags & ~GFS2_RDF_MASK);
	str->rg_free = cpu_to_be32(rgd->rd_free);
	str->rg_dinodes = cpu_to_be32(rgd->rd_dinodes);
	if (next == NULL)
		str->rg_skip = 0;
	else if (next->rd_addr > rgd->rd_addr)
		str->rg_skip = cpu_to_be32(next->rd_addr - rgd->rd_addr);
	str->rg_igeneration = cpu_to_be64(rgd->rd_igeneration);
	str->rg_data0 = cpu_to_be64(rgd->rd_data0);
	str->rg_data = cpu_to_be32(rgd->rd_data);
	str->rg_bitbytes = cpu_to_be32(rgd->rd_bitbytes);
	str->rg_crc = 0;
	crc = gfs2_disk_hash(buf, sizeof(struct gfs2_rgrp));
	str->rg_crc = cpu_to_be32(crc);

	memset(&str->rg_reserved, 0, sizeof(str->rg_reserved));
	gfs2_rgrp_ondisk2lvb(rgd->rd_rgl, buf);
}

static int gfs2_rgrp_lvb_valid(struct gfs2_rgrpd *rgd)
{
	struct gfs2_rgrp_lvb *rgl = rgd->rd_rgl;
	struct gfs2_rgrp *str = (struct gfs2_rgrp *)rgd->rd_bits[0].bi_bh->b_data;

	if (rgl->rl_flags != str->rg_flags || rgl->rl_free != str->rg_free ||
	    rgl->rl_dinodes != str->rg_dinodes ||
	    rgl->rl_igeneration != str->rg_igeneration)
		return 0;
	return 1;
}

static u32 count_unlinked(struct gfs2_rgrpd *rgd)
{
	struct gfs2_bitmap *bi;
	const u32 length = rgd->rd_length;
	const u8 *buffer = NULL;
	u32 i, goal, count = 0;

	for (i = 0, bi = rgd->rd_bits; i < length; i++, bi++) {
		goal = 0;
		buffer = bi->bi_bh->b_data + bi->bi_offset;
		WARN_ON(!buffer_uptodate(bi->bi_bh));
		while (goal < bi->bi_len * GFS2_NBBY) {
			goal = gfs2_bitfit(buffer, bi->bi_len, goal,
					   GFS2_BLKST_UNLINKED);
			if (goal == BFITNOENT)
				break;
			count++;
			goal++;
		}
	}

	return count;
}


/**
 * gfs2_rgrp_bh_get - Read in a RG's header and bitmaps
 * @rgd: the struct gfs2_rgrpd describing the RG to read in
 *
 * Read in all of a Resource Group's header and bitmap blocks.
 * Caller must eventually call gfs2_rgrp_brelse() to free the bitmaps.
 *
 * Returns: errno
 */

static int gfs2_rgrp_bh_get(struct gfs2_rgrpd *rgd)
{
	struct gfs2_sbd *sdp = rgd->rd_sbd;
	struct gfs2_glock *gl = rgd->rd_gl;
	unsigned int length = rgd->rd_length;
	struct gfs2_bitmap *bi;
	unsigned int x, y;
	int error;

	if (rgd->rd_bits[0].bi_bh != NULL)
		return 0;

	for (x = 0; x < length; x++) {
		bi = rgd->rd_bits + x;
		error = gfs2_meta_read(gl, rgd->rd_addr + x, 0, 0, &bi->bi_bh);
		if (error)
			goto fail;
	}

	for (y = length; y--;) {
		bi = rgd->rd_bits + y;
		error = gfs2_meta_wait(sdp, bi->bi_bh);
		if (error)
			goto fail;
		if (gfs2_metatype_check(sdp, bi->bi_bh, y ? GFS2_METATYPE_RB :
					      GFS2_METATYPE_RG)) {
			error = -EIO;
			goto fail;
		}
	}

	if (!(rgd->rd_flags & GFS2_RDF_UPTODATE)) {
		for (x = 0; x < length; x++)
			clear_bit(GBF_FULL, &rgd->rd_bits[x].bi_flags);
		gfs2_rgrp_in(rgd, (rgd->rd_bits[0].bi_bh)->b_data);
		rgd->rd_flags |= (GFS2_RDF_UPTODATE | GFS2_RDF_CHECK);
		rgd->rd_free_clone = rgd->rd_free;
		/* max out the rgrp allocation failure point */
		rgd->rd_extfail_pt = rgd->rd_free;
	}
	if (cpu_to_be32(GFS2_MAGIC) != rgd->rd_rgl->rl_magic) {
		rgd->rd_rgl->rl_unlinked = cpu_to_be32(count_unlinked(rgd));
		gfs2_rgrp_ondisk2lvb(rgd->rd_rgl,
				     rgd->rd_bits[0].bi_bh->b_data);
	}
	else if (sdp->sd_args.ar_rgrplvb) {
		if (!gfs2_rgrp_lvb_valid(rgd)){
			gfs2_consist_rgrpd(rgd);
			error = -EIO;
			goto fail;
		}
		if (rgd->rd_rgl->rl_unlinked == 0)
			rgd->rd_flags &= ~GFS2_RDF_CHECK;
	}
	return 0;

fail:
	while (x--) {
		bi = rgd->rd_bits + x;
		brelse(bi->bi_bh);
		bi->bi_bh = NULL;
		gfs2_assert_warn(sdp, !bi->bi_clone);
	}

	return error;
}

static int update_rgrp_lvb(struct gfs2_rgrpd *rgd)
{
	u32 rl_flags;

	if (rgd->rd_flags & GFS2_RDF_UPTODATE)
		return 0;

	if (cpu_to_be32(GFS2_MAGIC) != rgd->rd_rgl->rl_magic)
		return gfs2_rgrp_bh_get(rgd);

	rl_flags = be32_to_cpu(rgd->rd_rgl->rl_flags);
	rl_flags &= ~GFS2_RDF_MASK;
	rgd->rd_flags &= GFS2_RDF_MASK;
	rgd->rd_flags |= (rl_flags | GFS2_RDF_UPTODATE | GFS2_RDF_CHECK);
	if (rgd->rd_rgl->rl_unlinked == 0)
		rgd->rd_flags &= ~GFS2_RDF_CHECK;
	rgd->rd_free = be32_to_cpu(rgd->rd_rgl->rl_free);
	rgd->rd_free_clone = rgd->rd_free;
	rgd->rd_dinodes = be32_to_cpu(rgd->rd_rgl->rl_dinodes);
	rgd->rd_igeneration = be64_to_cpu(rgd->rd_rgl->rl_igeneration);
	return 0;
}

int gfs2_rgrp_go_lock(struct gfs2_holder *gh)
{
	struct gfs2_rgrpd *rgd = gh->gh_gl->gl_object;
	struct gfs2_sbd *sdp = rgd->rd_sbd;

	if (gh->gh_flags & GL_SKIP && sdp->sd_args.ar_rgrplvb)
		return 0;
	return gfs2_rgrp_bh_get(rgd);
}

/**
 * gfs2_rgrp_brelse - Release RG bitmaps read in with gfs2_rgrp_bh_get()
 * @rgd: The resource group
 *
 */

void gfs2_rgrp_brelse(struct gfs2_rgrpd *rgd)
{
	int x, length = rgd->rd_length;

	for (x = 0; x < length; x++) {
		struct gfs2_bitmap *bi = rgd->rd_bits + x;
		if (bi->bi_bh) {
			brelse(bi->bi_bh);
			bi->bi_bh = NULL;
		}
	}

}

/**
 * gfs2_rgrp_go_unlock - Unlock a rgrp glock
 * @gh: The glock holder for the resource group
 *
 */

void gfs2_rgrp_go_unlock(struct gfs2_holder *gh)
{
	struct gfs2_rgrpd *rgd = gh->gh_gl->gl_object;
	int demote_requested = test_bit(GLF_DEMOTE, &gh->gh_gl->gl_flags) |
		test_bit(GLF_PENDING_DEMOTE, &gh->gh_gl->gl_flags);

	if (rgd && demote_requested)
		gfs2_rgrp_brelse(rgd);
}

int gfs2_rgrp_send_discards(struct gfs2_sbd *sdp, u64 offset,
			     struct buffer_head *bh,
			     const struct gfs2_bitmap *bi, unsigned minlen, u64 *ptrimmed)
{
	struct super_block *sb = sdp->sd_vfs;
	u64 blk;
	sector_t start = 0;
	sector_t nr_blks = 0;
	int rv;
	unsigned int x;
	u32 trimmed = 0;
	u8 diff;

	for (x = 0; x < bi->bi_len; x++) {
		const u8 *clone = bi->bi_clone ? bi->bi_clone : bi->bi_bh->b_data;
		clone += bi->bi_offset;
		clone += x;
		if (bh) {
			const u8 *orig = bh->b_data + bi->bi_offset + x;
			diff = ~(*orig | (*orig >> 1)) & (*clone | (*clone >> 1));
		} else {
			diff = ~(*clone | (*clone >> 1));
		}
		diff &= 0x55;
		if (diff == 0)
			continue;
		blk = offset + ((bi->bi_start + x) * GFS2_NBBY);
		while(diff) {
			if (diff & 1) {
				if (nr_blks == 0)
					goto start_new_extent;
				if ((start + nr_blks) != blk) {
					if (nr_blks >= minlen) {
						rv = sb_issue_discard(sb,
							start, nr_blks,
							GFP_NOFS, 0);
						if (rv)
							goto fail;
						trimmed += nr_blks;
					}
					nr_blks = 0;
start_new_extent:
					start = blk;
				}
				nr_blks++;
			}
			diff >>= 2;
			blk++;
		}
	}
	if (nr_blks >= minlen) {
		rv = sb_issue_discard(sb, start, nr_blks, GFP_NOFS, 0);
		if (rv)
			goto fail;
		trimmed += nr_blks;
	}
	if (ptrimmed)
		*ptrimmed = trimmed;
	return 0;

fail:
	if (sdp->sd_args.ar_discard)
		fs_warn(sdp, "error %d on discard request, turning discards off for this filesystem\n", rv);
	sdp->sd_args.ar_discard = 0;
	return -EIO;
}

/**
 * gfs2_fitrim - Generate discard requests for unused bits of the filesystem
 * @filp: Any file on the filesystem
 * @argp: Pointer to the arguments (also used to pass result)
 *
 * Returns: 0 on success, otherwise error code
 */

int gfs2_fitrim(struct file *filp, void __user *argp)
{
	struct inode *inode = file_inode(filp);
	struct gfs2_sbd *sdp = GFS2_SB(inode);
	struct request_queue *q = bdev_get_queue(sdp->sd_vfs->s_bdev);
	struct buffer_head *bh;
	struct gfs2_rgrpd *rgd;
	struct gfs2_rgrpd *rgd_end;
	struct gfs2_holder gh;
	struct fstrim_range r;
	int ret = 0;
	u64 amt;
	u64 trimmed = 0;
	u64 start, end, minlen;
	unsigned int x;
	unsigned bs_shift = sdp->sd_sb.sb_bsize_shift;

	if (!capable(CAP_SYS_ADMIN))
		return -EPERM;

	if (!blk_queue_discard(q))
		return -EOPNOTSUPP;

	if (copy_from_user(&r, argp, sizeof(r)))
		return -EFAULT;

	ret = gfs2_rindex_update(sdp);
	if (ret)
		return ret;

	start = r.start >> bs_shift;
	end = start + (r.len >> bs_shift);
	minlen = max_t(u64, r.minlen,
		       q->limits.discard_granularity) >> bs_shift;

	if (end <= start || minlen > sdp->sd_max_rg_data)
		return -EINVAL;

	rgd = gfs2_blk2rgrpd(sdp, start, 0);
	rgd_end = gfs2_blk2rgrpd(sdp, end, 0);

	if ((gfs2_rgrpd_get_first(sdp) == gfs2_rgrpd_get_next(rgd_end))
	    && (start > rgd_end->rd_data0 + rgd_end->rd_data))
		return -EINVAL; /* start is beyond the end of the fs */

	while (1) {

		ret = gfs2_glock_nq_init(rgd->rd_gl, LM_ST_EXCLUSIVE, 0, &gh);
		if (ret)
			goto out;

		if (!(rgd->rd_flags & GFS2_RGF_TRIMMED)) {
			/* Trim each bitmap in the rgrp */
			for (x = 0; x < rgd->rd_length; x++) {
				struct gfs2_bitmap *bi = rgd->rd_bits + x;
				ret = gfs2_rgrp_send_discards(sdp,
						rgd->rd_data0, NULL, bi, minlen,
						&amt);
				if (ret) {
					gfs2_glock_dq_uninit(&gh);
					goto out;
				}
				trimmed += amt;
			}

			/* Mark rgrp as having been trimmed */
			ret = gfs2_trans_begin(sdp, RES_RG_HDR, 0);
			if (ret == 0) {
				bh = rgd->rd_bits[0].bi_bh;
				rgd->rd_flags |= GFS2_RGF_TRIMMED;
				gfs2_trans_add_meta(rgd->rd_gl, bh);
				gfs2_rgrp_out(rgd, bh->b_data);
				gfs2_trans_end(sdp);
			}
		}
		gfs2_glock_dq_uninit(&gh);

		if (rgd == rgd_end)
			break;

		rgd = gfs2_rgrpd_get_next(rgd);
	}

out:
	r.len = trimmed << bs_shift;
	if (copy_to_user(argp, &r, sizeof(r)))
		return -EFAULT;

	return ret;
}

/**
 * rs_insert - insert a new multi-block reservation into the rgrp's rb_tree
 * @ip: the inode structure
 *
 */
static void rs_insert(struct gfs2_inode *ip)
{
	struct rb_node **newn, *parent = NULL;
	int rc;
	struct gfs2_blkreserv *rs = &ip->i_res;
	struct gfs2_rgrpd *rgd = rs->rs_rbm.rgd;
	u64 fsblock = gfs2_rbm_to_block(&rs->rs_rbm);

	BUG_ON(gfs2_rs_active(rs));

	spin_lock(&rgd->rd_rsspin);
	newn = &rgd->rd_rstree.rb_node;
	while (*newn) {
		struct gfs2_blkreserv *cur =
			rb_entry(*newn, struct gfs2_blkreserv, rs_node);

		parent = *newn;
		rc = rs_cmp(fsblock, rs->rs_free, cur);
		if (rc > 0)
			newn = &((*newn)->rb_right);
		else if (rc < 0)
			newn = &((*newn)->rb_left);
		else {
			spin_unlock(&rgd->rd_rsspin);
			WARN_ON(1);
			return;
		}
	}

	rb_link_node(&rs->rs_node, parent, newn);
	rb_insert_color(&rs->rs_node, &rgd->rd_rstree);

	/* Do our rgrp accounting for the reservation */
	rgd->rd_reserved += rs->rs_free; /* blocks reserved */
	spin_unlock(&rgd->rd_rsspin);
	trace_gfs2_rs(rs, TRACE_RS_INSERT);
}

/**
 * rgd_free - return the number of free blocks we can allocate.
 * @rgd: the resource group
 *
 * This function returns the number of free blocks for an rgrp.
 * That's the clone-free blocks (blocks that are free, not including those
 * still being used for unlinked files that haven't been deleted.)
 *
 * It also subtracts any blocks reserved by someone else, but does not
 * include free blocks that are still part of our current reservation,
 * because obviously we can (and will) allocate them.
 */
static inline u32 rgd_free(struct gfs2_rgrpd *rgd, struct gfs2_blkreserv *rs)
{
	u32 tot_reserved, tot_free;

	if (WARN_ON_ONCE(rgd->rd_reserved < rs->rs_free))
		return 0;
	tot_reserved = rgd->rd_reserved - rs->rs_free;

	if (rgd->rd_free_clone < tot_reserved)
		tot_reserved = 0;

	tot_free = rgd->rd_free_clone - tot_reserved;

	return tot_free;
}

/**
 * rg_mblk_search - find a group of multiple free blocks to form a reservation
 * @rgd: the resource group descriptor
 * @ip: pointer to the inode for which we're reserving blocks
 * @ap: the allocation parameters
 *
 */

static void rg_mblk_search(struct gfs2_rgrpd *rgd, struct gfs2_inode *ip,
			   const struct gfs2_alloc_parms *ap)
{
	struct gfs2_rbm rbm = { .rgd = rgd, };
	u64 goal;
	struct gfs2_blkreserv *rs = &ip->i_res;
	u32 extlen;
	u32 free_blocks = rgd_free(rgd, rs);
	int ret;
	struct inode *inode = &ip->i_inode;

	if (S_ISDIR(inode->i_mode))
		extlen = 1;
	else {
		extlen = max_t(u32, atomic_read(&rs->rs_sizehint), ap->target);
		extlen = clamp(extlen, RGRP_RSRV_MINBLKS, free_blocks);
	}
	if ((rgd->rd_free_clone < rgd->rd_reserved) || (free_blocks < extlen))
		return;

	/* Find bitmap block that contains bits for goal block */
	if (rgrp_contains_block(rgd, ip->i_goal))
		goal = ip->i_goal;
	else
		goal = rgd->rd_last_alloc + rgd->rd_data0;

	if (WARN_ON(gfs2_rbm_from_block(&rbm, goal)))
		return;

	ret = gfs2_rbm_find(&rbm, GFS2_BLKST_FREE, &extlen, ip, true);
	if (ret == 0) {
		rs->rs_rbm = rbm;
		rs->rs_free = extlen;
		rs_insert(ip);
	} else {
		if (goal == rgd->rd_last_alloc + rgd->rd_data0)
			rgd->rd_last_alloc = 0;
	}
}

/**
 * gfs2_next_unreserved_block - Return next block that is not reserved
 * @rgd: The resource group
 * @block: The starting block
 * @length: The required length
 * @ip: Ignore any reservations for this inode
 *
 * If the block does not appear in any reservation, then return the
 * block number unchanged. If it does appear in the reservation, then
 * keep looking through the tree of reservations in order to find the
 * first block number which is not reserved.
 */

static u64 gfs2_next_unreserved_block(struct gfs2_rgrpd *rgd, u64 block,
				      u32 length,
				      const struct gfs2_inode *ip)
{
	struct gfs2_blkreserv *rs;
	struct rb_node *n;
	int rc;

	spin_lock(&rgd->rd_rsspin);
	n = rgd->rd_rstree.rb_node;
	while (n) {
		rs = rb_entry(n, struct gfs2_blkreserv, rs_node);
		rc = rs_cmp(block, length, rs);
		if (rc < 0)
			n = n->rb_left;
		else if (rc > 0)
			n = n->rb_right;
		else
			break;
	}

	if (n) {
		while ((rs_cmp(block, length, rs) == 0) && (&ip->i_res != rs)) {
			block = gfs2_rbm_to_block(&rs->rs_rbm) + rs->rs_free;
			n = n->rb_right;
			if (n == NULL)
				break;
			rs = rb_entry(n, struct gfs2_blkreserv, rs_node);
		}
	}

	spin_unlock(&rgd->rd_rsspin);
	return block;
}

/**
 * gfs2_reservation_check_and_update - Check for reservations during block alloc
 * @rbm: The current position in the resource group
 * @ip: The inode for which we are searching for blocks
 * @minext: The minimum extent length
 * @maxext: A pointer to the maximum extent structure
 *
 * This checks the current position in the rgrp to see whether there is
 * a reservation covering this block. If not then this function is a
 * no-op. If there is, then the position is moved to the end of the
 * contiguous reservation(s) so that we are pointing at the first
 * non-reserved block.
 *
 * Returns: 0 if no reservation, 1 if @rbm has changed, otherwise an error
 */

static int gfs2_reservation_check_and_update(struct gfs2_rbm *rbm,
					     const struct gfs2_inode *ip,
					     u32 minext,
					     struct gfs2_extent *maxext)
{
	u64 block = gfs2_rbm_to_block(rbm);
	u32 extlen = 1;
	u64 nblock;
	int ret;

	/*
	 * If we have a minimum extent length, then skip over any extent
	 * which is less than the min extent length in size.
	 */
	if (minext) {
		extlen = gfs2_free_extlen(rbm, minext);
		if (extlen <= maxext->len)
			goto fail;
	}

	/*
	 * Check the extent which has been found against the reservations
	 * and skip if parts of it are already reserved
	 */
	nblock = gfs2_next_unreserved_block(rbm->rgd, block, extlen, ip);
	if (nblock == block) {
		if (!minext || extlen >= minext)
			return 0;

		if (extlen > maxext->len) {
			maxext->len = extlen;
			maxext->rbm = *rbm;
		}
fail:
		nblock = block + extlen;
	}
	ret = gfs2_rbm_from_block(rbm, nblock);
	if (ret < 0)
		return ret;
	return 1;
}

/**
 * gfs2_rbm_find - Look for blocks of a particular state
 * @rbm: Value/result starting position and final position
 * @state: The state which we want to find
 * @minext: Pointer to the requested extent length (NULL for a single block)
 *          This is updated to be the actual reservation size.
 * @ip: If set, check for reservations
 * @nowrap: Stop looking at the end of the rgrp, rather than wrapping
 *          around until we've reached the starting point.
 *
 * Side effects:
 * - If looking for free blocks, we set GBF_FULL on each bitmap which
 *   has no free blocks in it.
 * - If looking for free blocks, we set rd_extfail_pt on each rgrp which
 *   has come up short on a free block search.
 *
 * Returns: 0 on success, -ENOSPC if there is no block of the requested state
 */

static int gfs2_rbm_find(struct gfs2_rbm *rbm, u8 state, u32 *minext,
			 const struct gfs2_inode *ip, bool nowrap)
{
	bool scan_from_start = rbm->bii == 0 && rbm->offset == 0;
	struct buffer_head *bh;
	int last_bii;
	u32 offset;
	u8 *buffer;
	bool wrapped = false;
	int ret;
	struct gfs2_bitmap *bi;
	struct gfs2_extent maxext = { .rbm.rgd = rbm->rgd, };

	/*
	 * Determine the last bitmap to search.  If we're not starting at the
	 * beginning of a bitmap, we need to search that bitmap twice to scan
	 * the entire resource group.
	 */
	last_bii = rbm->bii - (rbm->offset == 0);

	while(1) {
		bi = rbm_bi(rbm);
		if ((ip == NULL || !gfs2_rs_active(&ip->i_res)) &&
		    test_bit(GBF_FULL, &bi->bi_flags) &&
		    (state == GFS2_BLKST_FREE))
			goto next_bitmap;

		bh = bi->bi_bh;
		buffer = bh->b_data + bi->bi_offset;
		WARN_ON(!buffer_uptodate(bh));
		if (state != GFS2_BLKST_UNLINKED && bi->bi_clone)
			buffer = bi->bi_clone + bi->bi_offset;
<<<<<<< HEAD
		initial_offset = rbm->offset;
		offset = gfs2_bitfit(buffer, bi->bi_len, rbm->offset, state);
		if (offset == BFITNOENT)
			goto bitmap_full;
=======
		offset = gfs2_bitfit(buffer, bi->bi_bytes, rbm->offset, state);
		if (offset == BFITNOENT) {
			if (state == GFS2_BLKST_FREE && rbm->offset == 0)
				set_bit(GBF_FULL, &bi->bi_flags);
			goto next_bitmap;
		}
>>>>>>> 407d19ab
		rbm->offset = offset;
		if (ip == NULL)
			return 0;

		ret = gfs2_reservation_check_and_update(rbm, ip,
							minext ? *minext : 0,
							&maxext);
		if (ret == 0)
			return 0;
		if (ret > 0)
			goto next_iter;
		if (ret == -E2BIG) {
			rbm->bii = 0;
			rbm->offset = 0;
			goto res_covered_end_of_rgrp;
		}
		return ret;

next_bitmap:	/* Find next bitmap in the rgrp */
		rbm->offset = 0;
		rbm->bii++;
		if (rbm->bii == rbm->rgd->rd_length)
			rbm->bii = 0;
res_covered_end_of_rgrp:
		if (rbm->bii == 0) {
			if (wrapped)
				break;
			wrapped = true;
			if (nowrap)
				break;
		}
next_iter:
		/* Have we scanned the entire resource group? */
		if (wrapped && rbm->bii > last_bii)
			break;
	}

	if (minext == NULL || state != GFS2_BLKST_FREE)
		return -ENOSPC;

	/* If the extent was too small, and it's smaller than the smallest
	   to have failed before, remember for future reference that it's
	   useless to search this rgrp again for this amount or more. */
	if (wrapped && (scan_from_start || rbm->bii > last_bii) &&
	    *minext < rbm->rgd->rd_extfail_pt)
		rbm->rgd->rd_extfail_pt = *minext;

	/* If the maximum extent we found is big enough to fulfill the
	   minimum requirements, use it anyway. */
	if (maxext.len) {
		*rbm = maxext.rbm;
		*minext = maxext.len;
		return 0;
	}

	return -ENOSPC;
}

/**
 * try_rgrp_unlink - Look for any unlinked, allocated, but unused inodes
 * @rgd: The rgrp
 * @last_unlinked: block address of the last dinode we unlinked
 * @skip: block address we should explicitly not unlink
 *
 * Returns: 0 if no error
 *          The inode, if one has been found, in inode.
 */

static void try_rgrp_unlink(struct gfs2_rgrpd *rgd, u64 *last_unlinked, u64 skip)
{
	u64 block;
	struct gfs2_sbd *sdp = rgd->rd_sbd;
	struct gfs2_glock *gl;
	struct gfs2_inode *ip;
	int error;
	int found = 0;
	struct gfs2_rbm rbm = { .rgd = rgd, .bii = 0, .offset = 0 };

	while (1) {
		down_write(&sdp->sd_log_flush_lock);
		error = gfs2_rbm_find(&rbm, GFS2_BLKST_UNLINKED, NULL, NULL,
				      true);
		up_write(&sdp->sd_log_flush_lock);
		if (error == -ENOSPC)
			break;
		if (WARN_ON_ONCE(error))
			break;

		block = gfs2_rbm_to_block(&rbm);
		if (gfs2_rbm_from_block(&rbm, block + 1))
			break;
		if (*last_unlinked != NO_BLOCK && block <= *last_unlinked)
			continue;
		if (block == skip)
			continue;
		*last_unlinked = block;

		error = gfs2_glock_get(sdp, block, &gfs2_iopen_glops, CREATE, &gl);
		if (error)
			continue;

		/* If the inode is already in cache, we can ignore it here
		 * because the existing inode disposal code will deal with
		 * it when all refs have gone away. Accessing gl_object like
		 * this is not safe in general. Here it is ok because we do
		 * not dereference the pointer, and we only need an approx
		 * answer to whether it is NULL or not.
		 */
		ip = gl->gl_object;

		if (ip || queue_work(gfs2_delete_workqueue, &gl->gl_delete) == 0)
			gfs2_glock_put(gl);
		else
			found++;

		/* Limit reclaim to sensible number of tasks */
		if (found > NR_CPUS)
			return;
	}

	rgd->rd_flags &= ~GFS2_RDF_CHECK;
	return;
}

/**
 * gfs2_rgrp_congested - Use stats to figure out whether an rgrp is congested
 * @rgd: The rgrp in question
 * @loops: An indication of how picky we can be (0=very, 1=less so)
 *
 * This function uses the recently added glock statistics in order to
 * figure out whether a parciular resource group is suffering from
 * contention from multiple nodes. This is done purely on the basis
 * of timings, since this is the only data we have to work with and
 * our aim here is to reject a resource group which is highly contended
 * but (very important) not to do this too often in order to ensure that
 * we do not land up introducing fragmentation by changing resource
 * groups when not actually required.
 *
 * The calculation is fairly simple, we want to know whether the SRTTB
 * (i.e. smoothed round trip time for blocking operations) to acquire
 * the lock for this rgrp's glock is significantly greater than the
 * time taken for resource groups on average. We introduce a margin in
 * the form of the variable @var which is computed as the sum of the two
 * respective variences, and multiplied by a factor depending on @loops
 * and whether we have a lot of data to base the decision on. This is
 * then tested against the square difference of the means in order to
 * decide whether the result is statistically significant or not.
 *
 * Returns: A boolean verdict on the congestion status
 */

static bool gfs2_rgrp_congested(const struct gfs2_rgrpd *rgd, int loops)
{
	const struct gfs2_glock *gl = rgd->rd_gl;
	const struct gfs2_sbd *sdp = gl->gl_name.ln_sbd;
	struct gfs2_lkstats *st;
	u64 r_dcount, l_dcount;
	u64 l_srttb, a_srttb = 0;
	s64 srttb_diff;
	u64 sqr_diff;
	u64 var;
	int cpu, nonzero = 0;

	preempt_disable();
	for_each_present_cpu(cpu) {
		st = &per_cpu_ptr(sdp->sd_lkstats, cpu)->lkstats[LM_TYPE_RGRP];
		if (st->stats[GFS2_LKS_SRTTB]) {
			a_srttb += st->stats[GFS2_LKS_SRTTB];
			nonzero++;
		}
	}
	st = &this_cpu_ptr(sdp->sd_lkstats)->lkstats[LM_TYPE_RGRP];
	if (nonzero)
		do_div(a_srttb, nonzero);
	r_dcount = st->stats[GFS2_LKS_DCOUNT];
	var = st->stats[GFS2_LKS_SRTTVARB] +
	      gl->gl_stats.stats[GFS2_LKS_SRTTVARB];
	preempt_enable();

	l_srttb = gl->gl_stats.stats[GFS2_LKS_SRTTB];
	l_dcount = gl->gl_stats.stats[GFS2_LKS_DCOUNT];

	if ((l_dcount < 1) || (r_dcount < 1) || (a_srttb == 0))
		return false;

	srttb_diff = a_srttb - l_srttb;
	sqr_diff = srttb_diff * srttb_diff;

	var *= 2;
	if (l_dcount < 8 || r_dcount < 8)
		var *= 2;
	if (loops == 1)
		var *= 2;

	return ((srttb_diff < 0) && (sqr_diff > var));
}

/**
 * gfs2_rgrp_used_recently
 * @rs: The block reservation with the rgrp to test
 * @msecs: The time limit in milliseconds
 *
 * Returns: True if the rgrp glock has been used within the time limit
 */
static bool gfs2_rgrp_used_recently(const struct gfs2_blkreserv *rs,
				    u64 msecs)
{
	u64 tdiff;

	tdiff = ktime_to_ns(ktime_sub(ktime_get_real(),
                            rs->rs_rbm.rgd->rd_gl->gl_dstamp));

	return tdiff > (msecs * 1000 * 1000);
}

static u32 gfs2_orlov_skip(const struct gfs2_inode *ip)
{
	const struct gfs2_sbd *sdp = GFS2_SB(&ip->i_inode);
	u32 skip;

	get_random_bytes(&skip, sizeof(skip));
	return skip % sdp->sd_rgrps;
}

static bool gfs2_select_rgrp(struct gfs2_rgrpd **pos, const struct gfs2_rgrpd *begin)
{
	struct gfs2_rgrpd *rgd = *pos;
	struct gfs2_sbd *sdp = rgd->rd_sbd;

	rgd = gfs2_rgrpd_get_next(rgd);
	if (rgd == NULL)
		rgd = gfs2_rgrpd_get_first(sdp);
	*pos = rgd;
	if (rgd != begin) /* If we didn't wrap */
		return true;
	return false;
}

/**
 * fast_to_acquire - determine if a resource group will be fast to acquire
 *
 * If this is one of our preferred rgrps, it should be quicker to acquire,
 * because we tried to set ourselves up as dlm lock master.
 */
static inline int fast_to_acquire(struct gfs2_rgrpd *rgd)
{
	struct gfs2_glock *gl = rgd->rd_gl;

	if (gl->gl_state != LM_ST_UNLOCKED && list_empty(&gl->gl_holders) &&
	    !test_bit(GLF_DEMOTE_IN_PROGRESS, &gl->gl_flags) &&
	    !test_bit(GLF_DEMOTE, &gl->gl_flags))
		return 1;
	if (rgd->rd_flags & GFS2_RDF_PREFERRED)
		return 1;
	return 0;
}

/**
 * gfs2_inplace_reserve - Reserve space in the filesystem
 * @ip: the inode to reserve space for
 * @ap: the allocation parameters
 *
 * We try our best to find an rgrp that has at least ap->target blocks
 * available. After a couple of passes (loops == 2), the prospects of finding
 * such an rgrp diminish. At this stage, we return the first rgrp that has
 * atleast ap->min_target blocks available. Either way, we set ap->allowed to
 * the number of blocks available in the chosen rgrp.
 *
 * Returns: 0 on success,
 *          -ENOMEM if a suitable rgrp can't be found
 *          errno otherwise
 */

int gfs2_inplace_reserve(struct gfs2_inode *ip, struct gfs2_alloc_parms *ap)
{
	struct gfs2_sbd *sdp = GFS2_SB(&ip->i_inode);
	struct gfs2_rgrpd *begin = NULL;
	struct gfs2_blkreserv *rs = &ip->i_res;
	int error = 0, rg_locked, flags = 0;
	u64 last_unlinked = NO_BLOCK;
	int loops = 0;
	u32 free_blocks, skip = 0;

	if (sdp->sd_args.ar_rgrplvb)
		flags |= GL_SKIP;
	if (gfs2_assert_warn(sdp, ap->target))
		return -EINVAL;
	if (gfs2_rs_active(rs)) {
		begin = rs->rs_rbm.rgd;
	} else if (rs->rs_rbm.rgd &&
		   rgrp_contains_block(rs->rs_rbm.rgd, ip->i_goal)) {
		begin = rs->rs_rbm.rgd;
	} else {
		check_and_update_goal(ip);
		rs->rs_rbm.rgd = begin = gfs2_blk2rgrpd(sdp, ip->i_goal, 1);
	}
	if (S_ISDIR(ip->i_inode.i_mode) && (ap->aflags & GFS2_AF_ORLOV))
		skip = gfs2_orlov_skip(ip);
	if (rs->rs_rbm.rgd == NULL)
		return -EBADSLT;

	while (loops < 3) {
		rg_locked = 1;

		if (!gfs2_glock_is_locked_by_me(rs->rs_rbm.rgd->rd_gl)) {
			rg_locked = 0;
			if (skip && skip--)
				goto next_rgrp;
			if (!gfs2_rs_active(rs)) {
				if (loops == 0 &&
				    !fast_to_acquire(rs->rs_rbm.rgd))
					goto next_rgrp;
				if ((loops < 2) &&
				    gfs2_rgrp_used_recently(rs, 1000) &&
				    gfs2_rgrp_congested(rs->rs_rbm.rgd, loops))
					goto next_rgrp;
			}
			error = gfs2_glock_nq_init(rs->rs_rbm.rgd->rd_gl,
						   LM_ST_EXCLUSIVE, flags,
						   &rs->rs_rgd_gh);
			if (unlikely(error))
				return error;
			if (!gfs2_rs_active(rs) && (loops < 2) &&
			    gfs2_rgrp_congested(rs->rs_rbm.rgd, loops))
				goto skip_rgrp;
			if (sdp->sd_args.ar_rgrplvb) {
				error = update_rgrp_lvb(rs->rs_rbm.rgd);
				if (unlikely(error)) {
					gfs2_glock_dq_uninit(&rs->rs_rgd_gh);
					return error;
				}
			}
		}

		/* Skip unuseable resource groups */
		if ((rs->rs_rbm.rgd->rd_flags & (GFS2_RGF_NOALLOC |
						 GFS2_RDF_ERROR)) ||
		    (loops == 0 && ap->target > rs->rs_rbm.rgd->rd_extfail_pt))
			goto skip_rgrp;

		if (sdp->sd_args.ar_rgrplvb)
			gfs2_rgrp_bh_get(rs->rs_rbm.rgd);

		/* Get a reservation if we don't already have one */
		if (!gfs2_rs_active(rs))
			rg_mblk_search(rs->rs_rbm.rgd, ip, ap);

		/* Skip rgrps when we can't get a reservation on first pass */
		if (!gfs2_rs_active(rs) && (loops < 1))
			goto check_rgrp;

		/* If rgrp has enough free space, use it */
		free_blocks = rgd_free(rs->rs_rbm.rgd, rs);
		if (free_blocks >= ap->target ||
		    (loops == 2 && ap->min_target &&
		     free_blocks >= ap->min_target)) {
			ap->allowed = free_blocks;
			return 0;
		}
check_rgrp:
		/* Check for unlinked inodes which can be reclaimed */
		if (rs->rs_rbm.rgd->rd_flags & GFS2_RDF_CHECK)
			try_rgrp_unlink(rs->rs_rbm.rgd, &last_unlinked,
					ip->i_no_addr);
skip_rgrp:
		/* Drop reservation, if we couldn't use reserved rgrp */
		if (gfs2_rs_active(rs))
			gfs2_rs_deltree(rs);

		/* Unlock rgrp if required */
		if (!rg_locked)
			gfs2_glock_dq_uninit(&rs->rs_rgd_gh);
next_rgrp:
		/* Find the next rgrp, and continue looking */
		if (gfs2_select_rgrp(&rs->rs_rbm.rgd, begin))
			continue;
		if (skip)
			continue;

		/* If we've scanned all the rgrps, but found no free blocks
		 * then this checks for some less likely conditions before
		 * trying again.
		 */
		loops++;
		/* Check that fs hasn't grown if writing to rindex */
		if (ip == GFS2_I(sdp->sd_rindex) && !sdp->sd_rindex_uptodate) {
			error = gfs2_ri_update(ip);
			if (error)
				return error;
		}
		/* Flushing the log may release space */
		if (loops == 2)
			gfs2_log_flush(sdp, NULL, GFS2_LOG_HEAD_FLUSH_NORMAL |
				       GFS2_LFC_INPLACE_RESERVE);
	}

	return -ENOSPC;
}

/**
 * gfs2_inplace_release - release an inplace reservation
 * @ip: the inode the reservation was taken out on
 *
 * Release a reservation made by gfs2_inplace_reserve().
 */

void gfs2_inplace_release(struct gfs2_inode *ip)
{
	struct gfs2_blkreserv *rs = &ip->i_res;

	if (gfs2_holder_initialized(&rs->rs_rgd_gh))
		gfs2_glock_dq_uninit(&rs->rs_rgd_gh);
}

/**
 * gfs2_alloc_extent - allocate an extent from a given bitmap
 * @rbm: the resource group information
 * @dinode: TRUE if the first block we allocate is for a dinode
 * @n: The extent length (value/result)
 *
 * Add the bitmap buffer to the transaction.
 * Set the found bits to @new_state to change block's allocation state.
 */
static void gfs2_alloc_extent(const struct gfs2_rbm *rbm, bool dinode,
			     unsigned int *n)
{
	struct gfs2_rbm pos = { .rgd = rbm->rgd, };
	const unsigned int elen = *n;
	u64 block;
	int ret;

	*n = 1;
	block = gfs2_rbm_to_block(rbm);
	gfs2_trans_add_meta(rbm->rgd->rd_gl, rbm_bi(rbm)->bi_bh);
	gfs2_setbit(rbm, true, dinode ? GFS2_BLKST_DINODE : GFS2_BLKST_USED);
	block++;
	while (*n < elen) {
		ret = gfs2_rbm_from_block(&pos, block);
		if (ret || gfs2_testbit(&pos, true) != GFS2_BLKST_FREE)
			break;
		gfs2_trans_add_meta(pos.rgd->rd_gl, rbm_bi(&pos)->bi_bh);
		gfs2_setbit(&pos, true, GFS2_BLKST_USED);
		(*n)++;
		block++;
	}
}

/**
 * rgblk_free - Change alloc state of given block(s)
 * @sdp: the filesystem
 * @bstart: the start of a run of blocks to free
 * @blen: the length of the block run (all must lie within ONE RG!)
 * @new_state: GFS2_BLKST_XXX the after-allocation block state
 *
 * Returns:  Resource group containing the block(s)
 */

static struct gfs2_rgrpd *rgblk_free(struct gfs2_sbd *sdp, u64 bstart,
				     u32 blen, unsigned char new_state)
{
	struct gfs2_rbm rbm;
	struct gfs2_bitmap *bi, *bi_prev = NULL;

	rbm.rgd = gfs2_blk2rgrpd(sdp, bstart, 1);
	if (!rbm.rgd) {
		if (gfs2_consist(sdp))
			fs_err(sdp, "block = %llu\n", (unsigned long long)bstart);
		return NULL;
	}

	gfs2_rbm_from_block(&rbm, bstart);
	while (blen--) {
		bi = rbm_bi(&rbm);
		if (bi != bi_prev) {
			if (!bi->bi_clone) {
				bi->bi_clone = kmalloc(bi->bi_bh->b_size,
						      GFP_NOFS | __GFP_NOFAIL);
				memcpy(bi->bi_clone + bi->bi_offset,
				       bi->bi_bh->b_data + bi->bi_offset,
				       bi->bi_len);
			}
			gfs2_trans_add_meta(rbm.rgd->rd_gl, bi->bi_bh);
			bi_prev = bi;
		}
		gfs2_setbit(&rbm, false, new_state);
		gfs2_rbm_incr(&rbm);
	}

	return rbm.rgd;
}

/**
 * gfs2_rgrp_dump - print out an rgrp
 * @seq: The iterator
 * @gl: The glock in question
 *
 */

void gfs2_rgrp_dump(struct seq_file *seq, const struct gfs2_glock *gl)
{
	struct gfs2_rgrpd *rgd = gl->gl_object;
	struct gfs2_blkreserv *trs;
	const struct rb_node *n;

	if (rgd == NULL)
		return;
	gfs2_print_dbg(seq, " R: n:%llu f:%02x b:%u/%u i:%u r:%u e:%u\n",
		       (unsigned long long)rgd->rd_addr, rgd->rd_flags,
		       rgd->rd_free, rgd->rd_free_clone, rgd->rd_dinodes,
		       rgd->rd_reserved, rgd->rd_extfail_pt);
	spin_lock(&rgd->rd_rsspin);
	for (n = rb_first(&rgd->rd_rstree); n; n = rb_next(&trs->rs_node)) {
		trs = rb_entry(n, struct gfs2_blkreserv, rs_node);
		dump_rs(seq, trs);
	}
	spin_unlock(&rgd->rd_rsspin);
}

static void gfs2_rgrp_error(struct gfs2_rgrpd *rgd)
{
	struct gfs2_sbd *sdp = rgd->rd_sbd;
	fs_warn(sdp, "rgrp %llu has an error, marking it readonly until umount\n",
		(unsigned long long)rgd->rd_addr);
	fs_warn(sdp, "umount on all nodes and run fsck.gfs2 to fix the error\n");
	gfs2_rgrp_dump(NULL, rgd->rd_gl);
	rgd->rd_flags |= GFS2_RDF_ERROR;
}

/**
 * gfs2_adjust_reservation - Adjust (or remove) a reservation after allocation
 * @ip: The inode we have just allocated blocks for
 * @rbm: The start of the allocated blocks
 * @len: The extent length
 *
 * Adjusts a reservation after an allocation has taken place. If the
 * reservation does not match the allocation, or if it is now empty
 * then it is removed.
 */

static void gfs2_adjust_reservation(struct gfs2_inode *ip,
				    const struct gfs2_rbm *rbm, unsigned len)
{
	struct gfs2_blkreserv *rs = &ip->i_res;
	struct gfs2_rgrpd *rgd = rbm->rgd;
	unsigned rlen;
	u64 block;
	int ret;

	spin_lock(&rgd->rd_rsspin);
	if (gfs2_rs_active(rs)) {
		if (gfs2_rbm_eq(&rs->rs_rbm, rbm)) {
			block = gfs2_rbm_to_block(rbm);
			ret = gfs2_rbm_from_block(&rs->rs_rbm, block + len);
			rlen = min(rs->rs_free, len);
			rs->rs_free -= rlen;
			rgd->rd_reserved -= rlen;
			trace_gfs2_rs(rs, TRACE_RS_CLAIM);
			if (rs->rs_free && !ret)
				goto out;
			/* We used up our block reservation, so we should
			   reserve more blocks next time. */
			atomic_add(RGRP_RSRV_ADDBLKS, &rs->rs_sizehint);
		}
		__rs_deltree(rs);
	}
out:
	spin_unlock(&rgd->rd_rsspin);
}

/**
 * gfs2_set_alloc_start - Set starting point for block allocation
 * @rbm: The rbm which will be set to the required location
 * @ip: The gfs2 inode
 * @dinode: Flag to say if allocation includes a new inode
 *
 * This sets the starting point from the reservation if one is active
 * otherwise it falls back to guessing a start point based on the
 * inode's goal block or the last allocation point in the rgrp.
 */

static void gfs2_set_alloc_start(struct gfs2_rbm *rbm,
				 const struct gfs2_inode *ip, bool dinode)
{
	u64 goal;

	if (gfs2_rs_active(&ip->i_res)) {
		*rbm = ip->i_res.rs_rbm;
		return;
	}

	if (!dinode && rgrp_contains_block(rbm->rgd, ip->i_goal))
		goal = ip->i_goal;
	else
		goal = rbm->rgd->rd_last_alloc + rbm->rgd->rd_data0;

	gfs2_rbm_from_block(rbm, goal);
}

/**
 * gfs2_alloc_blocks - Allocate one or more blocks of data and/or a dinode
 * @ip: the inode to allocate the block for
 * @bn: Used to return the starting block number
 * @nblocks: requested number of blocks/extent length (value/result)
 * @dinode: 1 if we're allocating a dinode block, else 0
 * @generation: the generation number of the inode
 *
 * Returns: 0 or error
 */

int gfs2_alloc_blocks(struct gfs2_inode *ip, u64 *bn, unsigned int *nblocks,
		      bool dinode, u64 *generation)
{
	struct gfs2_sbd *sdp = GFS2_SB(&ip->i_inode);
	struct buffer_head *dibh;
	struct gfs2_rbm rbm = { .rgd = ip->i_res.rs_rbm.rgd, };
	unsigned int ndata;
	u64 block; /* block, within the file system scope */
	int error;

	gfs2_set_alloc_start(&rbm, ip, dinode);
	error = gfs2_rbm_find(&rbm, GFS2_BLKST_FREE, NULL, ip, false);

	if (error == -ENOSPC) {
		gfs2_set_alloc_start(&rbm, ip, dinode);
		error = gfs2_rbm_find(&rbm, GFS2_BLKST_FREE, NULL, NULL, false);
	}

	/* Since all blocks are reserved in advance, this shouldn't happen */
	if (error) {
		fs_warn(sdp, "inum=%llu error=%d, nblocks=%u, full=%d fail_pt=%d\n",
			(unsigned long long)ip->i_no_addr, error, *nblocks,
			test_bit(GBF_FULL, &rbm.rgd->rd_bits->bi_flags),
			rbm.rgd->rd_extfail_pt);
		goto rgrp_error;
	}

	gfs2_alloc_extent(&rbm, dinode, nblocks);
	block = gfs2_rbm_to_block(&rbm);
	rbm.rgd->rd_last_alloc = block - rbm.rgd->rd_data0;
	if (gfs2_rs_active(&ip->i_res))
		gfs2_adjust_reservation(ip, &rbm, *nblocks);
	ndata = *nblocks;
	if (dinode)
		ndata--;

	if (!dinode) {
		ip->i_goal = block + ndata - 1;
		error = gfs2_meta_inode_buffer(ip, &dibh);
		if (error == 0) {
			struct gfs2_dinode *di =
				(struct gfs2_dinode *)dibh->b_data;
			gfs2_trans_add_meta(ip->i_gl, dibh);
			di->di_goal_meta = di->di_goal_data =
				cpu_to_be64(ip->i_goal);
			brelse(dibh);
		}
	}
	if (rbm.rgd->rd_free < *nblocks) {
		pr_warn("nblocks=%u\n", *nblocks);
		goto rgrp_error;
	}

	rbm.rgd->rd_free -= *nblocks;
	if (dinode) {
		rbm.rgd->rd_dinodes++;
		*generation = rbm.rgd->rd_igeneration++;
		if (*generation == 0)
			*generation = rbm.rgd->rd_igeneration++;
	}

	gfs2_trans_add_meta(rbm.rgd->rd_gl, rbm.rgd->rd_bits[0].bi_bh);
	gfs2_rgrp_out(rbm.rgd, rbm.rgd->rd_bits[0].bi_bh->b_data);

	gfs2_statfs_change(sdp, 0, -(s64)*nblocks, dinode ? 1 : 0);
	if (dinode)
		gfs2_trans_remove_revoke(sdp, block, *nblocks);

	gfs2_quota_change(ip, *nblocks, ip->i_inode.i_uid, ip->i_inode.i_gid);

	rbm.rgd->rd_free_clone -= *nblocks;
	trace_gfs2_block_alloc(ip, rbm.rgd, block, *nblocks,
			       dinode ? GFS2_BLKST_DINODE : GFS2_BLKST_USED);
	*bn = block;
	return 0;

rgrp_error:
	gfs2_rgrp_error(rbm.rgd);
	return -EIO;
}

/**
 * __gfs2_free_blocks - free a contiguous run of block(s)
 * @ip: the inode these blocks are being freed from
 * @bstart: first block of a run of contiguous blocks
 * @blen: the length of the block run
 * @meta: 1 if the blocks represent metadata
 *
 */

void __gfs2_free_blocks(struct gfs2_inode *ip, u64 bstart, u32 blen, int meta)
{
	struct gfs2_sbd *sdp = GFS2_SB(&ip->i_inode);
	struct gfs2_rgrpd *rgd;

	rgd = rgblk_free(sdp, bstart, blen, GFS2_BLKST_FREE);
	if (!rgd)
		return;
	trace_gfs2_block_alloc(ip, rgd, bstart, blen, GFS2_BLKST_FREE);
	rgd->rd_free += blen;
	rgd->rd_flags &= ~GFS2_RGF_TRIMMED;
	gfs2_trans_add_meta(rgd->rd_gl, rgd->rd_bits[0].bi_bh);
	gfs2_rgrp_out(rgd, rgd->rd_bits[0].bi_bh->b_data);

	/* Directories keep their data in the metadata address space */
	if (meta || ip->i_depth)
		gfs2_meta_wipe(ip, bstart, blen);
}

/**
 * gfs2_free_meta - free a contiguous run of data block(s)
 * @ip: the inode these blocks are being freed from
 * @bstart: first block of a run of contiguous blocks
 * @blen: the length of the block run
 *
 */

void gfs2_free_meta(struct gfs2_inode *ip, u64 bstart, u32 blen)
{
	struct gfs2_sbd *sdp = GFS2_SB(&ip->i_inode);

	__gfs2_free_blocks(ip, bstart, blen, 1);
	gfs2_statfs_change(sdp, 0, +blen, 0);
	gfs2_quota_change(ip, -(s64)blen, ip->i_inode.i_uid, ip->i_inode.i_gid);
}

void gfs2_unlink_di(struct inode *inode)
{
	struct gfs2_inode *ip = GFS2_I(inode);
	struct gfs2_sbd *sdp = GFS2_SB(inode);
	struct gfs2_rgrpd *rgd;
	u64 blkno = ip->i_no_addr;

	rgd = rgblk_free(sdp, blkno, 1, GFS2_BLKST_UNLINKED);
	if (!rgd)
		return;
	trace_gfs2_block_alloc(ip, rgd, blkno, 1, GFS2_BLKST_UNLINKED);
	gfs2_trans_add_meta(rgd->rd_gl, rgd->rd_bits[0].bi_bh);
	gfs2_rgrp_out(rgd, rgd->rd_bits[0].bi_bh->b_data);
	be32_add_cpu(&rgd->rd_rgl->rl_unlinked, 1);
}

void gfs2_free_di(struct gfs2_rgrpd *rgd, struct gfs2_inode *ip)
{
	struct gfs2_sbd *sdp = rgd->rd_sbd;
	struct gfs2_rgrpd *tmp_rgd;

	tmp_rgd = rgblk_free(sdp, ip->i_no_addr, 1, GFS2_BLKST_FREE);
	if (!tmp_rgd)
		return;
	gfs2_assert_withdraw(sdp, rgd == tmp_rgd);

	if (!rgd->rd_dinodes)
		gfs2_consist_rgrpd(rgd);
	rgd->rd_dinodes--;
	rgd->rd_free++;

	gfs2_trans_add_meta(rgd->rd_gl, rgd->rd_bits[0].bi_bh);
	gfs2_rgrp_out(rgd, rgd->rd_bits[0].bi_bh->b_data);
	be32_add_cpu(&rgd->rd_rgl->rl_unlinked, -1);

	gfs2_statfs_change(sdp, 0, +1, -1);
	trace_gfs2_block_alloc(ip, rgd, ip->i_no_addr, 1, GFS2_BLKST_FREE);
	gfs2_quota_change(ip, -1, ip->i_inode.i_uid, ip->i_inode.i_gid);
	gfs2_meta_wipe(ip, ip->i_no_addr, 1);
}

/**
 * gfs2_check_blk_type - Check the type of a block
 * @sdp: The superblock
 * @no_addr: The block number to check
 * @type: The block type we are looking for
 *
 * Returns: 0 if the block type matches the expected type
 *          -ESTALE if it doesn't match
 *          or -ve errno if something went wrong while checking
 */

int gfs2_check_blk_type(struct gfs2_sbd *sdp, u64 no_addr, unsigned int type)
{
	struct gfs2_rgrpd *rgd;
	struct gfs2_holder rgd_gh;
	struct gfs2_rbm rbm;
	int error = -EINVAL;

	rgd = gfs2_blk2rgrpd(sdp, no_addr, 1);
	if (!rgd)
		goto fail;

	error = gfs2_glock_nq_init(rgd->rd_gl, LM_ST_SHARED, 0, &rgd_gh);
	if (error)
		goto fail;

	rbm.rgd = rgd;
	error = gfs2_rbm_from_block(&rbm, no_addr);
	WARN_ON_ONCE(error != 0);

	if (gfs2_testbit(&rbm, false) != type)
		error = -ESTALE;

	gfs2_glock_dq_uninit(&rgd_gh);
fail:
	return error;
}

/**
 * gfs2_rlist_add - add a RG to a list of RGs
 * @ip: the inode
 * @rlist: the list of resource groups
 * @block: the block
 *
 * Figure out what RG a block belongs to and add that RG to the list
 *
 * FIXME: Don't use NOFAIL
 *
 */

void gfs2_rlist_add(struct gfs2_inode *ip, struct gfs2_rgrp_list *rlist,
		    u64 block)
{
	struct gfs2_sbd *sdp = GFS2_SB(&ip->i_inode);
	struct gfs2_rgrpd *rgd;
	struct gfs2_rgrpd **tmp;
	unsigned int new_space;
	unsigned int x;

	if (gfs2_assert_warn(sdp, !rlist->rl_ghs))
		return;

	/*
	 * The resource group last accessed is kept in the last position.
	 */

	if (rlist->rl_rgrps) {
		rgd = rlist->rl_rgd[rlist->rl_rgrps - 1];
		if (rgrp_contains_block(rgd, block))
			return;
		rgd = gfs2_blk2rgrpd(sdp, block, 1);
	} else {
		rgd = ip->i_res.rs_rbm.rgd;
		if (!rgd || !rgrp_contains_block(rgd, block))
			rgd = gfs2_blk2rgrpd(sdp, block, 1);
	}

	if (!rgd) {
		fs_err(sdp, "rlist_add: no rgrp for block %llu\n",
		       (unsigned long long)block);
		return;
	}

	for (x = 0; x < rlist->rl_rgrps; x++) {
		if (rlist->rl_rgd[x] == rgd) {
			swap(rlist->rl_rgd[x],
			     rlist->rl_rgd[rlist->rl_rgrps - 1]);
			return;
		}
	}

	if (rlist->rl_rgrps == rlist->rl_space) {
		new_space = rlist->rl_space + 10;

		tmp = kcalloc(new_space, sizeof(struct gfs2_rgrpd *),
			      GFP_NOFS | __GFP_NOFAIL);

		if (rlist->rl_rgd) {
			memcpy(tmp, rlist->rl_rgd,
			       rlist->rl_space * sizeof(struct gfs2_rgrpd *));
			kfree(rlist->rl_rgd);
		}

		rlist->rl_space = new_space;
		rlist->rl_rgd = tmp;
	}

	rlist->rl_rgd[rlist->rl_rgrps++] = rgd;
}

/**
 * gfs2_rlist_alloc - all RGs have been added to the rlist, now allocate
 *      and initialize an array of glock holders for them
 * @rlist: the list of resource groups
 * @state: the lock state to acquire the RG lock in
 *
 * FIXME: Don't use NOFAIL
 *
 */

void gfs2_rlist_alloc(struct gfs2_rgrp_list *rlist, unsigned int state)
{
	unsigned int x;

	rlist->rl_ghs = kmalloc_array(rlist->rl_rgrps,
				      sizeof(struct gfs2_holder),
				      GFP_NOFS | __GFP_NOFAIL);
	for (x = 0; x < rlist->rl_rgrps; x++)
		gfs2_holder_init(rlist->rl_rgd[x]->rd_gl,
				state, 0,
				&rlist->rl_ghs[x]);
}

/**
 * gfs2_rlist_free - free a resource group list
 * @rlist: the list of resource groups
 *
 */

void gfs2_rlist_free(struct gfs2_rgrp_list *rlist)
{
	unsigned int x;

	kfree(rlist->rl_rgd);

	if (rlist->rl_ghs) {
		for (x = 0; x < rlist->rl_rgrps; x++)
			gfs2_holder_uninit(&rlist->rl_ghs[x]);
		kfree(rlist->rl_ghs);
		rlist->rl_ghs = NULL;
	}
}
<|MERGE_RESOLUTION|>--- conflicted
+++ resolved
@@ -87,7 +87,7 @@
 {
 	unsigned char *byte1, *byte2, *end, cur_state;
 	struct gfs2_bitmap *bi = rbm_bi(rbm);
-	unsigned int buflen = bi->bi_len;
+	unsigned int buflen = bi->bi_bytes;
 	const unsigned int bit = (rbm->offset % GFS2_NBBY) * GFS2_BIT_SIZE;
 
 	byte1 = bi->bi_bh->b_data + bi->bi_offset + (rbm->offset / GFS2_NBBY);
@@ -98,12 +98,16 @@
 	cur_state = (*byte1 >> bit) & GFS2_BIT_MASK;
 
 	if (unlikely(!valid_change[new_state * 4 + cur_state])) {
-		pr_warn("buf_blk = 0x%x old_state=%d, new_state=%d\n",
+		struct gfs2_sbd *sdp = rbm->rgd->rd_sbd;
+
+		fs_warn(sdp, "buf_blk = 0x%x old_state=%d, new_state=%d\n",
 			rbm->offset, cur_state, new_state);
-		pr_warn("rgrp=0x%llx bi_start=0x%x\n",
-			(unsigned long long)rbm->rgd->rd_addr, bi->bi_start);
-		pr_warn("bi_offset=0x%x bi_len=0x%x\n",
-			bi->bi_offset, bi->bi_len);
+		fs_warn(sdp, "rgrp=0x%llx bi_start=0x%x biblk: 0x%llx\n",
+			(unsigned long long)rbm->rgd->rd_addr, bi->bi_start,
+			(unsigned long long)bi->bi_bh->b_blocknr);
+		fs_warn(sdp, "bi_offset=0x%x bi_bytes=0x%x block=0x%llx\n",
+			bi->bi_offset, bi->bi_bytes,
+			(unsigned long long)gfs2_rbm_to_block(rbm));
 		dump_stack();
 		gfs2_consist_rgrpd(rbm->rgd);
 		return;
@@ -266,15 +270,10 @@
 
 static int gfs2_rbm_from_block(struct gfs2_rbm *rbm, u64 block)
 {
-	u64 rblock = block - rbm->rgd->rd_data0;
-
-	if (WARN_ON_ONCE(rblock > UINT_MAX))
-		return -EINVAL;
-	if (block >= rbm->rgd->rd_data0 + rbm->rgd->rd_data)
+	if (!rgrp_contains_block(rbm->rgd, block))
 		return -E2BIG;
-
 	rbm->bii = 0;
-	rbm->offset = (u32)(rblock);
+	rbm->offset = block - rbm->rgd->rd_data0;
 	/* Check if the block is within the first block */
 	if (rbm->offset < rbm_bi(rbm)->bi_blocks)
 		return 0;
@@ -379,7 +378,7 @@
 		if (bi->bi_clone)
 			start = bi->bi_clone;
 		start += bi->bi_offset;
-		end = start + bi->bi_len;
+		end = start + bi->bi_bytes;
 		BUG_ON(rbm.offset & 3);
 		start += (rbm.offset / GFS2_NBBY);
 		bytes = min_t(u32, len / GFS2_NBBY, (end - start));
@@ -464,7 +463,7 @@
 			count[x] += gfs2_bitcount(rgd,
 						  bi->bi_bh->b_data +
 						  bi->bi_offset,
-						  bi->bi_len, x);
+						  bi->bi_bytes, x);
 	}
 
 	if (count[0] != rgd->rd_free) {
@@ -639,7 +638,10 @@
 	RB_CLEAR_NODE(&rs->rs_node);
 
 	if (rs->rs_free) {
-		struct gfs2_bitmap *bi = rbm_bi(&rs->rs_rbm);
+		u64 last_block = gfs2_rbm_to_block(&rs->rs_rbm) +
+				 rs->rs_free - 1;
+		struct gfs2_rbm last_rbm = { .rgd = rs->rs_rbm.rgd, };
+		struct gfs2_bitmap *start, *last;
 
 		/* return reserved blocks to the rgrp */
 		BUG_ON(rs->rs_rbm.rgd->rd_reserved < rs->rs_free);
@@ -650,7 +652,13 @@
 		   it will force the number to be recalculated later. */
 		rgd->rd_extfail_pt += rs->rs_free;
 		rs->rs_free = 0;
-		clear_bit(GBF_FULL, &bi->bi_flags);
+		if (gfs2_rbm_from_block(&last_rbm, last_block))
+			return;
+		start = rbm_bi(&rs->rs_rbm);
+		last = rbm_bi(&last_rbm);
+		do
+			clear_bit(GBF_FULL, &start->bi_flags);
+		while (start++ != last);
 	}
 }
 
@@ -736,11 +744,13 @@
 
 static void gfs2_rindex_print(const struct gfs2_rgrpd *rgd)
 {
-	pr_info("ri_addr = %llu\n", (unsigned long long)rgd->rd_addr);
-	pr_info("ri_length = %u\n", rgd->rd_length);
-	pr_info("ri_data0 = %llu\n", (unsigned long long)rgd->rd_data0);
-	pr_info("ri_data = %u\n", rgd->rd_data);
-	pr_info("ri_bitbytes = %u\n", rgd->rd_bitbytes);
+	struct gfs2_sbd *sdp = rgd->rd_sbd;
+
+	fs_info(sdp, "ri_addr = %llu\n", (unsigned long long)rgd->rd_addr);
+	fs_info(sdp, "ri_length = %u\n", rgd->rd_length);
+	fs_info(sdp, "ri_data0 = %llu\n", (unsigned long long)rgd->rd_data0);
+	fs_info(sdp, "ri_data = %u\n", rgd->rd_data);
+	fs_info(sdp, "ri_bitbytes = %u\n", rgd->rd_bitbytes);
 }
 
 /**
@@ -778,21 +788,21 @@
 			bytes = bytes_left;
 			bi->bi_offset = sizeof(struct gfs2_rgrp);
 			bi->bi_start = 0;
-			bi->bi_len = bytes;
+			bi->bi_bytes = bytes;
 			bi->bi_blocks = bytes * GFS2_NBBY;
 		/* header block */
 		} else if (x == 0) {
 			bytes = sdp->sd_sb.sb_bsize - sizeof(struct gfs2_rgrp);
 			bi->bi_offset = sizeof(struct gfs2_rgrp);
 			bi->bi_start = 0;
-			bi->bi_len = bytes;
+			bi->bi_bytes = bytes;
 			bi->bi_blocks = bytes * GFS2_NBBY;
 		/* last block */
 		} else if (x + 1 == length) {
 			bytes = bytes_left;
 			bi->bi_offset = sizeof(struct gfs2_meta_header);
 			bi->bi_start = rgd->rd_bitbytes - bytes_left;
-			bi->bi_len = bytes;
+			bi->bi_bytes = bytes;
 			bi->bi_blocks = bytes * GFS2_NBBY;
 		/* other blocks */
 		} else {
@@ -800,7 +810,7 @@
 				sizeof(struct gfs2_meta_header);
 			bi->bi_offset = sizeof(struct gfs2_meta_header);
 			bi->bi_start = rgd->rd_bitbytes - bytes_left;
-			bi->bi_len = bytes;
+			bi->bi_bytes = bytes;
 			bi->bi_blocks = bytes * GFS2_NBBY;
 		}
 
@@ -812,11 +822,11 @@
 		return -EIO;
 	}
 	bi = rgd->rd_bits + (length - 1);
-	if ((bi->bi_start + bi->bi_len) * GFS2_NBBY != rgd->rd_data) {
+	if ((bi->bi_start + bi->bi_bytes) * GFS2_NBBY != rgd->rd_data) {
 		if (gfs2_consist_rgrpd(rgd)) {
 			gfs2_rindex_print(rgd);
 			fs_err(sdp, "start=%u len=%u offset=%u\n",
-			       bi->bi_start, bi->bi_len, bi->bi_offset);
+			       bi->bi_start, bi->bi_bytes, bi->bi_offset);
 		}
 		return -EIO;
 	}
@@ -1101,12 +1111,35 @@
 {
 	struct gfs2_rgrp_lvb *rgl = rgd->rd_rgl;
 	struct gfs2_rgrp *str = (struct gfs2_rgrp *)rgd->rd_bits[0].bi_bh->b_data;
-
-	if (rgl->rl_flags != str->rg_flags || rgl->rl_free != str->rg_free ||
-	    rgl->rl_dinodes != str->rg_dinodes ||
-	    rgl->rl_igeneration != str->rg_igeneration)
-		return 0;
-	return 1;
+	int valid = 1;
+
+	if (rgl->rl_flags != str->rg_flags) {
+		printk(KERN_WARNING "GFS2: rgd: %llu lvb flag mismatch %u/%u",
+		       (unsigned long long)rgd->rd_addr,
+		       be32_to_cpu(rgl->rl_flags), be32_to_cpu(str->rg_flags));
+		valid = 0;
+	}
+	if (rgl->rl_free != str->rg_free) {
+		printk(KERN_WARNING "GFS2: rgd: %llu lvb free mismatch %u/%u",
+		       (unsigned long long)rgd->rd_addr,
+		       be32_to_cpu(rgl->rl_free), be32_to_cpu(str->rg_free));
+		valid = 0;
+	}
+	if (rgl->rl_dinodes != str->rg_dinodes) {
+		printk(KERN_WARNING "GFS2: rgd: %llu lvb dinode mismatch %u/%u",
+		       (unsigned long long)rgd->rd_addr,
+		       be32_to_cpu(rgl->rl_dinodes),
+		       be32_to_cpu(str->rg_dinodes));
+		valid = 0;
+	}
+	if (rgl->rl_igeneration != str->rg_igeneration) {
+		printk(KERN_WARNING "GFS2: rgd: %llu lvb igen mismatch "
+		       "%llu/%llu", (unsigned long long)rgd->rd_addr,
+		       (unsigned long long)be64_to_cpu(rgl->rl_igeneration),
+		       (unsigned long long)be64_to_cpu(str->rg_igeneration));
+		valid = 0;
+	}
+	return valid;
 }
 
 static u32 count_unlinked(struct gfs2_rgrpd *rgd)
@@ -1120,8 +1153,8 @@
 		goal = 0;
 		buffer = bi->bi_bh->b_data + bi->bi_offset;
 		WARN_ON(!buffer_uptodate(bi->bi_bh));
-		while (goal < bi->bi_len * GFS2_NBBY) {
-			goal = gfs2_bitfit(buffer, bi->bi_len, goal,
+		while (goal < bi->bi_blocks) {
+			goal = gfs2_bitfit(buffer, bi->bi_bytes, goal,
 					   GFS2_BLKST_UNLINKED);
 			if (goal == BFITNOENT)
 				break;
@@ -1224,7 +1257,7 @@
 	rl_flags = be32_to_cpu(rgd->rd_rgl->rl_flags);
 	rl_flags &= ~GFS2_RDF_MASK;
 	rgd->rd_flags &= GFS2_RDF_MASK;
-	rgd->rd_flags |= (rl_flags | GFS2_RDF_UPTODATE | GFS2_RDF_CHECK);
+	rgd->rd_flags |= (rl_flags | GFS2_RDF_CHECK);
 	if (rgd->rd_rgl->rl_unlinked == 0)
 		rgd->rd_flags &= ~GFS2_RDF_CHECK;
 	rgd->rd_free = be32_to_cpu(rgd->rd_rgl->rl_free);
@@ -1293,7 +1326,7 @@
 	u32 trimmed = 0;
 	u8 diff;
 
-	for (x = 0; x < bi->bi_len; x++) {
+	for (x = 0; x < bi->bi_bytes; x++) {
 		const u8 *clone = bi->bi_clone ? bi->bi_clone : bi->bi_bh->b_data;
 		clone += bi->bi_offset;
 		clone += x;
@@ -1539,8 +1572,8 @@
 	if (S_ISDIR(inode->i_mode))
 		extlen = 1;
 	else {
-		extlen = max_t(u32, atomic_read(&rs->rs_sizehint), ap->target);
-		extlen = clamp(extlen, RGRP_RSRV_MINBLKS, free_blocks);
+		extlen = max_t(u32, atomic_read(&ip->i_sizehint), ap->target);
+		extlen = clamp(extlen, (u32)RGRP_RSRV_MINBLKS, free_blocks);
 	}
 	if ((rgd->rd_free_clone < rgd->rd_reserved) || (free_blocks < extlen))
 		return;
@@ -1722,19 +1755,12 @@
 		WARN_ON(!buffer_uptodate(bh));
 		if (state != GFS2_BLKST_UNLINKED && bi->bi_clone)
 			buffer = bi->bi_clone + bi->bi_offset;
-<<<<<<< HEAD
-		initial_offset = rbm->offset;
-		offset = gfs2_bitfit(buffer, bi->bi_len, rbm->offset, state);
-		if (offset == BFITNOENT)
-			goto bitmap_full;
-=======
 		offset = gfs2_bitfit(buffer, bi->bi_bytes, rbm->offset, state);
 		if (offset == BFITNOENT) {
 			if (state == GFS2_BLKST_FREE && rbm->offset == 0)
 				set_bit(GBF_FULL, &bi->bi_flags);
 			goto next_bitmap;
 		}
->>>>>>> 407d19ab
 		rbm->offset = offset;
 		if (ip == NULL)
 			return 0;
@@ -2000,7 +2026,7 @@
  * We try our best to find an rgrp that has at least ap->target blocks
  * available. After a couple of passes (loops == 2), the prospects of finding
  * such an rgrp diminish. At this stage, we return the first rgrp that has
- * atleast ap->min_target blocks available. Either way, we set ap->allowed to
+ * at least ap->min_target blocks available. Either way, we set ap->allowed to
  * the number of blocks available in the chosen rgrp.
  *
  * Returns: 0 on success,
@@ -2054,7 +2080,7 @@
 			}
 			error = gfs2_glock_nq_init(rs->rs_rbm.rgd->rd_gl,
 						   LM_ST_EXCLUSIVE, flags,
-						   &rs->rs_rgd_gh);
+						   &ip->i_rgd_gh);
 			if (unlikely(error))
 				return error;
 			if (!gfs2_rs_active(rs) && (loops < 2) &&
@@ -2063,13 +2089,13 @@
 			if (sdp->sd_args.ar_rgrplvb) {
 				error = update_rgrp_lvb(rs->rs_rbm.rgd);
 				if (unlikely(error)) {
-					gfs2_glock_dq_uninit(&rs->rs_rgd_gh);
+					gfs2_glock_dq_uninit(&ip->i_rgd_gh);
 					return error;
 				}
 			}
 		}
 
-		/* Skip unuseable resource groups */
+		/* Skip unusable resource groups */
 		if ((rs->rs_rbm.rgd->rd_flags & (GFS2_RGF_NOALLOC |
 						 GFS2_RDF_ERROR)) ||
 		    (loops == 0 && ap->target > rs->rs_rbm.rgd->rd_extfail_pt))
@@ -2106,7 +2132,7 @@
 
 		/* Unlock rgrp if required */
 		if (!rg_locked)
-			gfs2_glock_dq_uninit(&rs->rs_rgd_gh);
+			gfs2_glock_dq_uninit(&ip->i_rgd_gh);
 next_rgrp:
 		/* Find the next rgrp, and continue looking */
 		if (gfs2_select_rgrp(&rs->rs_rbm.rgd, begin))
@@ -2143,10 +2169,8 @@
 
 void gfs2_inplace_release(struct gfs2_inode *ip)
 {
-	struct gfs2_blkreserv *rs = &ip->i_res;
-
-	if (gfs2_holder_initialized(&rs->rs_rgd_gh))
-		gfs2_glock_dq_uninit(&rs->rs_rgd_gh);
+	if (gfs2_holder_initialized(&ip->i_rgd_gh))
+		gfs2_glock_dq_uninit(&ip->i_rgd_gh);
 }
 
 /**
@@ -2185,27 +2209,21 @@
 /**
  * rgblk_free - Change alloc state of given block(s)
  * @sdp: the filesystem
+ * @rgd: the resource group the blocks are in
  * @bstart: the start of a run of blocks to free
  * @blen: the length of the block run (all must lie within ONE RG!)
  * @new_state: GFS2_BLKST_XXX the after-allocation block state
- *
- * Returns:  Resource group containing the block(s)
- */
-
-static struct gfs2_rgrpd *rgblk_free(struct gfs2_sbd *sdp, u64 bstart,
-				     u32 blen, unsigned char new_state)
+ */
+
+static void rgblk_free(struct gfs2_sbd *sdp, struct gfs2_rgrpd *rgd,
+		       u64 bstart, u32 blen, unsigned char new_state)
 {
 	struct gfs2_rbm rbm;
 	struct gfs2_bitmap *bi, *bi_prev = NULL;
 
-	rbm.rgd = gfs2_blk2rgrpd(sdp, bstart, 1);
-	if (!rbm.rgd) {
-		if (gfs2_consist(sdp))
-			fs_err(sdp, "block = %llu\n", (unsigned long long)bstart);
-		return NULL;
-	}
-
-	gfs2_rbm_from_block(&rbm, bstart);
+	rbm.rgd = rgd;
+	if (WARN_ON_ONCE(gfs2_rbm_from_block(&rbm, bstart)))
+		return;
 	while (blen--) {
 		bi = rbm_bi(&rbm);
 		if (bi != bi_prev) {
@@ -2214,7 +2232,7 @@
 						      GFP_NOFS | __GFP_NOFAIL);
 				memcpy(bi->bi_clone + bi->bi_offset,
 				       bi->bi_bh->b_data + bi->bi_offset,
-				       bi->bi_len);
+				       bi->bi_bytes);
 			}
 			gfs2_trans_add_meta(rbm.rgd->rd_gl, bi->bi_bh);
 			bi_prev = bi;
@@ -2222,8 +2240,6 @@
 		gfs2_setbit(&rbm, false, new_state);
 		gfs2_rbm_incr(&rbm);
 	}
-
-	return rbm.rgd;
 }
 
 /**
@@ -2233,7 +2249,7 @@
  *
  */
 
-void gfs2_rgrp_dump(struct seq_file *seq, const struct gfs2_glock *gl)
+void gfs2_rgrp_dump(struct seq_file *seq, struct gfs2_glock *gl)
 {
 	struct gfs2_rgrpd *rgd = gl->gl_object;
 	struct gfs2_blkreserv *trs;
@@ -2245,6 +2261,14 @@
 		       (unsigned long long)rgd->rd_addr, rgd->rd_flags,
 		       rgd->rd_free, rgd->rd_free_clone, rgd->rd_dinodes,
 		       rgd->rd_reserved, rgd->rd_extfail_pt);
+	if (rgd->rd_sbd->sd_args.ar_rgrplvb) {
+		struct gfs2_rgrp_lvb *rgl = rgd->rd_rgl;
+
+		gfs2_print_dbg(seq, "  L: f:%02x b:%u i:%u\n",
+			       be32_to_cpu(rgl->rl_flags),
+			       be32_to_cpu(rgl->rl_free),
+			       be32_to_cpu(rgl->rl_dinodes));
+	}
 	spin_lock(&rgd->rd_rsspin);
 	for (n = rb_first(&rgd->rd_rstree); n; n = rb_next(&trs->rs_node)) {
 		trs = rb_entry(n, struct gfs2_blkreserv, rs_node);
@@ -2296,7 +2320,7 @@
 				goto out;
 			/* We used up our block reservation, so we should
 			   reserve more blocks next time. */
-			atomic_add(RGRP_RSRV_ADDBLKS, &rs->rs_sizehint);
+			atomic_add(RGRP_RSRV_ADDBLKS, &ip->i_sizehint);
 		}
 		__rs_deltree(rs);
 	}
@@ -2330,7 +2354,10 @@
 	else
 		goal = rbm->rgd->rd_last_alloc + rbm->rgd->rd_data0;
 
-	gfs2_rbm_from_block(rbm, goal);
+	if (WARN_ON_ONCE(gfs2_rbm_from_block(rbm, goal))) {
+		rbm->bii = 0;
+		rbm->offset = 0;
+	}
 }
 
 /**
@@ -2393,7 +2420,7 @@
 		}
 	}
 	if (rbm.rgd->rd_free < *nblocks) {
-		pr_warn("nblocks=%u\n", *nblocks);
+		fs_warn(sdp, "nblocks=%u\n", *nblocks);
 		goto rgrp_error;
 	}
 
@@ -2428,20 +2455,19 @@
 /**
  * __gfs2_free_blocks - free a contiguous run of block(s)
  * @ip: the inode these blocks are being freed from
+ * @rgd: the resource group the blocks are in
  * @bstart: first block of a run of contiguous blocks
  * @blen: the length of the block run
  * @meta: 1 if the blocks represent metadata
  *
  */
 
-void __gfs2_free_blocks(struct gfs2_inode *ip, u64 bstart, u32 blen, int meta)
+void __gfs2_free_blocks(struct gfs2_inode *ip, struct gfs2_rgrpd *rgd,
+			u64 bstart, u32 blen, int meta)
 {
 	struct gfs2_sbd *sdp = GFS2_SB(&ip->i_inode);
-	struct gfs2_rgrpd *rgd;
-
-	rgd = rgblk_free(sdp, bstart, blen, GFS2_BLKST_FREE);
-	if (!rgd)
-		return;
+
+	rgblk_free(sdp, rgd, bstart, blen, GFS2_BLKST_FREE);
 	trace_gfs2_block_alloc(ip, rgd, bstart, blen, GFS2_BLKST_FREE);
 	rgd->rd_free += blen;
 	rgd->rd_flags &= ~GFS2_RGF_TRIMMED;
@@ -2456,16 +2482,18 @@
 /**
  * gfs2_free_meta - free a contiguous run of data block(s)
  * @ip: the inode these blocks are being freed from
+ * @rgd: the resource group the blocks are in
  * @bstart: first block of a run of contiguous blocks
  * @blen: the length of the block run
  *
  */
 
-void gfs2_free_meta(struct gfs2_inode *ip, u64 bstart, u32 blen)
+void gfs2_free_meta(struct gfs2_inode *ip, struct gfs2_rgrpd *rgd,
+		    u64 bstart, u32 blen)
 {
 	struct gfs2_sbd *sdp = GFS2_SB(&ip->i_inode);
 
-	__gfs2_free_blocks(ip, bstart, blen, 1);
+	__gfs2_free_blocks(ip, rgd, bstart, blen, 1);
 	gfs2_statfs_change(sdp, 0, +blen, 0);
 	gfs2_quota_change(ip, -(s64)blen, ip->i_inode.i_uid, ip->i_inode.i_gid);
 }
@@ -2477,9 +2505,10 @@
 	struct gfs2_rgrpd *rgd;
 	u64 blkno = ip->i_no_addr;
 
-	rgd = rgblk_free(sdp, blkno, 1, GFS2_BLKST_UNLINKED);
+	rgd = gfs2_blk2rgrpd(sdp, blkno, true);
 	if (!rgd)
 		return;
+	rgblk_free(sdp, rgd, blkno, 1, GFS2_BLKST_UNLINKED);
 	trace_gfs2_block_alloc(ip, rgd, blkno, 1, GFS2_BLKST_UNLINKED);
 	gfs2_trans_add_meta(rgd->rd_gl, rgd->rd_bits[0].bi_bh);
 	gfs2_rgrp_out(rgd, rgd->rd_bits[0].bi_bh->b_data);
@@ -2489,13 +2518,8 @@
 void gfs2_free_di(struct gfs2_rgrpd *rgd, struct gfs2_inode *ip)
 {
 	struct gfs2_sbd *sdp = rgd->rd_sbd;
-	struct gfs2_rgrpd *tmp_rgd;
-
-	tmp_rgd = rgblk_free(sdp, ip->i_no_addr, 1, GFS2_BLKST_FREE);
-	if (!tmp_rgd)
-		return;
-	gfs2_assert_withdraw(sdp, rgd == tmp_rgd);
-
+
+	rgblk_free(sdp, rgd, ip->i_no_addr, 1, GFS2_BLKST_FREE);
 	if (!rgd->rd_dinodes)
 		gfs2_consist_rgrpd(rgd);
 	rgd->rd_dinodes--;
@@ -2539,7 +2563,8 @@
 
 	rbm.rgd = rgd;
 	error = gfs2_rbm_from_block(&rbm, no_addr);
-	WARN_ON_ONCE(error != 0);
+	if (WARN_ON_ONCE(error))
+		goto fail;
 
 	if (gfs2_testbit(&rbm, false) != type)
 		error = -ESTALE;
@@ -2625,13 +2650,12 @@
  * gfs2_rlist_alloc - all RGs have been added to the rlist, now allocate
  *      and initialize an array of glock holders for them
  * @rlist: the list of resource groups
- * @state: the lock state to acquire the RG lock in
  *
  * FIXME: Don't use NOFAIL
  *
  */
 
-void gfs2_rlist_alloc(struct gfs2_rgrp_list *rlist, unsigned int state)
+void gfs2_rlist_alloc(struct gfs2_rgrp_list *rlist)
 {
 	unsigned int x;
 
@@ -2640,7 +2664,7 @@
 				      GFP_NOFS | __GFP_NOFAIL);
 	for (x = 0; x < rlist->rl_rgrps; x++)
 		gfs2_holder_init(rlist->rl_rgd[x]->rd_gl,
-				state, 0,
+				LM_ST_EXCLUSIVE, 0,
 				&rlist->rl_ghs[x]);
 }
 
