// SPDX-License-Identifier: GPL-2.0
#include <linux/fanotify.h>
#include <linux/fdtable.h>
#include <linux/fsnotify_backend.h>
#include <linux/init.h>
#include <linux/jiffies.h>
#include <linux/kernel.h> /* UINT_MAX */
#include <linux/mount.h>
#include <linux/sched.h>
#include <linux/sched/user.h>
#include <linux/sched/signal.h>
#include <linux/types.h>
#include <linux/wait.h>
#include <linux/audit.h>
#include <linux/sched/mm.h>

#include "fanotify.h"

static bool should_merge(struct fsnotify_event *old_fsn,
			 struct fsnotify_event *new_fsn)
{
	struct fanotify_event_info *old, *new;

	pr_debug("%s: old=%p new=%p\n", __func__, old_fsn, new_fsn);
	old = FANOTIFY_E(old_fsn);
	new = FANOTIFY_E(new_fsn);

	if (old_fsn->inode == new_fsn->inode && old->tgid == new->tgid &&
	    old->path.mnt == new->path.mnt &&
	    old->path.dentry == new->path.dentry)
		return true;
	return false;
}

/* and the list better be locked by something too! */
static int fanotify_merge(struct list_head *list, struct fsnotify_event *event)
{
	struct fsnotify_event *test_event;

	pr_debug("%s: list=%p event=%p\n", __func__, list, event);

	/*
	 * Don't merge a permission event with any other event so that we know
	 * the event structure we have created in fanotify_handle_event() is the
	 * one we should check for permission response.
	 */
	if (fanotify_is_perm_event(event->mask))
		return 0;

	list_for_each_entry_reverse(test_event, list, list) {
		if (should_merge(test_event, event)) {
			test_event->mask |= event->mask;
			return 1;
		}
	}

	return 0;
}

static int fanotify_get_response(struct fsnotify_group *group,
				 struct fanotify_perm_event_info *event,
				 struct fsnotify_iter_info *iter_info)
{
	int ret;

	pr_debug("%s: group=%p event=%p\n", __func__, group, event);

	wait_event(group->fanotify_data.access_waitq, event->response);

	/* userspace responded, convert to something usable */
	switch (event->response & ~FAN_AUDIT) {
	case FAN_ALLOW:
		ret = 0;
		break;
	case FAN_DENY:
	default:
		ret = -EPERM;
	}

	/* Check if the response should be audited */
	if (event->response & FAN_AUDIT)
		audit_fanotify(event->response & ~FAN_AUDIT);

	event->response = 0;

	pr_debug("%s: group=%p event=%p about to return ret=%d\n", __func__,
		 group, event, ret);
	
	return ret;
}

static bool fanotify_should_send_event(struct fsnotify_iter_info *iter_info,
				       u32 event_mask, const void *data,
				       int data_type)
{
	__u32 marks_mask = 0, marks_ignored_mask = 0;
	const struct path *path = data;
	struct fsnotify_mark *mark;
	int type;

	pr_debug("%s: report_mask=%x mask=%x data=%p data_type=%d\n",
		 __func__, iter_info->report_mask, event_mask, data, data_type);

	/* if we don't have enough info to send an event to userspace say no */
	if (data_type != FSNOTIFY_EVENT_PATH)
		return false;

	/* sorry, fanotify only gives a damn about files and dirs */
	if (!d_is_reg(path->dentry) &&
	    !d_can_lookup(path->dentry))
		return false;

	fsnotify_foreach_obj_type(type) {
		if (!fsnotify_iter_should_report_type(iter_info, type))
			continue;
		mark = iter_info->marks[type];
		/*
		 * If the event is for a child and this mark doesn't care about
		 * events on a child, don't send it!
		 */
		if (event_mask & FS_EVENT_ON_CHILD &&
		    (type != FSNOTIFY_OBJ_TYPE_INODE ||
		     !(mark->mask & FS_EVENT_ON_CHILD)))
			continue;

		marks_mask |= mark->mask;
		marks_ignored_mask |= mark->ignored_mask;
	}

	if (d_is_dir(path->dentry) &&
	    !(marks_mask & FS_ISDIR & ~marks_ignored_mask))
		return false;

	if (event_mask & FAN_ALL_OUTGOING_EVENTS & marks_mask &
				 ~marks_ignored_mask)
		return true;

	return false;
}

struct fanotify_event_info *fanotify_alloc_event(struct fsnotify_group *group,
						 struct inode *inode, u32 mask,
						 const struct path *path)
{
	struct fanotify_event_info *event = NULL;
	gfp_t gfp = GFP_KERNEL_ACCOUNT;

	/*
	 * For queues with unlimited length lost events are not expected and
	 * can possibly have security implications. Avoid losing events when
	 * memory is short. For the limited size queues, avoid OOM killer in the
	 * target monitoring memcg as it may have security repercussion.
	 */
	if (group->max_events == UINT_MAX)
		gfp |= __GFP_NOFAIL;
	else
		gfp |= __GFP_RETRY_MAYFAIL;

	/* Whoever is interested in the event, pays for the allocation. */
	memalloc_use_memcg(group->memcg);

	if (fanotify_is_perm_event(mask)) {
		struct fanotify_perm_event_info *pevent;

		pevent = kmem_cache_alloc(fanotify_perm_event_cachep, gfp);
		if (!pevent)
			goto out;
		event = &pevent->fae;
		pevent->response = 0;
		goto init;
	}
	event = kmem_cache_alloc(fanotify_event_cachep, gfp);
	if (!event)
		goto out;
init: __maybe_unused
	fsnotify_init_event(&event->fse, inode, mask);
	event->tgid = get_pid(task_tgid(current));
	if (path) {
		event->path = *path;
		path_get(&event->path);
	} else {
		event->path.mnt = NULL;
		event->path.dentry = NULL;
	}
out:
	memalloc_unuse_memcg();
	return event;
}

<<<<<<< HEAD
=======
/*
 * Get cached fsid of the filesystem containing the object from any connector.
 * All connectors are supposed to have the same fsid, but we do not verify that
 * here.
 */
static __kernel_fsid_t fanotify_get_fsid(struct fsnotify_iter_info *iter_info)
{
	int type;
	__kernel_fsid_t fsid = {};

	fsnotify_foreach_obj_type(type) {
		struct fsnotify_mark_connector *conn;

		if (!fsnotify_iter_should_report_type(iter_info, type))
			continue;

		conn = READ_ONCE(iter_info->marks[type]->connector);
		/* Mark is just getting destroyed or created? */
		if (!conn)
			continue;
		if (!(conn->flags & FSNOTIFY_CONN_FLAG_HAS_FSID))
			continue;
		/* Pairs with smp_wmb() in fsnotify_add_mark_list() */
		smp_rmb();
		fsid = conn->fsid;
		if (WARN_ON_ONCE(!fsid.val[0] && !fsid.val[1]))
			continue;
		return fsid;
	}

	return fsid;
}

>>>>>>> 407d19ab
static int fanotify_handle_event(struct fsnotify_group *group,
				 struct inode *inode,
				 u32 mask, const void *data, int data_type,
				 const struct qstr *file_name, u32 cookie,
				 struct fsnotify_iter_info *iter_info)
{
	int ret = 0;
	struct fanotify_event_info *event;
	struct fsnotify_event *fsn_event;

	BUILD_BUG_ON(FAN_ACCESS != FS_ACCESS);
	BUILD_BUG_ON(FAN_MODIFY != FS_MODIFY);
	BUILD_BUG_ON(FAN_CLOSE_NOWRITE != FS_CLOSE_NOWRITE);
	BUILD_BUG_ON(FAN_CLOSE_WRITE != FS_CLOSE_WRITE);
	BUILD_BUG_ON(FAN_OPEN != FS_OPEN);
	BUILD_BUG_ON(FAN_EVENT_ON_CHILD != FS_EVENT_ON_CHILD);
	BUILD_BUG_ON(FAN_Q_OVERFLOW != FS_Q_OVERFLOW);
	BUILD_BUG_ON(FAN_OPEN_PERM != FS_OPEN_PERM);
	BUILD_BUG_ON(FAN_ACCESS_PERM != FS_ACCESS_PERM);
	BUILD_BUG_ON(FAN_ONDIR != FS_ISDIR);

	if (!fanotify_should_send_event(iter_info, mask, data, data_type))
		return 0;

	pr_debug("%s: group=%p inode=%p mask=%x\n", __func__, group, inode,
		 mask);

	if (fanotify_is_perm_event(mask)) {
		/*
		 * fsnotify_prepare_user_wait() fails if we race with mark
		 * deletion.  Just let the operation pass in that case.
		 */
		if (!fsnotify_prepare_user_wait(iter_info))
			return 0;
	}

	event = fanotify_alloc_event(group, inode, mask, data);
	ret = -ENOMEM;
	if (unlikely(!event)) {
		/*
		 * We don't queue overflow events for permission events as
		 * there the access is denied and so no event is in fact lost.
		 */
		if (!fanotify_is_perm_event(mask))
			fsnotify_queue_overflow(group);
		goto finish;
	}

	fsn_event = &event->fse;
	ret = fsnotify_add_event(group, fsn_event, fanotify_merge);
	if (ret) {
		/* Permission events shouldn't be merged */
		BUG_ON(ret == 1 && mask & FAN_ALL_PERM_EVENTS);
		/* Our event wasn't used in the end. Free it. */
		fsnotify_destroy_event(group, fsn_event);

		ret = 0;
	} else if (fanotify_is_perm_event(mask)) {
		ret = fanotify_get_response(group, FANOTIFY_PE(fsn_event),
					    iter_info);
		fsnotify_destroy_event(group, fsn_event);
	}
finish:
	if (fanotify_is_perm_event(mask))
		fsnotify_finish_user_wait(iter_info);

	return ret;
}

static void fanotify_free_group_priv(struct fsnotify_group *group)
{
	struct user_struct *user;

	user = group->fanotify_data.user;
	atomic_dec(&user->fanotify_listeners);
	free_uid(user);
}

static void fanotify_free_event(struct fsnotify_event *fsn_event)
{
	struct fanotify_event_info *event;

	event = FANOTIFY_E(fsn_event);
	path_put(&event->path);
	put_pid(event->tgid);
	if (fanotify_is_perm_event(fsn_event->mask)) {
		kmem_cache_free(fanotify_perm_event_cachep,
				FANOTIFY_PE(fsn_event));
		return;
	}
	kmem_cache_free(fanotify_event_cachep, event);
}

static void fanotify_free_mark(struct fsnotify_mark *fsn_mark)
{
	kmem_cache_free(fanotify_mark_cache, fsn_mark);
}

const struct fsnotify_ops fanotify_fsnotify_ops = {
	.handle_event = fanotify_handle_event,
	.free_group_priv = fanotify_free_group_priv,
	.free_event = fanotify_free_event,
	.free_mark = fanotify_free_mark,
};<|MERGE_RESOLUTION|>--- conflicted
+++ resolved
@@ -13,22 +13,40 @@
 #include <linux/wait.h>
 #include <linux/audit.h>
 #include <linux/sched/mm.h>
+#include <linux/statfs.h>
 
 #include "fanotify.h"
 
 static bool should_merge(struct fsnotify_event *old_fsn,
 			 struct fsnotify_event *new_fsn)
 {
-	struct fanotify_event_info *old, *new;
+	struct fanotify_event *old, *new;
 
 	pr_debug("%s: old=%p new=%p\n", __func__, old_fsn, new_fsn);
 	old = FANOTIFY_E(old_fsn);
 	new = FANOTIFY_E(new_fsn);
 
-	if (old_fsn->inode == new_fsn->inode && old->tgid == new->tgid &&
-	    old->path.mnt == new->path.mnt &&
-	    old->path.dentry == new->path.dentry)
-		return true;
+	if (old_fsn->inode != new_fsn->inode || old->pid != new->pid ||
+	    old->fh_type != new->fh_type || old->fh_len != new->fh_len)
+		return false;
+
+	if (fanotify_event_has_path(old)) {
+		return old->path.mnt == new->path.mnt &&
+			old->path.dentry == new->path.dentry;
+	} else if (fanotify_event_has_fid(old)) {
+		/*
+		 * We want to merge many dirent events in the same dir (i.e.
+		 * creates/unlinks/renames), but we do not want to merge dirent
+		 * events referring to subdirs with dirent events referring to
+		 * non subdirs, otherwise, user won't be able to tell from a
+		 * mask FAN_CREATE|FAN_DELETE|FAN_ONDIR if it describes mkdir+
+		 * unlink pair or rmdir+create pair of events.
+		 */
+		return (old->mask & FS_ISDIR) == (new->mask & FS_ISDIR) &&
+			fanotify_fid_equal(&old->fid, &new->fid, old->fh_len);
+	}
+
+	/* Do not merge events if we failed to encode fid */
 	return false;
 }
 
@@ -36,20 +54,22 @@
 static int fanotify_merge(struct list_head *list, struct fsnotify_event *event)
 {
 	struct fsnotify_event *test_event;
+	struct fanotify_event *new;
 
 	pr_debug("%s: list=%p event=%p\n", __func__, list, event);
+	new = FANOTIFY_E(event);
 
 	/*
 	 * Don't merge a permission event with any other event so that we know
 	 * the event structure we have created in fanotify_handle_event() is the
 	 * one we should check for permission response.
 	 */
-	if (fanotify_is_perm_event(event->mask))
+	if (fanotify_is_perm_event(new->mask))
 		return 0;
 
 	list_for_each_entry_reverse(test_event, list, list) {
 		if (should_merge(test_event, event)) {
-			test_event->mask |= event->mask;
+			FANOTIFY_E(test_event)->mask |= new->mask;
 			return 1;
 		}
 	}
@@ -57,15 +77,44 @@
 	return 0;
 }
 
+/*
+ * Wait for response to permission event. The function also takes care of
+ * freeing the permission event (or offloads that in case the wait is canceled
+ * by a signal). The function returns 0 in case access got allowed by userspace,
+ * -EPERM in case userspace disallowed the access, and -ERESTARTSYS in case
+ * the wait got interrupted by a signal.
+ */
 static int fanotify_get_response(struct fsnotify_group *group,
-				 struct fanotify_perm_event_info *event,
+				 struct fanotify_perm_event *event,
 				 struct fsnotify_iter_info *iter_info)
 {
 	int ret;
 
 	pr_debug("%s: group=%p event=%p\n", __func__, group, event);
 
-	wait_event(group->fanotify_data.access_waitq, event->response);
+	ret = wait_event_killable(group->fanotify_data.access_waitq,
+				  event->state == FAN_EVENT_ANSWERED);
+	/* Signal pending? */
+	if (ret < 0) {
+		spin_lock(&group->notification_lock);
+		/* Event reported to userspace and no answer yet? */
+		if (event->state == FAN_EVENT_REPORTED) {
+			/* Event will get freed once userspace answers to it */
+			event->state = FAN_EVENT_CANCELED;
+			spin_unlock(&group->notification_lock);
+			return ret;
+		}
+		/* Event not yet reported? Just remove it. */
+		if (event->state == FAN_EVENT_INIT)
+			fsnotify_remove_queued_event(group, &event->fae.fse);
+		/*
+		 * Event may be also answered in case signal delivery raced
+		 * with wakeup. In that case we have nothing to do besides
+		 * freeing the event and reporting error.
+		 */
+		spin_unlock(&group->notification_lock);
+		goto out;
+	}
 
 	/* userspace responded, convert to something usable */
 	switch (event->response & ~FAN_AUDIT) {
@@ -81,19 +130,27 @@
 	if (event->response & FAN_AUDIT)
 		audit_fanotify(event->response & ~FAN_AUDIT);
 
-	event->response = 0;
-
 	pr_debug("%s: group=%p event=%p about to return ret=%d\n", __func__,
 		 group, event, ret);
-	
+out:
+	fsnotify_destroy_event(group, &event->fae.fse);
+
 	return ret;
 }
 
-static bool fanotify_should_send_event(struct fsnotify_iter_info *iter_info,
-				       u32 event_mask, const void *data,
-				       int data_type)
+/*
+ * This function returns a mask for an event that only contains the flags
+ * that have been specifically requested by the user. Flags that may have
+ * been included within the event mask, but have not been explicitly
+ * requested by the user, will not be present in the returned mask.
+ */
+static u32 fanotify_group_event_mask(struct fsnotify_group *group,
+				     struct fsnotify_iter_info *iter_info,
+				     u32 event_mask, const void *data,
+				     int data_type)
 {
 	__u32 marks_mask = 0, marks_ignored_mask = 0;
+	__u32 test_mask, user_mask = FANOTIFY_OUTGOING_EVENTS;
 	const struct path *path = data;
 	struct fsnotify_mark *mark;
 	int type;
@@ -101,14 +158,14 @@
 	pr_debug("%s: report_mask=%x mask=%x data=%p data_type=%d\n",
 		 __func__, iter_info->report_mask, event_mask, data, data_type);
 
-	/* if we don't have enough info to send an event to userspace say no */
-	if (data_type != FSNOTIFY_EVENT_PATH)
-		return false;
-
-	/* sorry, fanotify only gives a damn about files and dirs */
-	if (!d_is_reg(path->dentry) &&
-	    !d_can_lookup(path->dentry))
-		return false;
+	if (!FAN_GROUP_FLAG(group, FAN_REPORT_FID)) {
+		/* Do we have path to open a file descriptor? */
+		if (data_type != FSNOTIFY_EVENT_PATH)
+			return 0;
+		/* Path type events are only relevant for files and dirs */
+		if (!d_is_reg(path->dentry) && !d_can_lookup(path->dentry))
+			return 0;
+	}
 
 	fsnotify_foreach_obj_type(type) {
 		if (!fsnotify_iter_should_report_type(iter_info, type))
@@ -127,23 +184,106 @@
 		marks_ignored_mask |= mark->ignored_mask;
 	}
 
-	if (d_is_dir(path->dentry) &&
+	test_mask = event_mask & marks_mask & ~marks_ignored_mask;
+
+	/*
+	 * dirent modification events (create/delete/move) do not carry the
+	 * child entry name/inode information. Instead, we report FAN_ONDIR
+	 * for mkdir/rmdir so user can differentiate them from creat/unlink.
+	 *
+	 * For backward compatibility and consistency, do not report FAN_ONDIR
+	 * to user in legacy fanotify mode (reporting fd) and report FAN_ONDIR
+	 * to user in FAN_REPORT_FID mode for all event types.
+	 */
+	if (FAN_GROUP_FLAG(group, FAN_REPORT_FID)) {
+		/* Do not report FAN_ONDIR without any event */
+		if (!(test_mask & ~FAN_ONDIR))
+			return 0;
+	} else {
+		user_mask &= ~FAN_ONDIR;
+	}
+
+	if (event_mask & FS_ISDIR &&
 	    !(marks_mask & FS_ISDIR & ~marks_ignored_mask))
-		return false;
-
-	if (event_mask & FAN_ALL_OUTGOING_EVENTS & marks_mask &
-				 ~marks_ignored_mask)
-		return true;
-
-	return false;
-}
-
-struct fanotify_event_info *fanotify_alloc_event(struct fsnotify_group *group,
-						 struct inode *inode, u32 mask,
-						 const struct path *path)
-{
-	struct fanotify_event_info *event = NULL;
+		return 0;
+
+	return test_mask & user_mask;
+}
+
+static int fanotify_encode_fid(struct fanotify_event *event,
+			       struct inode *inode, gfp_t gfp,
+			       __kernel_fsid_t *fsid)
+{
+	struct fanotify_fid *fid = &event->fid;
+	int dwords, bytes = 0;
+	int err, type;
+
+	fid->ext_fh = NULL;
+	dwords = 0;
+	err = -ENOENT;
+	type = exportfs_encode_inode_fh(inode, NULL, &dwords, NULL);
+	if (!dwords)
+		goto out_err;
+
+	bytes = dwords << 2;
+	if (bytes > FANOTIFY_INLINE_FH_LEN) {
+		/* Treat failure to allocate fh as failure to allocate event */
+		err = -ENOMEM;
+		fid->ext_fh = kmalloc(bytes, gfp);
+		if (!fid->ext_fh)
+			goto out_err;
+	}
+
+	type = exportfs_encode_inode_fh(inode, fanotify_fid_fh(fid, bytes),
+					&dwords, NULL);
+	err = -EINVAL;
+	if (!type || type == FILEID_INVALID || bytes != dwords << 2)
+		goto out_err;
+
+	fid->fsid = *fsid;
+	event->fh_len = bytes;
+
+	return type;
+
+out_err:
+	pr_warn_ratelimited("fanotify: failed to encode fid (fsid=%x.%x, "
+			    "type=%d, bytes=%d, err=%i)\n",
+			    fsid->val[0], fsid->val[1], type, bytes, err);
+	kfree(fid->ext_fh);
+	fid->ext_fh = NULL;
+	event->fh_len = 0;
+
+	return FILEID_INVALID;
+}
+
+/*
+ * The inode to use as identifier when reporting fid depends on the event.
+ * Report the modified directory inode on dirent modification events.
+ * Report the "victim" inode otherwise.
+ * For example:
+ * FS_ATTRIB reports the child inode even if reported on a watched parent.
+ * FS_CREATE reports the modified dir inode and not the created inode.
+ */
+static struct inode *fanotify_fid_inode(struct inode *to_tell, u32 event_mask,
+					const void *data, int data_type)
+{
+	if (event_mask & ALL_FSNOTIFY_DIRENT_EVENTS)
+		return to_tell;
+	else if (data_type == FSNOTIFY_EVENT_INODE)
+		return (struct inode *)data;
+	else if (data_type == FSNOTIFY_EVENT_PATH)
+		return d_inode(((struct path *)data)->dentry);
+	return NULL;
+}
+
+struct fanotify_event *fanotify_alloc_event(struct fsnotify_group *group,
+					    struct inode *inode, u32 mask,
+					    const void *data, int data_type,
+					    __kernel_fsid_t *fsid)
+{
+	struct fanotify_event *event = NULL;
 	gfp_t gfp = GFP_KERNEL_ACCOUNT;
+	struct inode *id = fanotify_fid_inode(inode, mask, data, data_type);
 
 	/*
 	 * For queues with unlimited length lost events are not expected and
@@ -160,25 +300,36 @@
 	memalloc_use_memcg(group->memcg);
 
 	if (fanotify_is_perm_event(mask)) {
-		struct fanotify_perm_event_info *pevent;
+		struct fanotify_perm_event *pevent;
 
 		pevent = kmem_cache_alloc(fanotify_perm_event_cachep, gfp);
 		if (!pevent)
 			goto out;
 		event = &pevent->fae;
 		pevent->response = 0;
+		pevent->state = FAN_EVENT_INIT;
 		goto init;
 	}
 	event = kmem_cache_alloc(fanotify_event_cachep, gfp);
 	if (!event)
 		goto out;
 init: __maybe_unused
-	fsnotify_init_event(&event->fse, inode, mask);
-	event->tgid = get_pid(task_tgid(current));
-	if (path) {
-		event->path = *path;
+	fsnotify_init_event(&event->fse, inode);
+	event->mask = mask;
+	if (FAN_GROUP_FLAG(group, FAN_REPORT_TID))
+		event->pid = get_pid(task_pid(current));
+	else
+		event->pid = get_pid(task_tgid(current));
+	event->fh_len = 0;
+	if (id && FAN_GROUP_FLAG(group, FAN_REPORT_FID)) {
+		/* Report the event without a file identifier on encode error */
+		event->fh_type = fanotify_encode_fid(event, id, gfp, fsid);
+	} else if (data_type == FSNOTIFY_EVENT_PATH) {
+		event->fh_type = FILEID_ROOT;
+		event->path = *((struct path *)data);
 		path_get(&event->path);
 	} else {
+		event->fh_type = FILEID_INVALID;
 		event->path.mnt = NULL;
 		event->path.dentry = NULL;
 	}
@@ -187,8 +338,6 @@
 	return event;
 }
 
-<<<<<<< HEAD
-=======
 /*
  * Get cached fsid of the filesystem containing the object from any connector.
  * All connectors are supposed to have the same fsid, but we do not verify that
@@ -222,7 +371,6 @@
 	return fsid;
 }
 
->>>>>>> 407d19ab
 static int fanotify_handle_event(struct fsnotify_group *group,
 				 struct inode *inode,
 				 u32 mask, const void *data, int data_type,
@@ -230,21 +378,35 @@
 				 struct fsnotify_iter_info *iter_info)
 {
 	int ret = 0;
-	struct fanotify_event_info *event;
+	struct fanotify_event *event;
 	struct fsnotify_event *fsn_event;
+	__kernel_fsid_t fsid = {};
 
 	BUILD_BUG_ON(FAN_ACCESS != FS_ACCESS);
 	BUILD_BUG_ON(FAN_MODIFY != FS_MODIFY);
+	BUILD_BUG_ON(FAN_ATTRIB != FS_ATTRIB);
 	BUILD_BUG_ON(FAN_CLOSE_NOWRITE != FS_CLOSE_NOWRITE);
 	BUILD_BUG_ON(FAN_CLOSE_WRITE != FS_CLOSE_WRITE);
 	BUILD_BUG_ON(FAN_OPEN != FS_OPEN);
+	BUILD_BUG_ON(FAN_MOVED_TO != FS_MOVED_TO);
+	BUILD_BUG_ON(FAN_MOVED_FROM != FS_MOVED_FROM);
+	BUILD_BUG_ON(FAN_CREATE != FS_CREATE);
+	BUILD_BUG_ON(FAN_DELETE != FS_DELETE);
+	BUILD_BUG_ON(FAN_DELETE_SELF != FS_DELETE_SELF);
+	BUILD_BUG_ON(FAN_MOVE_SELF != FS_MOVE_SELF);
 	BUILD_BUG_ON(FAN_EVENT_ON_CHILD != FS_EVENT_ON_CHILD);
 	BUILD_BUG_ON(FAN_Q_OVERFLOW != FS_Q_OVERFLOW);
 	BUILD_BUG_ON(FAN_OPEN_PERM != FS_OPEN_PERM);
 	BUILD_BUG_ON(FAN_ACCESS_PERM != FS_ACCESS_PERM);
 	BUILD_BUG_ON(FAN_ONDIR != FS_ISDIR);
-
-	if (!fanotify_should_send_event(iter_info, mask, data, data_type))
+	BUILD_BUG_ON(FAN_OPEN_EXEC != FS_OPEN_EXEC);
+	BUILD_BUG_ON(FAN_OPEN_EXEC_PERM != FS_OPEN_EXEC_PERM);
+
+	BUILD_BUG_ON(HWEIGHT32(ALL_FANOTIFY_EVENT_BITS) != 19);
+
+	mask = fanotify_group_event_mask(group, iter_info, mask, data,
+					 data_type);
+	if (!mask)
 		return 0;
 
 	pr_debug("%s: group=%p inode=%p mask=%x\n", __func__, group, inode,
@@ -259,7 +421,15 @@
 			return 0;
 	}
 
-	event = fanotify_alloc_event(group, inode, mask, data);
+	if (FAN_GROUP_FLAG(group, FAN_REPORT_FID)) {
+		fsid = fanotify_get_fsid(iter_info);
+		/* Racing with mark destruction or creation? */
+		if (!fsid.val[0] && !fsid.val[1])
+			return 0;
+	}
+
+	event = fanotify_alloc_event(group, inode, mask, data, data_type,
+				     &fsid);
 	ret = -ENOMEM;
 	if (unlikely(!event)) {
 		/*
@@ -275,7 +445,7 @@
 	ret = fsnotify_add_event(group, fsn_event, fanotify_merge);
 	if (ret) {
 		/* Permission events shouldn't be merged */
-		BUG_ON(ret == 1 && mask & FAN_ALL_PERM_EVENTS);
+		BUG_ON(ret == 1 && mask & FANOTIFY_PERM_EVENTS);
 		/* Our event wasn't used in the end. Free it. */
 		fsnotify_destroy_event(group, fsn_event);
 
@@ -283,7 +453,6 @@
 	} else if (fanotify_is_perm_event(mask)) {
 		ret = fanotify_get_response(group, FANOTIFY_PE(fsn_event),
 					    iter_info);
-		fsnotify_destroy_event(group, fsn_event);
 	}
 finish:
 	if (fanotify_is_perm_event(mask))
@@ -303,12 +472,15 @@
 
 static void fanotify_free_event(struct fsnotify_event *fsn_event)
 {
-	struct fanotify_event_info *event;
+	struct fanotify_event *event;
 
 	event = FANOTIFY_E(fsn_event);
-	path_put(&event->path);
-	put_pid(event->tgid);
-	if (fanotify_is_perm_event(fsn_event->mask)) {
+	if (fanotify_event_has_path(event))
+		path_put(&event->path);
+	else if (fanotify_event_has_ext_fh(event))
+		kfree(event->fid.ext_fh);
+	put_pid(event->pid);
+	if (fanotify_is_perm_event(event->mask)) {
 		kmem_cache_free(fanotify_perm_event_cachep,
 				FANOTIFY_PE(fsn_event));
 		return;
