--- conflicted
+++ resolved
@@ -69,6 +69,7 @@
 #include <linux/slab.h>
 #include <linux/spinlock.h>
 #include <linux/srcu.h>
+#include <linux/ratelimit.h>
 
 #include <linux/atomic.h>
 
@@ -102,6 +103,8 @@
 		return &fsnotify_conn_inode(conn)->i_fsnotify_mask;
 	else if (conn->type == FSNOTIFY_OBJ_TYPE_VFSMOUNT)
 		return &fsnotify_conn_mount(conn)->mnt_fsnotify_mask;
+	else if (conn->type == FSNOTIFY_OBJ_TYPE_SB)
+		return &fsnotify_conn_sb(conn)->s_fsnotify_mask;
 	return NULL;
 }
 
@@ -182,6 +185,8 @@
 		atomic_long_inc(&inode->i_sb->s_fsnotify_inode_refs);
 	} else if (conn->type == FSNOTIFY_OBJ_TYPE_VFSMOUNT) {
 		fsnotify_conn_mount(conn)->mnt_fsnotify_mask = 0;
+	} else if (conn->type == FSNOTIFY_OBJ_TYPE_SB) {
+		fsnotify_conn_sb(conn)->s_fsnotify_mask = 0;
 	}
 
 	rcu_assign_pointer(*(conn->obj), NULL);
@@ -221,13 +226,13 @@
 
 void fsnotify_put_mark(struct fsnotify_mark *mark)
 {
-	struct fsnotify_mark_connector *conn;
+	struct fsnotify_mark_connector *conn = READ_ONCE(mark->connector);
 	void *objp = NULL;
 	unsigned int type = FSNOTIFY_OBJ_TYPE_DETACHED;
 	bool free_conn = false;
 
 	/* Catch marks that were actually never attached to object */
-	if (!mark->connector) {
+	if (!conn) {
 		if (refcount_dec_and_test(&mark->refcnt))
 			fsnotify_final_mark_destroy(mark);
 		return;
@@ -237,10 +242,9 @@
 	 * We have to be careful so that traversals of obj_list under lock can
 	 * safely grab mark reference.
 	 */
-	if (!refcount_dec_and_lock(&mark->refcnt, &mark->connector->lock))
-		return;
-
-	conn = mark->connector;
+	if (!refcount_dec_and_lock(&mark->refcnt, &conn->lock))
+		return;
+
 	hlist_del_init_rcu(&mark->obj_list);
 	if (hlist_empty(&conn->list)) {
 		objp = fsnotify_detach_connector_from_object(conn, &type);
@@ -248,7 +252,7 @@
 	} else {
 		__fsnotify_recalc_mask(conn);
 	}
-	mark->connector = NULL;
+	WRITE_ONCE(mark->connector, NULL);
 	spin_unlock(&conn->lock);
 
 	fsnotify_drop_object(type, objp);
@@ -464,7 +468,8 @@
 }
 
 static int fsnotify_attach_connector_to_object(fsnotify_connp_t *connp,
-					       unsigned int type)
+					       unsigned int type,
+					       __kernel_fsid_t *fsid)
 {
 	struct inode *inode = NULL;
 	struct fsnotify_mark_connector *conn;
@@ -476,8 +481,6 @@
 	INIT_HLIST_HEAD(&conn->list);
 	conn->type = type;
 	conn->obj = connp;
-<<<<<<< HEAD
-=======
 	/* Cache fsid of filesystem containing the object */
 	if (fsid) {
 		conn->fsid = *fsid;
@@ -486,7 +489,6 @@
 		conn->fsid.val[0] = conn->fsid.val[1] = 0;
 		conn->flags = 0;
 	}
->>>>>>> 407d19ab
 	if (conn->type == FSNOTIFY_OBJ_TYPE_INODE)
 		inode = igrab(fsnotify_conn_inode(conn));
 	/*
@@ -538,7 +540,7 @@
  */
 static int fsnotify_add_mark_list(struct fsnotify_mark *mark,
 				  fsnotify_connp_t *connp, unsigned int type,
-				  int allow_dups)
+				  int allow_dups, __kernel_fsid_t *fsid)
 {
 	struct fsnotify_mark *lmark, *last = NULL;
 	struct fsnotify_mark_connector *conn;
@@ -547,17 +549,20 @@
 
 	if (WARN_ON(!fsnotify_valid_obj_type(type)))
 		return -EINVAL;
+
+	/* Backend is expected to check for zero fsid (e.g. tmpfs) */
+	if (fsid && WARN_ON_ONCE(!fsid->val[0] && !fsid->val[1]))
+		return -ENODEV;
+
 restart:
 	spin_lock(&mark->lock);
 	conn = fsnotify_grab_connector(connp);
 	if (!conn) {
 		spin_unlock(&mark->lock);
-		err = fsnotify_attach_connector_to_object(connp, type);
+		err = fsnotify_attach_connector_to_object(connp, type, fsid);
 		if (err)
 			return err;
 		goto restart;
-<<<<<<< HEAD
-=======
 	} else if (fsid && !(conn->flags & FSNOTIFY_CONN_FLAG_HAS_FSID)) {
 		conn->fsid = *fsid;
 		/* Pairs with smp_rmb() in fanotify_get_fsid() */
@@ -579,7 +584,6 @@
 				    conn->fsid.val[0], conn->fsid.val[1]);
 		err = -EXDEV;
 		goto out_err;
->>>>>>> 407d19ab
 	}
 
 	/* is mark the first mark? */
@@ -610,16 +614,12 @@
 	/* mark should be the last entry.  last is the current last entry */
 	hlist_add_behind_rcu(&mark->obj_list, &last->obj_list);
 added:
-<<<<<<< HEAD
-	mark->connector = conn;
-=======
 	/*
 	 * Since connector is attached to object using cmpxchg() we are
 	 * guaranteed that connector initialization is fully visible by anyone
 	 * seeing mark->connector set.
 	 */
 	WRITE_ONCE(mark->connector, conn);
->>>>>>> 407d19ab
 out_err:
 	spin_unlock(&conn->lock);
 	spin_unlock(&mark->lock);
@@ -633,7 +633,7 @@
  */
 int fsnotify_add_mark_locked(struct fsnotify_mark *mark,
 			     fsnotify_connp_t *connp, unsigned int type,
-			     int allow_dups)
+			     int allow_dups, __kernel_fsid_t *fsid)
 {
 	struct fsnotify_group *group = mark->group;
 	int ret = 0;
@@ -654,7 +654,7 @@
 	fsnotify_get_mark(mark); /* for g_list */
 	spin_unlock(&mark->lock);
 
-	ret = fsnotify_add_mark_list(mark, connp, type, allow_dups);
+	ret = fsnotify_add_mark_list(mark, connp, type, allow_dups, fsid);
 	if (ret)
 		goto err;
 
@@ -675,13 +675,13 @@
 }
 
 int fsnotify_add_mark(struct fsnotify_mark *mark, fsnotify_connp_t *connp,
-		      unsigned int type, int allow_dups)
+		      unsigned int type, int allow_dups, __kernel_fsid_t *fsid)
 {
 	int ret;
 	struct fsnotify_group *group = mark->group;
 
 	mutex_lock(&group->mark_mutex);
-	ret = fsnotify_add_mark_locked(mark, connp, type, allow_dups);
+	ret = fsnotify_add_mark_locked(mark, connp, type, allow_dups, fsid);
 	mutex_unlock(&group->mark_mutex);
 	return ret;
 }
@@ -807,6 +807,7 @@
 	refcount_set(&mark->refcnt, 1);
 	fsnotify_get_group(group);
 	mark->group = group;
+	WRITE_ONCE(mark->connector, NULL);
 }
 
 /*
