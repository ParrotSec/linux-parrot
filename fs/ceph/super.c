--- conflicted
+++ resolved
@@ -134,6 +134,7 @@
 	Opt_rasize,
 	Opt_caps_wanted_delay_min,
 	Opt_caps_wanted_delay_max,
+	Opt_caps_max,
 	Opt_readdir_max_entries,
 	Opt_readdir_max_bytes,
 	Opt_congestion_kb,
@@ -166,6 +167,8 @@
 	Opt_noacl,
 	Opt_quotadf,
 	Opt_noquotadf,
+	Opt_copyfrom,
+	Opt_nocopyfrom,
 };
 
 static match_table_t fsopt_tokens = {
@@ -174,6 +177,7 @@
 	{Opt_rasize, "rasize=%d"},
 	{Opt_caps_wanted_delay_min, "caps_wanted_delay_min=%d"},
 	{Opt_caps_wanted_delay_max, "caps_wanted_delay_max=%d"},
+	{Opt_caps_max, "caps_max=%d"},
 	{Opt_readdir_max_entries, "readdir_max_entries=%d"},
 	{Opt_readdir_max_bytes, "readdir_max_bytes=%d"},
 	{Opt_congestion_kb, "write_congestion_kb=%d"},
@@ -204,6 +208,8 @@
 	{Opt_noacl, "noacl"},
 	{Opt_quotadf, "quotadf"},
 	{Opt_noquotadf, "noquotadf"},
+	{Opt_copyfrom, "copyfrom"},
+	{Opt_nocopyfrom, "nocopyfrom"},
 	{-1, NULL}
 };
 
@@ -283,6 +289,11 @@
 			return -EINVAL;
 		fsopt->caps_wanted_delay_max = intval;
 		break;
+	case Opt_caps_max:
+		if (intval < 0)
+			return -EINVAL;
+		fsopt->caps_max = intval;
+		break;
 	case Opt_readdir_max_entries:
 		if (intval < 1)
 			return -EINVAL;
@@ -355,6 +366,12 @@
 		break;
 	case Opt_noquotadf:
 		fsopt->flags |= CEPH_MOUNT_OPT_NOQUOTADF;
+		break;
+	case Opt_copyfrom:
+		fsopt->flags &= ~CEPH_MOUNT_OPT_NOCOPYFROM;
+		break;
+	case Opt_nocopyfrom:
+		fsopt->flags |= CEPH_MOUNT_OPT_NOCOPYFROM;
 		break;
 #ifdef CONFIG_CEPH_FS_POSIX_ACL
 	case Opt_acl:
@@ -521,7 +538,7 @@
 	seq_putc(m, ',');
 	pos = m->count;
 
-	ret = ceph_print_client_options(m, fsc->client);
+	ret = ceph_print_client_options(m, fsc->client, false);
 	if (ret)
 		return ret;
 
@@ -554,6 +571,9 @@
 		seq_puts(m, ",noacl");
 #endif
 
+	if ((fsopt->flags & CEPH_MOUNT_OPT_NOCOPYFROM) == 0)
+		seq_puts(m, ",copyfrom");
+
 	if (fsopt->mds_namespace)
 		seq_show_option(m, "mds_namespace", fsopt->mds_namespace);
 	if (fsopt->wsize != CEPH_MAX_WRITE_SIZE)
@@ -564,6 +584,8 @@
 		seq_printf(m, ",rasize=%d", fsopt->rasize);
 	if (fsopt->congestion_kb != default_congestion_kb())
 		seq_printf(m, ",write_congestion_kb=%d", fsopt->congestion_kb);
+	if (fsopt->caps_max)
+		seq_printf(m, ",caps_max=%d", fsopt->caps_max);
 	if (fsopt->caps_wanted_delay_min != CEPH_CAPS_WANTED_DELAY_MIN_DEFAULT)
 		seq_printf(m, ",caps_wanted_delay_min=%d",
 			 fsopt->caps_wanted_delay_min);
@@ -628,7 +650,7 @@
 	opt = NULL; /* fsc->client now owns this */
 
 	fsc->client->extra_mon_dispatch = extra_mon_dispatch;
-	fsc->client->osdc.abort_on_full = true;
+	ceph_set_opt(fsc->client, ABORT_ON_FULL);
 
 	if (!fsopt->mds_namespace) {
 		ceph_monc_want_map(&fsc->client->monc, CEPH_SUB_MDSMAP,
@@ -653,18 +675,9 @@
 	fsc->inode_wq = alloc_workqueue("ceph-inode", WQ_UNBOUND, 0);
 	if (!fsc->inode_wq)
 		goto fail_client;
-<<<<<<< HEAD
-	fsc->pg_inv_wq = alloc_workqueue("ceph-pg-invalid", 0, 1);
-	if (!fsc->pg_inv_wq)
-		goto fail_wb_wq;
-	fsc->trunc_wq = alloc_workqueue("ceph-trunc", 0, 1);
-	if (!fsc->trunc_wq)
-		goto fail_pg_inv_wq;
-=======
 	fsc->cap_wq = alloc_workqueue("ceph-cap", 0, 1);
 	if (!fsc->cap_wq)
 		goto fail_inode_wq;
->>>>>>> 407d19ab
 
 	/* set up mempools */
 	err = -ENOMEM;
@@ -672,26 +685,14 @@
 	size = sizeof (struct page *) * (page_count ? page_count : 1);
 	fsc->wb_pagevec_pool = mempool_create_kmalloc_pool(10, size);
 	if (!fsc->wb_pagevec_pool)
-		goto fail_trunc_wq;
-
-	/* caps */
-	fsc->min_caps = fsopt->max_readdir;
+		goto fail_cap_wq;
 
 	return fsc;
 
-<<<<<<< HEAD
-fail_trunc_wq:
-	destroy_workqueue(fsc->trunc_wq);
-fail_pg_inv_wq:
-	destroy_workqueue(fsc->pg_inv_wq);
-fail_wb_wq:
-	destroy_workqueue(fsc->wb_wq);
-=======
 fail_cap_wq:
 	destroy_workqueue(fsc->cap_wq);
 fail_inode_wq:
 	destroy_workqueue(fsc->inode_wq);
->>>>>>> 407d19ab
 fail_client:
 	ceph_destroy_client(fsc->client);
 fail:
@@ -704,28 +705,16 @@
 
 static void flush_fs_workqueues(struct ceph_fs_client *fsc)
 {
-<<<<<<< HEAD
-	flush_workqueue(fsc->wb_wq);
-	flush_workqueue(fsc->pg_inv_wq);
-	flush_workqueue(fsc->trunc_wq);
-=======
 	flush_workqueue(fsc->inode_wq);
 	flush_workqueue(fsc->cap_wq);
->>>>>>> 407d19ab
 }
 
 static void destroy_fs_client(struct ceph_fs_client *fsc)
 {
 	dout("destroy_fs_client %p\n", fsc);
 
-<<<<<<< HEAD
-	destroy_workqueue(fsc->wb_wq);
-	destroy_workqueue(fsc->pg_inv_wq);
-	destroy_workqueue(fsc->trunc_wq);
-=======
 	destroy_workqueue(fsc->inode_wq);
 	destroy_workqueue(fsc->cap_wq);
->>>>>>> 407d19ab
 
 	mempool_destroy(fsc->wb_pagevec_pool);
 
