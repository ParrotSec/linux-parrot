--- conflicted
+++ resolved
@@ -40,8 +40,11 @@
 #define CEPH_MOUNT_OPT_NOPOOLPERM      (1<<11) /* no pool permission check */
 #define CEPH_MOUNT_OPT_MOUNTWAIT       (1<<12) /* mount waits if no mds is up */
 #define CEPH_MOUNT_OPT_NOQUOTADF       (1<<13) /* no root dir quota in statfs */
-
-#define CEPH_MOUNT_OPT_DEFAULT    CEPH_MOUNT_OPT_DCACHE
+#define CEPH_MOUNT_OPT_NOCOPYFROM      (1<<14) /* don't use RADOS 'copy-from' op */
+
+#define CEPH_MOUNT_OPT_DEFAULT			\
+	(CEPH_MOUNT_OPT_DCACHE |		\
+	 CEPH_MOUNT_OPT_NOCOPYFROM)
 
 #define ceph_set_mount_opt(fsc, opt) \
 	(fsc)->mount_options->flags |= CEPH_MOUNT_OPT_##opt;
@@ -76,6 +79,7 @@
 	int rasize;           /* max readahead */
 	int congestion_kb;    /* max writeback in flight */
 	int caps_wanted_delay_min, caps_wanted_delay_max;
+	int caps_max;
 	int max_readdir;       /* max readdir result (entires) */
 	int max_readdir_bytes; /* max readdir result (bytes) */
 
@@ -97,24 +101,16 @@
 	struct ceph_client *client;
 
 	unsigned long mount_state;
-	int min_caps;                  /* min caps i added */
 	loff_t max_file_size;
 
 	struct ceph_mds_client *mdsc;
 
 	/* writeback */
 	mempool_t *wb_pagevec_pool;
-<<<<<<< HEAD
-	struct workqueue_struct *wb_wq;
-	struct workqueue_struct *pg_inv_wq;
-	struct workqueue_struct *trunc_wq;
-	atomic_long_t writeback_count;
-=======
 	atomic_long_t writeback_count;
 
 	struct workqueue_struct *inode_wq;
 	struct workqueue_struct *cap_wq;
->>>>>>> 407d19ab
 
 #ifdef CONFIG_DEBUG_FS
 	struct dentry *debugfs_dentry_lru, *debugfs_caps;
@@ -264,16 +260,21 @@
  * Ceph dentry state
  */
 struct ceph_dentry_info {
+	struct dentry *dentry;
 	struct ceph_mds_session *lease_session;
+	struct list_head lease_list;
+	unsigned flags;
 	int lease_shared_gen;
 	u32 lease_gen;
 	u32 lease_seq;
 	unsigned long lease_renew_after, lease_renew_from;
-	struct list_head lru;
-	struct dentry *dentry;
 	unsigned long time;
 	u64 offset;
 };
+
+#define CEPH_DENTRY_REFERENCED		1
+#define CEPH_DENTRY_LEASE_LIST		2
+#define CEPH_DENTRY_SHRINK_LIST		4
 
 struct ceph_inode_xattrs_info {
 	/*
@@ -321,6 +322,8 @@
 
 	/* quotas */
 	u64 i_max_bytes, i_max_files;
+
+	s32 i_dir_pin;
 
 	struct rb_root i_fragtree;
 	int i_fragtree_nsplits;
@@ -374,7 +377,10 @@
 	struct list_head i_unsafe_iops;   /* uncommitted mds inode ops */
 	spinlock_t i_unsafe_lock;
 
-	struct ceph_snap_realm *i_snap_realm; /* snap realm (if caps) */
+	union {
+		struct ceph_snap_realm *i_snap_realm; /* snap realm (if caps) */
+		struct ceph_snapid_map *i_snapid_map; /* snapid -> dev_t */
+	};
 	int i_snap_realm_counter; /* snap realm (if caps) */
 	struct list_head i_snap_realm_item;
 	struct list_head i_snap_flush_item;
@@ -601,7 +607,7 @@
 			    struct ceph_inode_frag *pfrag,
 			    int *found);
 
-static inline struct ceph_dentry_info *ceph_dentry(struct dentry *dentry)
+static inline struct ceph_dentry_info *ceph_dentry(const struct dentry *dentry)
 {
 	return (struct ceph_dentry_info *)dentry->d_fsdata;
 }
@@ -670,7 +676,8 @@
 
 extern void ceph_caps_init(struct ceph_mds_client *mdsc);
 extern void ceph_caps_finalize(struct ceph_mds_client *mdsc);
-extern void ceph_adjust_min_caps(struct ceph_mds_client *mdsc, int delta);
+extern void ceph_adjust_caps_max_min(struct ceph_mds_client *mdsc,
+				     struct ceph_mount_options *fsopt);
 extern int ceph_reserve_caps(struct ceph_mds_client *mdsc,
 			     struct ceph_cap_reservation *ctx, int need);
 extern void ceph_unreserve_caps(struct ceph_mds_client *mdsc,
@@ -824,7 +831,7 @@
 	 * This allows larger machines to have larger/more transfers.
 	 * Limit the default to 256M
 	 */
-	congestion_kb = (16*int_sqrt(totalram_pages)) << (PAGE_SHIFT-10);
+	congestion_kb = (16*int_sqrt(totalram_pages())) << (PAGE_SHIFT-10);
 	if (congestion_kb > 256*1024)
 		congestion_kb = 256*1024;
 
@@ -851,6 +858,14 @@
 				  struct ceph_cap_snap *capsnap);
 extern void ceph_cleanup_empty_realms(struct ceph_mds_client *mdsc);
 
+extern struct ceph_snapid_map *ceph_get_snapid_map(struct ceph_mds_client *mdsc,
+						   u64 snap);
+extern void ceph_put_snapid_map(struct ceph_mds_client* mdsc,
+				struct ceph_snapid_map *sm);
+extern void ceph_trim_snapid_map(struct ceph_mds_client *mdsc);
+extern void ceph_cleanup_snapid_map(struct ceph_mds_client *mdsc);
+
+
 /*
  * a cap_snap is "pending" if it is still awaiting an in-progress
  * sync write (that may/may not still update size, mtime, etc.).
@@ -990,15 +1005,11 @@
 			 unsigned cap, unsigned seq, u64 realmino, int flags,
 			 struct ceph_cap **new_cap);
 extern void __ceph_remove_cap(struct ceph_cap *cap, bool queue_release);
-<<<<<<< HEAD
-=======
 extern void __ceph_remove_caps(struct ceph_inode_info *ci);
->>>>>>> 407d19ab
 extern void ceph_put_cap(struct ceph_mds_client *mdsc,
 			 struct ceph_cap *cap);
 extern int ceph_is_any_caps(struct inode *inode);
 
-extern void ceph_queue_caps_release(struct inode *inode);
 extern int ceph_write_inode(struct inode *inode, struct writeback_control *wbc);
 extern int ceph_fsync(struct file *file, loff_t start, loff_t end,
 		      int datasync);
@@ -1030,7 +1041,7 @@
 extern int ceph_get_caps(struct ceph_inode_info *ci, int need, int want,
 			 loff_t endoff, int *got, struct page **pinned_page);
 extern int ceph_try_get_caps(struct ceph_inode_info *ci,
-			     int need, int want, int *got);
+			     int need, int want, bool nonblock, int *got);
 
 /* for counting open files by mode */
 extern void __ceph_get_fmode(struct ceph_inode_info *ci, int mode);
@@ -1068,10 +1079,10 @@
 extern struct dentry *ceph_finish_lookup(struct ceph_mds_request *req,
 					 struct dentry *dentry, int err);
 
-extern void ceph_dentry_lru_add(struct dentry *dn);
-extern void ceph_dentry_lru_touch(struct dentry *dn);
-extern void ceph_dentry_lru_del(struct dentry *dn);
+extern void __ceph_dentry_lease_touch(struct ceph_dentry_info *di);
+extern void __ceph_dentry_dir_lease_touch(struct ceph_dentry_info *di);
 extern void ceph_invalidate_dentry_lease(struct dentry *dentry);
+extern int ceph_trim_dentries(struct ceph_mds_client *mdsc);
 extern unsigned ceph_dentry_hash(struct inode *dir, struct dentry *dn);
 extern void ceph_readdir_cache_release(struct ceph_readdir_cache_control *ctl);
 
