--- conflicted
+++ resolved
@@ -17,14 +17,19 @@
 #include <linux/ceph/auth.h>
 
 /* The first 8 bits are reserved for old ceph releases */
-#define CEPHFS_FEATURE_MIMIC    8
-
-#define CEPHFS_FEATURES_ALL {           \
-  0, 1, 2, 3, 4, 5, 6, 7,		\
-  CEPHFS_FEATURE_MIMIC,                 \
+#define CEPHFS_FEATURE_MIMIC		8
+#define CEPHFS_FEATURE_REPLY_ENCODING	9
+#define CEPHFS_FEATURE_RECLAIM_CLIENT	10
+#define CEPHFS_FEATURE_LAZY_CAP_WANTED	11
+#define CEPHFS_FEATURE_MULTI_RECONNECT  12
+
+#define CEPHFS_FEATURES_CLIENT_SUPPORTED { 	\
+	0, 1, 2, 3, 4, 5, 6, 7,			\
+	CEPHFS_FEATURE_MIMIC,			\
+	CEPHFS_FEATURE_REPLY_ENCODING,		\
+	CEPHFS_FEATURE_LAZY_CAP_WANTED,		\
+	CEPHFS_FEATURE_MULTI_RECONNECT,		\
 }
-
-#define CEPHFS_FEATURES_CLIENT_SUPPORTED CEPHFS_FEATURES_ALL
 #define CEPHFS_FEATURES_CLIENT_REQUIRED {}
 
 
@@ -63,6 +68,7 @@
 	char *pool_ns_data;
 	u64 max_bytes;
 	u64 max_files;
+	s32 dir_pin;
 };
 
 struct ceph_mds_reply_dir_entry {
@@ -150,6 +156,7 @@
 	int               s_mds;
 	int               s_state;
 	unsigned long     s_ttl;      /* time until mds kills us */
+	unsigned long	  s_features;
 	u64               s_seq;      /* incoming msg seq # */
 	struct mutex      s_mutex;    /* serialize session messages */
 
@@ -165,19 +172,20 @@
 	/* protected by s_cap_lock */
 	spinlock_t        s_cap_lock;
 	struct list_head  s_caps;     /* all caps issued by this session */
+	struct ceph_cap  *s_cap_iterator;
 	int               s_nr_caps, s_trim_caps;
 	int               s_num_cap_releases;
 	int		  s_cap_reconnect;
 	int		  s_readonly;
 	struct list_head  s_cap_releases; /* waiting cap_release messages */
-	struct ceph_cap  *s_cap_iterator;
+	struct work_struct s_cap_release_work;
 
 	/* protected by mutex */
 	struct list_head  s_cap_flushing;     /* inodes w/ flushing caps */
 	unsigned long     s_renew_requested; /* last time we sent a renew req */
 	u64               s_renew_seq;
 
-	refcount_t          s_ref;
+	refcount_t        s_ref;
 	struct list_head  s_waiting;  /* waiting requests */
 	struct list_head  s_unsafe;   /* unsafe requests */
 };
@@ -306,6 +314,15 @@
 	s64 pool;
 	size_t pool_ns_len;
 	char pool_ns[];
+};
+
+struct ceph_snapid_map {
+	struct rb_node node;
+	struct list_head lru;
+	atomic_t ref;
+	u64 snap;
+	dev_t dev;
+	unsigned long last_used;
 };
 
 /*
@@ -357,6 +374,7 @@
 	struct rw_semaphore     snap_rwsem;
 	struct rb_root          snap_realms;
 	struct list_head        snap_empty;
+	int			num_snap_realms;
 	spinlock_t              snap_empty_lock;  /* protect snap_empty */
 
 	u64                    last_tid;      /* most recent mds request */
@@ -377,6 +395,9 @@
 	int               num_cap_flushing; /* # caps we are flushing */
 	spinlock_t        cap_dirty_lock;   /* protects above items */
 	wait_queue_head_t cap_flushing_wq;
+
+	struct work_struct cap_reclaim_work;
+	atomic_t	   cap_reclaim_pending;
 
 	/*
 	 * Cap reservations
@@ -394,13 +415,18 @@
 						unreserved) */
 	int		caps_total_count;    /* total caps allocated */
 	int		caps_use_count;      /* in use */
+	int		caps_use_max;	     /* max used caps */
 	int		caps_reserve_count;  /* unused, reserved */
 	int		caps_avail_count;    /* unused, unreserved */
 	int		caps_min_count;      /* keep at least this many
 						(unreserved) */
-	spinlock_t	  dentry_lru_lock;
-	struct list_head  dentry_lru;
-	int		  num_dentry;
+	spinlock_t	  dentry_list_lock;
+	struct list_head  dentry_leases;     /* fifo list */
+	struct list_head  dentry_dir_leases; /* lru list */
+
+	spinlock_t		snapid_map_lock;
+	struct rb_root		snapid_map_tree;
+	struct list_head	snapid_map_lru;
 
 	struct rw_semaphore     pool_perm_rwsem;
 	struct rb_root		pool_perm_tree;
@@ -455,11 +481,6 @@
 	kref_put(&req->r_kref, ceph_mdsc_release_request);
 }
 
-<<<<<<< HEAD
-extern void ceph_send_cap_releases(struct ceph_mds_client *mdsc,
-				   struct ceph_mds_session *session);
-
-=======
 extern void __ceph_queue_cap_release(struct ceph_mds_session *session,
 				    struct ceph_cap *cap);
 extern void ceph_flush_cap_releases(struct ceph_mds_client *mdsc,
@@ -470,7 +491,6 @@
 				     int (*cb)(struct inode *,
 					       struct ceph_cap *, void *),
 				     void *arg);
->>>>>>> 407d19ab
 extern void ceph_mdsc_pre_umount(struct ceph_mds_client *mdsc);
 
 static inline void ceph_mdsc_free_path(char *path, int len)
