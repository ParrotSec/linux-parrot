--- conflicted
+++ resolved
@@ -519,7 +519,7 @@
 		dio->waiter = current;
 		spin_unlock_irqrestore(&dio->bio_lock, flags);
 		if (!(dio->iocb->ki_flags & IOCB_HIPRI) ||
-		    !blk_poll(dio->bio_disk->queue, dio->bio_cookie))
+		    !blk_poll(dio->bio_disk->queue, dio->bio_cookie, true))
 			io_schedule();
 		/* wake up sets us TASK_RUNNING */
 		spin_lock_irqsave(&dio->bio_lock, flags);
@@ -551,13 +551,9 @@
 	if (dio->is_async && dio->op == REQ_OP_READ && dio->should_dirty) {
 		bio_check_pages_dirty(bio);	/* transfers ownership */
 	} else {
-<<<<<<< HEAD
-		bio_for_each_segment_all(bvec, bio, i) {
-=======
 		struct bvec_iter_all iter_all;
 
 		bio_for_each_segment_all(bvec, bio, iter_all) {
->>>>>>> 407d19ab
 			struct page *page = bvec->bv_page;
 
 			if (dio->op == REQ_OP_READ && !PageCompound(page) &&
@@ -1272,6 +1268,8 @@
 	} else {
 		dio->op = REQ_OP_READ;
 	}
+	if (iocb->ki_flags & IOCB_HIPRI)
+		dio->op_flags |= REQ_HIPRI;
 
 	/*
 	 * For AIO O_(D)SYNC writes we need to defer completions to a workqueue
@@ -1320,7 +1318,7 @@
 	spin_lock_init(&dio->bio_lock);
 	dio->refcount = 1;
 
-	dio->should_dirty = (iter->type == ITER_IOVEC);
+	dio->should_dirty = iter_is_iovec(iter) && iov_iter_rw(iter) == READ;
 	sdio.iter = iter;
 	sdio.final_block_in_request = end >> blkbits;
 
