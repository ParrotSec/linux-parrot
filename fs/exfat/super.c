// SPDX-License-Identifier: GPL-2.0-or-later
/*
 *  Copyright (C) 2012-2013 Samsung Electronics Co., Ltd.
 */

#include <linux/fs_context.h>
#include <linux/fs_parser.h>
#include <linux/module.h>
#include <linux/init.h>
#include <linux/time.h>
#include <linux/mount.h>
#include <linux/cred.h>
#include <linux/statfs.h>
#include <linux/seq_file.h>
#include <linux/blkdev.h>
#include <linux/fs_struct.h>
#include <linux/iversion.h>
#include <linux/nls.h>
#include <linux/buffer_head.h>

#include "exfat_raw.h"
#include "exfat_fs.h"

static char exfat_default_iocharset[] = CONFIG_EXFAT_DEFAULT_IOCHARSET;
static struct kmem_cache *exfat_inode_cachep;

static void exfat_free_iocharset(struct exfat_sb_info *sbi)
{
	if (sbi->options.iocharset != exfat_default_iocharset)
		kfree(sbi->options.iocharset);
}

static void exfat_delayed_free(struct rcu_head *p)
{
	struct exfat_sb_info *sbi = container_of(p, struct exfat_sb_info, rcu);

	unload_nls(sbi->nls_io);
	exfat_free_iocharset(sbi);
	exfat_free_upcase_table(sbi);
	kfree(sbi);
}

static void exfat_put_super(struct super_block *sb)
{
	struct exfat_sb_info *sbi = EXFAT_SB(sb);

	mutex_lock(&sbi->s_lock);
	exfat_free_bitmap(sbi);
	brelse(sbi->boot_bh);
	mutex_unlock(&sbi->s_lock);

	call_rcu(&sbi->rcu, exfat_delayed_free);
}

static int exfat_sync_fs(struct super_block *sb, int wait)
{
	struct exfat_sb_info *sbi = EXFAT_SB(sb);
	int err = 0;

	if (!wait)
		return 0;

	/* If there are some dirty buffers in the bdev inode */
	mutex_lock(&sbi->s_lock);
	sync_blockdev(sb->s_bdev);
	if (exfat_clear_volume_dirty(sb))
		err = -EIO;
	mutex_unlock(&sbi->s_lock);
	return err;
}

static int exfat_statfs(struct dentry *dentry, struct kstatfs *buf)
{
	struct super_block *sb = dentry->d_sb;
	struct exfat_sb_info *sbi = EXFAT_SB(sb);
	unsigned long long id = huge_encode_dev(sb->s_bdev->bd_dev);

	if (sbi->used_clusters == EXFAT_CLUSTERS_UNTRACKED) {
		mutex_lock(&sbi->s_lock);
		if (exfat_count_used_clusters(sb, &sbi->used_clusters)) {
			mutex_unlock(&sbi->s_lock);
			return -EIO;
		}
		mutex_unlock(&sbi->s_lock);
	}

	buf->f_type = sb->s_magic;
	buf->f_bsize = sbi->cluster_size;
	buf->f_blocks = sbi->num_clusters - 2; /* clu 0 & 1 */
	buf->f_bfree = buf->f_blocks - sbi->used_clusters;
	buf->f_bavail = buf->f_bfree;
	buf->f_fsid = u64_to_fsid(id);
	/* Unicode utf16 255 characters */
	buf->f_namelen = EXFAT_MAX_FILE_LEN * NLS_MAX_CHARSET_SIZE;
	return 0;
}

static int exfat_set_vol_flags(struct super_block *sb, unsigned short new_flags)
{
	struct exfat_sb_info *sbi = EXFAT_SB(sb);
	struct boot_sector *p_boot = (struct boot_sector *)sbi->boot_bh->b_data;
	bool sync;

	/* retain persistent-flags */
	new_flags |= sbi->vol_flags_persistent;

	/* flags are not changed */
	if (sbi->vol_flags == new_flags)
		return 0;

	sbi->vol_flags = new_flags;

	/* skip updating volume dirty flag,
	 * if this volume has been mounted with read-only
	 */
	if (sb_rdonly(sb))
		return 0;

	p_boot->vol_flags = cpu_to_le16(new_flags);

	if ((new_flags & VOLUME_DIRTY) && !buffer_dirty(sbi->boot_bh))
		sync = true;
	else
		sync = false;

	set_buffer_uptodate(sbi->boot_bh);
	mark_buffer_dirty(sbi->boot_bh);

	if (sync)
		sync_dirty_buffer(sbi->boot_bh);
	return 0;
}

int exfat_set_volume_dirty(struct super_block *sb)
{
	struct exfat_sb_info *sbi = EXFAT_SB(sb);

	return exfat_set_vol_flags(sb, sbi->vol_flags | VOLUME_DIRTY);
}

int exfat_clear_volume_dirty(struct super_block *sb)
{
	struct exfat_sb_info *sbi = EXFAT_SB(sb);

	return exfat_set_vol_flags(sb, sbi->vol_flags & ~VOLUME_DIRTY);
}

static int exfat_show_options(struct seq_file *m, struct dentry *root)
{
	struct super_block *sb = root->d_sb;
	struct exfat_sb_info *sbi = EXFAT_SB(sb);
	struct exfat_mount_options *opts = &sbi->options;

	/* Show partition info */
	if (!uid_eq(opts->fs_uid, GLOBAL_ROOT_UID))
		seq_printf(m, ",uid=%u",
				from_kuid_munged(&init_user_ns, opts->fs_uid));
	if (!gid_eq(opts->fs_gid, GLOBAL_ROOT_GID))
		seq_printf(m, ",gid=%u",
				from_kgid_munged(&init_user_ns, opts->fs_gid));
	seq_printf(m, ",fmask=%04o,dmask=%04o", opts->fs_fmask, opts->fs_dmask);
	if (opts->allow_utime)
		seq_printf(m, ",allow_utime=%04o", opts->allow_utime);
	if (opts->utf8)
		seq_puts(m, ",iocharset=utf8");
	else if (sbi->nls_io)
		seq_printf(m, ",iocharset=%s", sbi->nls_io->charset);
	if (opts->errors == EXFAT_ERRORS_CONT)
		seq_puts(m, ",errors=continue");
	else if (opts->errors == EXFAT_ERRORS_PANIC)
		seq_puts(m, ",errors=panic");
	else
		seq_puts(m, ",errors=remount-ro");
	if (opts->discard)
		seq_puts(m, ",discard");
	if (opts->time_offset)
		seq_printf(m, ",time_offset=%d", opts->time_offset);
	return 0;
}

static struct inode *exfat_alloc_inode(struct super_block *sb)
{
	struct exfat_inode_info *ei;

	ei = kmem_cache_alloc(exfat_inode_cachep, GFP_NOFS);
	if (!ei)
		return NULL;

	init_rwsem(&ei->truncate_lock);
	return &ei->vfs_inode;
}

static void exfat_free_inode(struct inode *inode)
{
	kmem_cache_free(exfat_inode_cachep, EXFAT_I(inode));
}

static const struct super_operations exfat_sops = {
	.alloc_inode	= exfat_alloc_inode,
	.free_inode	= exfat_free_inode,
	.write_inode	= exfat_write_inode,
	.evict_inode	= exfat_evict_inode,
	.put_super	= exfat_put_super,
	.sync_fs	= exfat_sync_fs,
	.statfs		= exfat_statfs,
	.show_options	= exfat_show_options,
};

enum {
	Opt_uid,
	Opt_gid,
	Opt_umask,
	Opt_dmask,
	Opt_fmask,
	Opt_allow_utime,
	Opt_charset,
	Opt_errors,
	Opt_discard,
	Opt_time_offset,

	/* Deprecated options */
	Opt_utf8,
	Opt_debug,
	Opt_namecase,
	Opt_codepage,
};

static const struct constant_table exfat_param_enums[] = {
	{ "continue",		EXFAT_ERRORS_CONT },
	{ "panic",		EXFAT_ERRORS_PANIC },
	{ "remount-ro",		EXFAT_ERRORS_RO },
	{}
};

static const struct fs_parameter_spec exfat_parameters[] = {
	fsparam_u32("uid",			Opt_uid),
	fsparam_u32("gid",			Opt_gid),
	fsparam_u32oct("umask",			Opt_umask),
	fsparam_u32oct("dmask",			Opt_dmask),
	fsparam_u32oct("fmask",			Opt_fmask),
	fsparam_u32oct("allow_utime",		Opt_allow_utime),
	fsparam_string("iocharset",		Opt_charset),
	fsparam_enum("errors",			Opt_errors, exfat_param_enums),
	fsparam_flag("discard",			Opt_discard),
	fsparam_s32("time_offset",		Opt_time_offset),
	__fsparam(NULL, "utf8",			Opt_utf8, fs_param_deprecated,
		  NULL),
	__fsparam(NULL, "debug",		Opt_debug, fs_param_deprecated,
		  NULL),
	__fsparam(fs_param_is_u32, "namecase",	Opt_namecase,
		  fs_param_deprecated, NULL),
	__fsparam(fs_param_is_u32, "codepage",	Opt_codepage,
		  fs_param_deprecated, NULL),
	{}
};

static int exfat_parse_param(struct fs_context *fc, struct fs_parameter *param)
{
	struct exfat_sb_info *sbi = fc->s_fs_info;
	struct exfat_mount_options *opts = &sbi->options;
	struct fs_parse_result result;
	int opt;

	opt = fs_parse(fc, exfat_parameters, param, &result);
	if (opt < 0)
		return opt;

	switch (opt) {
	case Opt_uid:
		opts->fs_uid = make_kuid(current_user_ns(), result.uint_32);
		break;
	case Opt_gid:
		opts->fs_gid = make_kgid(current_user_ns(), result.uint_32);
		break;
	case Opt_umask:
		opts->fs_fmask = result.uint_32;
		opts->fs_dmask = result.uint_32;
		break;
	case Opt_dmask:
		opts->fs_dmask = result.uint_32;
		break;
	case Opt_fmask:
		opts->fs_fmask = result.uint_32;
		break;
	case Opt_allow_utime:
		opts->allow_utime = result.uint_32 & 0022;
		break;
	case Opt_charset:
		exfat_free_iocharset(sbi);
		opts->iocharset = param->string;
		param->string = NULL;
		break;
	case Opt_errors:
		opts->errors = result.uint_32;
		break;
	case Opt_discard:
		opts->discard = 1;
		break;
	case Opt_time_offset:
		/*
		 * Make the limit 24 just in case someone invents something
		 * unusual.
		 */
		if (result.int_32 < -24 * 60 || result.int_32 > 24 * 60)
			return -EINVAL;
		opts->time_offset = result.int_32;
		break;
	case Opt_utf8:
	case Opt_debug:
	case Opt_namecase:
	case Opt_codepage:
		break;
	default:
		return -EINVAL;
	}

	return 0;
}

static void exfat_hash_init(struct super_block *sb)
{
	struct exfat_sb_info *sbi = EXFAT_SB(sb);
	int i;

	spin_lock_init(&sbi->inode_hash_lock);
	for (i = 0; i < EXFAT_HASH_SIZE; i++)
		INIT_HLIST_HEAD(&sbi->inode_hashtable[i]);
}

static int exfat_read_root(struct inode *inode)
{
	struct super_block *sb = inode->i_sb;
	struct exfat_sb_info *sbi = EXFAT_SB(sb);
	struct exfat_inode_info *ei = EXFAT_I(inode);
	struct exfat_chain cdir;
	int num_subdirs, num_clu = 0;

	exfat_chain_set(&ei->dir, sbi->root_dir, 0, ALLOC_FAT_CHAIN);
	ei->entry = -1;
	ei->start_clu = sbi->root_dir;
	ei->flags = ALLOC_FAT_CHAIN;
	ei->type = TYPE_DIR;
	ei->version = 0;
	ei->hint_bmap.off = EXFAT_EOF_CLUSTER;
	ei->hint_stat.eidx = 0;
	ei->hint_stat.clu = sbi->root_dir;
	ei->hint_femp.eidx = EXFAT_HINT_NONE;

	exfat_chain_set(&cdir, sbi->root_dir, 0, ALLOC_FAT_CHAIN);
	if (exfat_count_num_clusters(sb, &cdir, &num_clu))
		return -EIO;
	i_size_write(inode, num_clu << sbi->cluster_size_bits);

	num_subdirs = exfat_count_dir_entries(sb, &cdir);
	if (num_subdirs < 0)
		return -EIO;
	set_nlink(inode, num_subdirs + EXFAT_MIN_SUBDIR);

	inode->i_uid = sbi->options.fs_uid;
	inode->i_gid = sbi->options.fs_gid;
	inode_inc_iversion(inode);
	inode->i_generation = 0;
	inode->i_mode = exfat_make_mode(sbi, ATTR_SUBDIR, 0777);
	inode->i_op = &exfat_dir_inode_operations;
	inode->i_fop = &exfat_dir_operations;

	inode->i_blocks = ((i_size_read(inode) + (sbi->cluster_size - 1))
			& ~(sbi->cluster_size - 1)) >> inode->i_blkbits;
	EXFAT_I(inode)->i_pos = ((loff_t)sbi->root_dir << 32) | 0xffffffff;
	EXFAT_I(inode)->i_size_aligned = i_size_read(inode);
	EXFAT_I(inode)->i_size_ondisk = i_size_read(inode);

	exfat_save_attr(inode, ATTR_SUBDIR);
	inode->i_mtime = inode->i_atime = inode->i_ctime = ei->i_crtime =
		current_time(inode);
	exfat_truncate_atime(&inode->i_atime);
	return 0;
}

static int exfat_calibrate_blocksize(struct super_block *sb, int logical_sect)
{
	struct exfat_sb_info *sbi = EXFAT_SB(sb);

<<<<<<< HEAD
	if (!is_power_of_2(logical_sect) ||
	    logical_sect < 512 || logical_sect > 4096) {
=======
	if (!is_power_of_2(logical_sect)) {
>>>>>>> 4e026225
		exfat_err(sb, "bogus logical sector size %u", logical_sect);
		return -EIO;
	}

	if (logical_sect < sb->s_blocksize) {
		exfat_err(sb, "logical sector size too small for device (logical sector size = %u)",
			  logical_sect);
		return -EIO;
	}

	if (logical_sect > sb->s_blocksize) {
		brelse(sbi->boot_bh);
		sbi->boot_bh = NULL;

		if (!sb_set_blocksize(sb, logical_sect)) {
			exfat_err(sb, "unable to set blocksize %u",
				  logical_sect);
			return -EIO;
		}
		sbi->boot_bh = sb_bread(sb, 0);
		if (!sbi->boot_bh) {
			exfat_err(sb, "unable to read boot sector (logical sector size = %lu)",
				  sb->s_blocksize);
			return -EIO;
		}
	}
	return 0;
}

static int exfat_read_boot_sector(struct super_block *sb)
{
	struct boot_sector *p_boot;
	struct exfat_sb_info *sbi = EXFAT_SB(sb);

	/* set block size to read super block */
	sb_min_blocksize(sb, 512);

	/* read boot sector */
	sbi->boot_bh = sb_bread(sb, 0);
	if (!sbi->boot_bh) {
		exfat_err(sb, "unable to read boot sector");
		return -EIO;
	}
	p_boot = (struct boot_sector *)sbi->boot_bh->b_data;

	/* check the validity of BOOT */
	if (le16_to_cpu((p_boot->signature)) != BOOT_SIGNATURE) {
		exfat_err(sb, "invalid boot record signature");
		return -EINVAL;
<<<<<<< HEAD
	}

	if (memcmp(p_boot->fs_name, STR_EXFAT, BOOTSEC_FS_NAME_LEN)) {
		exfat_err(sb, "invalid fs_name"); /* fs_name may unprintable */
=======
	}

	if (memcmp(p_boot->fs_name, STR_EXFAT, BOOTSEC_FS_NAME_LEN)) {
		exfat_err(sb, "invalid fs_name"); /* fs_name may unprintable */
		return -EINVAL;
	}

	/*
	 * must_be_zero field must be filled with zero to prevent mounting
	 * from FAT volume.
	 */
	if (memchr_inv(p_boot->must_be_zero, 0, sizeof(p_boot->must_be_zero)))
		return -EINVAL;

	if (p_boot->num_fats != 1 && p_boot->num_fats != 2) {
		exfat_err(sb, "bogus number of FAT structure");
>>>>>>> 4e026225
		return -EINVAL;
	}

	/*
<<<<<<< HEAD
	 * must_be_zero field must be filled with zero to prevent mounting
	 * from FAT volume.
	 */
	if (memchr_inv(p_boot->must_be_zero, 0, sizeof(p_boot->must_be_zero)))
		return -EINVAL;

	if (p_boot->num_fats != 1 && p_boot->num_fats != 2) {
		exfat_err(sb, "bogus number of FAT structure");
=======
	 * sect_size_bits could be at least 9 and at most 12.
	 */
	if (p_boot->sect_size_bits < EXFAT_MIN_SECT_SIZE_BITS ||
	    p_boot->sect_size_bits > EXFAT_MAX_SECT_SIZE_BITS) {
		exfat_err(sb, "bogus sector size bits : %u\n",
				p_boot->sect_size_bits);
		return -EINVAL;
	}

	/*
	 * sect_per_clus_bits could be at least 0 and at most 25 - sect_size_bits.
	 */
	if (p_boot->sect_per_clus_bits > EXFAT_MAX_SECT_PER_CLUS_BITS(p_boot)) {
		exfat_err(sb, "bogus sectors bits per cluster : %u\n",
				p_boot->sect_per_clus_bits);
>>>>>>> 4e026225
		return -EINVAL;
	}

	sbi->sect_per_clus = 1 << p_boot->sect_per_clus_bits;
	sbi->sect_per_clus_bits = p_boot->sect_per_clus_bits;
	sbi->cluster_size_bits = p_boot->sect_per_clus_bits +
		p_boot->sect_size_bits;
	sbi->cluster_size = 1 << sbi->cluster_size_bits;
	sbi->num_FAT_sectors = le32_to_cpu(p_boot->fat_length);
	sbi->FAT1_start_sector = le32_to_cpu(p_boot->fat_offset);
	sbi->FAT2_start_sector = le32_to_cpu(p_boot->fat_offset);
	if (p_boot->num_fats == 2)
		sbi->FAT2_start_sector += sbi->num_FAT_sectors;
	sbi->data_start_sector = le32_to_cpu(p_boot->clu_offset);
	sbi->num_sectors = le64_to_cpu(p_boot->vol_length);
	/* because the cluster index starts with 2 */
	sbi->num_clusters = le32_to_cpu(p_boot->clu_count) +
		EXFAT_RESERVED_CLUSTERS;

	sbi->root_dir = le32_to_cpu(p_boot->root_cluster);
	sbi->dentries_per_clu = 1 <<
		(sbi->cluster_size_bits - DENTRY_SIZE_BITS);

	sbi->vol_flags = le16_to_cpu(p_boot->vol_flags);
	sbi->vol_flags_persistent = sbi->vol_flags & (VOLUME_DIRTY | MEDIA_FAILURE);
	sbi->clu_srch_ptr = EXFAT_FIRST_CLUSTER;
	sbi->used_clusters = EXFAT_CLUSTERS_UNTRACKED;

	/* check consistencies */
<<<<<<< HEAD
	if (sbi->num_FAT_sectors << p_boot->sect_size_bits <
	    sbi->num_clusters * 4) {
		exfat_err(sb, "bogus fat length");
		return -EINVAL;
	}
	if (sbi->data_start_sector <
	    sbi->FAT1_start_sector + sbi->num_FAT_sectors * p_boot->num_fats) {
		exfat_err(sb, "bogus data start sector");
		return -EINVAL;
=======
	if ((u64)sbi->num_FAT_sectors << p_boot->sect_size_bits <
	    (u64)sbi->num_clusters * 4) {
		exfat_err(sb, "bogus fat length");
		return -EINVAL;
>>>>>>> 4e026225
	}
	if (sbi->vol_flags & VOLUME_DIRTY)
		exfat_warn(sb, "Volume was not properly unmounted. Some data may be corrupt. Please run fsck.");
	if (sbi->vol_flags & MEDIA_FAILURE)
		exfat_warn(sb, "Medium has reported failures. Some data may be lost.");

	if (sbi->data_start_sector <
	    (u64)sbi->FAT1_start_sector +
	    (u64)sbi->num_FAT_sectors * p_boot->num_fats) {
		exfat_err(sb, "bogus data start sector");
		return -EINVAL;
	}

	if (sbi->vol_flags & VOLUME_DIRTY)
		exfat_warn(sb, "Volume was not properly unmounted. Some data may be corrupt. Please run fsck.");
	if (sbi->vol_flags & MEDIA_FAILURE)
		exfat_warn(sb, "Medium has reported failures. Some data may be lost.");

	/* exFAT file size is limited by a disk volume size */
	sb->s_maxbytes = (u64)(sbi->num_clusters - EXFAT_RESERVED_CLUSTERS) <<
		sbi->cluster_size_bits;

	/* check logical sector size */
	if (exfat_calibrate_blocksize(sb, 1 << p_boot->sect_size_bits))
		return -EIO;

	return 0;
}

static int exfat_verify_boot_region(struct super_block *sb)
{
	struct buffer_head *bh = NULL;
	u32 chksum = 0;
	__le32 *p_sig, *p_chksum;
	int sn, i;

	/* read boot sector sub-regions */
	for (sn = 0; sn < 11; sn++) {
		bh = sb_bread(sb, sn);
		if (!bh)
			return -EIO;

		if (sn != 0 && sn <= 8) {
			/* extended boot sector sub-regions */
			p_sig = (__le32 *)&bh->b_data[sb->s_blocksize - 4];
			if (le32_to_cpu(*p_sig) != EXBOOT_SIGNATURE)
				exfat_warn(sb, "Invalid exboot-signature(sector = %d): 0x%08x",
					   sn, le32_to_cpu(*p_sig));
		}

		chksum = exfat_calc_chksum32(bh->b_data, sb->s_blocksize,
			chksum, sn ? CS_DEFAULT : CS_BOOT_SECTOR);
		brelse(bh);
	}

	/* boot checksum sub-regions */
	bh = sb_bread(sb, sn);
	if (!bh)
		return -EIO;

	for (i = 0; i < sb->s_blocksize; i += sizeof(u32)) {
		p_chksum = (__le32 *)&bh->b_data[i];
		if (le32_to_cpu(*p_chksum) != chksum) {
			exfat_err(sb, "Invalid boot checksum (boot checksum : 0x%08x, checksum : 0x%08x)",
				  le32_to_cpu(*p_chksum), chksum);
			brelse(bh);
			return -EINVAL;
		}
	}
	brelse(bh);
	return 0;
}

/* mount the file system volume */
static int __exfat_fill_super(struct super_block *sb)
{
	int ret;
	struct exfat_sb_info *sbi = EXFAT_SB(sb);

	ret = exfat_read_boot_sector(sb);
	if (ret) {
		exfat_err(sb, "failed to read boot sector");
		goto free_bh;
	}

	ret = exfat_verify_boot_region(sb);
	if (ret) {
		exfat_err(sb, "invalid boot region");
		goto free_bh;
	}

	ret = exfat_create_upcase_table(sb);
	if (ret) {
		exfat_err(sb, "failed to load upcase table");
		goto free_bh;
	}

	ret = exfat_load_bitmap(sb);
	if (ret) {
		exfat_err(sb, "failed to load alloc-bitmap");
		goto free_upcase_table;
	}

	ret = exfat_count_used_clusters(sb, &sbi->used_clusters);
	if (ret) {
		exfat_err(sb, "failed to scan clusters");
		goto free_alloc_bitmap;
	}

	return 0;

free_alloc_bitmap:
	exfat_free_bitmap(sbi);
free_upcase_table:
	exfat_free_upcase_table(sbi);
free_bh:
	brelse(sbi->boot_bh);
	return ret;
}

static int exfat_fill_super(struct super_block *sb, struct fs_context *fc)
{
	struct exfat_sb_info *sbi = sb->s_fs_info;
	struct exfat_mount_options *opts = &sbi->options;
	struct inode *root_inode;
	int err;

	if (opts->allow_utime == (unsigned short)-1)
		opts->allow_utime = ~opts->fs_dmask & 0022;

	if (opts->discard) {
		struct request_queue *q = bdev_get_queue(sb->s_bdev);

		if (!blk_queue_discard(q)) {
			exfat_warn(sb, "mounting with \"discard\" option, but the device does not support discard");
			opts->discard = 0;
		}
	}

	sb->s_flags |= SB_NODIRATIME;
	sb->s_magic = EXFAT_SUPER_MAGIC;
	sb->s_op = &exfat_sops;

	sb->s_time_gran = 10 * NSEC_PER_MSEC;
	sb->s_time_min = EXFAT_MIN_TIMESTAMP_SECS;
	sb->s_time_max = EXFAT_MAX_TIMESTAMP_SECS;

	err = __exfat_fill_super(sb);
	if (err) {
		exfat_err(sb, "failed to recognize exfat type");
		goto check_nls_io;
	}

	/* set up enough so that it can read an inode */
	exfat_hash_init(sb);

	if (!strcmp(sbi->options.iocharset, "utf8"))
		opts->utf8 = 1;
	else {
		sbi->nls_io = load_nls(sbi->options.iocharset);
		if (!sbi->nls_io) {
			exfat_err(sb, "IO charset %s not found",
				  sbi->options.iocharset);
			err = -EINVAL;
			goto free_table;
		}
	}

	if (sbi->options.utf8)
		sb->s_d_op = &exfat_utf8_dentry_ops;
	else
		sb->s_d_op = &exfat_dentry_ops;

	root_inode = new_inode(sb);
	if (!root_inode) {
		exfat_err(sb, "failed to allocate root inode");
		err = -ENOMEM;
		goto free_table;
	}

	root_inode->i_ino = EXFAT_ROOT_INO;
	inode_set_iversion(root_inode, 1);
	err = exfat_read_root(root_inode);
	if (err) {
		exfat_err(sb, "failed to initialize root inode");
		goto put_inode;
	}

	exfat_hash_inode(root_inode, EXFAT_I(root_inode)->i_pos);
	insert_inode_hash(root_inode);

	sb->s_root = d_make_root(root_inode);
	if (!sb->s_root) {
		exfat_err(sb, "failed to get the root dentry");
		err = -ENOMEM;
		goto put_inode;
	}

	return 0;

put_inode:
	iput(root_inode);
	sb->s_root = NULL;

free_table:
	exfat_free_upcase_table(sbi);
	exfat_free_bitmap(sbi);
	brelse(sbi->boot_bh);

check_nls_io:
	unload_nls(sbi->nls_io);
	exfat_free_iocharset(sbi);
	sb->s_fs_info = NULL;
	kfree(sbi);
	return err;
}

static int exfat_get_tree(struct fs_context *fc)
{
	return get_tree_bdev(fc, exfat_fill_super);
}

static void exfat_free(struct fs_context *fc)
{
	struct exfat_sb_info *sbi = fc->s_fs_info;

	if (sbi) {
		exfat_free_iocharset(sbi);
		kfree(sbi);
	}
}

static int exfat_reconfigure(struct fs_context *fc)
{
	fc->sb_flags |= SB_NODIRATIME;

	/* volume flag will be updated in exfat_sync_fs */
	sync_filesystem(fc->root->d_sb);
	return 0;
}

static const struct fs_context_operations exfat_context_ops = {
	.parse_param	= exfat_parse_param,
	.get_tree	= exfat_get_tree,
	.free		= exfat_free,
	.reconfigure	= exfat_reconfigure,
};

static int exfat_init_fs_context(struct fs_context *fc)
{
	struct exfat_sb_info *sbi;

	sbi = kzalloc(sizeof(struct exfat_sb_info), GFP_KERNEL);
	if (!sbi)
		return -ENOMEM;

	mutex_init(&sbi->s_lock);
	ratelimit_state_init(&sbi->ratelimit, DEFAULT_RATELIMIT_INTERVAL,
			DEFAULT_RATELIMIT_BURST);

	sbi->options.fs_uid = current_uid();
	sbi->options.fs_gid = current_gid();
	sbi->options.fs_fmask = current->fs->umask;
	sbi->options.fs_dmask = current->fs->umask;
	sbi->options.allow_utime = -1;
	sbi->options.iocharset = exfat_default_iocharset;
	sbi->options.errors = EXFAT_ERRORS_RO;

	fc->s_fs_info = sbi;
	fc->ops = &exfat_context_ops;
	return 0;
}

static struct file_system_type exfat_fs_type = {
	.owner			= THIS_MODULE,
	.name			= "exfat",
	.init_fs_context	= exfat_init_fs_context,
	.parameters		= exfat_parameters,
	.kill_sb		= kill_block_super,
	.fs_flags		= FS_REQUIRES_DEV,
};

static void exfat_inode_init_once(void *foo)
{
	struct exfat_inode_info *ei = (struct exfat_inode_info *)foo;

	spin_lock_init(&ei->cache_lru_lock);
	ei->nr_caches = 0;
	ei->cache_valid_id = EXFAT_CACHE_VALID + 1;
	INIT_LIST_HEAD(&ei->cache_lru);
	INIT_HLIST_NODE(&ei->i_hash_fat);
	inode_init_once(&ei->vfs_inode);
}

static int __init init_exfat_fs(void)
{
	int err;

	err = exfat_cache_init();
	if (err)
		return err;

	exfat_inode_cachep = kmem_cache_create("exfat_inode_cache",
			sizeof(struct exfat_inode_info),
			0, SLAB_RECLAIM_ACCOUNT | SLAB_MEM_SPREAD,
			exfat_inode_init_once);
	if (!exfat_inode_cachep) {
		err = -ENOMEM;
		goto shutdown_cache;
	}

	err = register_filesystem(&exfat_fs_type);
	if (err)
		goto destroy_cache;

	return 0;

destroy_cache:
	kmem_cache_destroy(exfat_inode_cachep);
shutdown_cache:
	exfat_cache_shutdown();
	return err;
}

static void __exit exit_exfat_fs(void)
{
	/*
	 * Make sure all delayed rcu free inodes are flushed before we
	 * destroy cache.
	 */
	rcu_barrier();
	kmem_cache_destroy(exfat_inode_cachep);
	unregister_filesystem(&exfat_fs_type);
	exfat_cache_shutdown();
}

module_init(init_exfat_fs);
module_exit(exit_exfat_fs);

MODULE_ALIAS_FS("exfat");
MODULE_LICENSE("GPL");
MODULE_DESCRIPTION("exFAT filesystem support");
MODULE_AUTHOR("Samsung Electronics Co., Ltd.");<|MERGE_RESOLUTION|>--- conflicted
+++ resolved
@@ -381,12 +381,7 @@
 {
 	struct exfat_sb_info *sbi = EXFAT_SB(sb);
 
-<<<<<<< HEAD
-	if (!is_power_of_2(logical_sect) ||
-	    logical_sect < 512 || logical_sect > 4096) {
-=======
 	if (!is_power_of_2(logical_sect)) {
->>>>>>> 4e026225
 		exfat_err(sb, "bogus logical sector size %u", logical_sect);
 		return -EIO;
 	}
@@ -436,12 +431,6 @@
 	if (le16_to_cpu((p_boot->signature)) != BOOT_SIGNATURE) {
 		exfat_err(sb, "invalid boot record signature");
 		return -EINVAL;
-<<<<<<< HEAD
-	}
-
-	if (memcmp(p_boot->fs_name, STR_EXFAT, BOOTSEC_FS_NAME_LEN)) {
-		exfat_err(sb, "invalid fs_name"); /* fs_name may unprintable */
-=======
 	}
 
 	if (memcmp(p_boot->fs_name, STR_EXFAT, BOOTSEC_FS_NAME_LEN)) {
@@ -458,21 +447,10 @@
 
 	if (p_boot->num_fats != 1 && p_boot->num_fats != 2) {
 		exfat_err(sb, "bogus number of FAT structure");
->>>>>>> 4e026225
 		return -EINVAL;
 	}
 
 	/*
-<<<<<<< HEAD
-	 * must_be_zero field must be filled with zero to prevent mounting
-	 * from FAT volume.
-	 */
-	if (memchr_inv(p_boot->must_be_zero, 0, sizeof(p_boot->must_be_zero)))
-		return -EINVAL;
-
-	if (p_boot->num_fats != 1 && p_boot->num_fats != 2) {
-		exfat_err(sb, "bogus number of FAT structure");
-=======
 	 * sect_size_bits could be at least 9 and at most 12.
 	 */
 	if (p_boot->sect_size_bits < EXFAT_MIN_SECT_SIZE_BITS ||
@@ -488,7 +466,6 @@
 	if (p_boot->sect_per_clus_bits > EXFAT_MAX_SECT_PER_CLUS_BITS(p_boot)) {
 		exfat_err(sb, "bogus sectors bits per cluster : %u\n",
 				p_boot->sect_per_clus_bits);
->>>>>>> 4e026225
 		return -EINVAL;
 	}
 
@@ -518,27 +495,11 @@
 	sbi->used_clusters = EXFAT_CLUSTERS_UNTRACKED;
 
 	/* check consistencies */
-<<<<<<< HEAD
-	if (sbi->num_FAT_sectors << p_boot->sect_size_bits <
-	    sbi->num_clusters * 4) {
-		exfat_err(sb, "bogus fat length");
-		return -EINVAL;
-	}
-	if (sbi->data_start_sector <
-	    sbi->FAT1_start_sector + sbi->num_FAT_sectors * p_boot->num_fats) {
-		exfat_err(sb, "bogus data start sector");
-		return -EINVAL;
-=======
 	if ((u64)sbi->num_FAT_sectors << p_boot->sect_size_bits <
 	    (u64)sbi->num_clusters * 4) {
 		exfat_err(sb, "bogus fat length");
 		return -EINVAL;
->>>>>>> 4e026225
-	}
-	if (sbi->vol_flags & VOLUME_DIRTY)
-		exfat_warn(sb, "Volume was not properly unmounted. Some data may be corrupt. Please run fsck.");
-	if (sbi->vol_flags & MEDIA_FAILURE)
-		exfat_warn(sb, "Medium has reported failures. Some data may be lost.");
+	}
 
 	if (sbi->data_start_sector <
 	    (u64)sbi->FAT1_start_sector +
