--- conflicted
+++ resolved
@@ -77,13 +77,10 @@
 
 #define EXFAT_FILE_NAME_LEN		15
 
-<<<<<<< HEAD
-=======
 #define EXFAT_MIN_SECT_SIZE_BITS		9
 #define EXFAT_MAX_SECT_SIZE_BITS		12
 #define EXFAT_MAX_SECT_PER_CLUS_BITS(x)		(25 - (x)->sect_size_bits)
 
->>>>>>> 4e026225
 /* EXFAT: Main and Backup Boot Sector (512 bytes) */
 struct boot_sector {
 	__u8	jmp_boot[BOOTSEC_JUMP_BOOT_LEN];
