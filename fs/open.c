--- conflicted
+++ resolved
@@ -1234,9 +1234,6 @@
 	return 0;
 }
 
-<<<<<<< HEAD
-EXPORT_SYMBOL(nonseekable_open);
-=======
 EXPORT_SYMBOL(nonseekable_open);
 
 /*
@@ -1256,5 +1253,4 @@
 	return 0;
 }
 
-EXPORT_SYMBOL(stream_open);
->>>>>>> 407d19ab
+EXPORT_SYMBOL(stream_open);