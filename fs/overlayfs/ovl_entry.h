/* SPDX-License-Identifier: GPL-2.0-only */
/*
 *
 * Copyright (C) 2011 Novell Inc.
 * Copyright (C) 2016 Red Hat, Inc.
 */

struct ovl_config {
	char *lowerdir;
	char *upperdir;
	char *workdir;
	bool default_permissions;
	bool redirect_dir;
	bool redirect_follow;
	const char *redirect_mode;
	bool index;
	bool nfs_export;
	int xino;
	bool metacopy;
	bool ovl_volatile;
};

struct ovl_sb {
	struct super_block *sb;
	dev_t pseudo_dev;
	/* Unusable (conflicting) uuid */
	bool bad_uuid;
	/* Used as a lower layer (but maybe also as upper) */
	bool is_lower;
};

struct ovl_layer {
	struct vfsmount *mnt;
	/* Trap in ovl inode cache */
	struct inode *trap;
	struct ovl_sb *fs;
	/* Index of this layer in fs root (upper idx == 0) */
	int idx;
	/* One fsid per unique underlying sb (upper fsid == 0) */
	int fsid;
};

struct ovl_path {
	const struct ovl_layer *layer;
	struct dentry *dentry;
};

/* private information held for overlayfs's superblock */
struct ovl_fs {
	unsigned int numlayer;
	/* Number of unique fs among layers including upper fs */
	unsigned int numfs;
	const struct ovl_layer *layers;
	struct ovl_sb *fs;
	/* workbasedir is the path at workdir= mount option */
	struct dentry *workbasedir;
	/* workdir is the 'work' directory under workbasedir */
	struct dentry *workdir;
	/* index directory listing overlay inodes by origin file handle */
	struct dentry *indexdir;
	long namelen;
	/* pathnames of lower and upper dirs, for show_options */
	struct ovl_config config;
	/* creds of process who forced instantiation of super block */
	const struct cred *creator_cred;
	bool tmpfile;
	bool noxattr;
	/* Did we take the inuse lock? */
	bool upperdir_locked;
	bool workdir_locked;
	bool share_whiteout;
	/* Traps in ovl inode cache */
	struct inode *workbasedir_trap;
	struct inode *workdir_trap;
	struct inode *indexdir_trap;
	/* -1: disabled, 0: same fs, 1..32: number of unused ino bits */
	int xino_mode;
	/* For allocation of non-persistent inode numbers */
	atomic_long_t last_ino;
	/* Whiteout dentry cache */
	struct dentry *whiteout;
<<<<<<< HEAD
=======
	/* r/o snapshot of upperdir sb's only taken on volatile mounts */
	errseq_t errseq;
>>>>>>> 4e026225
};

static inline struct vfsmount *ovl_upper_mnt(struct ovl_fs *ofs)
{
	return ofs->layers[0].mnt;
}

static inline struct ovl_fs *OVL_FS(struct super_block *sb)
{
	return (struct ovl_fs *)sb->s_fs_info;
}

static inline bool ovl_should_sync(struct ovl_fs *ofs)
{
	return !ofs->config.ovl_volatile;
}

/* private information held for every overlayfs dentry */
struct ovl_entry {
	union {
		struct {
			unsigned long flags;
		};
		struct rcu_head rcu;
	};
	unsigned numlower;
	struct ovl_path lowerstack[];
};

struct ovl_entry *ovl_alloc_entry(unsigned int numlower);

static inline struct ovl_entry *OVL_E(struct dentry *dentry)
{
	return (struct ovl_entry *) dentry->d_fsdata;
}

struct ovl_inode {
	union {
		struct ovl_dir_cache *cache;	/* directory */
		struct inode *lowerdata;	/* regular file */
	};
	const char *redirect;
	u64 version;
	unsigned long flags;
	struct inode vfs_inode;
	struct dentry *__upperdentry;
	struct inode *lower;

	/* synchronize copy up and more */
	struct mutex lock;
};

static inline struct ovl_inode *OVL_I(struct inode *inode)
{
	return container_of(inode, struct ovl_inode, vfs_inode);
}

static inline struct dentry *ovl_upperdentry_dereference(struct ovl_inode *oi)
{
	return READ_ONCE(oi->__upperdentry);
}<|MERGE_RESOLUTION|>--- conflicted
+++ resolved
@@ -79,11 +79,8 @@
 	atomic_long_t last_ino;
 	/* Whiteout dentry cache */
 	struct dentry *whiteout;
-<<<<<<< HEAD
-=======
 	/* r/o snapshot of upperdir sb's only taken on volatile mounts */
 	errseq_t errseq;
->>>>>>> 4e026225
 };
 
 static inline struct vfsmount *ovl_upper_mnt(struct ovl_fs *ofs)
