--- conflicted
+++ resolved
@@ -76,6 +76,12 @@
 static inline void zero_trun_node_unused(struct ubifs_trun_node *trun)
 {
 	memset(trun->padding, 0, 12);
+}
+
+static void ubifs_add_auth_dirt(struct ubifs_info *c, int lnum)
+{
+	if (ubifs_authenticated(c))
+		ubifs_add_dirt(c, lnum, ubifs_auth_node_sz(c));
 }
 
 /**
@@ -216,34 +222,33 @@
 	return err;
 }
 
-/**
- * write_node - write node to a journal head.
- * @c: UBIFS file-system description object
- * @jhead: journal head
- * @node: node to write
- * @len: node length
- * @lnum: LEB number written is returned here
- * @offs: offset written is returned here
- *
- * This function writes a node to reserved space of journal head @jhead.
- * Returns zero in case of success and a negative error code in case of
- * failure.
- */
-static int write_node(struct ubifs_info *c, int jhead, void *node, int len,
-		      int *lnum, int *offs)
-{
-	struct ubifs_wbuf *wbuf = &c->jheads[jhead].wbuf;
-
-	ubifs_assert(c, jhead != GCHD);
-
-	*lnum = c->jheads[jhead].wbuf.lnum;
-	*offs = c->jheads[jhead].wbuf.offs + c->jheads[jhead].wbuf.used;
-
-	dbg_jnl("jhead %s, LEB %d:%d, len %d",
-		dbg_jhead(jhead), *lnum, *offs, len);
-	ubifs_prepare_node(c, node, len, 0);
-
-	return ubifs_wbuf_write_nolock(wbuf, node, len);
+static int ubifs_hash_nodes(struct ubifs_info *c, void *node,
+			     int len, struct shash_desc *hash)
+{
+	int auth_node_size = ubifs_auth_node_sz(c);
+	int err;
+
+	while (1) {
+		const struct ubifs_ch *ch = node;
+		int nodelen = le32_to_cpu(ch->len);
+
+		ubifs_assert(c, len >= auth_node_size);
+
+		if (len == auth_node_size)
+			break;
+
+		ubifs_assert(c, len > nodelen);
+		ubifs_assert(c, ch->magic == cpu_to_le32(UBIFS_NODE_MAGIC));
+
+		err = ubifs_shash_update(c, hash, (void *)node, nodelen);
+		if (err)
+			return err;
+
+		node += ALIGN(nodelen, 8);
+		len -= ALIGN(nodelen, 8);
+	}
+
+	return ubifs_prepare_auth_node(c, node, hash);
 }
 
 /**
@@ -256,9 +261,9 @@
  * @offs: offset written is returned here
  * @sync: non-zero if the write-buffer has to by synchronized
  *
- * This function is the same as 'write_node()' but it does not assume the
- * buffer it is writing is a node, so it does not prepare it (which means
- * initializing common header and calculating CRC).
+ * This function writes data to the reserved space of journal head @jhead.
+ * Returns zero in case of success and a negative error code in case of
+ * failure.
  */
 static int write_head(struct ubifs_info *c, int jhead, void *buf, int len,
 		      int *lnum, int *offs, int sync)
@@ -272,6 +277,12 @@
 	*offs = c->jheads[jhead].wbuf.offs + c->jheads[jhead].wbuf.used;
 	dbg_jnl("jhead %s, LEB %d:%d, len %d",
 		dbg_jhead(jhead), *lnum, *offs, len);
+
+	if (ubifs_authenticated(c)) {
+		err = ubifs_hash_nodes(c, buf, len, c->jheads[jhead].log_hash);
+		if (err)
+			return err;
+	}
 
 	err = ubifs_wbuf_write_nolock(wbuf, buf, len);
 	if (err)
@@ -536,6 +547,9 @@
 	struct ubifs_dent_node *dent;
 	struct ubifs_ino_node *ino;
 	union ubifs_key dent_key, ino_key;
+	u8 hash_dent[UBIFS_HASH_ARR_SZ];
+	u8 hash_ino[UBIFS_HASH_ARR_SZ];
+	u8 hash_ino_host[UBIFS_HASH_ARR_SZ];
 
 	ubifs_assert(c, mutex_is_locked(&host_ui->ui_mutex));
 
@@ -558,7 +572,10 @@
 
 	len = aligned_dlen + aligned_ilen + UBIFS_INO_NODE_SZ;
 	/* Make sure to also account for extended attributes */
-	len += host_ui->data_len;
+	if (ubifs_authenticated(c))
+		len += ALIGN(host_ui->data_len, 8) + ubifs_auth_node_sz(c);
+	else
+		len += host_ui->data_len;
 
 	dent = kzalloc(len, GFP_NOFS);
 	if (!dent)
@@ -590,11 +607,21 @@
 
 	zero_dent_node_unused(dent);
 	ubifs_prep_grp_node(c, dent, dlen, 0);
+	err = ubifs_node_calc_hash(c, dent, hash_dent);
+	if (err)
+		goto out_release;
 
 	ino = (void *)dent + aligned_dlen;
 	pack_inode(c, ino, inode, 0);
+	err = ubifs_node_calc_hash(c, ino, hash_ino);
+	if (err)
+		goto out_release;
+
 	ino = (void *)ino + aligned_ilen;
 	pack_inode(c, ino, dir, 1);
+	err = ubifs_node_calc_hash(c, ino, hash_ino_host);
+	if (err)
+		goto out_release;
 
 	if (last_reference) {
 		err = ubifs_add_orphan(c, inode->i_ino);
@@ -616,6 +643,7 @@
 	}
 	release_head(c, BASEHD);
 	kfree(dent);
+	ubifs_add_auth_dirt(c, lnum);
 
 	if (deletion) {
 		if (nm->hash)
@@ -626,7 +654,8 @@
 			goto out_ro;
 		err = ubifs_add_dirt(c, lnum, dlen);
 	} else
-		err = ubifs_tnc_add_nm(c, &dent_key, lnum, dent_offs, dlen, nm);
+		err = ubifs_tnc_add_nm(c, &dent_key, lnum, dent_offs, dlen,
+				       hash_dent, nm);
 	if (err)
 		goto out_ro;
 
@@ -638,14 +667,14 @@
 	 */
 	ino_key_init(c, &ino_key, inode->i_ino);
 	ino_offs = dent_offs + aligned_dlen;
-	err = ubifs_tnc_add(c, &ino_key, lnum, ino_offs, ilen);
+	err = ubifs_tnc_add(c, &ino_key, lnum, ino_offs, ilen, hash_ino);
 	if (err)
 		goto out_ro;
 
 	ino_key_init(c, &ino_key, dir->i_ino);
 	ino_offs += aligned_ilen;
 	err = ubifs_tnc_add(c, &ino_key, lnum, ino_offs,
-			    UBIFS_INO_NODE_SZ + host_ui->data_len);
+			    UBIFS_INO_NODE_SZ + host_ui->data_len, hash_ino_host);
 	if (err)
 		goto out_ro;
 
@@ -694,10 +723,12 @@
 			 const union ubifs_key *key, const void *buf, int len)
 {
 	struct ubifs_data_node *data;
-	int err, lnum, offs, compr_type, out_len, compr_len;
+	int err, lnum, offs, compr_type, out_len, compr_len, auth_len;
 	int dlen = COMPRESSED_DATA_NODE_BUF_SZ, allocated = 1;
+	int write_len;
 	struct ubifs_inode *ui = ubifs_inode(inode);
 	bool encrypted = ubifs_crypt_is_encrypted(inode);
+	u8 hash[UBIFS_HASH_ARR_SZ];
 
 	dbg_jnlk(key, "ino %lu, blk %u, len %d, key ",
 		(unsigned long)key_inum(c, key), key_block(c, key), len);
@@ -706,7 +737,9 @@
 	if (encrypted)
 		dlen += UBIFS_CIPHER_BLOCK_SIZE;
 
-	data = kmalloc(dlen, GFP_NOFS | __GFP_NOWARN);
+	auth_len = ubifs_auth_node_sz(c);
+
+	data = kmalloc(dlen + auth_len, GFP_NOFS | __GFP_NOWARN);
 	if (!data) {
 		/*
 		 * Fall-back to the write reserve buffer. Note, we might be
@@ -745,20 +778,33 @@
 	}
 
 	dlen = UBIFS_DATA_NODE_SZ + out_len;
+	if (ubifs_authenticated(c))
+		write_len = ALIGN(dlen, 8) + auth_len;
+	else
+		write_len = dlen;
+
 	data->compr_type = cpu_to_le16(compr_type);
 
 	/* Make reservation before allocating sequence numbers */
-	err = make_reservation(c, DATAHD, dlen);
+	err = make_reservation(c, DATAHD, write_len);
 	if (err)
 		goto out_free;
 
-	err = write_node(c, DATAHD, data, dlen, &lnum, &offs);
+	ubifs_prepare_node(c, data, dlen, 0);
+	err = write_head(c, DATAHD, data, write_len, &lnum, &offs, 0);
 	if (err)
 		goto out_release;
+
+	err = ubifs_node_calc_hash(c, data, hash);
+	if (err)
+		goto out_release;
+
 	ubifs_wbuf_add_ino_nolock(&c->jheads[DATAHD].wbuf, key_inum(c, key));
 	release_head(c, DATAHD);
 
-	err = ubifs_tnc_add(c, key, lnum, offs, dlen);
+	ubifs_add_auth_dirt(c, lnum);
+
+	err = ubifs_tnc_add(c, key, lnum, offs, dlen, hash);
 	if (err)
 		goto out_ro;
 
@@ -796,14 +842,10 @@
 	int err, lnum, offs;
 	struct ubifs_ino_node *ino, *ino_start;
 	struct ubifs_inode *ui = ubifs_inode(inode);
-<<<<<<< HEAD
-	int sync = 0, len = UBIFS_INO_NODE_SZ, last_reference = !inode->i_nlink;
-=======
 	int sync = 0, write_len = 0, ilen = UBIFS_INO_NODE_SZ;
 	int last_reference = !inode->i_nlink;
 	int kill_xattrs = ui->xattr_cnt && last_reference;
 	u8 hash[UBIFS_HASH_ARR_SZ];
->>>>>>> 407d19ab
 
 	dbg_jnl("ino %lu, nlink %u", inode->i_ino, inode->i_nlink);
 
@@ -812,14 +854,11 @@
 	 * need to synchronize the write-buffer either.
 	 */
 	if (!last_reference) {
-		len += ui->data_len;
+		ilen += ui->data_len;
 		sync = IS_SYNC(inode);
 	} else if (kill_xattrs) {
 		write_len += UBIFS_INO_NODE_SZ * ui->xattr_cnt;
 	}
-<<<<<<< HEAD
-	ino = kmalloc(len, GFP_NOFS);
-=======
 
 	if (ubifs_authenticated(c))
 		write_len += ALIGN(ilen, 8) + ubifs_auth_node_sz(c);
@@ -827,12 +866,11 @@
 		write_len += ilen;
 
 	ino_start = ino = kmalloc(write_len, GFP_NOFS);
->>>>>>> 407d19ab
 	if (!ino)
 		return -ENOMEM;
 
 	/* Make reservation before allocating sequence numbers */
-	err = make_reservation(c, BASEHD, len);
+	err = make_reservation(c, BASEHD, write_len);
 	if (err)
 		goto out_free;
 
@@ -884,15 +922,11 @@
 	}
 
 	pack_inode(c, ino, inode, 1);
-<<<<<<< HEAD
-	err = write_head(c, BASEHD, ino, len, &lnum, &offs, sync);
-=======
 	err = ubifs_node_calc_hash(c, ino, hash);
 	if (err)
 		goto out_release;
 
 	err = write_head(c, BASEHD, ino_start, write_len, &lnum, &offs, sync);
->>>>>>> 407d19ab
 	if (err)
 		goto out_release;
 	if (!sync)
@@ -900,21 +934,19 @@
 					  inode->i_ino);
 	release_head(c, BASEHD);
 
+	ubifs_add_auth_dirt(c, lnum);
+
 	if (last_reference) {
 		err = ubifs_tnc_remove_ino(c, inode->i_ino);
 		if (err)
 			goto out_ro;
 		ubifs_delete_orphan(c, inode->i_ino);
-<<<<<<< HEAD
-		err = ubifs_add_dirt(c, lnum, len);
-=======
 		err = ubifs_add_dirt(c, lnum, write_len);
->>>>>>> 407d19ab
 	} else {
 		union ubifs_key key;
 
 		ino_key_init(c, &key, inode->i_ino);
-		err = ubifs_tnc_add(c, &key, lnum, offs, len);
+		err = ubifs_tnc_add(c, &key, lnum, offs, ilen, hash);
 	}
 	if (err)
 		goto out_ro;
@@ -1024,6 +1056,10 @@
 	int aligned_dlen1, aligned_dlen2;
 	int twoparents = (fst_dir != snd_dir);
 	void *p;
+	u8 hash_dent1[UBIFS_HASH_ARR_SZ];
+	u8 hash_dent2[UBIFS_HASH_ARR_SZ];
+	u8 hash_p1[UBIFS_HASH_ARR_SZ];
+	u8 hash_p2[UBIFS_HASH_ARR_SZ];
 
 	ubifs_assert(c, ubifs_inode(fst_dir)->data_len == 0);
 	ubifs_assert(c, ubifs_inode(snd_dir)->data_len == 0);
@@ -1038,6 +1074,8 @@
 	len = aligned_dlen1 + aligned_dlen2 + ALIGN(plen, 8);
 	if (twoparents)
 		len += plen;
+
+	len += ubifs_auth_node_sz(c);
 
 	dent1 = kzalloc(len, GFP_NOFS);
 	if (!dent1)
@@ -1059,6 +1097,9 @@
 	set_dent_cookie(c, dent1);
 	zero_dent_node_unused(dent1);
 	ubifs_prep_grp_node(c, dent1, dlen1, 0);
+	err = ubifs_node_calc_hash(c, dent1, hash_dent1);
+	if (err)
+		goto out_release;
 
 	/* Make new dent for 2nd entry */
 	dent2 = (void *)dent1 + aligned_dlen1;
@@ -1072,14 +1113,26 @@
 	set_dent_cookie(c, dent2);
 	zero_dent_node_unused(dent2);
 	ubifs_prep_grp_node(c, dent2, dlen2, 0);
+	err = ubifs_node_calc_hash(c, dent2, hash_dent2);
+	if (err)
+		goto out_release;
 
 	p = (void *)dent2 + aligned_dlen2;
-	if (!twoparents)
+	if (!twoparents) {
 		pack_inode(c, p, fst_dir, 1);
-	else {
+		err = ubifs_node_calc_hash(c, p, hash_p1);
+		if (err)
+			goto out_release;
+	} else {
 		pack_inode(c, p, fst_dir, 0);
+		err = ubifs_node_calc_hash(c, p, hash_p1);
+		if (err)
+			goto out_release;
 		p += ALIGN(plen, 8);
 		pack_inode(c, p, snd_dir, 1);
+		err = ubifs_node_calc_hash(c, p, hash_p2);
+		if (err)
+			goto out_release;
 	}
 
 	err = write_head(c, BASEHD, dent1, len, &lnum, &offs, sync);
@@ -1093,28 +1146,30 @@
 	}
 	release_head(c, BASEHD);
 
+	ubifs_add_auth_dirt(c, lnum);
+
 	dent_key_init(c, &key, snd_dir->i_ino, snd_nm);
-	err = ubifs_tnc_add_nm(c, &key, lnum, offs, dlen1, snd_nm);
+	err = ubifs_tnc_add_nm(c, &key, lnum, offs, dlen1, hash_dent1, snd_nm);
 	if (err)
 		goto out_ro;
 
 	offs += aligned_dlen1;
 	dent_key_init(c, &key, fst_dir->i_ino, fst_nm);
-	err = ubifs_tnc_add_nm(c, &key, lnum, offs, dlen2, fst_nm);
+	err = ubifs_tnc_add_nm(c, &key, lnum, offs, dlen2, hash_dent2, fst_nm);
 	if (err)
 		goto out_ro;
 
 	offs += aligned_dlen2;
 
 	ino_key_init(c, &key, fst_dir->i_ino);
-	err = ubifs_tnc_add(c, &key, lnum, offs, plen);
+	err = ubifs_tnc_add(c, &key, lnum, offs, plen, hash_p1);
 	if (err)
 		goto out_ro;
 
 	if (twoparents) {
 		offs += ALIGN(plen, 8);
 		ino_key_init(c, &key, snd_dir->i_ino);
-		err = ubifs_tnc_add(c, &key, lnum, offs, plen);
+		err = ubifs_tnc_add(c, &key, lnum, offs, plen, hash_p2);
 		if (err)
 			goto out_ro;
 	}
@@ -1167,6 +1222,11 @@
 	int last_reference = !!(new_inode && new_inode->i_nlink == 0);
 	int move = (old_dir != new_dir);
 	struct ubifs_inode *uninitialized_var(new_ui);
+	u8 hash_old_dir[UBIFS_HASH_ARR_SZ];
+	u8 hash_new_dir[UBIFS_HASH_ARR_SZ];
+	u8 hash_new_inode[UBIFS_HASH_ARR_SZ];
+	u8 hash_dent1[UBIFS_HASH_ARR_SZ];
+	u8 hash_dent2[UBIFS_HASH_ARR_SZ];
 
 	ubifs_assert(c, ubifs_inode(old_dir)->data_len == 0);
 	ubifs_assert(c, ubifs_inode(new_dir)->data_len == 0);
@@ -1189,6 +1249,9 @@
 	len = aligned_dlen1 + aligned_dlen2 + ALIGN(ilen, 8) + ALIGN(plen, 8);
 	if (move)
 		len += plen;
+
+	len += ubifs_auth_node_sz(c);
+
 	dent = kzalloc(len, GFP_NOFS);
 	if (!dent)
 		return -ENOMEM;
@@ -1209,6 +1272,9 @@
 	set_dent_cookie(c, dent);
 	zero_dent_node_unused(dent);
 	ubifs_prep_grp_node(c, dent, dlen1, 0);
+	err = ubifs_node_calc_hash(c, dent, hash_dent1);
+	if (err)
+		goto out_release;
 
 	dent2 = (void *)dent + aligned_dlen1;
 	dent2->ch.node_type = UBIFS_DENT_NODE;
@@ -1228,19 +1294,36 @@
 	set_dent_cookie(c, dent2);
 	zero_dent_node_unused(dent2);
 	ubifs_prep_grp_node(c, dent2, dlen2, 0);
+	err = ubifs_node_calc_hash(c, dent2, hash_dent2);
+	if (err)
+		goto out_release;
 
 	p = (void *)dent2 + aligned_dlen2;
 	if (new_inode) {
 		pack_inode(c, p, new_inode, 0);
+		err = ubifs_node_calc_hash(c, p, hash_new_inode);
+		if (err)
+			goto out_release;
+
 		p += ALIGN(ilen, 8);
 	}
 
-	if (!move)
+	if (!move) {
 		pack_inode(c, p, old_dir, 1);
-	else {
+		err = ubifs_node_calc_hash(c, p, hash_old_dir);
+		if (err)
+			goto out_release;
+	} else {
 		pack_inode(c, p, old_dir, 0);
+		err = ubifs_node_calc_hash(c, p, hash_old_dir);
+		if (err)
+			goto out_release;
+
 		p += ALIGN(plen, 8);
 		pack_inode(c, p, new_dir, 1);
+		err = ubifs_node_calc_hash(c, p, hash_new_dir);
+		if (err)
+			goto out_release;
 	}
 
 	if (last_reference) {
@@ -1266,15 +1349,17 @@
 	}
 	release_head(c, BASEHD);
 
+	ubifs_add_auth_dirt(c, lnum);
+
 	dent_key_init(c, &key, new_dir->i_ino, new_nm);
-	err = ubifs_tnc_add_nm(c, &key, lnum, offs, dlen1, new_nm);
+	err = ubifs_tnc_add_nm(c, &key, lnum, offs, dlen1, hash_dent1, new_nm);
 	if (err)
 		goto out_ro;
 
 	offs += aligned_dlen1;
 	if (whiteout) {
 		dent_key_init(c, &key, old_dir->i_ino, old_nm);
-		err = ubifs_tnc_add_nm(c, &key, lnum, offs, dlen2, old_nm);
+		err = ubifs_tnc_add_nm(c, &key, lnum, offs, dlen2, hash_dent2, old_nm);
 		if (err)
 			goto out_ro;
 
@@ -1293,21 +1378,21 @@
 	offs += aligned_dlen2;
 	if (new_inode) {
 		ino_key_init(c, &key, new_inode->i_ino);
-		err = ubifs_tnc_add(c, &key, lnum, offs, ilen);
+		err = ubifs_tnc_add(c, &key, lnum, offs, ilen, hash_new_inode);
 		if (err)
 			goto out_ro;
 		offs += ALIGN(ilen, 8);
 	}
 
 	ino_key_init(c, &key, old_dir->i_ino);
-	err = ubifs_tnc_add(c, &key, lnum, offs, plen);
+	err = ubifs_tnc_add(c, &key, lnum, offs, plen, hash_old_dir);
 	if (err)
 		goto out_ro;
 
 	if (move) {
 		offs += ALIGN(plen, 8);
 		ino_key_init(c, &key, new_dir->i_ino);
-		err = ubifs_tnc_add(c, &key, lnum, offs, plen);
+		err = ubifs_tnc_add(c, &key, lnum, offs, plen, hash_new_dir);
 		if (err)
 			goto out_ro;
 	}
@@ -1426,6 +1511,8 @@
 	struct ubifs_inode *ui = ubifs_inode(inode);
 	ino_t inum = inode->i_ino;
 	unsigned int blk;
+	u8 hash_ino[UBIFS_HASH_ARR_SZ];
+	u8 hash_dn[UBIFS_HASH_ARR_SZ];
 
 	dbg_jnl("ino %lu, size %lld -> %lld",
 		(unsigned long)inum, old_size, new_size);
@@ -1435,6 +1522,9 @@
 
 	sz = UBIFS_TRUN_NODE_SZ + UBIFS_INO_NODE_SZ +
 	     UBIFS_MAX_DATA_NODE_SZ * WORST_COMPR_FACTOR;
+
+	sz += ubifs_auth_node_sz(c);
+
 	ino = kmalloc(sz, GFP_NOFS);
 	if (!ino)
 		return -ENOMEM;
@@ -1480,16 +1570,28 @@
 
 	/* Must make reservation before allocating sequence numbers */
 	len = UBIFS_TRUN_NODE_SZ + UBIFS_INO_NODE_SZ;
-	if (dlen)
+
+	if (ubifs_authenticated(c))
+		len += ALIGN(dlen, 8) + ubifs_auth_node_sz(c);
+	else
 		len += dlen;
+
 	err = make_reservation(c, BASEHD, len);
 	if (err)
 		goto out_free;
 
 	pack_inode(c, ino, inode, 0);
+	err = ubifs_node_calc_hash(c, ino, hash_ino);
+	if (err)
+		goto out_release;
+
 	ubifs_prep_grp_node(c, trun, UBIFS_TRUN_NODE_SZ, dlen ? 0 : 1);
-	if (dlen)
+	if (dlen) {
 		ubifs_prep_grp_node(c, dn, dlen, 1);
+		err = ubifs_node_calc_hash(c, dn, hash_dn);
+		if (err)
+			goto out_release;
+	}
 
 	err = write_head(c, BASEHD, ino, len, &lnum, &offs, sync);
 	if (err)
@@ -1498,15 +1600,17 @@
 		ubifs_wbuf_add_ino_nolock(&c->jheads[BASEHD].wbuf, inum);
 	release_head(c, BASEHD);
 
+	ubifs_add_auth_dirt(c, lnum);
+
 	if (dlen) {
 		sz = offs + UBIFS_INO_NODE_SZ + UBIFS_TRUN_NODE_SZ;
-		err = ubifs_tnc_add(c, &key, lnum, sz, dlen);
+		err = ubifs_tnc_add(c, &key, lnum, sz, dlen, hash_dn);
 		if (err)
 			goto out_ro;
 	}
 
 	ino_key_init(c, &key, inum);
-	err = ubifs_tnc_add(c, &key, lnum, offs, UBIFS_INO_NODE_SZ);
+	err = ubifs_tnc_add(c, &key, lnum, offs, UBIFS_INO_NODE_SZ, hash_ino);
 	if (err)
 		goto out_ro;
 
@@ -1561,12 +1665,13 @@
 			   const struct inode *inode,
 			   const struct fscrypt_name *nm)
 {
-	int err, xlen, hlen, len, lnum, xent_offs, aligned_xlen;
+	int err, xlen, hlen, len, lnum, xent_offs, aligned_xlen, write_len;
 	struct ubifs_dent_node *xent;
 	struct ubifs_ino_node *ino;
 	union ubifs_key xent_key, key1, key2;
 	int sync = IS_DIRSYNC(host);
 	struct ubifs_inode *host_ui = ubifs_inode(host);
+	u8 hash[UBIFS_HASH_ARR_SZ];
 
 	ubifs_assert(c, inode->i_nlink == 0);
 	ubifs_assert(c, mutex_is_locked(&host_ui->ui_mutex));
@@ -1580,12 +1685,14 @@
 	hlen = host_ui->data_len + UBIFS_INO_NODE_SZ;
 	len = aligned_xlen + UBIFS_INO_NODE_SZ + ALIGN(hlen, 8);
 
-	xent = kzalloc(len, GFP_NOFS);
+	write_len = len + ubifs_auth_node_sz(c);
+
+	xent = kzalloc(write_len, GFP_NOFS);
 	if (!xent)
 		return -ENOMEM;
 
 	/* Make reservation before allocating sequence numbers */
-	err = make_reservation(c, BASEHD, len);
+	err = make_reservation(c, BASEHD, write_len);
 	if (err) {
 		kfree(xent);
 		return err;
@@ -1606,11 +1713,16 @@
 	pack_inode(c, ino, inode, 0);
 	ino = (void *)ino + UBIFS_INO_NODE_SZ;
 	pack_inode(c, ino, host, 1);
-
-	err = write_head(c, BASEHD, xent, len, &lnum, &xent_offs, sync);
+	err = ubifs_node_calc_hash(c, ino, hash);
+	if (err)
+		goto out_release;
+
+	err = write_head(c, BASEHD, xent, write_len, &lnum, &xent_offs, sync);
 	if (!sync && !err)
 		ubifs_wbuf_add_ino_nolock(&c->jheads[BASEHD].wbuf, host->i_ino);
 	release_head(c, BASEHD);
+
+	ubifs_add_auth_dirt(c, lnum);
 	kfree(xent);
 	if (err)
 		goto out_ro;
@@ -1638,7 +1750,7 @@
 
 	/* And update TNC with the new host inode position */
 	ino_key_init(c, &key1, host->i_ino);
-	err = ubifs_tnc_add(c, &key1, lnum, xent_offs + len - hlen, hlen);
+	err = ubifs_tnc_add(c, &key1, lnum, xent_offs + len - hlen, hlen, hash);
 	if (err)
 		goto out_ro;
 
@@ -1649,6 +1761,9 @@
 	mark_inode_clean(c, host_ui);
 	return 0;
 
+out_release:
+	kfree(xent);
+	release_head(c, BASEHD);
 out_ro:
 	ubifs_ro_mode(c, err);
 	finish_reservation(c);
@@ -1676,6 +1791,8 @@
 	struct ubifs_ino_node *ino;
 	union ubifs_key key;
 	int sync = IS_DIRSYNC(host);
+	u8 hash_host[UBIFS_HASH_ARR_SZ];
+	u8 hash[UBIFS_HASH_ARR_SZ];
 
 	dbg_jnl("ino %lu, ino %lu", host->i_ino, inode->i_ino);
 	ubifs_assert(c, host->i_nlink > 0);
@@ -1687,6 +1804,8 @@
 	aligned_len1 = ALIGN(len1, 8);
 	aligned_len = aligned_len1 + ALIGN(len2, 8);
 
+	aligned_len += ubifs_auth_node_sz(c);
+
 	ino = kzalloc(aligned_len, GFP_NOFS);
 	if (!ino)
 		return -ENOMEM;
@@ -1697,7 +1816,13 @@
 		goto out_free;
 
 	pack_inode(c, ino, host, 0);
+	err = ubifs_node_calc_hash(c, ino, hash_host);
+	if (err)
+		goto out_release;
 	pack_inode(c, (void *)ino + aligned_len1, inode, 1);
+	err = ubifs_node_calc_hash(c, (void *)ino + aligned_len1, hash);
+	if (err)
+		goto out_release;
 
 	err = write_head(c, BASEHD, ino, aligned_len, &lnum, &offs, 0);
 	if (!sync && !err) {
@@ -1710,13 +1835,15 @@
 	if (err)
 		goto out_ro;
 
+	ubifs_add_auth_dirt(c, lnum);
+
 	ino_key_init(c, &key, host->i_ino);
-	err = ubifs_tnc_add(c, &key, lnum, offs, len1);
+	err = ubifs_tnc_add(c, &key, lnum, offs, len1, hash_host);
 	if (err)
 		goto out_ro;
 
 	ino_key_init(c, &key, inode->i_ino);
-	err = ubifs_tnc_add(c, &key, lnum, offs + aligned_len1, len2);
+	err = ubifs_tnc_add(c, &key, lnum, offs + aligned_len1, len2, hash);
 	if (err)
 		goto out_ro;
 
@@ -1728,6 +1855,8 @@
 	kfree(ino);
 	return 0;
 
+out_release:
+	release_head(c, BASEHD);
 out_ro:
 	ubifs_ro_mode(c, err);
 	finish_reservation(c);
