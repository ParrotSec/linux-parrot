--- conflicted
+++ resolved
@@ -50,6 +50,17 @@
 
 /* Default time granularity in nanoseconds */
 #define DEFAULT_TIME_GRAN 1000000000
+
+static int get_default_compressor(struct ubifs_info *c)
+{
+	if (ubifs_compr_present(c, UBIFS_COMPR_LZO))
+		return UBIFS_COMPR_LZO;
+
+	if (ubifs_compr_present(c, UBIFS_COMPR_ZLIB))
+		return UBIFS_COMPR_ZLIB;
+
+	return UBIFS_COMPR_NONE;
+}
 
 /**
  * create_default_filesystem - format empty UBI volume.
@@ -70,10 +81,13 @@
 	int err, tmp, jnl_lebs, log_lebs, max_buds, main_lebs, main_first;
 	int lpt_lebs, lpt_first, orph_lebs, big_lpt, ino_waste, sup_flags = 0;
 	int min_leb_cnt = UBIFS_MIN_LEB_CNT;
+	int idx_node_size;
 	long long tmp64, main_bytes;
 	__le64 tmp_le64;
 	__le32 tmp_le32;
 	struct timespec64 ts;
+	u8 hash[UBIFS_HASH_ARR_SZ];
+	u8 hash_lpt[UBIFS_HASH_ARR_SZ];
 
 	/* Some functions called from here depend on the @c->key_len filed */
 	c->key_len = UBIFS_SK_LEN;
@@ -135,7 +149,7 @@
 	c->lsave_cnt = DEFAULT_LSAVE_CNT;
 	c->max_leb_cnt = c->leb_cnt;
 	err = ubifs_create_dflt_lpt(c, &main_lebs, lpt_first, &lpt_lebs,
-				    &big_lpt);
+				    &big_lpt, hash_lpt);
 	if (err)
 		return err;
 
@@ -144,16 +158,34 @@
 
 	main_first = c->leb_cnt - main_lebs;
 
+	sup = kzalloc(ALIGN(UBIFS_SB_NODE_SZ, c->min_io_size), GFP_KERNEL);
+	mst = kzalloc(c->mst_node_alsz, GFP_KERNEL);
+	idx_node_size = ubifs_idx_node_sz(c, 1);
+	idx = kzalloc(ALIGN(tmp, c->min_io_size), GFP_KERNEL);
+	ino = kzalloc(ALIGN(UBIFS_INO_NODE_SZ, c->min_io_size), GFP_KERNEL);
+	cs = kzalloc(ALIGN(UBIFS_CS_NODE_SZ, c->min_io_size), GFP_KERNEL);
+
+	if (!sup || !mst || !idx || !ino || !cs) {
+		err = -ENOMEM;
+		goto out;
+	}
+
 	/* Create default superblock */
-	tmp = ALIGN(UBIFS_SB_NODE_SZ, c->min_io_size);
-	sup = kzalloc(tmp, GFP_KERNEL);
-	if (!sup)
-		return -ENOMEM;
 
 	tmp64 = (long long)max_buds * c->leb_size;
 	if (big_lpt)
 		sup_flags |= UBIFS_FLG_BIGLPT;
 	sup_flags |= UBIFS_FLG_DOUBLE_HASH;
+
+	if (ubifs_authenticated(c)) {
+		sup_flags |= UBIFS_FLG_AUTHENTICATION;
+		sup->hash_algo = cpu_to_le16(c->auth_hash_algo);
+		err = ubifs_hmac_wkm(c, sup->hmac_wkm);
+		if (err)
+			goto out;
+	} else {
+		sup->hash_algo = 0xffff;
+	}
 
 	sup->ch.node_type  = UBIFS_SB_NODE;
 	sup->key_hash      = UBIFS_KEY_HASH_R5;
@@ -174,7 +206,7 @@
 	if (c->mount_opts.override_compr)
 		sup->default_compr = cpu_to_le16(c->mount_opts.compr_type);
 	else
-		sup->default_compr = cpu_to_le16(UBIFS_COMPR_LZO);
+		sup->default_compr = cpu_to_le16(get_default_compressor(c));
 
 	generate_random_uuid(sup->uuid);
 
@@ -185,17 +217,9 @@
 	sup->rp_size = cpu_to_le64(tmp64);
 	sup->ro_compat_version = cpu_to_le32(UBIFS_RO_COMPAT_VERSION);
 
-	err = ubifs_write_node(c, sup, UBIFS_SB_NODE_SZ, 0, 0);
-	kfree(sup);
-	if (err)
-		return err;
-
 	dbg_gen("default superblock created at LEB 0:0");
 
 	/* Create default master node */
-	mst = kzalloc(c->mst_node_alsz, GFP_KERNEL);
-	if (!mst)
-		return -ENOMEM;
 
 	mst->ch.node_type = UBIFS_MST_NODE;
 	mst->log_lnum     = cpu_to_le32(UBIFS_LOG_LNUM);
@@ -221,6 +245,7 @@
 	mst->empty_lebs   = cpu_to_le32(main_lebs - 2);
 	mst->idx_lebs     = cpu_to_le32(1);
 	mst->leb_cnt      = cpu_to_le32(c->leb_cnt);
+	ubifs_copy_hash(c, hash_lpt, mst->hash_lpt);
 
 	/* Calculate lprops statistics */
 	tmp64 = main_bytes;
@@ -241,24 +266,9 @@
 
 	mst->total_used = cpu_to_le64(UBIFS_INO_NODE_SZ);
 
-	err = ubifs_write_node(c, mst, UBIFS_MST_NODE_SZ, UBIFS_MST_LNUM, 0);
-	if (err) {
-		kfree(mst);
-		return err;
-	}
-	err = ubifs_write_node(c, mst, UBIFS_MST_NODE_SZ, UBIFS_MST_LNUM + 1,
-			       0);
-	kfree(mst);
-	if (err)
-		return err;
-
 	dbg_gen("default master node created at LEB %d:0", UBIFS_MST_LNUM);
 
 	/* Create the root indexing node */
-	tmp = ubifs_idx_node_sz(c, 1);
-	idx = kzalloc(ALIGN(tmp, c->min_io_size), GFP_KERNEL);
-	if (!idx)
-		return -ENOMEM;
 
 	c->key_fmt = UBIFS_SIMPLE_KEY_FMT;
 	c->key_hash = key_r5_hash;
@@ -270,19 +280,11 @@
 	key_write_idx(c, &key, &br->key);
 	br->lnum = cpu_to_le32(main_first + DEFAULT_DATA_LEB);
 	br->len  = cpu_to_le32(UBIFS_INO_NODE_SZ);
-	err = ubifs_write_node(c, idx, tmp, main_first + DEFAULT_IDX_LEB, 0);
-	kfree(idx);
-	if (err)
-		return err;
 
 	dbg_gen("default root indexing node created LEB %d:0",
 		main_first + DEFAULT_IDX_LEB);
 
 	/* Create default root inode */
-	tmp = ALIGN(UBIFS_INO_NODE_SZ, c->min_io_size);
-	ino = kzalloc(tmp, GFP_KERNEL);
-	if (!ino)
-		return -ENOMEM;
 
 	ino_key_init_flash(c, &ino->key, UBIFS_ROOT_INO);
 	ino->ch.node_type = UBIFS_INO_NODE;
@@ -305,12 +307,6 @@
 	/* Set compression enabled by default */
 	ino->flags = cpu_to_le32(UBIFS_COMPR_FL);
 
-	err = ubifs_write_node(c, ino, UBIFS_INO_NODE_SZ,
-			       main_first + DEFAULT_DATA_LEB, 0);
-	kfree(ino);
-	if (err)
-		return err;
-
 	dbg_gen("root inode created at LEB %d:0",
 		main_first + DEFAULT_DATA_LEB);
 
@@ -319,19 +315,54 @@
 	 * always the case during normal file-system operation. Write a fake
 	 * commit start node to the log.
 	 */
-	tmp = ALIGN(UBIFS_CS_NODE_SZ, c->min_io_size);
-	cs = kzalloc(tmp, GFP_KERNEL);
-	if (!cs)
-		return -ENOMEM;
 
 	cs->ch.node_type = UBIFS_CS_NODE;
+
+	err = ubifs_write_node_hmac(c, sup, UBIFS_SB_NODE_SZ, 0, 0,
+				    offsetof(struct ubifs_sb_node, hmac));
+	if (err)
+		goto out;
+
+	err = ubifs_write_node(c, ino, UBIFS_INO_NODE_SZ,
+			       main_first + DEFAULT_DATA_LEB, 0);
+	if (err)
+		goto out;
+
+	ubifs_node_calc_hash(c, ino, hash);
+	ubifs_copy_hash(c, hash, ubifs_branch_hash(c, br));
+
+	err = ubifs_write_node(c, idx, idx_node_size, main_first + DEFAULT_IDX_LEB, 0);
+	if (err)
+		goto out;
+
+	ubifs_node_calc_hash(c, idx, hash);
+	ubifs_copy_hash(c, hash, mst->hash_root_idx);
+
+	err = ubifs_write_node_hmac(c, mst, UBIFS_MST_NODE_SZ, UBIFS_MST_LNUM, 0,
+		offsetof(struct ubifs_mst_node, hmac));
+	if (err)
+		goto out;
+
+	err = ubifs_write_node_hmac(c, mst, UBIFS_MST_NODE_SZ, UBIFS_MST_LNUM + 1,
+			       0, offsetof(struct ubifs_mst_node, hmac));
+	if (err)
+		goto out;
+
 	err = ubifs_write_node(c, cs, UBIFS_CS_NODE_SZ, UBIFS_LOG_LNUM, 0);
+	if (err)
+		goto out;
+
+	ubifs_msg(c, "default file-system created");
+
+	err = 0;
+out:
+	kfree(sup);
+	kfree(mst);
+	kfree(idx);
+	kfree(ino);
 	kfree(cs);
-	if (err)
-		return err;
-
-	ubifs_msg(c, "default file-system created");
-	return 0;
+
+	return err;
 }
 
 /**
@@ -486,7 +517,7 @@
  * code. Note, the user of this function is responsible of kfree()'ing the
  * returned superblock buffer.
  */
-struct ubifs_sb_node *ubifs_read_sb_node(struct ubifs_info *c)
+static struct ubifs_sb_node *ubifs_read_sb_node(struct ubifs_info *c)
 {
 	struct ubifs_sb_node *sup;
 	int err;
@@ -503,6 +534,65 @@
 	}
 
 	return sup;
+}
+
+static int authenticate_sb_node(struct ubifs_info *c,
+				const struct ubifs_sb_node *sup)
+{
+	unsigned int sup_flags = le32_to_cpu(sup->flags);
+	u8 hmac_wkm[UBIFS_HMAC_ARR_SZ];
+	int authenticated = !!(sup_flags & UBIFS_FLG_AUTHENTICATION);
+	int hash_algo;
+	int err;
+
+	if (c->authenticated && !authenticated) {
+		ubifs_err(c, "authenticated FS forced, but found FS without authentication");
+		return -EINVAL;
+	}
+
+	if (!c->authenticated && authenticated) {
+		ubifs_err(c, "authenticated FS found, but no key given");
+		return -EINVAL;
+	}
+
+	ubifs_msg(c, "Mounting in %sauthenticated mode",
+		  c->authenticated ? "" : "un");
+
+	if (!c->authenticated)
+		return 0;
+
+	if (!IS_ENABLED(CONFIG_UBIFS_FS_AUTHENTICATION))
+		return -EOPNOTSUPP;
+
+	hash_algo = le16_to_cpu(sup->hash_algo);
+	if (hash_algo >= HASH_ALGO__LAST) {
+		ubifs_err(c, "superblock uses unknown hash algo %d",
+			  hash_algo);
+		return -EINVAL;
+	}
+
+	if (strcmp(hash_algo_name[hash_algo], c->auth_hash_name)) {
+		ubifs_err(c, "This filesystem uses %s for hashing,"
+			     " but %s is specified", hash_algo_name[hash_algo],
+			     c->auth_hash_name);
+		return -EINVAL;
+	}
+
+	err = ubifs_hmac_wkm(c, hmac_wkm);
+	if (err)
+		return err;
+
+	if (ubifs_check_hmac(c, hmac_wkm, sup->hmac_wkm)) {
+		ubifs_err(c, "provided key does not fit");
+		return -ENOKEY;
+	}
+
+	err = ubifs_node_verify_hmac(c, sup, sizeof(*sup),
+				     offsetof(struct ubifs_sb_node, hmac));
+	if (err)
+		ubifs_err(c, "Failed to authenticate superblock: %d", err);
+
+	return err;
 }
 
 /**
@@ -515,8 +605,13 @@
 int ubifs_write_sb_node(struct ubifs_info *c, struct ubifs_sb_node *sup)
 {
 	int len = ALIGN(UBIFS_SB_NODE_SZ, c->min_io_size);
-
-	ubifs_prepare_node(c, sup, UBIFS_SB_NODE_SZ, 1);
+	int err;
+
+	err = ubifs_prepare_node_hmac(c, sup, UBIFS_SB_NODE_SZ,
+				      offsetof(struct ubifs_sb_node, hmac), 1);
+	if (err)
+		return err;
+
 	return ubifs_leb_change(c, UBIFS_SB_LNUM, sup, len);
 }
 
@@ -542,6 +637,8 @@
 	sup = ubifs_read_sb_node(c);
 	if (IS_ERR(sup))
 		return PTR_ERR(sup);
+
+	c->sup_node = sup;
 
 	c->fmt_version = le32_to_cpu(sup->fmt_version);
 	c->ro_compat_version = le32_to_cpu(sup->ro_compat_version);
@@ -591,7 +688,7 @@
 		c->key_hash = key_test_hash;
 		c->key_hash_type = UBIFS_KEY_HASH_TEST;
 		break;
-	};
+	}
 
 	c->key_fmt = sup->key_fmt;
 
@@ -628,6 +725,10 @@
 	c->double_hash = !!(sup_flags & UBIFS_FLG_DOUBLE_HASH);
 	c->encrypted = !!(sup_flags & UBIFS_FLG_ENCRYPTION);
 
+	err = authenticate_sb_node(c, sup);
+	if (err)
+		goto out;
+
 	if ((sup_flags & ~UBIFS_FLG_MASK) != 0) {
 		ubifs_err(c, "Unknown feature flags found: %#x",
 			  sup_flags & ~UBIFS_FLG_MASK);
@@ -635,12 +736,7 @@
 		goto out;
 	}
 
-<<<<<<< HEAD
-#ifndef CONFIG_UBIFS_FS_ENCRYPTION
-	if (c->encrypted) {
-=======
 	if (!IS_ENABLED(CONFIG_FS_ENCRYPTION) && c->encrypted) {
->>>>>>> 407d19ab
 		ubifs_err(c, "file system contains encrypted files but UBIFS"
 			     " was built without crypto support.");
 		err = -EINVAL;
@@ -677,7 +773,6 @@
 
 	err = validate_sb(c, sup);
 out:
-	kfree(sup);
 	return err;
 }
 
@@ -806,7 +901,7 @@
 int ubifs_fixup_free_space(struct ubifs_info *c)
 {
 	int err;
-	struct ubifs_sb_node *sup;
+	struct ubifs_sb_node *sup = c->sup_node;
 
 	ubifs_assert(c, c->space_fixup);
 	ubifs_assert(c, !c->ro_mount);
@@ -816,17 +911,12 @@
 	err = fixup_free_space(c);
 	if (err)
 		return err;
-
-	sup = ubifs_read_sb_node(c);
-	if (IS_ERR(sup))
-		return PTR_ERR(sup);
 
 	/* Free-space fixup is no longer required */
 	c->space_fixup = 0;
 	sup->flags &= cpu_to_le32(~UBIFS_FLG_SPACE_FIXUP);
 
 	err = ubifs_write_sb_node(c, sup);
-	kfree(sup);
 	if (err)
 		return err;
 
@@ -837,7 +927,7 @@
 int ubifs_enable_encryption(struct ubifs_info *c)
 {
 	int err;
-	struct ubifs_sb_node *sup;
+	struct ubifs_sb_node *sup = c->sup_node;
 
 	if (!IS_ENABLED(CONFIG_FS_ENCRYPTION))
 		return -EOPNOTSUPP;
@@ -853,16 +943,11 @@
 		return -EINVAL;
 	}
 
-	sup = ubifs_read_sb_node(c);
-	if (IS_ERR(sup))
-		return PTR_ERR(sup);
-
 	sup->flags |= cpu_to_le32(UBIFS_FLG_ENCRYPTION);
 
 	err = ubifs_write_sb_node(c, sup);
 	if (!err)
 		c->encrypted = 1;
-	kfree(sup);
 
 	return err;
 }