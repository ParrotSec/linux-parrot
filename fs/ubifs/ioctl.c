--- conflicted
+++ resolved
@@ -15,6 +15,11 @@
 #include <linux/compat.h>
 #include <linux/mount.h>
 #include "ubifs.h"
+
+/* Need to be kept consistent with checked flags in ioctl2ubifs() */
+#define UBIFS_SUPPORTED_IOCTL_FLAGS \
+	(FS_COMPR_FL | FS_SYNC_FL | FS_APPEND_FL | \
+	 FS_IMMUTABLE_FL | FS_DIRSYNC_FL)
 
 /**
  * ubifs_set_inode_flags - set VFS inode flags.
@@ -157,6 +162,9 @@
 		if (get_user(flags, (int __user *) arg))
 			return -EFAULT;
 
+		if (flags & ~UBIFS_SUPPORTED_IOCTL_FLAGS)
+			return -EOPNOTSUPP;
+
 		if (!S_ISDIR(inode->i_mode))
 			flags &= ~FS_DIRSYNC_FL;
 
@@ -173,10 +181,6 @@
 		return err;
 	}
 	case FS_IOC_SET_ENCRYPTION_POLICY: {
-<<<<<<< HEAD
-#ifdef CONFIG_UBIFS_FS_ENCRYPTION
-=======
->>>>>>> 407d19ab
 		struct ubifs_info *c = inode->i_sb->s_fs_info;
 
 		err = ubifs_enable_encryption(c);
@@ -185,12 +189,7 @@
 
 		return fscrypt_ioctl_set_policy(file, (const void __user *)arg);
 	}
-<<<<<<< HEAD
-	case FS_IOC_GET_ENCRYPTION_POLICY: {
-#ifdef CONFIG_UBIFS_FS_ENCRYPTION
-=======
 	case FS_IOC_GET_ENCRYPTION_POLICY:
->>>>>>> 407d19ab
 		return fscrypt_ioctl_get_policy(file, (void __user *)arg);
 
 	default:
