--- conflicted
+++ resolved
@@ -29,15 +29,9 @@
 static void __fscrypt_decrypt_bio(struct bio *bio, bool done)
 {
 	struct bio_vec *bv;
-<<<<<<< HEAD
-	int i;
-
-	bio_for_each_segment_all(bv, bio, i) {
-=======
 	struct bvec_iter_all iter_all;
 
 	bio_for_each_segment_all(bv, bio, iter_all) {
->>>>>>> 407d19ab
 		struct page *page = bv->bv_page;
 		int ret = fscrypt_decrypt_page(page->mapping->host, page,
 				PAGE_SIZE, 0, page->index);
