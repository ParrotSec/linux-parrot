--- conflicted
+++ resolved
@@ -10,14 +10,20 @@
  */
 
 #include <keys/user-type.h>
+#include <linux/hashtable.h>
 #include <linux/scatterlist.h>
 #include <linux/ratelimit.h>
 #include <crypto/aes.h>
+#include <crypto/algapi.h>
 #include <crypto/sha.h>
 #include <crypto/skcipher.h>
 #include "fscrypt_private.h"
 
 static struct crypto_shash *essiv_hash_tfm;
+
+/* Table of keys referenced by FS_POLICY_FLAG_DIRECT_KEY policies */
+static DEFINE_HASHTABLE(fscrypt_master_keys, 6); /* 6 bits = 64 buckets */
+static DEFINE_SPINLOCK(fscrypt_master_keys_lock);
 
 /*
  * Key derivation function.  This generates the derived key by encrypting the
@@ -41,7 +47,7 @@
 		tfm = NULL;
 		goto out;
 	}
-	crypto_skcipher_set_flags(tfm, CRYPTO_TFM_REQ_WEAK_KEY);
+	crypto_skcipher_set_flags(tfm, CRYPTO_TFM_REQ_FORBID_WEAK_KEYS);
 	req = skcipher_request_alloc(tfm, GFP_NOFS);
 	if (!req) {
 		res = -ENOMEM;
@@ -123,56 +129,37 @@
 	return ERR_PTR(-ENOKEY);
 }
 
-/* Find the master key, then derive the inode's actual encryption key */
-static int find_and_derive_key(const struct inode *inode,
-			       const struct fscrypt_context *ctx,
-			       u8 *derived_key, unsigned int derived_keysize)
-{
-	struct key *key;
-	const struct fscrypt_key *payload;
-	int err;
-
-	key = find_and_lock_process_key(FS_KEY_DESC_PREFIX,
-					ctx->master_key_descriptor,
-					derived_keysize, &payload);
-	if (key == ERR_PTR(-ENOKEY) && inode->i_sb->s_cop->key_prefix) {
-		key = find_and_lock_process_key(inode->i_sb->s_cop->key_prefix,
-						ctx->master_key_descriptor,
-						derived_keysize, &payload);
-	}
-	if (IS_ERR(key))
-		return PTR_ERR(key);
-	err = derive_key_aes(payload->raw, ctx, derived_key, derived_keysize);
-	up_read(&key->sem);
-	key_put(key);
-	return err;
-}
-
-static struct fscrypt_mode {
-	const char *friendly_name;
-	const char *cipher_str;
-	int keysize;
-	bool logged_impl_name;
-} available_modes[] = {
+static struct fscrypt_mode available_modes[] = {
 	[FS_ENCRYPTION_MODE_AES_256_XTS] = {
 		.friendly_name = "AES-256-XTS",
 		.cipher_str = "xts(aes)",
 		.keysize = 64,
+		.ivsize = 16,
 	},
 	[FS_ENCRYPTION_MODE_AES_256_CTS] = {
 		.friendly_name = "AES-256-CTS-CBC",
 		.cipher_str = "cts(cbc(aes))",
 		.keysize = 32,
+		.ivsize = 16,
 	},
 	[FS_ENCRYPTION_MODE_AES_128_CBC] = {
 		.friendly_name = "AES-128-CBC",
 		.cipher_str = "cbc(aes)",
 		.keysize = 16,
+		.ivsize = 16,
+		.needs_essiv = true,
 	},
 	[FS_ENCRYPTION_MODE_AES_128_CTS] = {
 		.friendly_name = "AES-128-CTS-CBC",
 		.cipher_str = "cts(cbc(aes))",
 		.keysize = 16,
+		.ivsize = 16,
+	},
+	[FS_ENCRYPTION_MODE_ADIANTUM] = {
+		.friendly_name = "Adiantum",
+		.cipher_str = "adiantum(xchacha12,aes)",
+		.keysize = 32,
+		.ivsize = 32,
 	},
 };
 
@@ -198,14 +185,196 @@
 	return ERR_PTR(-EINVAL);
 }
 
-static void put_crypt_info(struct fscrypt_info *ci)
-{
-	if (!ci)
+/* Find the master key, then derive the inode's actual encryption key */
+static int find_and_derive_key(const struct inode *inode,
+			       const struct fscrypt_context *ctx,
+			       u8 *derived_key, const struct fscrypt_mode *mode)
+{
+	struct key *key;
+	const struct fscrypt_key *payload;
+	int err;
+
+	key = find_and_lock_process_key(FS_KEY_DESC_PREFIX,
+					ctx->master_key_descriptor,
+					mode->keysize, &payload);
+	if (key == ERR_PTR(-ENOKEY) && inode->i_sb->s_cop->key_prefix) {
+		key = find_and_lock_process_key(inode->i_sb->s_cop->key_prefix,
+						ctx->master_key_descriptor,
+						mode->keysize, &payload);
+	}
+	if (IS_ERR(key))
+		return PTR_ERR(key);
+
+	if (ctx->flags & FS_POLICY_FLAG_DIRECT_KEY) {
+		if (mode->ivsize < offsetofend(union fscrypt_iv, nonce)) {
+			fscrypt_warn(inode->i_sb,
+				     "direct key mode not allowed with %s",
+				     mode->friendly_name);
+			err = -EINVAL;
+		} else if (ctx->contents_encryption_mode !=
+			   ctx->filenames_encryption_mode) {
+			fscrypt_warn(inode->i_sb,
+				     "direct key mode not allowed with different contents and filenames modes");
+			err = -EINVAL;
+		} else {
+			memcpy(derived_key, payload->raw, mode->keysize);
+			err = 0;
+		}
+	} else {
+		err = derive_key_aes(payload->raw, ctx, derived_key,
+				     mode->keysize);
+	}
+	up_read(&key->sem);
+	key_put(key);
+	return err;
+}
+
+/* Allocate and key a symmetric cipher object for the given encryption mode */
+static struct crypto_skcipher *
+allocate_skcipher_for_mode(struct fscrypt_mode *mode, const u8 *raw_key,
+			   const struct inode *inode)
+{
+	struct crypto_skcipher *tfm;
+	int err;
+
+	tfm = crypto_alloc_skcipher(mode->cipher_str, 0, 0);
+	if (IS_ERR(tfm)) {
+		fscrypt_warn(inode->i_sb,
+			     "error allocating '%s' transform for inode %lu: %ld",
+			     mode->cipher_str, inode->i_ino, PTR_ERR(tfm));
+		return tfm;
+	}
+	if (unlikely(!mode->logged_impl_name)) {
+		/*
+		 * fscrypt performance can vary greatly depending on which
+		 * crypto algorithm implementation is used.  Help people debug
+		 * performance problems by logging the ->cra_driver_name the
+		 * first time a mode is used.  Note that multiple threads can
+		 * race here, but it doesn't really matter.
+		 */
+		mode->logged_impl_name = true;
+		pr_info("fscrypt: %s using implementation \"%s\"\n",
+			mode->friendly_name,
+			crypto_skcipher_alg(tfm)->base.cra_driver_name);
+	}
+	crypto_skcipher_set_flags(tfm, CRYPTO_TFM_REQ_FORBID_WEAK_KEYS);
+	err = crypto_skcipher_setkey(tfm, raw_key, mode->keysize);
+	if (err)
+		goto err_free_tfm;
+
+	return tfm;
+
+err_free_tfm:
+	crypto_free_skcipher(tfm);
+	return ERR_PTR(err);
+}
+
+/* Master key referenced by FS_POLICY_FLAG_DIRECT_KEY policy */
+struct fscrypt_master_key {
+	struct hlist_node mk_node;
+	refcount_t mk_refcount;
+	const struct fscrypt_mode *mk_mode;
+	struct crypto_skcipher *mk_ctfm;
+	u8 mk_descriptor[FS_KEY_DESCRIPTOR_SIZE];
+	u8 mk_raw[FS_MAX_KEY_SIZE];
+};
+
+static void free_master_key(struct fscrypt_master_key *mk)
+{
+	if (mk) {
+		crypto_free_skcipher(mk->mk_ctfm);
+		kzfree(mk);
+	}
+}
+
+static void put_master_key(struct fscrypt_master_key *mk)
+{
+	if (!refcount_dec_and_lock(&mk->mk_refcount, &fscrypt_master_keys_lock))
 		return;
-
-	crypto_free_skcipher(ci->ci_ctfm);
-	crypto_free_cipher(ci->ci_essiv_tfm);
-	kmem_cache_free(fscrypt_info_cachep, ci);
+	hash_del(&mk->mk_node);
+	spin_unlock(&fscrypt_master_keys_lock);
+
+	free_master_key(mk);
+}
+
+/*
+ * Find/insert the given master key into the fscrypt_master_keys table.  If
+ * found, it is returned with elevated refcount, and 'to_insert' is freed if
+ * non-NULL.  If not found, 'to_insert' is inserted and returned if it's
+ * non-NULL; otherwise NULL is returned.
+ */
+static struct fscrypt_master_key *
+find_or_insert_master_key(struct fscrypt_master_key *to_insert,
+			  const u8 *raw_key, const struct fscrypt_mode *mode,
+			  const struct fscrypt_info *ci)
+{
+	unsigned long hash_key;
+	struct fscrypt_master_key *mk;
+
+	/*
+	 * Careful: to avoid potentially leaking secret key bytes via timing
+	 * information, we must key the hash table by descriptor rather than by
+	 * raw key, and use crypto_memneq() when comparing raw keys.
+	 */
+
+	BUILD_BUG_ON(sizeof(hash_key) > FS_KEY_DESCRIPTOR_SIZE);
+	memcpy(&hash_key, ci->ci_master_key_descriptor, sizeof(hash_key));
+
+	spin_lock(&fscrypt_master_keys_lock);
+	hash_for_each_possible(fscrypt_master_keys, mk, mk_node, hash_key) {
+		if (memcmp(ci->ci_master_key_descriptor, mk->mk_descriptor,
+			   FS_KEY_DESCRIPTOR_SIZE) != 0)
+			continue;
+		if (mode != mk->mk_mode)
+			continue;
+		if (crypto_memneq(raw_key, mk->mk_raw, mode->keysize))
+			continue;
+		/* using existing tfm with same (descriptor, mode, raw_key) */
+		refcount_inc(&mk->mk_refcount);
+		spin_unlock(&fscrypt_master_keys_lock);
+		free_master_key(to_insert);
+		return mk;
+	}
+	if (to_insert)
+		hash_add(fscrypt_master_keys, &to_insert->mk_node, hash_key);
+	spin_unlock(&fscrypt_master_keys_lock);
+	return to_insert;
+}
+
+/* Prepare to encrypt directly using the master key in the given mode */
+static struct fscrypt_master_key *
+fscrypt_get_master_key(const struct fscrypt_info *ci, struct fscrypt_mode *mode,
+		       const u8 *raw_key, const struct inode *inode)
+{
+	struct fscrypt_master_key *mk;
+	int err;
+
+	/* Is there already a tfm for this key? */
+	mk = find_or_insert_master_key(NULL, raw_key, mode, ci);
+	if (mk)
+		return mk;
+
+	/* Nope, allocate one. */
+	mk = kzalloc(sizeof(*mk), GFP_NOFS);
+	if (!mk)
+		return ERR_PTR(-ENOMEM);
+	refcount_set(&mk->mk_refcount, 1);
+	mk->mk_mode = mode;
+	mk->mk_ctfm = allocate_skcipher_for_mode(mode, raw_key, inode);
+	if (IS_ERR(mk->mk_ctfm)) {
+		err = PTR_ERR(mk->mk_ctfm);
+		mk->mk_ctfm = NULL;
+		goto err_free_mk;
+	}
+	memcpy(mk->mk_descriptor, ci->ci_master_key_descriptor,
+	       FS_KEY_DESCRIPTOR_SIZE);
+	memcpy(mk->mk_raw, raw_key, mode->keysize);
+
+	return find_or_insert_master_key(mk, raw_key, mode, ci);
+
+err_free_mk:
+	free_master_key(mk);
+	return ERR_PTR(err);
 }
 
 static int derive_essiv_salt(const u8 *key, int keysize, u8 *salt)
@@ -274,11 +443,67 @@
 	crypto_free_shash(essiv_hash_tfm);
 }
 
+/*
+ * Given the encryption mode and key (normally the derived key, but for
+ * FS_POLICY_FLAG_DIRECT_KEY mode it's the master key), set up the inode's
+ * symmetric cipher transform object(s).
+ */
+static int setup_crypto_transform(struct fscrypt_info *ci,
+				  struct fscrypt_mode *mode,
+				  const u8 *raw_key, const struct inode *inode)
+{
+	struct fscrypt_master_key *mk;
+	struct crypto_skcipher *ctfm;
+	int err;
+
+	if (ci->ci_flags & FS_POLICY_FLAG_DIRECT_KEY) {
+		mk = fscrypt_get_master_key(ci, mode, raw_key, inode);
+		if (IS_ERR(mk))
+			return PTR_ERR(mk);
+		ctfm = mk->mk_ctfm;
+	} else {
+		mk = NULL;
+		ctfm = allocate_skcipher_for_mode(mode, raw_key, inode);
+		if (IS_ERR(ctfm))
+			return PTR_ERR(ctfm);
+	}
+	ci->ci_master_key = mk;
+	ci->ci_ctfm = ctfm;
+
+	if (mode->needs_essiv) {
+		/* ESSIV implies 16-byte IVs which implies !DIRECT_KEY */
+		WARN_ON(mode->ivsize != AES_BLOCK_SIZE);
+		WARN_ON(ci->ci_flags & FS_POLICY_FLAG_DIRECT_KEY);
+
+		err = init_essiv_generator(ci, raw_key, mode->keysize);
+		if (err) {
+			fscrypt_warn(inode->i_sb,
+				     "error initializing ESSIV generator for inode %lu: %d",
+				     inode->i_ino, err);
+			return err;
+		}
+	}
+	return 0;
+}
+
+static void put_crypt_info(struct fscrypt_info *ci)
+{
+	if (!ci)
+		return;
+
+	if (ci->ci_master_key) {
+		put_master_key(ci->ci_master_key);
+	} else {
+		crypto_free_skcipher(ci->ci_ctfm);
+		crypto_free_cipher(ci->ci_essiv_tfm);
+	}
+	kmem_cache_free(fscrypt_info_cachep, ci);
+}
+
 int fscrypt_get_encryption_info(struct inode *inode)
 {
 	struct fscrypt_info *crypt_info;
 	struct fscrypt_context ctx;
-	struct crypto_skcipher *ctfm;
 	struct fscrypt_mode *mode;
 	u8 *raw_key = NULL;
 	int res;
@@ -311,79 +536,43 @@
 	if (ctx.flags & ~FS_POLICY_FLAGS_VALID)
 		return -EINVAL;
 
-	crypt_info = kmem_cache_alloc(fscrypt_info_cachep, GFP_NOFS);
+	crypt_info = kmem_cache_zalloc(fscrypt_info_cachep, GFP_NOFS);
 	if (!crypt_info)
 		return -ENOMEM;
 
 	crypt_info->ci_flags = ctx.flags;
 	crypt_info->ci_data_mode = ctx.contents_encryption_mode;
 	crypt_info->ci_filename_mode = ctx.filenames_encryption_mode;
-	crypt_info->ci_ctfm = NULL;
-	crypt_info->ci_essiv_tfm = NULL;
-	memcpy(crypt_info->ci_master_key, ctx.master_key_descriptor,
-				sizeof(crypt_info->ci_master_key));
+	memcpy(crypt_info->ci_master_key_descriptor, ctx.master_key_descriptor,
+	       FS_KEY_DESCRIPTOR_SIZE);
+	memcpy(crypt_info->ci_nonce, ctx.nonce, FS_KEY_DERIVATION_NONCE_SIZE);
 
 	mode = select_encryption_mode(crypt_info, inode);
 	if (IS_ERR(mode)) {
 		res = PTR_ERR(mode);
 		goto out;
 	}
+	WARN_ON(mode->ivsize > FSCRYPT_MAX_IV_SIZE);
+	crypt_info->ci_mode = mode;
 
 	/*
-	 * This cannot be a stack buffer because it is passed to the scatterlist
-	 * crypto API as part of key derivation.
+	 * This cannot be a stack buffer because it may be passed to the
+	 * scatterlist crypto API as part of key derivation.
 	 */
 	res = -ENOMEM;
 	raw_key = kmalloc(mode->keysize, GFP_NOFS);
 	if (!raw_key)
 		goto out;
 
-	res = find_and_derive_key(inode, &ctx, raw_key, mode->keysize);
+	res = find_and_derive_key(inode, &ctx, raw_key, mode);
 	if (res)
 		goto out;
 
-	ctfm = crypto_alloc_skcipher(mode->cipher_str, 0, 0);
-	if (IS_ERR(ctfm)) {
-		res = PTR_ERR(ctfm);
-		fscrypt_warn(inode->i_sb,
-			     "error allocating '%s' transform for inode %lu: %d",
-			     mode->cipher_str, inode->i_ino, res);
-		goto out;
-	}
-	if (unlikely(!mode->logged_impl_name)) {
-		/*
-		 * fscrypt performance can vary greatly depending on which
-		 * crypto algorithm implementation is used.  Help people debug
-		 * performance problems by logging the ->cra_driver_name the
-		 * first time a mode is used.  Note that multiple threads can
-		 * race here, but it doesn't really matter.
-		 */
-		mode->logged_impl_name = true;
-		pr_info("fscrypt: %s using implementation \"%s\"\n",
-			mode->friendly_name,
-			crypto_skcipher_alg(ctfm)->base.cra_driver_name);
-	}
-	crypt_info->ci_ctfm = ctfm;
-	crypto_skcipher_set_flags(ctfm, CRYPTO_TFM_REQ_WEAK_KEY);
-	res = crypto_skcipher_setkey(ctfm, raw_key, mode->keysize);
+	res = setup_crypto_transform(crypt_info, mode, raw_key, inode);
 	if (res)
 		goto out;
 
-<<<<<<< HEAD
-	if (S_ISREG(inode->i_mode) &&
-	    crypt_info->ci_data_mode == FS_ENCRYPTION_MODE_AES_128_CBC) {
-		res = init_essiv_generator(crypt_info, raw_key, mode->keysize);
-		if (res) {
-			fscrypt_warn(inode->i_sb,
-				     "error initializing ESSIV generator for inode %lu: %d",
-				     inode->i_ino, res);
-			goto out;
-		}
-	}
-	if (cmpxchg(&inode->i_crypt_info, NULL, crypt_info) == NULL)
-=======
 	if (cmpxchg_release(&inode->i_crypt_info, NULL, crypt_info) == NULL)
->>>>>>> 407d19ab
 		crypt_info = NULL;
 out:
 	if (res == -ENOKEY)
