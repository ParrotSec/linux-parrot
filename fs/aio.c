/*
 *	An async IO implementation for Linux
 *	Written by Benjamin LaHaise <bcrl@kvack.org>
 *
 *	Implements an efficient asynchronous io interface.
 *
 *	Copyright 2000, 2001, 2002 Red Hat, Inc.  All Rights Reserved.
 *	Copyright 2018 Christoph Hellwig.
 *
 *	See ../COPYING for licensing terms.
 */
#define pr_fmt(fmt) "%s: " fmt, __func__

#include <linux/kernel.h>
#include <linux/init.h>
#include <linux/errno.h>
#include <linux/time.h>
#include <linux/aio_abi.h>
#include <linux/export.h>
#include <linux/syscalls.h>
#include <linux/backing-dev.h>
#include <linux/refcount.h>
#include <linux/uio.h>

#include <linux/sched/signal.h>
#include <linux/fs.h>
#include <linux/file.h>
#include <linux/mm.h>
#include <linux/mman.h>
#include <linux/mmu_context.h>
#include <linux/percpu.h>
#include <linux/slab.h>
#include <linux/timer.h>
#include <linux/aio.h>
#include <linux/highmem.h>
#include <linux/workqueue.h>
#include <linux/security.h>
#include <linux/eventfd.h>
#include <linux/blkdev.h>
#include <linux/compat.h>
#include <linux/migrate.h>
#include <linux/ramfs.h>
#include <linux/percpu-refcount.h>
#include <linux/mount.h>

#include <asm/kmap_types.h>
#include <linux/uaccess.h>
#include <linux/nospec.h>

#include "internal.h"

#define KIOCB_KEY		0

#define AIO_RING_MAGIC			0xa10a10a1
#define AIO_RING_COMPAT_FEATURES	1
#define AIO_RING_INCOMPAT_FEATURES	0
struct aio_ring {
	unsigned	id;	/* kernel internal index number */
	unsigned	nr;	/* number of io_events */
	unsigned	head;	/* Written to by userland or under ring_lock
				 * mutex by aio_read_events_ring(). */
	unsigned	tail;

	unsigned	magic;
	unsigned	compat_features;
	unsigned	incompat_features;
	unsigned	header_length;	/* size of aio_ring */


	struct io_event		io_events[0];
}; /* 128 bytes + ring size */

#define AIO_RING_PAGES	8

struct kioctx_table {
	struct rcu_head		rcu;
	unsigned		nr;
	struct kioctx __rcu	*table[];
};

struct kioctx_cpu {
	unsigned		reqs_available;
};

struct ctx_rq_wait {
	struct completion comp;
	atomic_t count;
};

struct kioctx {
	struct percpu_ref	users;
	atomic_t		dead;

	struct percpu_ref	reqs;

	unsigned long		user_id;

	struct __percpu kioctx_cpu *cpu;

	/*
	 * For percpu reqs_available, number of slots we move to/from global
	 * counter at a time:
	 */
	unsigned		req_batch;
	/*
	 * This is what userspace passed to io_setup(), it's not used for
	 * anything but counting against the global max_reqs quota.
	 *
	 * The real limit is nr_events - 1, which will be larger (see
	 * aio_setup_ring())
	 */
	unsigned		max_reqs;

	/* Size of ringbuffer, in units of struct io_event */
	unsigned		nr_events;

	unsigned long		mmap_base;
	unsigned long		mmap_size;

	struct page		**ring_pages;
	long			nr_pages;

	struct rcu_work		free_rwork;	/* see free_ioctx() */

	/*
	 * signals when all in-flight requests are done
	 */
	struct ctx_rq_wait	*rq_wait;

	struct {
		/*
		 * This counts the number of available slots in the ringbuffer,
		 * so we avoid overflowing it: it's decremented (if positive)
		 * when allocating a kiocb and incremented when the resulting
		 * io_event is pulled off the ringbuffer.
		 *
		 * We batch accesses to it with a percpu version.
		 */
		atomic_t	reqs_available;
	} ____cacheline_aligned_in_smp;

	struct {
		spinlock_t	ctx_lock;
		struct list_head active_reqs;	/* used for cancellation */
	} ____cacheline_aligned_in_smp;

	struct {
		struct mutex	ring_lock;
		wait_queue_head_t wait;
	} ____cacheline_aligned_in_smp;

	struct {
		unsigned	tail;
		unsigned	completed_events;
		spinlock_t	completion_lock;
	} ____cacheline_aligned_in_smp;

	struct page		*internal_pages[AIO_RING_PAGES];
	struct file		*aio_ring_file;

	unsigned		id;
};

struct fsync_iocb {
	struct work_struct	work;
	struct file		*file;
	bool			datasync;
};

struct poll_iocb {
	struct file		*file;
	struct wait_queue_head	*head;
	__poll_t		events;
	bool			woken;
	bool			cancelled;
	struct wait_queue_entry	wait;
	struct work_struct	work;
};

struct aio_kiocb {
	union {
		struct kiocb		rw;
		struct fsync_iocb	fsync;
		struct poll_iocb	poll;
	};

	struct kioctx		*ki_ctx;
	kiocb_cancel_fn		*ki_cancel;

	struct iocb __user	*ki_user_iocb;	/* user's aiocb */
	__u64			ki_user_data;	/* user's data for completion */

	struct list_head	ki_list;	/* the aio core uses this
						 * for cancellation */
	refcount_t		ki_refcnt;

	/*
	 * If the aio_resfd field of the userspace iocb is not zero,
	 * this is the underlying eventfd context to deliver events to.
	 */
	struct eventfd_ctx	*ki_eventfd;
};

/*------ sysctl variables----*/
static DEFINE_SPINLOCK(aio_nr_lock);
unsigned long aio_nr;		/* current system wide number of aio requests */
unsigned long aio_max_nr = 0x10000; /* system wide maximum number of aio requests */
/*----end sysctl variables---*/

static struct kmem_cache	*kiocb_cachep;
static struct kmem_cache	*kioctx_cachep;

static struct vfsmount *aio_mnt;

static const struct file_operations aio_ring_fops;
static const struct address_space_operations aio_ctx_aops;

static struct file *aio_private_file(struct kioctx *ctx, loff_t nr_pages)
{
	struct file *file;
	struct inode *inode = alloc_anon_inode(aio_mnt->mnt_sb);
	if (IS_ERR(inode))
		return ERR_CAST(inode);

	inode->i_mapping->a_ops = &aio_ctx_aops;
	inode->i_mapping->private_data = ctx;
	inode->i_size = PAGE_SIZE * nr_pages;

	file = alloc_file_pseudo(inode, aio_mnt, "[aio]",
				O_RDWR, &aio_ring_fops);
	if (IS_ERR(file))
		iput(inode);
	return file;
}

static struct dentry *aio_mount(struct file_system_type *fs_type,
				int flags, const char *dev_name, void *data)
{
	struct dentry *root = mount_pseudo(fs_type, "aio:", NULL, NULL,
					   AIO_RING_MAGIC);

	if (!IS_ERR(root))
		root->d_sb->s_iflags |= SB_I_NOEXEC;
	return root;
}

/* aio_setup
 *	Creates the slab caches used by the aio routines, panic on
 *	failure as this is done early during the boot sequence.
 */
static int __init aio_setup(void)
{
	static struct file_system_type aio_fs = {
		.name		= "aio",
		.mount		= aio_mount,
		.kill_sb	= kill_anon_super,
	};
	aio_mnt = kern_mount(&aio_fs);
	if (IS_ERR(aio_mnt))
		panic("Failed to create aio fs mount.");

	kiocb_cachep = KMEM_CACHE(aio_kiocb, SLAB_HWCACHE_ALIGN|SLAB_PANIC);
	kioctx_cachep = KMEM_CACHE(kioctx,SLAB_HWCACHE_ALIGN|SLAB_PANIC);
	return 0;
}
__initcall(aio_setup);

static void put_aio_ring_file(struct kioctx *ctx)
{
	struct file *aio_ring_file = ctx->aio_ring_file;
	struct address_space *i_mapping;

	if (aio_ring_file) {
		truncate_setsize(file_inode(aio_ring_file), 0);

		/* Prevent further access to the kioctx from migratepages */
		i_mapping = aio_ring_file->f_mapping;
		spin_lock(&i_mapping->private_lock);
		i_mapping->private_data = NULL;
		ctx->aio_ring_file = NULL;
		spin_unlock(&i_mapping->private_lock);

		fput(aio_ring_file);
	}
}

static void aio_free_ring(struct kioctx *ctx)
{
	int i;

	/* Disconnect the kiotx from the ring file.  This prevents future
	 * accesses to the kioctx from page migration.
	 */
	put_aio_ring_file(ctx);

	for (i = 0; i < ctx->nr_pages; i++) {
		struct page *page;
		pr_debug("pid(%d) [%d] page->count=%d\n", current->pid, i,
				page_count(ctx->ring_pages[i]));
		page = ctx->ring_pages[i];
		if (!page)
			continue;
		ctx->ring_pages[i] = NULL;
		put_page(page);
	}

	if (ctx->ring_pages && ctx->ring_pages != ctx->internal_pages) {
		kfree(ctx->ring_pages);
		ctx->ring_pages = NULL;
	}
}

static int aio_ring_mremap(struct vm_area_struct *vma)
{
	struct file *file = vma->vm_file;
	struct mm_struct *mm = vma->vm_mm;
	struct kioctx_table *table;
	int i, res = -EINVAL;

	spin_lock(&mm->ioctx_lock);
	rcu_read_lock();
	table = rcu_dereference(mm->ioctx_table);
	for (i = 0; i < table->nr; i++) {
		struct kioctx *ctx;

		ctx = rcu_dereference(table->table[i]);
		if (ctx && ctx->aio_ring_file == file) {
			if (!atomic_read(&ctx->dead)) {
				ctx->user_id = ctx->mmap_base = vma->vm_start;
				res = 0;
			}
			break;
		}
	}

	rcu_read_unlock();
	spin_unlock(&mm->ioctx_lock);
	return res;
}

static const struct vm_operations_struct aio_ring_vm_ops = {
	.mremap		= aio_ring_mremap,
#if IS_ENABLED(CONFIG_MMU)
	.fault		= filemap_fault,
	.map_pages	= filemap_map_pages,
	.page_mkwrite	= filemap_page_mkwrite,
#endif
};

static int aio_ring_mmap(struct file *file, struct vm_area_struct *vma)
{
	vma->vm_flags |= VM_DONTEXPAND;
	vma->vm_ops = &aio_ring_vm_ops;
	return 0;
}

static const struct file_operations aio_ring_fops = {
	.mmap = aio_ring_mmap,
};

#if IS_ENABLED(CONFIG_MIGRATION)
static int aio_migratepage(struct address_space *mapping, struct page *new,
			struct page *old, enum migrate_mode mode)
{
	struct kioctx *ctx;
	unsigned long flags;
	pgoff_t idx;
	int rc;

	/*
	 * We cannot support the _NO_COPY case here, because copy needs to
	 * happen under the ctx->completion_lock. That does not work with the
	 * migration workflow of MIGRATE_SYNC_NO_COPY.
	 */
	if (mode == MIGRATE_SYNC_NO_COPY)
		return -EINVAL;

	rc = 0;

	/* mapping->private_lock here protects against the kioctx teardown.  */
	spin_lock(&mapping->private_lock);
	ctx = mapping->private_data;
	if (!ctx) {
		rc = -EINVAL;
		goto out;
	}

	/* The ring_lock mutex.  The prevents aio_read_events() from writing
	 * to the ring's head, and prevents page migration from mucking in
	 * a partially initialized kiotx.
	 */
	if (!mutex_trylock(&ctx->ring_lock)) {
		rc = -EAGAIN;
		goto out;
	}

	idx = old->index;
	if (idx < (pgoff_t)ctx->nr_pages) {
		/* Make sure the old page hasn't already been changed */
		if (ctx->ring_pages[idx] != old)
			rc = -EAGAIN;
	} else
		rc = -EINVAL;

	if (rc != 0)
		goto out_unlock;

	/* Writeback must be complete */
	BUG_ON(PageWriteback(old));
	get_page(new);

	rc = migrate_page_move_mapping(mapping, new, old, NULL, mode, 1);
	if (rc != MIGRATEPAGE_SUCCESS) {
		put_page(new);
		goto out_unlock;
	}

	/* Take completion_lock to prevent other writes to the ring buffer
	 * while the old page is copied to the new.  This prevents new
	 * events from being lost.
	 */
	spin_lock_irqsave(&ctx->completion_lock, flags);
	migrate_page_copy(new, old);
	BUG_ON(ctx->ring_pages[idx] != old);
	ctx->ring_pages[idx] = new;
	spin_unlock_irqrestore(&ctx->completion_lock, flags);

	/* The old page is no longer accessible. */
	put_page(old);

out_unlock:
	mutex_unlock(&ctx->ring_lock);
out:
	spin_unlock(&mapping->private_lock);
	return rc;
}
#endif

static const struct address_space_operations aio_ctx_aops = {
	.set_page_dirty = __set_page_dirty_no_writeback,
#if IS_ENABLED(CONFIG_MIGRATION)
	.migratepage	= aio_migratepage,
#endif
};

static int aio_setup_ring(struct kioctx *ctx, unsigned int nr_events)
{
	struct aio_ring *ring;
	struct mm_struct *mm = current->mm;
	unsigned long size, unused;
	int nr_pages;
	int i;
	struct file *file;

	/* Compensate for the ring buffer's head/tail overlap entry */
	nr_events += 2;	/* 1 is required, 2 for good luck */

	size = sizeof(struct aio_ring);
	size += sizeof(struct io_event) * nr_events;

	nr_pages = PFN_UP(size);
	if (nr_pages < 0)
		return -EINVAL;

	file = aio_private_file(ctx, nr_pages);
	if (IS_ERR(file)) {
		ctx->aio_ring_file = NULL;
		return -ENOMEM;
	}

	ctx->aio_ring_file = file;
	nr_events = (PAGE_SIZE * nr_pages - sizeof(struct aio_ring))
			/ sizeof(struct io_event);

	ctx->ring_pages = ctx->internal_pages;
	if (nr_pages > AIO_RING_PAGES) {
		ctx->ring_pages = kcalloc(nr_pages, sizeof(struct page *),
					  GFP_KERNEL);
		if (!ctx->ring_pages) {
			put_aio_ring_file(ctx);
			return -ENOMEM;
		}
	}

	for (i = 0; i < nr_pages; i++) {
		struct page *page;
		page = find_or_create_page(file->f_mapping,
					   i, GFP_HIGHUSER | __GFP_ZERO);
		if (!page)
			break;
		pr_debug("pid(%d) page[%d]->count=%d\n",
			 current->pid, i, page_count(page));
		SetPageUptodate(page);
		unlock_page(page);

		ctx->ring_pages[i] = page;
	}
	ctx->nr_pages = i;

	if (unlikely(i != nr_pages)) {
		aio_free_ring(ctx);
		return -ENOMEM;
	}

	ctx->mmap_size = nr_pages * PAGE_SIZE;
	pr_debug("attempting mmap of %lu bytes\n", ctx->mmap_size);

	if (down_write_killable(&mm->mmap_sem)) {
		ctx->mmap_size = 0;
		aio_free_ring(ctx);
		return -EINTR;
	}

	ctx->mmap_base = do_mmap_pgoff(ctx->aio_ring_file, 0, ctx->mmap_size,
				       PROT_READ | PROT_WRITE,
				       MAP_SHARED, 0, &unused, NULL);
	up_write(&mm->mmap_sem);
	if (IS_ERR((void *)ctx->mmap_base)) {
		ctx->mmap_size = 0;
		aio_free_ring(ctx);
		return -ENOMEM;
	}

	pr_debug("mmap address: 0x%08lx\n", ctx->mmap_base);

	ctx->user_id = ctx->mmap_base;
	ctx->nr_events = nr_events; /* trusted copy */

	ring = kmap_atomic(ctx->ring_pages[0]);
	ring->nr = nr_events;	/* user copy */
	ring->id = ~0U;
	ring->head = ring->tail = 0;
	ring->magic = AIO_RING_MAGIC;
	ring->compat_features = AIO_RING_COMPAT_FEATURES;
	ring->incompat_features = AIO_RING_INCOMPAT_FEATURES;
	ring->header_length = sizeof(struct aio_ring);
	kunmap_atomic(ring);
	flush_dcache_page(ctx->ring_pages[0]);

	return 0;
}

#define AIO_EVENTS_PER_PAGE	(PAGE_SIZE / sizeof(struct io_event))
#define AIO_EVENTS_FIRST_PAGE	((PAGE_SIZE - sizeof(struct aio_ring)) / sizeof(struct io_event))
#define AIO_EVENTS_OFFSET	(AIO_EVENTS_PER_PAGE - AIO_EVENTS_FIRST_PAGE)

void kiocb_set_cancel_fn(struct kiocb *iocb, kiocb_cancel_fn *cancel)
{
	struct aio_kiocb *req = container_of(iocb, struct aio_kiocb, rw);
	struct kioctx *ctx = req->ki_ctx;
	unsigned long flags;

	if (WARN_ON_ONCE(!list_empty(&req->ki_list)))
		return;

	spin_lock_irqsave(&ctx->ctx_lock, flags);
	list_add_tail(&req->ki_list, &ctx->active_reqs);
	req->ki_cancel = cancel;
	spin_unlock_irqrestore(&ctx->ctx_lock, flags);
}
EXPORT_SYMBOL(kiocb_set_cancel_fn);

/*
 * free_ioctx() should be RCU delayed to synchronize against the RCU
 * protected lookup_ioctx() and also needs process context to call
 * aio_free_ring().  Use rcu_work.
 */
static void free_ioctx(struct work_struct *work)
{
	struct kioctx *ctx = container_of(to_rcu_work(work), struct kioctx,
					  free_rwork);
	pr_debug("freeing %p\n", ctx);

	aio_free_ring(ctx);
	free_percpu(ctx->cpu);
	percpu_ref_exit(&ctx->reqs);
	percpu_ref_exit(&ctx->users);
	kmem_cache_free(kioctx_cachep, ctx);
}

static void free_ioctx_reqs(struct percpu_ref *ref)
{
	struct kioctx *ctx = container_of(ref, struct kioctx, reqs);

	/* At this point we know that there are no any in-flight requests */
	if (ctx->rq_wait && atomic_dec_and_test(&ctx->rq_wait->count))
		complete(&ctx->rq_wait->comp);

	/* Synchronize against RCU protected table->table[] dereferences */
	INIT_RCU_WORK(&ctx->free_rwork, free_ioctx);
	queue_rcu_work(system_wq, &ctx->free_rwork);
}

/*
 * When this function runs, the kioctx has been removed from the "hash table"
 * and ctx->users has dropped to 0, so we know no more kiocbs can be submitted -
 * now it's safe to cancel any that need to be.
 */
static void free_ioctx_users(struct percpu_ref *ref)
{
	struct kioctx *ctx = container_of(ref, struct kioctx, users);
	struct aio_kiocb *req;

	spin_lock_irq(&ctx->ctx_lock);

	while (!list_empty(&ctx->active_reqs)) {
		req = list_first_entry(&ctx->active_reqs,
				       struct aio_kiocb, ki_list);
		req->ki_cancel(&req->rw);
		list_del_init(&req->ki_list);
	}

	spin_unlock_irq(&ctx->ctx_lock);

	percpu_ref_kill(&ctx->reqs);
	percpu_ref_put(&ctx->reqs);
}

static int ioctx_add_table(struct kioctx *ctx, struct mm_struct *mm)
{
	unsigned i, new_nr;
	struct kioctx_table *table, *old;
	struct aio_ring *ring;

	spin_lock(&mm->ioctx_lock);
	table = rcu_dereference_raw(mm->ioctx_table);

	while (1) {
		if (table)
			for (i = 0; i < table->nr; i++)
				if (!rcu_access_pointer(table->table[i])) {
					ctx->id = i;
					rcu_assign_pointer(table->table[i], ctx);
					spin_unlock(&mm->ioctx_lock);

					/* While kioctx setup is in progress,
					 * we are protected from page migration
					 * changes ring_pages by ->ring_lock.
					 */
					ring = kmap_atomic(ctx->ring_pages[0]);
					ring->id = ctx->id;
					kunmap_atomic(ring);
					return 0;
				}

		new_nr = (table ? table->nr : 1) * 4;
		spin_unlock(&mm->ioctx_lock);

		table = kzalloc(sizeof(*table) + sizeof(struct kioctx *) *
				new_nr, GFP_KERNEL);
		if (!table)
			return -ENOMEM;

		table->nr = new_nr;

		spin_lock(&mm->ioctx_lock);
		old = rcu_dereference_raw(mm->ioctx_table);

		if (!old) {
			rcu_assign_pointer(mm->ioctx_table, table);
		} else if (table->nr > old->nr) {
			memcpy(table->table, old->table,
			       old->nr * sizeof(struct kioctx *));

			rcu_assign_pointer(mm->ioctx_table, table);
			kfree_rcu(old, rcu);
		} else {
			kfree(table);
			table = old;
		}
	}
}

static void aio_nr_sub(unsigned nr)
{
	spin_lock(&aio_nr_lock);
	if (WARN_ON(aio_nr - nr > aio_nr))
		aio_nr = 0;
	else
		aio_nr -= nr;
	spin_unlock(&aio_nr_lock);
}

/* ioctx_alloc
 *	Allocates and initializes an ioctx.  Returns an ERR_PTR if it failed.
 */
static struct kioctx *ioctx_alloc(unsigned nr_events)
{
	struct mm_struct *mm = current->mm;
	struct kioctx *ctx;
	int err = -ENOMEM;

	/*
	 * Store the original nr_events -- what userspace passed to io_setup(),
	 * for counting against the global limit -- before it changes.
	 */
	unsigned int max_reqs = nr_events;

	/*
	 * We keep track of the number of available ringbuffer slots, to prevent
	 * overflow (reqs_available), and we also use percpu counters for this.
	 *
	 * So since up to half the slots might be on other cpu's percpu counters
	 * and unavailable, double nr_events so userspace sees what they
	 * expected: additionally, we move req_batch slots to/from percpu
	 * counters at a time, so make sure that isn't 0:
	 */
	nr_events = max(nr_events, num_possible_cpus() * 4);
	nr_events *= 2;

	/* Prevent overflows */
	if (nr_events > (0x10000000U / sizeof(struct io_event))) {
		pr_debug("ENOMEM: nr_events too high\n");
		return ERR_PTR(-EINVAL);
	}

	if (!nr_events || (unsigned long)max_reqs > aio_max_nr)
		return ERR_PTR(-EAGAIN);

	ctx = kmem_cache_zalloc(kioctx_cachep, GFP_KERNEL);
	if (!ctx)
		return ERR_PTR(-ENOMEM);

	ctx->max_reqs = max_reqs;

	spin_lock_init(&ctx->ctx_lock);
	spin_lock_init(&ctx->completion_lock);
	mutex_init(&ctx->ring_lock);
	/* Protect against page migration throughout kiotx setup by keeping
	 * the ring_lock mutex held until setup is complete. */
	mutex_lock(&ctx->ring_lock);
	init_waitqueue_head(&ctx->wait);

	INIT_LIST_HEAD(&ctx->active_reqs);

	if (percpu_ref_init(&ctx->users, free_ioctx_users, 0, GFP_KERNEL))
		goto err;

	if (percpu_ref_init(&ctx->reqs, free_ioctx_reqs, 0, GFP_KERNEL))
		goto err;

	ctx->cpu = alloc_percpu(struct kioctx_cpu);
	if (!ctx->cpu)
		goto err;

	err = aio_setup_ring(ctx, nr_events);
	if (err < 0)
		goto err;

	atomic_set(&ctx->reqs_available, ctx->nr_events - 1);
	ctx->req_batch = (ctx->nr_events - 1) / (num_possible_cpus() * 4);
	if (ctx->req_batch < 1)
		ctx->req_batch = 1;

	/* limit the number of system wide aios */
	spin_lock(&aio_nr_lock);
	if (aio_nr + ctx->max_reqs > aio_max_nr ||
	    aio_nr + ctx->max_reqs < aio_nr) {
		spin_unlock(&aio_nr_lock);
		err = -EAGAIN;
		goto err_ctx;
	}
	aio_nr += ctx->max_reqs;
	spin_unlock(&aio_nr_lock);

	percpu_ref_get(&ctx->users);	/* io_setup() will drop this ref */
	percpu_ref_get(&ctx->reqs);	/* free_ioctx_users() will drop this */

	err = ioctx_add_table(ctx, mm);
	if (err)
		goto err_cleanup;

	/* Release the ring_lock mutex now that all setup is complete. */
	mutex_unlock(&ctx->ring_lock);

	pr_debug("allocated ioctx %p[%ld]: mm=%p mask=0x%x\n",
		 ctx, ctx->user_id, mm, ctx->nr_events);
	return ctx;

err_cleanup:
	aio_nr_sub(ctx->max_reqs);
err_ctx:
	atomic_set(&ctx->dead, 1);
	if (ctx->mmap_size)
		vm_munmap(ctx->mmap_base, ctx->mmap_size);
	aio_free_ring(ctx);
err:
	mutex_unlock(&ctx->ring_lock);
	free_percpu(ctx->cpu);
	percpu_ref_exit(&ctx->reqs);
	percpu_ref_exit(&ctx->users);
	kmem_cache_free(kioctx_cachep, ctx);
	pr_debug("error allocating ioctx %d\n", err);
	return ERR_PTR(err);
}

/* kill_ioctx
 *	Cancels all outstanding aio requests on an aio context.  Used
 *	when the processes owning a context have all exited to encourage
 *	the rapid destruction of the kioctx.
 */
static int kill_ioctx(struct mm_struct *mm, struct kioctx *ctx,
		      struct ctx_rq_wait *wait)
{
	struct kioctx_table *table;

	spin_lock(&mm->ioctx_lock);
	if (atomic_xchg(&ctx->dead, 1)) {
		spin_unlock(&mm->ioctx_lock);
		return -EINVAL;
	}

	table = rcu_dereference_raw(mm->ioctx_table);
	WARN_ON(ctx != rcu_access_pointer(table->table[ctx->id]));
	RCU_INIT_POINTER(table->table[ctx->id], NULL);
	spin_unlock(&mm->ioctx_lock);

	/* free_ioctx_reqs() will do the necessary RCU synchronization */
	wake_up_all(&ctx->wait);

	/*
	 * It'd be more correct to do this in free_ioctx(), after all
	 * the outstanding kiocbs have finished - but by then io_destroy
	 * has already returned, so io_setup() could potentially return
	 * -EAGAIN with no ioctxs actually in use (as far as userspace
	 *  could tell).
	 */
	aio_nr_sub(ctx->max_reqs);

	if (ctx->mmap_size)
		vm_munmap(ctx->mmap_base, ctx->mmap_size);

	ctx->rq_wait = wait;
	percpu_ref_kill(&ctx->users);
	return 0;
}

/*
 * exit_aio: called when the last user of mm goes away.  At this point, there is
 * no way for any new requests to be submited or any of the io_* syscalls to be
 * called on the context.
 *
 * There may be outstanding kiocbs, but free_ioctx() will explicitly wait on
 * them.
 */
void exit_aio(struct mm_struct *mm)
{
	struct kioctx_table *table = rcu_dereference_raw(mm->ioctx_table);
	struct ctx_rq_wait wait;
	int i, skipped;

	if (!table)
		return;

	atomic_set(&wait.count, table->nr);
	init_completion(&wait.comp);

	skipped = 0;
	for (i = 0; i < table->nr; ++i) {
		struct kioctx *ctx =
			rcu_dereference_protected(table->table[i], true);

		if (!ctx) {
			skipped++;
			continue;
		}

		/*
		 * We don't need to bother with munmap() here - exit_mmap(mm)
		 * is coming and it'll unmap everything. And we simply can't,
		 * this is not necessarily our ->mm.
		 * Since kill_ioctx() uses non-zero ->mmap_size as indicator
		 * that it needs to unmap the area, just set it to 0.
		 */
		ctx->mmap_size = 0;
		kill_ioctx(mm, ctx, &wait);
	}

	if (!atomic_sub_and_test(skipped, &wait.count)) {
		/* Wait until all IO for the context are done. */
		wait_for_completion(&wait.comp);
	}

	RCU_INIT_POINTER(mm->ioctx_table, NULL);
	kfree(table);
}

static void put_reqs_available(struct kioctx *ctx, unsigned nr)
{
	struct kioctx_cpu *kcpu;
	unsigned long flags;

	local_irq_save(flags);
	kcpu = this_cpu_ptr(ctx->cpu);
	kcpu->reqs_available += nr;

	while (kcpu->reqs_available >= ctx->req_batch * 2) {
		kcpu->reqs_available -= ctx->req_batch;
		atomic_add(ctx->req_batch, &ctx->reqs_available);
	}

	local_irq_restore(flags);
}

static bool get_reqs_available(struct kioctx *ctx)
{
	struct kioctx_cpu *kcpu;
	bool ret = false;
	unsigned long flags;

	local_irq_save(flags);
	kcpu = this_cpu_ptr(ctx->cpu);
	if (!kcpu->reqs_available) {
		int old, avail = atomic_read(&ctx->reqs_available);

		do {
			if (avail < ctx->req_batch)
				goto out;

			old = avail;
			avail = atomic_cmpxchg(&ctx->reqs_available,
					       avail, avail - ctx->req_batch);
		} while (avail != old);

		kcpu->reqs_available += ctx->req_batch;
	}

	ret = true;
	kcpu->reqs_available--;
out:
	local_irq_restore(flags);
	return ret;
}

/* refill_reqs_available
 *	Updates the reqs_available reference counts used for tracking the
 *	number of free slots in the completion ring.  This can be called
 *	from aio_complete() (to optimistically update reqs_available) or
 *	from aio_get_req() (the we're out of events case).  It must be
 *	called holding ctx->completion_lock.
 */
static void refill_reqs_available(struct kioctx *ctx, unsigned head,
                                  unsigned tail)
{
	unsigned events_in_ring, completed;

	/* Clamp head since userland can write to it. */
	head %= ctx->nr_events;
	if (head <= tail)
		events_in_ring = tail - head;
	else
		events_in_ring = ctx->nr_events - (head - tail);

	completed = ctx->completed_events;
	if (events_in_ring < completed)
		completed -= events_in_ring;
	else
		completed = 0;

	if (!completed)
		return;

	ctx->completed_events -= completed;
	put_reqs_available(ctx, completed);
}

/* user_refill_reqs_available
 *	Called to refill reqs_available when aio_get_req() encounters an
 *	out of space in the completion ring.
 */
static void user_refill_reqs_available(struct kioctx *ctx)
{
	spin_lock_irq(&ctx->completion_lock);
	if (ctx->completed_events) {
		struct aio_ring *ring;
		unsigned head;

		/* Access of ring->head may race with aio_read_events_ring()
		 * here, but that's okay since whether we read the old version
		 * or the new version, and either will be valid.  The important
		 * part is that head cannot pass tail since we prevent
		 * aio_complete() from updating tail by holding
		 * ctx->completion_lock.  Even if head is invalid, the check
		 * against ctx->completed_events below will make sure we do the
		 * safe/right thing.
		 */
		ring = kmap_atomic(ctx->ring_pages[0]);
		head = ring->head;
		kunmap_atomic(ring);

		refill_reqs_available(ctx, head, ctx->tail);
	}

	spin_unlock_irq(&ctx->completion_lock);
}

/* aio_get_req
 *	Allocate a slot for an aio request.
 * Returns NULL if no requests are free.
 */
static inline struct aio_kiocb *aio_get_req(struct kioctx *ctx)
{
	struct aio_kiocb *req;

	if (!get_reqs_available(ctx)) {
		user_refill_reqs_available(ctx);
		if (!get_reqs_available(ctx))
			return NULL;
	}

	req = kmem_cache_alloc(kiocb_cachep, GFP_KERNEL|__GFP_ZERO);
	if (unlikely(!req))
		goto out_put;

	percpu_ref_get(&ctx->reqs);
	INIT_LIST_HEAD(&req->ki_list);
	refcount_set(&req->ki_refcnt, 0);
	req->ki_ctx = ctx;
	return req;
out_put:
	put_reqs_available(ctx, 1);
	return NULL;
}

static struct kioctx *lookup_ioctx(unsigned long ctx_id)
{
	struct aio_ring __user *ring  = (void __user *)ctx_id;
	struct mm_struct *mm = current->mm;
	struct kioctx *ctx, *ret = NULL;
	struct kioctx_table *table;
	unsigned id;

	if (get_user(id, &ring->id))
		return NULL;

	rcu_read_lock();
	table = rcu_dereference(mm->ioctx_table);

	if (!table || id >= table->nr)
		goto out;

	id = array_index_nospec(id, table->nr);
	ctx = rcu_dereference(table->table[id]);
	if (ctx && ctx->user_id == ctx_id) {
		if (percpu_ref_tryget_live(&ctx->users))
			ret = ctx;
	}
out:
	rcu_read_unlock();
	return ret;
}

static inline void iocb_put(struct aio_kiocb *iocb)
{
	if (refcount_read(&iocb->ki_refcnt) == 0 ||
	    refcount_dec_and_test(&iocb->ki_refcnt)) {
		percpu_ref_put(&iocb->ki_ctx->reqs);
		kmem_cache_free(kiocb_cachep, iocb);
	}
}

/* aio_complete
 *	Called when the io request on the given iocb is complete.
 */
static void aio_complete(struct aio_kiocb *iocb, long res, long res2)
{
	struct kioctx	*ctx = iocb->ki_ctx;
	struct aio_ring	*ring;
	struct io_event	*ev_page, *event;
	unsigned tail, pos, head;
	unsigned long	flags;

	/*
	 * Add a completion event to the ring buffer. Must be done holding
	 * ctx->completion_lock to prevent other code from messing with the tail
	 * pointer since we might be called from irq context.
	 */
	spin_lock_irqsave(&ctx->completion_lock, flags);

	tail = ctx->tail;
	pos = tail + AIO_EVENTS_OFFSET;

	if (++tail >= ctx->nr_events)
		tail = 0;

	ev_page = kmap_atomic(ctx->ring_pages[pos / AIO_EVENTS_PER_PAGE]);
	event = ev_page + pos % AIO_EVENTS_PER_PAGE;

	event->obj = (u64)(unsigned long)iocb->ki_user_iocb;
	event->data = iocb->ki_user_data;
	event->res = res;
	event->res2 = res2;

	kunmap_atomic(ev_page);
	flush_dcache_page(ctx->ring_pages[pos / AIO_EVENTS_PER_PAGE]);

	pr_debug("%p[%u]: %p: %p %Lx %lx %lx\n",
		 ctx, tail, iocb, iocb->ki_user_iocb, iocb->ki_user_data,
		 res, res2);

	/* after flagging the request as done, we
	 * must never even look at it again
	 */
	smp_wmb();	/* make event visible before updating tail */

	ctx->tail = tail;

	ring = kmap_atomic(ctx->ring_pages[0]);
	head = ring->head;
	ring->tail = tail;
	kunmap_atomic(ring);
	flush_dcache_page(ctx->ring_pages[0]);

	ctx->completed_events++;
	if (ctx->completed_events > 1)
		refill_reqs_available(ctx, head, tail);
	spin_unlock_irqrestore(&ctx->completion_lock, flags);

	pr_debug("added to ring %p at [%u]\n", iocb, tail);

	/*
	 * Check if the user asked us to deliver the result through an
	 * eventfd. The eventfd_signal() function is safe to be called
	 * from IRQ context.
	 */
	if (iocb->ki_eventfd) {
		eventfd_signal(iocb->ki_eventfd, 1);
		eventfd_ctx_put(iocb->ki_eventfd);
	}

	/*
	 * We have to order our ring_info tail store above and test
	 * of the wait list below outside the wait lock.  This is
	 * like in wake_up_bit() where clearing a bit has to be
	 * ordered with the unlocked test.
	 */
	smp_mb();

	if (waitqueue_active(&ctx->wait))
		wake_up(&ctx->wait);
	iocb_put(iocb);
}

/* aio_read_events_ring
 *	Pull an event off of the ioctx's event ring.  Returns the number of
 *	events fetched
 */
static long aio_read_events_ring(struct kioctx *ctx,
				 struct io_event __user *event, long nr)
{
	struct aio_ring *ring;
	unsigned head, tail, pos;
	long ret = 0;
	int copy_ret;

	/*
	 * The mutex can block and wake us up and that will cause
	 * wait_event_interruptible_hrtimeout() to schedule without sleeping
	 * and repeat. This should be rare enough that it doesn't cause
	 * peformance issues. See the comment in read_events() for more detail.
	 */
	sched_annotate_sleep();
	mutex_lock(&ctx->ring_lock);

	/* Access to ->ring_pages here is protected by ctx->ring_lock. */
	ring = kmap_atomic(ctx->ring_pages[0]);
	head = ring->head;
	tail = ring->tail;
	kunmap_atomic(ring);

	/*
	 * Ensure that once we've read the current tail pointer, that
	 * we also see the events that were stored up to the tail.
	 */
	smp_rmb();

	pr_debug("h%u t%u m%u\n", head, tail, ctx->nr_events);

	if (head == tail)
		goto out;

	head %= ctx->nr_events;
	tail %= ctx->nr_events;

	while (ret < nr) {
		long avail;
		struct io_event *ev;
		struct page *page;

		avail = (head <= tail ?  tail : ctx->nr_events) - head;
		if (head == tail)
			break;

		pos = head + AIO_EVENTS_OFFSET;
		page = ctx->ring_pages[pos / AIO_EVENTS_PER_PAGE];
		pos %= AIO_EVENTS_PER_PAGE;

		avail = min(avail, nr - ret);
		avail = min_t(long, avail, AIO_EVENTS_PER_PAGE - pos);

		ev = kmap(page);
		copy_ret = copy_to_user(event + ret, ev + pos,
					sizeof(*ev) * avail);
		kunmap(page);

		if (unlikely(copy_ret)) {
			ret = -EFAULT;
			goto out;
		}

		ret += avail;
		head += avail;
		head %= ctx->nr_events;
	}

	ring = kmap_atomic(ctx->ring_pages[0]);
	ring->head = head;
	kunmap_atomic(ring);
	flush_dcache_page(ctx->ring_pages[0]);

	pr_debug("%li  h%u t%u\n", ret, head, tail);
out:
	mutex_unlock(&ctx->ring_lock);

	return ret;
}

static bool aio_read_events(struct kioctx *ctx, long min_nr, long nr,
			    struct io_event __user *event, long *i)
{
	long ret = aio_read_events_ring(ctx, event + *i, nr - *i);

	if (ret > 0)
		*i += ret;

	if (unlikely(atomic_read(&ctx->dead)))
		ret = -EINVAL;

	if (!*i)
		*i = ret;

	return ret < 0 || *i >= min_nr;
}

static long read_events(struct kioctx *ctx, long min_nr, long nr,
			struct io_event __user *event,
			ktime_t until)
{
	long ret = 0;

	/*
	 * Note that aio_read_events() is being called as the conditional - i.e.
	 * we're calling it after prepare_to_wait() has set task state to
	 * TASK_INTERRUPTIBLE.
	 *
	 * But aio_read_events() can block, and if it blocks it's going to flip
	 * the task state back to TASK_RUNNING.
	 *
	 * This should be ok, provided it doesn't flip the state back to
	 * TASK_RUNNING and return 0 too much - that causes us to spin. That
	 * will only happen if the mutex_lock() call blocks, and we then find
	 * the ringbuffer empty. So in practice we should be ok, but it's
	 * something to be aware of when touching this code.
	 */
	if (until == 0)
		aio_read_events(ctx, min_nr, nr, event, &ret);
	else
		wait_event_interruptible_hrtimeout(ctx->wait,
				aio_read_events(ctx, min_nr, nr, event, &ret),
				until);
	return ret;
}

/* sys_io_setup:
 *	Create an aio_context capable of receiving at least nr_events.
 *	ctxp must not point to an aio_context that already exists, and
 *	must be initialized to 0 prior to the call.  On successful
 *	creation of the aio_context, *ctxp is filled in with the resulting 
 *	handle.  May fail with -EINVAL if *ctxp is not initialized,
 *	if the specified nr_events exceeds internal limits.  May fail 
 *	with -EAGAIN if the specified nr_events exceeds the user's limit 
 *	of available events.  May fail with -ENOMEM if insufficient kernel
 *	resources are available.  May fail with -EFAULT if an invalid
 *	pointer is passed for ctxp.  Will fail with -ENOSYS if not
 *	implemented.
 */
SYSCALL_DEFINE2(io_setup, unsigned, nr_events, aio_context_t __user *, ctxp)
{
	struct kioctx *ioctx = NULL;
	unsigned long ctx;
	long ret;

	ret = get_user(ctx, ctxp);
	if (unlikely(ret))
		goto out;

	ret = -EINVAL;
	if (unlikely(ctx || nr_events == 0)) {
		pr_debug("EINVAL: ctx %lu nr_events %u\n",
		         ctx, nr_events);
		goto out;
	}

	ioctx = ioctx_alloc(nr_events);
	ret = PTR_ERR(ioctx);
	if (!IS_ERR(ioctx)) {
		ret = put_user(ioctx->user_id, ctxp);
		if (ret)
			kill_ioctx(current->mm, ioctx, NULL);
		percpu_ref_put(&ioctx->users);
	}

out:
	return ret;
}

#ifdef CONFIG_COMPAT
COMPAT_SYSCALL_DEFINE2(io_setup, unsigned, nr_events, u32 __user *, ctx32p)
{
	struct kioctx *ioctx = NULL;
	unsigned long ctx;
	long ret;

	ret = get_user(ctx, ctx32p);
	if (unlikely(ret))
		goto out;

	ret = -EINVAL;
	if (unlikely(ctx || nr_events == 0)) {
		pr_debug("EINVAL: ctx %lu nr_events %u\n",
		         ctx, nr_events);
		goto out;
	}

	ioctx = ioctx_alloc(nr_events);
	ret = PTR_ERR(ioctx);
	if (!IS_ERR(ioctx)) {
		/* truncating is ok because it's a user address */
		ret = put_user((u32)ioctx->user_id, ctx32p);
		if (ret)
			kill_ioctx(current->mm, ioctx, NULL);
		percpu_ref_put(&ioctx->users);
	}

out:
	return ret;
}
#endif

/* sys_io_destroy:
 *	Destroy the aio_context specified.  May cancel any outstanding 
 *	AIOs and block on completion.  Will fail with -ENOSYS if not
 *	implemented.  May fail with -EINVAL if the context pointed to
 *	is invalid.
 */
SYSCALL_DEFINE1(io_destroy, aio_context_t, ctx)
{
	struct kioctx *ioctx = lookup_ioctx(ctx);
	if (likely(NULL != ioctx)) {
		struct ctx_rq_wait wait;
		int ret;

		init_completion(&wait.comp);
		atomic_set(&wait.count, 1);

		/* Pass requests_done to kill_ioctx() where it can be set
		 * in a thread-safe way. If we try to set it here then we have
		 * a race condition if two io_destroy() called simultaneously.
		 */
		ret = kill_ioctx(current->mm, ioctx, &wait);
		percpu_ref_put(&ioctx->users);

		/* Wait until all IO for the context are done. Otherwise kernel
		 * keep using user-space buffers even if user thinks the context
		 * is destroyed.
		 */
		if (!ret)
			wait_for_completion(&wait.comp);

		return ret;
	}
	pr_debug("EINVAL: invalid context id\n");
	return -EINVAL;
}

static void aio_remove_iocb(struct aio_kiocb *iocb)
{
	struct kioctx *ctx = iocb->ki_ctx;
	unsigned long flags;

	spin_lock_irqsave(&ctx->ctx_lock, flags);
	list_del(&iocb->ki_list);
	spin_unlock_irqrestore(&ctx->ctx_lock, flags);
}

static void aio_complete_rw(struct kiocb *kiocb, long res, long res2)
{
	struct aio_kiocb *iocb = container_of(kiocb, struct aio_kiocb, rw);

	if (!list_empty_careful(&iocb->ki_list))
		aio_remove_iocb(iocb);

	if (kiocb->ki_flags & IOCB_WRITE) {
		struct inode *inode = file_inode(kiocb->ki_filp);

		/*
		 * Tell lockdep we inherited freeze protection from submission
		 * thread.
		 */
		if (S_ISREG(inode->i_mode))
			__sb_writers_acquired(inode->i_sb, SB_FREEZE_WRITE);
		file_end_write(kiocb->ki_filp);
	}

	fput(kiocb->ki_filp);
	aio_complete(iocb, res, res2);
}

static int aio_prep_rw(struct kiocb *req, struct iocb *iocb)
{
	int ret;

	req->ki_filp = fget(iocb->aio_fildes);
	if (unlikely(!req->ki_filp))
		return -EBADF;
	req->ki_complete = aio_complete_rw;
	req->ki_pos = iocb->aio_offset;
	req->ki_flags = iocb_flags(req->ki_filp);
	if (iocb->aio_flags & IOCB_FLAG_RESFD)
		req->ki_flags |= IOCB_EVENTFD;
	req->ki_hint = ki_hint_validate(file_write_hint(req->ki_filp));
	if (iocb->aio_flags & IOCB_FLAG_IOPRIO) {
		/*
		 * If the IOCB_FLAG_IOPRIO flag of aio_flags is set, then
		 * aio_reqprio is interpreted as an I/O scheduling
		 * class and priority.
		 */
		ret = ioprio_check_cap(iocb->aio_reqprio);
		if (ret) {
			pr_debug("aio ioprio check cap error: %d\n", ret);
			fput(req->ki_filp);
			return ret;
		}

		req->ki_ioprio = iocb->aio_reqprio;
	} else
		req->ki_ioprio = IOPRIO_PRIO_VALUE(IOPRIO_CLASS_NONE, 0);

	ret = kiocb_set_rw_flags(req, iocb->aio_rw_flags);
	if (unlikely(ret))
		fput(req->ki_filp);
	return ret;
}

static int aio_setup_rw(int rw, struct iocb *iocb, struct iovec **iovec,
		bool vectored, bool compat, struct iov_iter *iter)
{
	void __user *buf = (void __user *)(uintptr_t)iocb->aio_buf;
	size_t len = iocb->aio_nbytes;

	if (!vectored) {
		ssize_t ret = import_single_range(rw, buf, len, *iovec, iter);
		*iovec = NULL;
		return ret;
	}
#ifdef CONFIG_COMPAT
	if (compat)
		return compat_import_iovec(rw, buf, len, UIO_FASTIOV, iovec,
				iter);
#endif
	return import_iovec(rw, buf, len, UIO_FASTIOV, iovec, iter);
}

static inline void aio_rw_done(struct kiocb *req, ssize_t ret)
{
	switch (ret) {
	case -EIOCBQUEUED:
		break;
	case -ERESTARTSYS:
	case -ERESTARTNOINTR:
	case -ERESTARTNOHAND:
	case -ERESTART_RESTARTBLOCK:
		/*
		 * There's no easy way to restart the syscall since other AIO's
		 * may be already running. Just fail this IO with EINTR.
		 */
		ret = -EINTR;
		/*FALLTHRU*/
	default:
		aio_complete_rw(req, ret, 0);
	}
}

static ssize_t aio_read(struct kiocb *req, struct iocb *iocb, bool vectored,
		bool compat)
{
	struct iovec inline_vecs[UIO_FASTIOV], *iovec = inline_vecs;
	struct iov_iter iter;
	struct file *file;
	ssize_t ret;

	ret = aio_prep_rw(req, iocb);
	if (ret)
		return ret;
	file = req->ki_filp;

	ret = -EBADF;
	if (unlikely(!(file->f_mode & FMODE_READ)))
		goto out_fput;
	ret = -EINVAL;
	if (unlikely(!file->f_op->read_iter))
		goto out_fput;

	ret = aio_setup_rw(READ, iocb, &iovec, vectored, compat, &iter);
	if (ret)
		goto out_fput;
	ret = rw_verify_area(READ, file, &req->ki_pos, iov_iter_count(&iter));
	if (!ret)
		aio_rw_done(req, call_read_iter(file, req, &iter));
	kfree(iovec);
out_fput:
	if (unlikely(ret))
		fput(file);
	return ret;
}

static ssize_t aio_write(struct kiocb *req, struct iocb *iocb, bool vectored,
		bool compat)
{
	struct iovec inline_vecs[UIO_FASTIOV], *iovec = inline_vecs;
	struct iov_iter iter;
	struct file *file;
	ssize_t ret;

	ret = aio_prep_rw(req, iocb);
	if (ret)
		return ret;
	file = req->ki_filp;

	ret = -EBADF;
	if (unlikely(!(file->f_mode & FMODE_WRITE)))
		goto out_fput;
	ret = -EINVAL;
	if (unlikely(!file->f_op->write_iter))
		goto out_fput;

	ret = aio_setup_rw(WRITE, iocb, &iovec, vectored, compat, &iter);
	if (ret)
		goto out_fput;
	ret = rw_verify_area(WRITE, file, &req->ki_pos, iov_iter_count(&iter));
	if (!ret) {
		/*
		 * Open-code file_start_write here to grab freeze protection,
		 * which will be released by another thread in
		 * aio_complete_rw().  Fool lockdep by telling it the lock got
		 * released so that it doesn't complain about the held lock when
		 * we return to userspace.
		 */
		if (S_ISREG(file_inode(file)->i_mode)) {
			__sb_start_write(file_inode(file)->i_sb, SB_FREEZE_WRITE, true);
			__sb_writers_release(file_inode(file)->i_sb, SB_FREEZE_WRITE);
		}
		req->ki_flags |= IOCB_WRITE;
		aio_rw_done(req, call_write_iter(file, req, &iter));
	}
	kfree(iovec);
out_fput:
	if (unlikely(ret))
		fput(file);
	return ret;
}

static void aio_fsync_work(struct work_struct *work)
{
	struct fsync_iocb *req = container_of(work, struct fsync_iocb, work);
	int ret;

	ret = vfs_fsync(req->file, req->datasync);
	fput(req->file);
	aio_complete(container_of(req, struct aio_kiocb, fsync), ret, 0);
}

static int aio_fsync(struct fsync_iocb *req, struct iocb *iocb, bool datasync)
{
	if (unlikely(iocb->aio_buf || iocb->aio_offset || iocb->aio_nbytes ||
			iocb->aio_rw_flags))
		return -EINVAL;

	req->file = fget(iocb->aio_fildes);
	if (unlikely(!req->file))
		return -EBADF;
	if (unlikely(!req->file->f_op->fsync)) {
		fput(req->file);
		return -EINVAL;
	}

	req->datasync = datasync;
	INIT_WORK(&req->work, aio_fsync_work);
	schedule_work(&req->work);
	return 0;
}

static inline void aio_poll_complete(struct aio_kiocb *iocb, __poll_t mask)
{
	struct file *file = iocb->poll.file;

	aio_complete(iocb, mangle_poll(mask), 0);
	fput(file);
}

static void aio_poll_complete_work(struct work_struct *work)
{
	struct poll_iocb *req = container_of(work, struct poll_iocb, work);
	struct aio_kiocb *iocb = container_of(req, struct aio_kiocb, poll);
	struct poll_table_struct pt = { ._key = req->events };
	struct kioctx *ctx = iocb->ki_ctx;
	__poll_t mask = 0;

	if (!READ_ONCE(req->cancelled))
		mask = vfs_poll(req->file, &pt) & req->events;

	/*
	 * Note that ->ki_cancel callers also delete iocb from active_reqs after
	 * calling ->ki_cancel.  We need the ctx_lock roundtrip here to
	 * synchronize with them.  In the cancellation case the list_del_init
	 * itself is not actually needed, but harmless so we keep it in to
	 * avoid further branches in the fast path.
	 */
	spin_lock_irq(&ctx->ctx_lock);
	if (!mask && !READ_ONCE(req->cancelled)) {
		add_wait_queue(req->head, &req->wait);
		spin_unlock_irq(&ctx->ctx_lock);
		return;
	}
	list_del_init(&iocb->ki_list);
	spin_unlock_irq(&ctx->ctx_lock);

	aio_poll_complete(iocb, mask);
}

/* assumes we are called with irqs disabled */
static int aio_poll_cancel(struct kiocb *iocb)
{
	struct aio_kiocb *aiocb = container_of(iocb, struct aio_kiocb, rw);
	struct poll_iocb *req = &aiocb->poll;

	spin_lock(&req->head->lock);
	WRITE_ONCE(req->cancelled, true);
	if (!list_empty(&req->wait.entry)) {
		list_del_init(&req->wait.entry);
		schedule_work(&aiocb->poll.work);
	}
	spin_unlock(&req->head->lock);

	return 0;
}

static int aio_poll_wake(struct wait_queue_entry *wait, unsigned mode, int sync,
		void *key)
{
	struct poll_iocb *req = container_of(wait, struct poll_iocb, wait);
	struct aio_kiocb *iocb = container_of(req, struct aio_kiocb, poll);
	__poll_t mask = key_to_poll(key);
	unsigned long flags;

	req->woken = true;

	/* for instances that support it check for an event match first: */
	if (mask) {
		if (!(mask & req->events))
			return 0;

		/*
		 * Try to complete the iocb inline if we can. Use
		 * irqsave/irqrestore because not all filesystems (e.g. fuse)
		 * call this function with IRQs disabled and because IRQs
		 * have to be disabled before ctx_lock is obtained.
		 */
		if (spin_trylock_irqsave(&iocb->ki_ctx->ctx_lock, flags)) {
			list_del(&iocb->ki_list);
			spin_unlock_irqrestore(&iocb->ki_ctx->ctx_lock, flags);

			list_del_init(&req->wait.entry);
			aio_poll_complete(iocb, mask);
			return 1;
		}
	}

	list_del_init(&req->wait.entry);
	schedule_work(&req->work);
	return 1;
}

struct aio_poll_table {
	struct poll_table_struct	pt;
	struct aio_kiocb		*iocb;
	int				error;
};

static void
aio_poll_queue_proc(struct file *file, struct wait_queue_head *head,
		struct poll_table_struct *p)
{
	struct aio_poll_table *pt = container_of(p, struct aio_poll_table, pt);

	/* multiple wait queues per file are not supported */
	if (unlikely(pt->iocb->poll.head)) {
		pt->error = -EINVAL;
		return;
	}

	pt->error = 0;
	pt->iocb->poll.head = head;
	add_wait_queue(head, &pt->iocb->poll.wait);
}

static ssize_t aio_poll(struct aio_kiocb *aiocb, struct iocb *iocb)
{
	struct kioctx *ctx = aiocb->ki_ctx;
	struct poll_iocb *req = &aiocb->poll;
	struct aio_poll_table apt;
	__poll_t mask;

	/* reject any unknown events outside the normal event mask. */
	if ((u16)iocb->aio_buf != iocb->aio_buf)
		return -EINVAL;
	/* reject fields that are not defined for poll */
	if (iocb->aio_offset || iocb->aio_nbytes || iocb->aio_rw_flags)
		return -EINVAL;

	INIT_WORK(&req->work, aio_poll_complete_work);
	req->events = demangle_poll(iocb->aio_buf) | EPOLLERR | EPOLLHUP;
	req->file = fget(iocb->aio_fildes);
	if (unlikely(!req->file))
		return -EBADF;

	apt.pt._qproc = aio_poll_queue_proc;
	apt.pt._key = req->events;
	apt.iocb = aiocb;
	apt.error = -EINVAL; /* same as no support for IOCB_CMD_POLL */

	/* initialized the list so that we can do list_empty checks */
	INIT_LIST_HEAD(&req->wait.entry);
	init_waitqueue_func_entry(&req->wait, aio_poll_wake);

	/* one for removal from waitqueue, one for this function */
	refcount_set(&aiocb->ki_refcnt, 2);

	mask = vfs_poll(req->file, &apt.pt) & req->events;
	if (unlikely(!req->head)) {
		/* we did not manage to set up a waitqueue, done */
		goto out;
	}

	spin_lock_irq(&ctx->ctx_lock);
	spin_lock(&req->head->lock);
	if (req->woken) {
		/* wake_up context handles the rest */
		mask = 0;
		apt.error = 0;
	} else if (mask || apt.error) {
		/* if we get an error or a mask we are done */
		WARN_ON_ONCE(list_empty(&req->wait.entry));
		list_del_init(&req->wait.entry);
	} else {
		/* actually waiting for an event */
		list_add_tail(&aiocb->ki_list, &ctx->active_reqs);
		aiocb->ki_cancel = aio_poll_cancel;
	}
	spin_unlock(&req->head->lock);
	spin_unlock_irq(&ctx->ctx_lock);

out:
	if (unlikely(apt.error)) {
		fput(req->file);
		return apt.error;
	}

	if (mask)
		aio_poll_complete(aiocb, mask);
	iocb_put(aiocb);
	return 0;
}

static int io_submit_one(struct kioctx *ctx, struct iocb __user *user_iocb,
			 bool compat)
{
	struct aio_kiocb *req;
	struct iocb iocb;
	ssize_t ret;

	if (unlikely(copy_from_user(&iocb, user_iocb, sizeof(iocb))))
		return -EFAULT;

	/* enforce forwards compatibility on users */
	if (unlikely(iocb.aio_reserved2)) {
		pr_debug("EINVAL: reserve field set\n");
		return -EINVAL;
	}

	/* prevent overflows */
	if (unlikely(
	    (iocb.aio_buf != (unsigned long)iocb.aio_buf) ||
	    (iocb.aio_nbytes != (size_t)iocb.aio_nbytes) ||
	    ((ssize_t)iocb.aio_nbytes < 0)
	   )) {
		pr_debug("EINVAL: overflow check\n");
		return -EINVAL;
	}

	req = aio_get_req(ctx);
	if (unlikely(!req))
		return -EAGAIN;

	if (iocb.aio_flags & IOCB_FLAG_RESFD) {
		/*
		 * If the IOCB_FLAG_RESFD flag of aio_flags is set, get an
		 * instance of the file* now. The file descriptor must be
		 * an eventfd() fd, and will be signaled for each completed
		 * event using the eventfd_signal() function.
		 */
		req->ki_eventfd = eventfd_ctx_fdget((int) iocb.aio_resfd);
		if (IS_ERR(req->ki_eventfd)) {
			ret = PTR_ERR(req->ki_eventfd);
			req->ki_eventfd = NULL;
			goto out_put_req;
		}
	}

	ret = put_user(KIOCB_KEY, &user_iocb->aio_key);
	if (unlikely(ret)) {
		pr_debug("EFAULT: aio_key\n");
		goto out_put_req;
	}

	req->ki_user_iocb = user_iocb;
	req->ki_user_data = iocb.aio_data;

	switch (iocb.aio_lio_opcode) {
	case IOCB_CMD_PREAD:
		ret = aio_read(&req->rw, &iocb, false, compat);
		break;
	case IOCB_CMD_PWRITE:
		ret = aio_write(&req->rw, &iocb, false, compat);
		break;
	case IOCB_CMD_PREADV:
		ret = aio_read(&req->rw, &iocb, true, compat);
		break;
	case IOCB_CMD_PWRITEV:
		ret = aio_write(&req->rw, &iocb, true, compat);
		break;
	case IOCB_CMD_FSYNC:
		ret = aio_fsync(&req->fsync, &iocb, false);
		break;
	case IOCB_CMD_FDSYNC:
		ret = aio_fsync(&req->fsync, &iocb, true);
		break;
	case IOCB_CMD_POLL:
		ret = aio_poll(req, &iocb);
		break;
	default:
		pr_debug("invalid aio operation %d\n", iocb.aio_lio_opcode);
		ret = -EINVAL;
		break;
	}

	/*
	 * If ret is 0, we'd either done aio_complete() ourselves or have
	 * arranged for that to be done asynchronously.  Anything non-zero
	 * means that we need to destroy req ourselves.
	 */
	if (ret)
		goto out_put_req;
	return 0;
out_put_req:
	put_reqs_available(ctx, 1);
	percpu_ref_put(&ctx->reqs);
	if (req->ki_eventfd)
		eventfd_ctx_put(req->ki_eventfd);
	kmem_cache_free(kiocb_cachep, req);
	return ret;
}

/* sys_io_submit:
 *	Queue the nr iocbs pointed to by iocbpp for processing.  Returns
 *	the number of iocbs queued.  May return -EINVAL if the aio_context
 *	specified by ctx_id is invalid, if nr is < 0, if the iocb at
 *	*iocbpp[0] is not properly initialized, if the operation specified
 *	is invalid for the file descriptor in the iocb.  May fail with
 *	-EFAULT if any of the data structures point to invalid data.  May
 *	fail with -EBADF if the file descriptor specified in the first
 *	iocb is invalid.  May fail with -EAGAIN if insufficient resources
 *	are available to queue any iocbs.  Will return 0 if nr is 0.  Will
 *	fail with -ENOSYS if not implemented.
 */
SYSCALL_DEFINE3(io_submit, aio_context_t, ctx_id, long, nr,
		struct iocb __user * __user *, iocbpp)
{
	struct kioctx *ctx;
	long ret = 0;
	int i = 0;
	struct blk_plug plug;

	if (unlikely(nr < 0))
		return -EINVAL;

	ctx = lookup_ioctx(ctx_id);
	if (unlikely(!ctx)) {
		pr_debug("EINVAL: invalid context id\n");
		return -EINVAL;
	}

	if (nr > ctx->nr_events)
		nr = ctx->nr_events;

	blk_start_plug(&plug);
	for (i = 0; i < nr; i++) {
		struct iocb __user *user_iocb;

		if (unlikely(get_user(user_iocb, iocbpp + i))) {
			ret = -EFAULT;
			break;
		}

		ret = io_submit_one(ctx, user_iocb, false);
		if (ret)
			break;
	}
	blk_finish_plug(&plug);

	percpu_ref_put(&ctx->users);
	return i ? i : ret;
}

#ifdef CONFIG_COMPAT
COMPAT_SYSCALL_DEFINE3(io_submit, compat_aio_context_t, ctx_id,
		       int, nr, compat_uptr_t __user *, iocbpp)
{
	struct kioctx *ctx;
	long ret = 0;
	int i = 0;
	struct blk_plug plug;

	if (unlikely(nr < 0))
		return -EINVAL;

	ctx = lookup_ioctx(ctx_id);
	if (unlikely(!ctx)) {
		pr_debug("EINVAL: invalid context id\n");
		return -EINVAL;
	}

	if (nr > ctx->nr_events)
		nr = ctx->nr_events;

	blk_start_plug(&plug);
	for (i = 0; i < nr; i++) {
		compat_uptr_t user_iocb;

		if (unlikely(get_user(user_iocb, iocbpp + i))) {
			ret = -EFAULT;
			break;
		}

		ret = io_submit_one(ctx, compat_ptr(user_iocb), true);
		if (ret)
			break;
	}
	blk_finish_plug(&plug);

	percpu_ref_put(&ctx->users);
	return i ? i : ret;
}
#endif

/* lookup_kiocb
 *	Finds a given iocb for cancellation.
 */
static struct aio_kiocb *
lookup_kiocb(struct kioctx *ctx, struct iocb __user *iocb)
{
	struct aio_kiocb *kiocb;

	assert_spin_locked(&ctx->ctx_lock);

	/* TODO: use a hash or array, this sucks. */
	list_for_each_entry(kiocb, &ctx->active_reqs, ki_list) {
		if (kiocb->ki_user_iocb == iocb)
			return kiocb;
	}
	return NULL;
}

/* sys_io_cancel:
 *	Attempts to cancel an iocb previously passed to io_submit.  If
 *	the operation is successfully cancelled, the resulting event is
 *	copied into the memory pointed to by result without being placed
 *	into the completion queue and 0 is returned.  May fail with
 *	-EFAULT if any of the data structures pointed to are invalid.
 *	May fail with -EINVAL if aio_context specified by ctx_id is
 *	invalid.  May fail with -EAGAIN if the iocb specified was not
 *	cancelled.  Will fail with -ENOSYS if not implemented.
 */
SYSCALL_DEFINE3(io_cancel, aio_context_t, ctx_id, struct iocb __user *, iocb,
		struct io_event __user *, result)
{
	struct kioctx *ctx;
	struct aio_kiocb *kiocb;
	int ret = -EINVAL;
	u32 key;

	if (unlikely(get_user(key, &iocb->aio_key)))
		return -EFAULT;
	if (unlikely(key != KIOCB_KEY))
		return -EINVAL;

	ctx = lookup_ioctx(ctx_id);
	if (unlikely(!ctx))
		return -EINVAL;

	spin_lock_irq(&ctx->ctx_lock);
	kiocb = lookup_kiocb(ctx, iocb);
	if (kiocb) {
		ret = kiocb->ki_cancel(&kiocb->rw);
		list_del_init(&kiocb->ki_list);
	}
	spin_unlock_irq(&ctx->ctx_lock);

	if (!ret) {
		/*
		 * The result argument is no longer used - the io_event is
		 * always delivered via the ring buffer. -EINPROGRESS indicates
		 * cancellation is progress:
		 */
		ret = -EINPROGRESS;
	}

	percpu_ref_put(&ctx->users);

	return ret;
}

static long do_io_getevents(aio_context_t ctx_id,
		long min_nr,
		long nr,
		struct io_event __user *events,
		struct timespec64 *ts)
{
	ktime_t until = ts ? timespec64_to_ktime(*ts) : KTIME_MAX;
	struct kioctx *ioctx = lookup_ioctx(ctx_id);
	long ret = -EINVAL;

	if (likely(ioctx)) {
		if (likely(min_nr <= nr && min_nr >= 0))
			ret = read_events(ioctx, min_nr, nr, events, until);
		percpu_ref_put(&ioctx->users);
	}

	return ret;
}

/* io_getevents:
 *	Attempts to read at least min_nr events and up to nr events from
 *	the completion queue for the aio_context specified by ctx_id. If
 *	it succeeds, the number of read events is returned. May fail with
 *	-EINVAL if ctx_id is invalid, if min_nr is out of range, if nr is
 *	out of range, if timeout is out of range.  May fail with -EFAULT
 *	if any of the memory specified is invalid.  May return 0 or
 *	< min_nr if the timeout specified by timeout has elapsed
 *	before sufficient events are available, where timeout == NULL
 *	specifies an infinite timeout. Note that the timeout pointed to by
 *	timeout is relative.  Will fail with -ENOSYS if not implemented.
 */
SYSCALL_DEFINE5(io_getevents, aio_context_t, ctx_id,
		long, min_nr,
		long, nr,
		struct io_event __user *, events,
		struct timespec __user *, timeout)
{
	struct timespec64	ts;
	int			ret;

	if (timeout && unlikely(get_timespec64(&ts, timeout)))
		return -EFAULT;

	ret = do_io_getevents(ctx_id, min_nr, nr, events, timeout ? &ts : NULL);
	if (!ret && signal_pending(current))
		ret = -EINTR;
	return ret;
}

struct __aio_sigset {
	const sigset_t __user	*sigmask;
	size_t		sigsetsize;
};

SYSCALL_DEFINE6(io_pgetevents,
		aio_context_t, ctx_id,
		long, min_nr,
		long, nr,
		struct io_event __user *, events,
		struct timespec __user *, timeout,
		const struct __aio_sigset __user *, usig)
{
	struct __aio_sigset	ksig = { NULL, };
	sigset_t		ksigmask, sigsaved;
	struct timespec64	ts;
	bool interrupted;
	int ret;

	if (timeout && unlikely(get_timespec64(&ts, timeout)))
		return -EFAULT;

	if (usig && copy_from_user(&ksig, usig, sizeof(ksig)))
		return -EFAULT;

	if (ksig.sigmask) {
		if (ksig.sigsetsize != sizeof(sigset_t))
			return -EINVAL;
		if (copy_from_user(&ksigmask, ksig.sigmask, sizeof(ksigmask)))
			return -EFAULT;
		sigdelsetmask(&ksigmask, sigmask(SIGKILL) | sigmask(SIGSTOP));
		sigprocmask(SIG_SETMASK, &ksigmask, &sigsaved);
	}

	ret = do_io_getevents(ctx_id, min_nr, nr, events, timeout ? &ts : NULL);
<<<<<<< HEAD
	if (signal_pending(current)) {
		if (ksig.sigmask) {
			current->saved_sigmask = sigsaved;
			set_restore_sigmask();
		}

		if (!ret)
			ret = -ERESTARTNOHAND;
	} else {
		if (ksig.sigmask)
			sigprocmask(SIG_SETMASK, &sigsaved, NULL);
	}
=======

	interrupted = signal_pending(current);
	restore_user_sigmask(ksig.sigmask, &sigsaved, interrupted);
	if (interrupted && !ret)
		ret = -ERESTARTNOHAND;

	return ret;
}

#if defined(CONFIG_COMPAT_32BIT_TIME) && !defined(CONFIG_64BIT)

SYSCALL_DEFINE6(io_pgetevents_time32,
		aio_context_t, ctx_id,
		long, min_nr,
		long, nr,
		struct io_event __user *, events,
		struct old_timespec32 __user *, timeout,
		const struct __aio_sigset __user *, usig)
{
	struct __aio_sigset	ksig = { NULL, };
	sigset_t		ksigmask, sigsaved;
	struct timespec64	ts;
	bool interrupted;
	int ret;

	if (timeout && unlikely(get_old_timespec32(&ts, timeout)))
		return -EFAULT;

	if (usig && copy_from_user(&ksig, usig, sizeof(ksig)))
		return -EFAULT;


	ret = set_user_sigmask(ksig.sigmask, &ksigmask, &sigsaved, ksig.sigsetsize);
	if (ret)
		return ret;

	ret = do_io_getevents(ctx_id, min_nr, nr, events, timeout ? &ts : NULL);

	interrupted = signal_pending(current);
	restore_user_sigmask(ksig.sigmask, &sigsaved, interrupted);
	if (interrupted && !ret)
		ret = -ERESTARTNOHAND;
>>>>>>> 407d19ab

	return ret;
}

#ifdef CONFIG_COMPAT
COMPAT_SYSCALL_DEFINE5(io_getevents, compat_aio_context_t, ctx_id,
		       compat_long_t, min_nr,
		       compat_long_t, nr,
		       struct io_event __user *, events,
		       struct compat_timespec __user *, timeout)
{
	struct timespec64 t;
	int ret;

	if (timeout && compat_get_timespec64(&t, timeout))
		return -EFAULT;

	ret = do_io_getevents(ctx_id, min_nr, nr, events, timeout ? &t : NULL);
	if (!ret && signal_pending(current))
		ret = -EINTR;
	return ret;
}


struct __compat_aio_sigset {
	compat_sigset_t __user	*sigmask;
	compat_size_t		sigsetsize;
};

COMPAT_SYSCALL_DEFINE6(io_pgetevents,
		compat_aio_context_t, ctx_id,
		compat_long_t, min_nr,
		compat_long_t, nr,
		struct io_event __user *, events,
		struct compat_timespec __user *, timeout,
		const struct __compat_aio_sigset __user *, usig)
{
	struct __compat_aio_sigset ksig = { NULL, };
	sigset_t ksigmask, sigsaved;
	struct timespec64 t;
	bool interrupted;
	int ret;

	if (timeout && compat_get_timespec64(&t, timeout))
		return -EFAULT;

	if (usig && copy_from_user(&ksig, usig, sizeof(ksig)))
		return -EFAULT;

<<<<<<< HEAD
	if (ksig.sigmask) {
		if (ksig.sigsetsize != sizeof(compat_sigset_t))
			return -EINVAL;
		if (get_compat_sigset(&ksigmask, ksig.sigmask))
			return -EFAULT;
		sigdelsetmask(&ksigmask, sigmask(SIGKILL) | sigmask(SIGSTOP));
		sigprocmask(SIG_SETMASK, &ksigmask, &sigsaved);
	}

	ret = do_io_getevents(ctx_id, min_nr, nr, events, timeout ? &t : NULL);
	if (signal_pending(current)) {
		if (ksig.sigmask) {
			current->saved_sigmask = sigsaved;
			set_restore_sigmask();
		}
		if (!ret)
			ret = -ERESTARTNOHAND;
	} else {
		if (ksig.sigmask)
			sigprocmask(SIG_SETMASK, &sigsaved, NULL);
	}
=======
	ret = set_compat_user_sigmask(ksig.sigmask, &ksigmask, &sigsaved, ksig.sigsetsize);
	if (ret)
		return ret;

	ret = do_io_getevents(ctx_id, min_nr, nr, events, timeout ? &t : NULL);

	interrupted = signal_pending(current);
	restore_user_sigmask(ksig.sigmask, &sigsaved, interrupted);
	if (interrupted && !ret)
		ret = -ERESTARTNOHAND;

	return ret;
}

#endif

COMPAT_SYSCALL_DEFINE6(io_pgetevents_time64,
		compat_aio_context_t, ctx_id,
		compat_long_t, min_nr,
		compat_long_t, nr,
		struct io_event __user *, events,
		struct __kernel_timespec __user *, timeout,
		const struct __compat_aio_sigset __user *, usig)
{
	struct __compat_aio_sigset ksig = { NULL, };
	sigset_t ksigmask, sigsaved;
	struct timespec64 t;
	bool interrupted;
	int ret;

	if (timeout && get_timespec64(&t, timeout))
		return -EFAULT;

	if (usig && copy_from_user(&ksig, usig, sizeof(ksig)))
		return -EFAULT;

	ret = set_compat_user_sigmask(ksig.sigmask, &ksigmask, &sigsaved, ksig.sigsetsize);
	if (ret)
		return ret;

	ret = do_io_getevents(ctx_id, min_nr, nr, events, timeout ? &t : NULL);

	interrupted = signal_pending(current);
	restore_user_sigmask(ksig.sigmask, &sigsaved, interrupted);
	if (interrupted && !ret)
		ret = -ERESTARTNOHAND;
>>>>>>> 407d19ab

	return ret;
}
#endif<|MERGE_RESOLUTION|>--- conflicted
+++ resolved
@@ -70,6 +70,12 @@
 	struct io_event		io_events[0];
 }; /* 128 bytes + ring size */
 
+/*
+ * Plugging is meant to work with larger batches of IOs. If we don't
+ * have more than the below, then don't bother setting up a plug.
+ */
+#define AIO_PLUG_THRESHOLD	2
+
 #define AIO_RING_PAGES	8
 
 struct kioctx_table {
@@ -161,9 +167,13 @@
 	unsigned		id;
 };
 
+/*
+ * First field must be the file pointer in all the
+ * iocb unions! See also 'struct kiocb' in <linux/fs.h>
+ */
 struct fsync_iocb {
+	struct file		*file;
 	struct work_struct	work;
-	struct file		*file;
 	bool			datasync;
 };
 
@@ -171,14 +181,21 @@
 	struct file		*file;
 	struct wait_queue_head	*head;
 	__poll_t		events;
-	bool			woken;
+	bool			done;
 	bool			cancelled;
 	struct wait_queue_entry	wait;
 	struct work_struct	work;
 };
 
+/*
+ * NOTE! Each of the iocb union members has the file pointer
+ * as the first entry in their struct definition. So you can
+ * access the file pointer through any of the sub-structs,
+ * or directly as just 'ki_filp' in this struct.
+ */
 struct aio_kiocb {
 	union {
+		struct file		*ki_filp;
 		struct kiocb		rw;
 		struct fsync_iocb	fsync;
 		struct poll_iocb	poll;
@@ -187,8 +204,7 @@
 	struct kioctx		*ki_ctx;
 	kiocb_cancel_fn		*ki_cancel;
 
-	struct iocb __user	*ki_user_iocb;	/* user's aiocb */
-	__u64			ki_user_data;	/* user's data for completion */
+	struct io_event		ki_res;
 
 	struct list_head	ki_list;	/* the aio core uses this
 						 * for cancellation */
@@ -409,7 +425,7 @@
 	BUG_ON(PageWriteback(old));
 	get_page(new);
 
-	rc = migrate_page_move_mapping(mapping, new, old, NULL, mode, 1);
+	rc = migrate_page_move_mapping(mapping, new, old, mode, 1);
 	if (rc != MIGRATEPAGE_SUCCESS) {
 		put_page(new);
 		goto out_unlock;
@@ -902,7 +918,7 @@
 	local_irq_restore(flags);
 }
 
-static bool get_reqs_available(struct kioctx *ctx)
+static bool __get_reqs_available(struct kioctx *ctx)
 {
 	struct kioctx_cpu *kcpu;
 	bool ret = false;
@@ -994,32 +1010,40 @@
 	spin_unlock_irq(&ctx->completion_lock);
 }
 
+static bool get_reqs_available(struct kioctx *ctx)
+{
+	if (__get_reqs_available(ctx))
+		return true;
+	user_refill_reqs_available(ctx);
+	return __get_reqs_available(ctx);
+}
+
 /* aio_get_req
  *	Allocate a slot for an aio request.
  * Returns NULL if no requests are free.
+ *
+ * The refcount is initialized to 2 - one for the async op completion,
+ * one for the synchronous code that does this.
  */
 static inline struct aio_kiocb *aio_get_req(struct kioctx *ctx)
 {
 	struct aio_kiocb *req;
 
-	if (!get_reqs_available(ctx)) {
-		user_refill_reqs_available(ctx);
-		if (!get_reqs_available(ctx))
-			return NULL;
-	}
-
-	req = kmem_cache_alloc(kiocb_cachep, GFP_KERNEL|__GFP_ZERO);
+	req = kmem_cache_alloc(kiocb_cachep, GFP_KERNEL);
 	if (unlikely(!req))
-		goto out_put;
+		return NULL;
+
+	if (unlikely(!get_reqs_available(ctx))) {
+		kmem_cache_free(kiocb_cachep, req);
+		return NULL;
+	}
 
 	percpu_ref_get(&ctx->reqs);
+	req->ki_ctx = ctx;
 	INIT_LIST_HEAD(&req->ki_list);
-	refcount_set(&req->ki_refcnt, 0);
-	req->ki_ctx = ctx;
+	refcount_set(&req->ki_refcnt, 2);
+	req->ki_eventfd = NULL;
 	return req;
-out_put:
-	put_reqs_available(ctx, 1);
-	return NULL;
 }
 
 static struct kioctx *lookup_ioctx(unsigned long ctx_id)
@@ -1050,19 +1074,20 @@
 	return ret;
 }
 
-static inline void iocb_put(struct aio_kiocb *iocb)
-{
-	if (refcount_read(&iocb->ki_refcnt) == 0 ||
-	    refcount_dec_and_test(&iocb->ki_refcnt)) {
-		percpu_ref_put(&iocb->ki_ctx->reqs);
-		kmem_cache_free(kiocb_cachep, iocb);
-	}
+static inline void iocb_destroy(struct aio_kiocb *iocb)
+{
+	if (iocb->ki_eventfd)
+		eventfd_ctx_put(iocb->ki_eventfd);
+	if (iocb->ki_filp)
+		fput(iocb->ki_filp);
+	percpu_ref_put(&iocb->ki_ctx->reqs);
+	kmem_cache_free(kiocb_cachep, iocb);
 }
 
 /* aio_complete
  *	Called when the io request on the given iocb is complete.
  */
-static void aio_complete(struct aio_kiocb *iocb, long res, long res2)
+static void aio_complete(struct aio_kiocb *iocb)
 {
 	struct kioctx	*ctx = iocb->ki_ctx;
 	struct aio_ring	*ring;
@@ -1086,17 +1111,14 @@
 	ev_page = kmap_atomic(ctx->ring_pages[pos / AIO_EVENTS_PER_PAGE]);
 	event = ev_page + pos % AIO_EVENTS_PER_PAGE;
 
-	event->obj = (u64)(unsigned long)iocb->ki_user_iocb;
-	event->data = iocb->ki_user_data;
-	event->res = res;
-	event->res2 = res2;
+	*event = iocb->ki_res;
 
 	kunmap_atomic(ev_page);
 	flush_dcache_page(ctx->ring_pages[pos / AIO_EVENTS_PER_PAGE]);
 
-	pr_debug("%p[%u]: %p: %p %Lx %lx %lx\n",
-		 ctx, tail, iocb, iocb->ki_user_iocb, iocb->ki_user_data,
-		 res, res2);
+	pr_debug("%p[%u]: %p: %p %Lx %Lx %Lx\n", ctx, tail, iocb,
+		 (void __user *)(unsigned long)iocb->ki_res.obj,
+		 iocb->ki_res.data, iocb->ki_res.res, iocb->ki_res.res2);
 
 	/* after flagging the request as done, we
 	 * must never even look at it again
@@ -1123,10 +1145,8 @@
 	 * eventfd. The eventfd_signal() function is safe to be called
 	 * from IRQ context.
 	 */
-	if (iocb->ki_eventfd) {
+	if (iocb->ki_eventfd)
 		eventfd_signal(iocb->ki_eventfd, 1);
-		eventfd_ctx_put(iocb->ki_eventfd);
-	}
 
 	/*
 	 * We have to order our ring_info tail store above and test
@@ -1138,7 +1158,14 @@
 
 	if (waitqueue_active(&ctx->wait))
 		wake_up(&ctx->wait);
-	iocb_put(iocb);
+}
+
+static inline void iocb_put(struct aio_kiocb *iocb)
+{
+	if (refcount_dec_and_test(&iocb->ki_refcnt)) {
+		aio_complete(iocb);
+		iocb_destroy(iocb);
+	}
 }
 
 /* aio_read_events_ring
@@ -1412,18 +1439,17 @@
 		file_end_write(kiocb->ki_filp);
 	}
 
-	fput(kiocb->ki_filp);
-	aio_complete(iocb, res, res2);
-}
-
-static int aio_prep_rw(struct kiocb *req, struct iocb *iocb)
+	iocb->ki_res.res = res;
+	iocb->ki_res.res2 = res2;
+	iocb_put(iocb);
+}
+
+static int aio_prep_rw(struct kiocb *req, const struct iocb *iocb)
 {
 	int ret;
 
-	req->ki_filp = fget(iocb->aio_fildes);
-	if (unlikely(!req->ki_filp))
-		return -EBADF;
 	req->ki_complete = aio_complete_rw;
+	req->private = NULL;
 	req->ki_pos = iocb->aio_offset;
 	req->ki_flags = iocb_flags(req->ki_filp);
 	if (iocb->aio_flags & IOCB_FLAG_RESFD)
@@ -1438,21 +1464,22 @@
 		ret = ioprio_check_cap(iocb->aio_reqprio);
 		if (ret) {
 			pr_debug("aio ioprio check cap error: %d\n", ret);
-			fput(req->ki_filp);
 			return ret;
 		}
 
 		req->ki_ioprio = iocb->aio_reqprio;
 	} else
-		req->ki_ioprio = IOPRIO_PRIO_VALUE(IOPRIO_CLASS_NONE, 0);
+		req->ki_ioprio = get_current_ioprio();
 
 	ret = kiocb_set_rw_flags(req, iocb->aio_rw_flags);
 	if (unlikely(ret))
-		fput(req->ki_filp);
-	return ret;
-}
-
-static int aio_setup_rw(int rw, struct iocb *iocb, struct iovec **iovec,
+		return ret;
+
+	req->ki_flags &= ~IOCB_HIPRI; /* no one is going to poll for this I/O */
+	return 0;
+}
+
+static int aio_setup_rw(int rw, const struct iocb *iocb, struct iovec **iovec,
 		bool vectored, bool compat, struct iov_iter *iter)
 {
 	void __user *buf = (void __user *)(uintptr_t)iocb->aio_buf;
@@ -1487,66 +1514,59 @@
 		ret = -EINTR;
 		/*FALLTHRU*/
 	default:
-		aio_complete_rw(req, ret, 0);
-	}
-}
-
-static ssize_t aio_read(struct kiocb *req, struct iocb *iocb, bool vectored,
-		bool compat)
+		req->ki_complete(req, ret, 0);
+	}
+}
+
+static int aio_read(struct kiocb *req, const struct iocb *iocb,
+			bool vectored, bool compat)
 {
 	struct iovec inline_vecs[UIO_FASTIOV], *iovec = inline_vecs;
 	struct iov_iter iter;
 	struct file *file;
-	ssize_t ret;
+	int ret;
 
 	ret = aio_prep_rw(req, iocb);
 	if (ret)
 		return ret;
 	file = req->ki_filp;
-
-	ret = -EBADF;
 	if (unlikely(!(file->f_mode & FMODE_READ)))
-		goto out_fput;
+		return -EBADF;
 	ret = -EINVAL;
 	if (unlikely(!file->f_op->read_iter))
-		goto out_fput;
+		return -EINVAL;
 
 	ret = aio_setup_rw(READ, iocb, &iovec, vectored, compat, &iter);
 	if (ret)
-		goto out_fput;
+		return ret;
 	ret = rw_verify_area(READ, file, &req->ki_pos, iov_iter_count(&iter));
 	if (!ret)
 		aio_rw_done(req, call_read_iter(file, req, &iter));
 	kfree(iovec);
-out_fput:
-	if (unlikely(ret))
-		fput(file);
 	return ret;
 }
 
-static ssize_t aio_write(struct kiocb *req, struct iocb *iocb, bool vectored,
-		bool compat)
+static int aio_write(struct kiocb *req, const struct iocb *iocb,
+			 bool vectored, bool compat)
 {
 	struct iovec inline_vecs[UIO_FASTIOV], *iovec = inline_vecs;
 	struct iov_iter iter;
 	struct file *file;
-	ssize_t ret;
+	int ret;
 
 	ret = aio_prep_rw(req, iocb);
 	if (ret)
 		return ret;
 	file = req->ki_filp;
 
-	ret = -EBADF;
 	if (unlikely(!(file->f_mode & FMODE_WRITE)))
-		goto out_fput;
-	ret = -EINVAL;
+		return -EBADF;
 	if (unlikely(!file->f_op->write_iter))
-		goto out_fput;
+		return -EINVAL;
 
 	ret = aio_setup_rw(WRITE, iocb, &iovec, vectored, compat, &iter);
 	if (ret)
-		goto out_fput;
+		return ret;
 	ret = rw_verify_area(WRITE, file, &req->ki_pos, iov_iter_count(&iter));
 	if (!ret) {
 		/*
@@ -1564,48 +1584,31 @@
 		aio_rw_done(req, call_write_iter(file, req, &iter));
 	}
 	kfree(iovec);
-out_fput:
-	if (unlikely(ret))
-		fput(file);
 	return ret;
 }
 
 static void aio_fsync_work(struct work_struct *work)
 {
-	struct fsync_iocb *req = container_of(work, struct fsync_iocb, work);
-	int ret;
-
-	ret = vfs_fsync(req->file, req->datasync);
-	fput(req->file);
-	aio_complete(container_of(req, struct aio_kiocb, fsync), ret, 0);
-}
-
-static int aio_fsync(struct fsync_iocb *req, struct iocb *iocb, bool datasync)
+	struct aio_kiocb *iocb = container_of(work, struct aio_kiocb, fsync.work);
+
+	iocb->ki_res.res = vfs_fsync(iocb->fsync.file, iocb->fsync.datasync);
+	iocb_put(iocb);
+}
+
+static int aio_fsync(struct fsync_iocb *req, const struct iocb *iocb,
+		     bool datasync)
 {
 	if (unlikely(iocb->aio_buf || iocb->aio_offset || iocb->aio_nbytes ||
 			iocb->aio_rw_flags))
 		return -EINVAL;
 
-	req->file = fget(iocb->aio_fildes);
-	if (unlikely(!req->file))
-		return -EBADF;
-	if (unlikely(!req->file->f_op->fsync)) {
-		fput(req->file);
+	if (unlikely(!req->file->f_op->fsync))
 		return -EINVAL;
-	}
 
 	req->datasync = datasync;
 	INIT_WORK(&req->work, aio_fsync_work);
 	schedule_work(&req->work);
 	return 0;
-}
-
-static inline void aio_poll_complete(struct aio_kiocb *iocb, __poll_t mask)
-{
-	struct file *file = iocb->poll.file;
-
-	aio_complete(iocb, mangle_poll(mask), 0);
-	fput(file);
 }
 
 static void aio_poll_complete_work(struct work_struct *work)
@@ -1633,9 +1636,11 @@
 		return;
 	}
 	list_del_init(&iocb->ki_list);
+	iocb->ki_res.res = mangle_poll(mask);
+	req->done = true;
 	spin_unlock_irq(&ctx->ctx_lock);
 
-	aio_poll_complete(iocb, mask);
+	iocb_put(iocb);
 }
 
 /* assumes we are called with irqs disabled */
@@ -1663,31 +1668,27 @@
 	__poll_t mask = key_to_poll(key);
 	unsigned long flags;
 
-	req->woken = true;
-
 	/* for instances that support it check for an event match first: */
-	if (mask) {
-		if (!(mask & req->events))
-			return 0;
-
+	if (mask && !(mask & req->events))
+		return 0;
+
+	list_del_init(&req->wait.entry);
+
+	if (mask && spin_trylock_irqsave(&iocb->ki_ctx->ctx_lock, flags)) {
 		/*
 		 * Try to complete the iocb inline if we can. Use
 		 * irqsave/irqrestore because not all filesystems (e.g. fuse)
 		 * call this function with IRQs disabled and because IRQs
 		 * have to be disabled before ctx_lock is obtained.
 		 */
-		if (spin_trylock_irqsave(&iocb->ki_ctx->ctx_lock, flags)) {
-			list_del(&iocb->ki_list);
-			spin_unlock_irqrestore(&iocb->ki_ctx->ctx_lock, flags);
-
-			list_del_init(&req->wait.entry);
-			aio_poll_complete(iocb, mask);
-			return 1;
-		}
-	}
-
-	list_del_init(&req->wait.entry);
-	schedule_work(&req->work);
+		list_del(&iocb->ki_list);
+		iocb->ki_res.res = mangle_poll(mask);
+		req->done = true;
+		spin_unlock_irqrestore(&iocb->ki_ctx->ctx_lock, flags);
+		iocb_put(iocb);
+	} else {
+		schedule_work(&req->work);
+	}
 	return 1;
 }
 
@@ -1714,11 +1715,12 @@
 	add_wait_queue(head, &pt->iocb->poll.wait);
 }
 
-static ssize_t aio_poll(struct aio_kiocb *aiocb, struct iocb *iocb)
+static int aio_poll(struct aio_kiocb *aiocb, const struct iocb *iocb)
 {
 	struct kioctx *ctx = aiocb->ki_ctx;
 	struct poll_iocb *req = &aiocb->poll;
 	struct aio_poll_table apt;
+	bool cancel = false;
 	__poll_t mask;
 
 	/* reject any unknown events outside the normal event mask. */
@@ -1730,9 +1732,10 @@
 
 	INIT_WORK(&req->work, aio_poll_complete_work);
 	req->events = demangle_poll(iocb->aio_buf) | EPOLLERR | EPOLLHUP;
-	req->file = fget(iocb->aio_fildes);
-	if (unlikely(!req->file))
-		return -EBADF;
+
+	req->head = NULL;
+	req->done = false;
+	req->cancelled = false;
 
 	apt.pt._qproc = aio_poll_queue_proc;
 	apt.pt._key = req->events;
@@ -1743,43 +1746,88 @@
 	INIT_LIST_HEAD(&req->wait.entry);
 	init_waitqueue_func_entry(&req->wait, aio_poll_wake);
 
-	/* one for removal from waitqueue, one for this function */
-	refcount_set(&aiocb->ki_refcnt, 2);
-
 	mask = vfs_poll(req->file, &apt.pt) & req->events;
-	if (unlikely(!req->head)) {
-		/* we did not manage to set up a waitqueue, done */
-		goto out;
-	}
-
 	spin_lock_irq(&ctx->ctx_lock);
-	spin_lock(&req->head->lock);
-	if (req->woken) {
-		/* wake_up context handles the rest */
-		mask = 0;
+	if (likely(req->head)) {
+		spin_lock(&req->head->lock);
+		if (unlikely(list_empty(&req->wait.entry))) {
+			if (apt.error)
+				cancel = true;
+			apt.error = 0;
+			mask = 0;
+		}
+		if (mask || apt.error) {
+			list_del_init(&req->wait.entry);
+		} else if (cancel) {
+			WRITE_ONCE(req->cancelled, true);
+		} else if (!req->done) { /* actually waiting for an event */
+			list_add_tail(&aiocb->ki_list, &ctx->active_reqs);
+			aiocb->ki_cancel = aio_poll_cancel;
+		}
+		spin_unlock(&req->head->lock);
+	}
+	if (mask) { /* no async, we'd stolen it */
+		aiocb->ki_res.res = mangle_poll(mask);
 		apt.error = 0;
-	} else if (mask || apt.error) {
-		/* if we get an error or a mask we are done */
-		WARN_ON_ONCE(list_empty(&req->wait.entry));
-		list_del_init(&req->wait.entry);
-	} else {
-		/* actually waiting for an event */
-		list_add_tail(&aiocb->ki_list, &ctx->active_reqs);
-		aiocb->ki_cancel = aio_poll_cancel;
-	}
-	spin_unlock(&req->head->lock);
+	}
 	spin_unlock_irq(&ctx->ctx_lock);
-
-out:
-	if (unlikely(apt.error)) {
-		fput(req->file);
-		return apt.error;
-	}
-
 	if (mask)
-		aio_poll_complete(aiocb, mask);
-	iocb_put(aiocb);
-	return 0;
+		iocb_put(aiocb);
+	return apt.error;
+}
+
+static int __io_submit_one(struct kioctx *ctx, const struct iocb *iocb,
+			   struct iocb __user *user_iocb, struct aio_kiocb *req,
+			   bool compat)
+{
+	req->ki_filp = fget(iocb->aio_fildes);
+	if (unlikely(!req->ki_filp))
+		return -EBADF;
+
+	if (iocb->aio_flags & IOCB_FLAG_RESFD) {
+		struct eventfd_ctx *eventfd;
+		/*
+		 * If the IOCB_FLAG_RESFD flag of aio_flags is set, get an
+		 * instance of the file* now. The file descriptor must be
+		 * an eventfd() fd, and will be signaled for each completed
+		 * event using the eventfd_signal() function.
+		 */
+		eventfd = eventfd_ctx_fdget(iocb->aio_resfd);
+		if (IS_ERR(eventfd))
+			return PTR_ERR(eventfd);
+
+		req->ki_eventfd = eventfd;
+	}
+
+	if (unlikely(put_user(KIOCB_KEY, &user_iocb->aio_key))) {
+		pr_debug("EFAULT: aio_key\n");
+		return -EFAULT;
+	}
+
+	req->ki_res.obj = (u64)(unsigned long)user_iocb;
+	req->ki_res.data = iocb->aio_data;
+	req->ki_res.res = 0;
+	req->ki_res.res2 = 0;
+
+	switch (iocb->aio_lio_opcode) {
+	case IOCB_CMD_PREAD:
+		return aio_read(&req->rw, iocb, false, compat);
+	case IOCB_CMD_PWRITE:
+		return aio_write(&req->rw, iocb, false, compat);
+	case IOCB_CMD_PREADV:
+		return aio_read(&req->rw, iocb, true, compat);
+	case IOCB_CMD_PWRITEV:
+		return aio_write(&req->rw, iocb, true, compat);
+	case IOCB_CMD_FSYNC:
+		return aio_fsync(&req->fsync, iocb, false);
+	case IOCB_CMD_FDSYNC:
+		return aio_fsync(&req->fsync, iocb, true);
+	case IOCB_CMD_POLL:
+		return aio_poll(req, iocb);
+	default:
+		pr_debug("invalid aio operation %d\n", iocb->aio_lio_opcode);
+		return -EINVAL;
+	}
 }
 
 static int io_submit_one(struct kioctx *ctx, struct iocb __user *user_iocb,
@@ -1787,7 +1835,7 @@
 {
 	struct aio_kiocb *req;
 	struct iocb iocb;
-	ssize_t ret;
+	int err;
 
 	if (unlikely(copy_from_user(&iocb, user_iocb, sizeof(iocb))))
 		return -EFAULT;
@@ -1812,73 +1860,21 @@
 	if (unlikely(!req))
 		return -EAGAIN;
 
-	if (iocb.aio_flags & IOCB_FLAG_RESFD) {
-		/*
-		 * If the IOCB_FLAG_RESFD flag of aio_flags is set, get an
-		 * instance of the file* now. The file descriptor must be
-		 * an eventfd() fd, and will be signaled for each completed
-		 * event using the eventfd_signal() function.
-		 */
-		req->ki_eventfd = eventfd_ctx_fdget((int) iocb.aio_resfd);
-		if (IS_ERR(req->ki_eventfd)) {
-			ret = PTR_ERR(req->ki_eventfd);
-			req->ki_eventfd = NULL;
-			goto out_put_req;
-		}
-	}
-
-	ret = put_user(KIOCB_KEY, &user_iocb->aio_key);
-	if (unlikely(ret)) {
-		pr_debug("EFAULT: aio_key\n");
-		goto out_put_req;
-	}
-
-	req->ki_user_iocb = user_iocb;
-	req->ki_user_data = iocb.aio_data;
-
-	switch (iocb.aio_lio_opcode) {
-	case IOCB_CMD_PREAD:
-		ret = aio_read(&req->rw, &iocb, false, compat);
-		break;
-	case IOCB_CMD_PWRITE:
-		ret = aio_write(&req->rw, &iocb, false, compat);
-		break;
-	case IOCB_CMD_PREADV:
-		ret = aio_read(&req->rw, &iocb, true, compat);
-		break;
-	case IOCB_CMD_PWRITEV:
-		ret = aio_write(&req->rw, &iocb, true, compat);
-		break;
-	case IOCB_CMD_FSYNC:
-		ret = aio_fsync(&req->fsync, &iocb, false);
-		break;
-	case IOCB_CMD_FDSYNC:
-		ret = aio_fsync(&req->fsync, &iocb, true);
-		break;
-	case IOCB_CMD_POLL:
-		ret = aio_poll(req, &iocb);
-		break;
-	default:
-		pr_debug("invalid aio operation %d\n", iocb.aio_lio_opcode);
-		ret = -EINVAL;
-		break;
-	}
+	err = __io_submit_one(ctx, &iocb, user_iocb, req, compat);
+
+	/* Done with the synchronous reference */
+	iocb_put(req);
 
 	/*
-	 * If ret is 0, we'd either done aio_complete() ourselves or have
+	 * If err is 0, we'd either done aio_complete() ourselves or have
 	 * arranged for that to be done asynchronously.  Anything non-zero
 	 * means that we need to destroy req ourselves.
 	 */
-	if (ret)
-		goto out_put_req;
-	return 0;
-out_put_req:
-	put_reqs_available(ctx, 1);
-	percpu_ref_put(&ctx->reqs);
-	if (req->ki_eventfd)
-		eventfd_ctx_put(req->ki_eventfd);
-	kmem_cache_free(kiocb_cachep, req);
-	return ret;
+	if (unlikely(err)) {
+		iocb_destroy(req);
+		put_reqs_available(ctx, 1);
+	}
+	return err;
 }
 
 /* sys_io_submit:
@@ -1913,7 +1909,8 @@
 	if (nr > ctx->nr_events)
 		nr = ctx->nr_events;
 
-	blk_start_plug(&plug);
+	if (nr > AIO_PLUG_THRESHOLD)
+		blk_start_plug(&plug);
 	for (i = 0; i < nr; i++) {
 		struct iocb __user *user_iocb;
 
@@ -1926,7 +1923,8 @@
 		if (ret)
 			break;
 	}
-	blk_finish_plug(&plug);
+	if (nr > AIO_PLUG_THRESHOLD)
+		blk_finish_plug(&plug);
 
 	percpu_ref_put(&ctx->users);
 	return i ? i : ret;
@@ -1953,7 +1951,8 @@
 	if (nr > ctx->nr_events)
 		nr = ctx->nr_events;
 
-	blk_start_plug(&plug);
+	if (nr > AIO_PLUG_THRESHOLD)
+		blk_start_plug(&plug);
 	for (i = 0; i < nr; i++) {
 		compat_uptr_t user_iocb;
 
@@ -1966,30 +1965,13 @@
 		if (ret)
 			break;
 	}
-	blk_finish_plug(&plug);
+	if (nr > AIO_PLUG_THRESHOLD)
+		blk_finish_plug(&plug);
 
 	percpu_ref_put(&ctx->users);
 	return i ? i : ret;
 }
 #endif
-
-/* lookup_kiocb
- *	Finds a given iocb for cancellation.
- */
-static struct aio_kiocb *
-lookup_kiocb(struct kioctx *ctx, struct iocb __user *iocb)
-{
-	struct aio_kiocb *kiocb;
-
-	assert_spin_locked(&ctx->ctx_lock);
-
-	/* TODO: use a hash or array, this sucks. */
-	list_for_each_entry(kiocb, &ctx->active_reqs, ki_list) {
-		if (kiocb->ki_user_iocb == iocb)
-			return kiocb;
-	}
-	return NULL;
-}
 
 /* sys_io_cancel:
  *	Attempts to cancel an iocb previously passed to io_submit.  If
@@ -2008,6 +1990,7 @@
 	struct aio_kiocb *kiocb;
 	int ret = -EINVAL;
 	u32 key;
+	u64 obj = (u64)(unsigned long)iocb;
 
 	if (unlikely(get_user(key, &iocb->aio_key)))
 		return -EFAULT;
@@ -2019,10 +2002,13 @@
 		return -EINVAL;
 
 	spin_lock_irq(&ctx->ctx_lock);
-	kiocb = lookup_kiocb(ctx, iocb);
-	if (kiocb) {
-		ret = kiocb->ki_cancel(&kiocb->rw);
-		list_del_init(&kiocb->ki_list);
+	/* TODO: use a hash or array, this sucks. */
+	list_for_each_entry(kiocb, &ctx->active_reqs, ki_list) {
+		if (kiocb->ki_res.obj == obj) {
+			ret = kiocb->ki_cancel(&kiocb->rw);
+			list_del_init(&kiocb->ki_list);
+			break;
+		}
 	}
 	spin_unlock_irq(&ctx->ctx_lock);
 
@@ -2071,11 +2057,13 @@
  *	specifies an infinite timeout. Note that the timeout pointed to by
  *	timeout is relative.  Will fail with -ENOSYS if not implemented.
  */
+#if !defined(CONFIG_64BIT_TIME) || defined(CONFIG_64BIT)
+
 SYSCALL_DEFINE5(io_getevents, aio_context_t, ctx_id,
 		long, min_nr,
 		long, nr,
 		struct io_event __user *, events,
-		struct timespec __user *, timeout)
+		struct __kernel_timespec __user *, timeout)
 {
 	struct timespec64	ts;
 	int			ret;
@@ -2088,6 +2076,8 @@
 		ret = -EINTR;
 	return ret;
 }
+
+#endif
 
 struct __aio_sigset {
 	const sigset_t __user	*sigmask;
@@ -2099,7 +2089,7 @@
 		long, min_nr,
 		long, nr,
 		struct io_event __user *, events,
-		struct timespec __user *, timeout,
+		struct __kernel_timespec __user *, timeout,
 		const struct __aio_sigset __user *, usig)
 {
 	struct __aio_sigset	ksig = { NULL, };
@@ -2114,30 +2104,11 @@
 	if (usig && copy_from_user(&ksig, usig, sizeof(ksig)))
 		return -EFAULT;
 
-	if (ksig.sigmask) {
-		if (ksig.sigsetsize != sizeof(sigset_t))
-			return -EINVAL;
-		if (copy_from_user(&ksigmask, ksig.sigmask, sizeof(ksigmask)))
-			return -EFAULT;
-		sigdelsetmask(&ksigmask, sigmask(SIGKILL) | sigmask(SIGSTOP));
-		sigprocmask(SIG_SETMASK, &ksigmask, &sigsaved);
-	}
+	ret = set_user_sigmask(ksig.sigmask, &ksigmask, &sigsaved, ksig.sigsetsize);
+	if (ret)
+		return ret;
 
 	ret = do_io_getevents(ctx_id, min_nr, nr, events, timeout ? &ts : NULL);
-<<<<<<< HEAD
-	if (signal_pending(current)) {
-		if (ksig.sigmask) {
-			current->saved_sigmask = sigsaved;
-			set_restore_sigmask();
-		}
-
-		if (!ret)
-			ret = -ERESTARTNOHAND;
-	} else {
-		if (ksig.sigmask)
-			sigprocmask(SIG_SETMASK, &sigsaved, NULL);
-	}
-=======
 
 	interrupted = signal_pending(current);
 	restore_user_sigmask(ksig.sigmask, &sigsaved, interrupted);
@@ -2180,22 +2151,24 @@
 	restore_user_sigmask(ksig.sigmask, &sigsaved, interrupted);
 	if (interrupted && !ret)
 		ret = -ERESTARTNOHAND;
->>>>>>> 407d19ab
 
 	return ret;
 }
 
-#ifdef CONFIG_COMPAT
-COMPAT_SYSCALL_DEFINE5(io_getevents, compat_aio_context_t, ctx_id,
-		       compat_long_t, min_nr,
-		       compat_long_t, nr,
-		       struct io_event __user *, events,
-		       struct compat_timespec __user *, timeout)
+#endif
+
+#if defined(CONFIG_COMPAT_32BIT_TIME)
+
+SYSCALL_DEFINE5(io_getevents_time32, __u32, ctx_id,
+		__s32, min_nr,
+		__s32, nr,
+		struct io_event __user *, events,
+		struct old_timespec32 __user *, timeout)
 {
 	struct timespec64 t;
 	int ret;
 
-	if (timeout && compat_get_timespec64(&t, timeout))
+	if (timeout && get_old_timespec32(&t, timeout))
 		return -EFAULT;
 
 	ret = do_io_getevents(ctx_id, min_nr, nr, events, timeout ? &t : NULL);
@@ -2204,18 +2177,23 @@
 	return ret;
 }
 
+#endif
+
+#ifdef CONFIG_COMPAT
 
 struct __compat_aio_sigset {
 	compat_sigset_t __user	*sigmask;
 	compat_size_t		sigsetsize;
 };
+
+#if defined(CONFIG_COMPAT_32BIT_TIME)
 
 COMPAT_SYSCALL_DEFINE6(io_pgetevents,
 		compat_aio_context_t, ctx_id,
 		compat_long_t, min_nr,
 		compat_long_t, nr,
 		struct io_event __user *, events,
-		struct compat_timespec __user *, timeout,
+		struct old_timespec32 __user *, timeout,
 		const struct __compat_aio_sigset __user *, usig)
 {
 	struct __compat_aio_sigset ksig = { NULL, };
@@ -2224,35 +2202,12 @@
 	bool interrupted;
 	int ret;
 
-	if (timeout && compat_get_timespec64(&t, timeout))
+	if (timeout && get_old_timespec32(&t, timeout))
 		return -EFAULT;
 
 	if (usig && copy_from_user(&ksig, usig, sizeof(ksig)))
 		return -EFAULT;
 
-<<<<<<< HEAD
-	if (ksig.sigmask) {
-		if (ksig.sigsetsize != sizeof(compat_sigset_t))
-			return -EINVAL;
-		if (get_compat_sigset(&ksigmask, ksig.sigmask))
-			return -EFAULT;
-		sigdelsetmask(&ksigmask, sigmask(SIGKILL) | sigmask(SIGSTOP));
-		sigprocmask(SIG_SETMASK, &ksigmask, &sigsaved);
-	}
-
-	ret = do_io_getevents(ctx_id, min_nr, nr, events, timeout ? &t : NULL);
-	if (signal_pending(current)) {
-		if (ksig.sigmask) {
-			current->saved_sigmask = sigsaved;
-			set_restore_sigmask();
-		}
-		if (!ret)
-			ret = -ERESTARTNOHAND;
-	} else {
-		if (ksig.sigmask)
-			sigprocmask(SIG_SETMASK, &sigsaved, NULL);
-	}
-=======
 	ret = set_compat_user_sigmask(ksig.sigmask, &ksigmask, &sigsaved, ksig.sigsetsize);
 	if (ret)
 		return ret;
@@ -2299,7 +2254,6 @@
 	restore_user_sigmask(ksig.sigmask, &sigsaved, interrupted);
 	if (interrupted && !ret)
 		ret = -ERESTARTNOHAND;
->>>>>>> 407d19ab
 
 	return ret;
 }
