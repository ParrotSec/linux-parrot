--- conflicted
+++ resolved
@@ -12,12 +12,8 @@
 		attr.o bad_inode.o file.o filesystems.o namespace.o \
 		seq_file.o xattr.o libfs.o fs-writeback.o \
 		pnode.o splice.o sync.o utimes.o d_path.o \
-<<<<<<< HEAD
-		stack.o fs_struct.o statfs.o fs_pin.o nsfs.o
-=======
 		stack.o fs_struct.o statfs.o fs_pin.o nsfs.o \
 		fs_types.o fs_context.o fs_parser.o fsopen.o
->>>>>>> 407d19ab
 
 ifeq ($(CONFIG_BLOCK),y)
 obj-y +=	buffer.o block_dev.o direct-io.o mpage.o
@@ -35,6 +31,7 @@
 obj-$(CONFIG_EVENTFD)		+= eventfd.o
 obj-$(CONFIG_USERFAULTFD)	+= userfaultfd.o
 obj-$(CONFIG_AIO)               += aio.o
+obj-$(CONFIG_IO_URING)		+= io_uring.o
 obj-$(CONFIG_FS_DAX)		+= dax.o
 obj-$(CONFIG_FS_ENCRYPTION)	+= crypto/
 obj-$(CONFIG_FILE_LOCKING)      += locks.o
@@ -130,7 +127,6 @@
 obj-$(CONFIG_BTRFS_FS)		+= btrfs/
 obj-$(CONFIG_GFS2_FS)           += gfs2/
 obj-$(CONFIG_F2FS_FS)		+= f2fs/
-obj-y				+= exofs/ # Multiple modules
 obj-$(CONFIG_CEPH_FS)		+= ceph/
 obj-$(CONFIG_PSTORE)		+= pstore/
 obj-$(CONFIG_EFIVAR_FS)		+= efivarfs/