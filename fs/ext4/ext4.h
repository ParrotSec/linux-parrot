--- conflicted
+++ resolved
@@ -40,19 +40,9 @@
 #include <linux/compat.h>
 #endif
 
-#define __FS_HAS_ENCRYPTION IS_ENABLED(CONFIG_EXT4_FS_ENCRYPTION)
 #include <linux/fscrypt.h>
 
 #include <linux/compiler.h>
-
-/* Until this gets included into linux/compiler-gcc.h */
-#ifndef __nonstring
-#if defined(GCC_VERSION) && (GCC_VERSION >= 80000)
-#define __nonstring __attribute__((nonstring))
-#else
-#define __nonstring
-#endif
-#endif
 
 /*
  * The fourth extended filesystem constants/structures
@@ -632,6 +622,7 @@
 #define EXT4_FREE_BLOCKS_NO_QUOT_UPDATE		0x0008
 #define EXT4_FREE_BLOCKS_NOFREE_FIRST_CLUSTER	0x0010
 #define EXT4_FREE_BLOCKS_NOFREE_LAST_CLUSTER	0x0020
+#define EXT4_FREE_BLOCKS_RERESERVE_CLUSTER      0x0040
 
 /*
  * ioctl commands
@@ -1033,6 +1024,9 @@
 	unsigned int i_reserved_data_blocks;
 	ext4_lblk_t i_da_metadata_calc_last_lblock;
 	int i_da_metadata_calc_len;
+
+	/* pending cluster reservations for bigalloc file systems */
+	struct ext4_pending_tree i_pending_tree;
 
 	/* on-disk additional length */
 	__u16 i_extra_isize;
@@ -1337,7 +1331,7 @@
 #define EXT4_MF_FS_ABORTED		0x0002	/* Fatal error detected */
 #define EXT4_MF_TEST_DUMMY_ENCRYPTION	0x0004
 
-#ifdef CONFIG_EXT4_FS_ENCRYPTION
+#ifdef CONFIG_FS_ENCRYPTION
 #define DUMMY_ENCRYPTION_ENABLED(sbi) (unlikely((sbi)->s_mount_flags & \
 						EXT4_MF_TEST_DUMMY_ENCRYPTION))
 #else
@@ -1685,6 +1679,8 @@
 #define EXT4_FEATURE_INCOMPAT_ENCRYPT		0x10000
 #define EXT4_FEATURE_INCOMPAT_CASEFOLD		0x20000
 
+extern void ext4_update_dynamic_rev(struct super_block *sb);
+
 #define EXT4_FEATURE_COMPAT_FUNCS(name, flagname) \
 static inline bool ext4_has_feature_##name(struct super_block *sb) \
 { \
@@ -1693,6 +1689,7 @@
 } \
 static inline void ext4_set_feature_##name(struct super_block *sb) \
 { \
+	ext4_update_dynamic_rev(sb); \
 	EXT4_SB(sb)->s_es->s_feature_compat |= \
 		cpu_to_le32(EXT4_FEATURE_COMPAT_##flagname); \
 } \
@@ -1710,6 +1707,7 @@
 } \
 static inline void ext4_set_feature_##name(struct super_block *sb) \
 { \
+	ext4_update_dynamic_rev(sb); \
 	EXT4_SB(sb)->s_es->s_feature_ro_compat |= \
 		cpu_to_le32(EXT4_FEATURE_RO_COMPAT_##flagname); \
 } \
@@ -1727,6 +1725,7 @@
 } \
 static inline void ext4_set_feature_##name(struct super_block *sb) \
 { \
+	ext4_update_dynamic_rev(sb); \
 	EXT4_SB(sb)->s_es->s_feature_incompat |= \
 		cpu_to_le32(EXT4_FEATURE_INCOMPAT_##flagname); \
 } \
@@ -2075,7 +2074,7 @@
 	const struct qstr *usr_fname;
 	struct fscrypt_str disk_name;
 	struct dx_hash_info hinfo;
-#ifdef CONFIG_EXT4_FS_ENCRYPTION
+#ifdef CONFIG_FS_ENCRYPTION
 	struct fscrypt_str crypto_buf;
 #endif
 };
@@ -2303,14 +2302,6 @@
 					      struct ext4_group_desc *gdp);
 ext4_fsblk_t ext4_inode_to_goal_block(struct inode *);
 
-<<<<<<< HEAD
-static inline bool ext4_encrypted_inode(struct inode *inode)
-{
-	return ext4_test_inode_flag(inode, EXT4_INODE_ENCRYPT);
-}
-
-#ifdef CONFIG_EXT4_FS_ENCRYPTION
-=======
 #ifdef CONFIG_FS_ENCRYPTION
 static inline void ext4_fname_from_fscrypt_name(struct ext4_filename *dst,
 						const struct fscrypt_name *src)
@@ -2324,7 +2315,6 @@
 	dst->crypto_buf = src->crypto_buf;
 }
 
->>>>>>> 407d19ab
 static inline int ext4_fname_setup_filename(struct inode *dir,
 					    const struct qstr *iname,
 					    int lookup,
@@ -2550,10 +2540,11 @@
 extern int ext4_chunk_trans_blocks(struct inode *, int nrblocks);
 extern int ext4_zero_partial_blocks(handle_t *handle, struct inode *inode,
 			     loff_t lstart, loff_t lend);
-extern int ext4_page_mkwrite(struct vm_fault *vmf);
-extern int ext4_filemap_fault(struct vm_fault *vmf);
+extern vm_fault_t ext4_page_mkwrite(struct vm_fault *vmf);
+extern vm_fault_t ext4_filemap_fault(struct vm_fault *vmf);
 extern qsize_t *ext4_get_reserved_space(struct inode *inode);
 extern int ext4_get_projid(struct inode *inode, kprojid_t *projid);
+extern void ext4_da_release_space(struct inode *inode, int to_free);
 extern void ext4_da_update_reserve_space(struct inode *inode,
 					int used, int quota_claim);
 extern int ext4_issue_zeroout(struct inode *inode, ext4_lblk_t lblk,
@@ -2731,7 +2722,6 @@
 
 #endif
 
-extern void ext4_update_dynamic_rev(struct super_block *sb);
 extern int ext4_update_compat_feature(handle_t *handle, struct super_block *sb,
 					__u32 compat);
 extern int ext4_update_rocompat_feature(handle_t *handle,
@@ -3219,10 +3209,6 @@
 					      int flags);
 extern void ext4_ext_drop_refs(struct ext4_ext_path *);
 extern int ext4_ext_check_inode(struct inode *inode);
-extern int ext4_find_delalloc_range(struct inode *inode,
-				    ext4_lblk_t lblk_start,
-				    ext4_lblk_t lblk_end);
-extern int ext4_find_delalloc_cluster(struct inode *inode, ext4_lblk_t lblk);
 extern ext4_lblk_t ext4_ext_next_allocated_block(struct ext4_ext_path *path);
 extern int ext4_fiemap(struct inode *inode, struct fiemap_extent_info *fieinfo,
 			__u64 start, __u64 len);
@@ -3233,6 +3219,7 @@
 				struct inode *inode2, ext4_lblk_t lblk1,
 			     ext4_lblk_t lblk2,  ext4_lblk_t count,
 			     int mark_unwritten,int *err);
+extern int ext4_clu_mapped(struct inode *inode, ext4_lblk_t lclu);
 
 /* move_extent.c */
 extern void ext4_double_down_write_data_sem(struct inode *first,
