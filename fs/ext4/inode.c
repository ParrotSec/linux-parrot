--- conflicted
+++ resolved
@@ -269,16 +269,9 @@
 	if (inode->i_blocks) {
 		err = ext4_truncate(inode);
 		if (err) {
-<<<<<<< HEAD
-			ext4_set_errno(inode->i_sb, -err);
-			ext4_error(inode->i_sb,
-				   "couldn't truncate inode %lu (err %d)",
-				   inode->i_ino, err);
-=======
 			ext4_error_err(inode->i_sb, -err,
 				       "couldn't truncate inode %lu (err %d)",
 				       inode->i_ino, err);
->>>>>>> 675a03b4
 			goto stop_handle;
 		}
 	}
@@ -2484,16 +2477,9 @@
 		up_write(&EXT4_I(inode)->i_data_sem);
 		err2 = ext4_mark_inode_dirty(handle, inode);
 		if (err2) {
-<<<<<<< HEAD
-			ext4_set_errno(inode->i_sb, -err2);
-			ext4_error(inode->i_sb,
-				   "Failed to mark inode %lu dirty",
-				   inode->i_ino);
-=======
 			ext4_error_err(inode->i_sb, -err2,
 				       "Failed to mark inode %lu dirty",
 				       inode->i_ino);
->>>>>>> 675a03b4
 		}
 		if (!err)
 			err = err2;
@@ -3970,11 +3956,7 @@
 	loff_t first_block_offset, last_block_offset;
 	handle_t *handle;
 	unsigned int credits;
-<<<<<<< HEAD
-	int ret = 0;
-=======
 	int ret = 0, ret2 = 0;
->>>>>>> 675a03b4
 
 	trace_ext4_punch_hole(inode, offset, length, 0);
 
@@ -4404,12 +4386,7 @@
 		wait_on_buffer(bh);
 		if (!buffer_uptodate(bh)) {
 		simulate_eio:
-<<<<<<< HEAD
-			ext4_set_errno(inode->i_sb, EIO);
-			EXT4_ERROR_INODE_BLOCK(inode, block,
-=======
 			ext4_error_inode_block(inode, block, EIO,
->>>>>>> 675a03b4
 					       "unable to read itable block");
 			brelse(bh);
 			return -EIO;
@@ -4624,14 +4601,8 @@
 
 	if (!ext4_inode_csum_verify(inode, raw_inode, ei) ||
 	    ext4_simulate_fail(sb, EXT4_SIM_INODE_CRC)) {
-<<<<<<< HEAD
-		ext4_set_errno(inode->i_sb, EFSBADCRC);
-		ext4_error_inode(inode, function, line, 0,
-				 "iget: checksum invalid");
-=======
 		ext4_error_inode_err(inode, function, line, 0, EFSBADCRC,
 				     "iget: checksum invalid");
->>>>>>> 675a03b4
 		ret = -EFSBADCRC;
 		goto bad_inode;
 	}
@@ -5180,14 +5151,8 @@
 		if (wbc->sync_mode == WB_SYNC_ALL && !wbc->for_sync)
 			sync_dirty_buffer(iloc.bh);
 		if (buffer_req(iloc.bh) && !buffer_uptodate(iloc.bh)) {
-<<<<<<< HEAD
-			ext4_set_errno(inode->i_sb, EIO);
-			EXT4_ERROR_INODE_BLOCK(inode, iloc.bh->b_blocknr,
-					 "IO error syncing inode");
-=======
 			ext4_error_inode_block(inode, iloc.bh->b_blocknr, EIO,
 					       "IO error syncing inode");
->>>>>>> 675a03b4
 			err = -EIO;
 		}
 		brelse(iloc.bh);
