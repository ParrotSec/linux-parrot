--- conflicted
+++ resolved
@@ -49,7 +49,7 @@
 
 static inline bool ext4_bio_encrypted(struct bio *bio)
 {
-#ifdef CONFIG_EXT4_FS_ENCRYPTION
+#ifdef CONFIG_FS_ENCRYPTION
 	return unlikely(bio->bi_private != NULL);
 #else
 	return false;
@@ -71,11 +71,7 @@
 static void mpage_end_io(struct bio *bio)
 {
 	struct bio_vec *bv;
-<<<<<<< HEAD
-	int i;
-=======
 	struct bvec_iter_all iter_all;
->>>>>>> 407d19ab
 
 	if (ext4_bio_encrypted(bio)) {
 		if (bio->bi_status) {
@@ -85,11 +81,7 @@
 			return;
 		}
 	}
-<<<<<<< HEAD
-	bio_for_each_segment_all(bv, bio, i) {
-=======
 	bio_for_each_segment_all(bv, bio, iter_all) {
->>>>>>> 407d19ab
 		struct page *page = bv->bv_page;
 
 		if (!bio->bi_status) {
@@ -135,13 +127,9 @@
 		unsigned first_hole = blocks_per_page;
 
 		if (pages) {
-<<<<<<< HEAD
-			page = list_entry(pages->prev, struct page, lru);
-=======
 			page = lru_to_page(pages);
 
 			prefetchw(&page->flags);
->>>>>>> 407d19ab
 			list_del(&page->lru);
 			if (add_to_page_cache_lru(page, mapping, page->index,
 				  readahead_gfp_mask(mapping)))
@@ -255,14 +243,8 @@
 		if (bio == NULL) {
 			struct fscrypt_ctx *ctx = NULL;
 
-<<<<<<< HEAD
-			if (ext4_encrypted_inode(inode) &&
-			    S_ISREG(inode->i_mode)) {
-				ctx = fscrypt_get_ctx(inode, GFP_NOFS);
-=======
 			if (IS_ENCRYPTED(inode) && S_ISREG(inode->i_mode)) {
 				ctx = fscrypt_get_ctx(GFP_NOFS);
->>>>>>> 407d19ab
 				if (IS_ERR(ctx))
 					goto set_error_page;
 			}
