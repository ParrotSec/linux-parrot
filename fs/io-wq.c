// SPDX-License-Identifier: GPL-2.0
/*
 * Basic worker thread pool for io_uring
 *
 * Copyright (C) 2019 Jens Axboe
 *
 */
#include <linux/kernel.h>
#include <linux/init.h>
#include <linux/errno.h>
#include <linux/sched/signal.h>
#include <linux/mm.h>
#include <linux/sched/mm.h>
#include <linux/percpu.h>
#include <linux/slab.h>
#include <linux/kthread.h>
#include <linux/rculist_nulls.h>
#include <linux/fs_struct.h>
#include <linux/task_work.h>
#include <linux/blk-cgroup.h>
#include <linux/audit.h>
#include <linux/cpu.h>

#include "../kernel/sched/sched.h"
#include "io-wq.h"

#define WORKER_IDLE_TIMEOUT	(5 * HZ)

enum {
	IO_WORKER_F_UP		= 1,	/* up and active */
	IO_WORKER_F_RUNNING	= 2,	/* account as running */
	IO_WORKER_F_FREE	= 4,	/* worker on free list */
	IO_WORKER_F_FIXED	= 8,	/* static idle worker */
	IO_WORKER_F_BOUND	= 16,	/* is doing bounded work */
};

enum {
	IO_WQ_BIT_EXIT		= 0,	/* wq exiting */
	IO_WQ_BIT_CANCEL	= 1,	/* cancel work on list */
	IO_WQ_BIT_ERROR		= 2,	/* error on setup */
};

enum {
	IO_WQE_FLAG_STALLED	= 1,	/* stalled on hash */
};

/*
 * One for each thread in a wqe pool
 */
struct io_worker {
	refcount_t ref;
	unsigned flags;
	struct hlist_nulls_node nulls_node;
	struct list_head all_list;
	struct task_struct *task;
	struct io_wqe *wqe;

	struct io_wq_work *cur_work;
	spinlock_t lock;

	struct rcu_head rcu;
	struct mm_struct *mm;
#ifdef CONFIG_BLK_CGROUP
	struct cgroup_subsys_state *blkcg_css;
#endif
	const struct cred *cur_creds;
	const struct cred *saved_creds;
	struct files_struct *restore_files;
	struct nsproxy *restore_nsproxy;
	struct fs_struct *restore_fs;
};

#if BITS_PER_LONG == 64
#define IO_WQ_HASH_ORDER	6
#else
#define IO_WQ_HASH_ORDER	5
#endif

#define IO_WQ_NR_HASH_BUCKETS	(1u << IO_WQ_HASH_ORDER)

struct io_wqe_acct {
	unsigned nr_workers;
	unsigned max_workers;
	atomic_t nr_running;
};

enum {
	IO_WQ_ACCT_BOUND,
	IO_WQ_ACCT_UNBOUND,
};

/*
 * Per-node worker thread pool
 */
struct io_wqe {
	struct {
		raw_spinlock_t lock;
		struct io_wq_work_list work_list;
		unsigned long hash_map;
		unsigned flags;
	} ____cacheline_aligned_in_smp;

	int node;
	struct io_wqe_acct acct[2];

	struct hlist_nulls_head free_list;
	struct list_head all_list;

	struct io_wq *wq;
	struct io_wq_work *hash_tail[IO_WQ_NR_HASH_BUCKETS];
};

/*
 * Per io_wq state
  */
struct io_wq {
	struct io_wqe **wqes;
	unsigned long state;

	free_work_fn *free_work;
	io_wq_work_fn *do_work;

	struct task_struct *manager;
	struct user_struct *user;
	refcount_t refs;
	struct completion done;

	struct hlist_node cpuhp_node;

	refcount_t use_refs;
};

static enum cpuhp_state io_wq_online;

static bool io_worker_get(struct io_worker *worker)
{
	return refcount_inc_not_zero(&worker->ref);
}

static void io_worker_release(struct io_worker *worker)
{
	if (refcount_dec_and_test(&worker->ref))
		wake_up_process(worker->task);
}

/*
 * Note: drops the wqe->lock if returning true! The caller must re-acquire
 * the lock in that case. Some callers need to restart handling if this
 * happens, so we can't just re-acquire the lock on behalf of the caller.
 */
static bool __io_worker_unuse(struct io_wqe *wqe, struct io_worker *worker)
{
	bool dropped_lock = false;

	if (worker->saved_creds) {
		revert_creds(worker->saved_creds);
		worker->cur_creds = worker->saved_creds = NULL;
	}

	if (current->files != worker->restore_files) {
		__acquire(&wqe->lock);
		raw_spin_unlock_irq(&wqe->lock);
		dropped_lock = true;

		task_lock(current);
		current->files = worker->restore_files;
		current->nsproxy = worker->restore_nsproxy;
		task_unlock(current);
	}

	if (current->fs != worker->restore_fs)
		current->fs = worker->restore_fs;

	/*
	 * If we have an active mm, we need to drop the wq lock before unusing
	 * it. If we do, return true and let the caller retry the idle loop.
	 */
	if (worker->mm) {
		if (!dropped_lock) {
			__acquire(&wqe->lock);
			raw_spin_unlock_irq(&wqe->lock);
			dropped_lock = true;
		}
		__set_current_state(TASK_RUNNING);
		kthread_unuse_mm(worker->mm);
		mmput(worker->mm);
		worker->mm = NULL;
	}

#ifdef CONFIG_BLK_CGROUP
	if (worker->blkcg_css) {
		kthread_associate_blkcg(NULL);
		worker->blkcg_css = NULL;
	}
#endif
	if (current->signal->rlim[RLIMIT_FSIZE].rlim_cur != RLIM_INFINITY)
		current->signal->rlim[RLIMIT_FSIZE].rlim_cur = RLIM_INFINITY;
	return dropped_lock;
}

static inline struct io_wqe_acct *io_work_get_acct(struct io_wqe *wqe,
						   struct io_wq_work *work)
{
	if (work->flags & IO_WQ_WORK_UNBOUND)
		return &wqe->acct[IO_WQ_ACCT_UNBOUND];

	return &wqe->acct[IO_WQ_ACCT_BOUND];
}

static inline struct io_wqe_acct *io_wqe_get_acct(struct io_wqe *wqe,
						  struct io_worker *worker)
{
	if (worker->flags & IO_WORKER_F_BOUND)
		return &wqe->acct[IO_WQ_ACCT_BOUND];

	return &wqe->acct[IO_WQ_ACCT_UNBOUND];
}

static void io_worker_exit(struct io_worker *worker)
{
	struct io_wqe *wqe = worker->wqe;
	struct io_wqe_acct *acct = io_wqe_get_acct(wqe, worker);

	/*
	 * If we're not at zero, someone else is holding a brief reference
	 * to the worker. Wait for that to go away.
	 */
	set_current_state(TASK_INTERRUPTIBLE);
	if (!refcount_dec_and_test(&worker->ref))
		schedule();
	__set_current_state(TASK_RUNNING);

	preempt_disable();
	current->flags &= ~PF_IO_WORKER;
	if (worker->flags & IO_WORKER_F_RUNNING)
		atomic_dec(&acct->nr_running);
	if (!(worker->flags & IO_WORKER_F_BOUND))
		atomic_dec(&wqe->wq->user->processes);
	worker->flags = 0;
	preempt_enable();

	raw_spin_lock_irq(&wqe->lock);
	hlist_nulls_del_rcu(&worker->nulls_node);
	list_del_rcu(&worker->all_list);
	if (__io_worker_unuse(wqe, worker)) {
		__release(&wqe->lock);
		raw_spin_lock_irq(&wqe->lock);
	}
	acct->nr_workers--;
	raw_spin_unlock_irq(&wqe->lock);

	kfree_rcu(worker, rcu);
	if (refcount_dec_and_test(&wqe->wq->refs))
		complete(&wqe->wq->done);
}

static inline bool io_wqe_run_queue(struct io_wqe *wqe)
	__must_hold(wqe->lock)
{
	if (!wq_list_empty(&wqe->work_list) &&
	    !(wqe->flags & IO_WQE_FLAG_STALLED))
		return true;
	return false;
}

/*
 * Check head of free list for an available worker. If one isn't available,
 * caller must wake up the wq manager to create one.
 */
static bool io_wqe_activate_free_worker(struct io_wqe *wqe)
	__must_hold(RCU)
{
	struct hlist_nulls_node *n;
	struct io_worker *worker;

	n = rcu_dereference(hlist_nulls_first_rcu(&wqe->free_list));
	if (is_a_nulls(n))
		return false;

	worker = hlist_nulls_entry(n, struct io_worker, nulls_node);
	if (io_worker_get(worker)) {
		wake_up_process(worker->task);
		io_worker_release(worker);
		return true;
	}

	return false;
}

/*
 * We need a worker. If we find a free one, we're good. If not, and we're
 * below the max number of workers, wake up the manager to create one.
 */
static void io_wqe_wake_worker(struct io_wqe *wqe, struct io_wqe_acct *acct)
{
	bool ret;

	/*
	 * Most likely an attempt to queue unbounded work on an io_wq that
	 * wasn't setup with any unbounded workers.
	 */
	WARN_ON_ONCE(!acct->max_workers);

	rcu_read_lock();
	ret = io_wqe_activate_free_worker(wqe);
	rcu_read_unlock();

	if (!ret && acct->nr_workers < acct->max_workers)
		wake_up_process(wqe->wq->manager);
}

static void io_wqe_inc_running(struct io_wqe *wqe, struct io_worker *worker)
{
	struct io_wqe_acct *acct = io_wqe_get_acct(wqe, worker);

	atomic_inc(&acct->nr_running);
}

static void io_wqe_dec_running(struct io_wqe *wqe, struct io_worker *worker)
	__must_hold(wqe->lock)
{
	struct io_wqe_acct *acct = io_wqe_get_acct(wqe, worker);

	if (atomic_dec_and_test(&acct->nr_running) && io_wqe_run_queue(wqe))
		io_wqe_wake_worker(wqe, acct);
}

static void io_worker_start(struct io_wqe *wqe, struct io_worker *worker)
{
	allow_kernel_signal(SIGINT);

	current->flags |= PF_IO_WORKER;

	worker->flags |= (IO_WORKER_F_UP | IO_WORKER_F_RUNNING);
	worker->restore_files = current->files;
	worker->restore_nsproxy = current->nsproxy;
	worker->restore_fs = current->fs;
	io_wqe_inc_running(wqe, worker);
}

/*
 * Worker will start processing some work. Move it to the busy list, if
 * it's currently on the freelist
 */
static void __io_worker_busy(struct io_wqe *wqe, struct io_worker *worker,
			     struct io_wq_work *work)
	__must_hold(wqe->lock)
{
	bool worker_bound, work_bound;

	if (worker->flags & IO_WORKER_F_FREE) {
		worker->flags &= ~IO_WORKER_F_FREE;
		hlist_nulls_del_init_rcu(&worker->nulls_node);
	}

	/*
	 * If worker is moving from bound to unbound (or vice versa), then
	 * ensure we update the running accounting.
	 */
	worker_bound = (worker->flags & IO_WORKER_F_BOUND) != 0;
	work_bound = (work->flags & IO_WQ_WORK_UNBOUND) == 0;
	if (worker_bound != work_bound) {
		io_wqe_dec_running(wqe, worker);
		if (work_bound) {
			worker->flags |= IO_WORKER_F_BOUND;
			wqe->acct[IO_WQ_ACCT_UNBOUND].nr_workers--;
			wqe->acct[IO_WQ_ACCT_BOUND].nr_workers++;
			atomic_dec(&wqe->wq->user->processes);
		} else {
			worker->flags &= ~IO_WORKER_F_BOUND;
			wqe->acct[IO_WQ_ACCT_UNBOUND].nr_workers++;
			wqe->acct[IO_WQ_ACCT_BOUND].nr_workers--;
			atomic_inc(&wqe->wq->user->processes);
		}
		io_wqe_inc_running(wqe, worker);
	 }
}

/*
 * No work, worker going to sleep. Move to freelist, and unuse mm if we
 * have one attached. Dropping the mm may potentially sleep, so we drop
 * the lock in that case and return success. Since the caller has to
 * retry the loop in that case (we changed task state), we don't regrab
 * the lock if we return success.
 */
static bool __io_worker_idle(struct io_wqe *wqe, struct io_worker *worker)
	__must_hold(wqe->lock)
{
	if (!(worker->flags & IO_WORKER_F_FREE)) {
		worker->flags |= IO_WORKER_F_FREE;
		hlist_nulls_add_head_rcu(&worker->nulls_node, &wqe->free_list);
	}

	return __io_worker_unuse(wqe, worker);
}

static inline unsigned int io_get_work_hash(struct io_wq_work *work)
{
	return work->flags >> IO_WQ_HASH_SHIFT;
}

static struct io_wq_work *io_get_next_work(struct io_wqe *wqe)
	__must_hold(wqe->lock)
{
	struct io_wq_work_node *node, *prev;
	struct io_wq_work *work, *tail;
	unsigned int hash;

	wq_list_for_each(node, prev, &wqe->work_list) {
		work = container_of(node, struct io_wq_work, list);

		/* not hashed, can run anytime */
		if (!io_wq_is_hashed(work)) {
			wq_list_del(&wqe->work_list, node, prev);
			return work;
		}

		/* hashed, can run if not already running */
		hash = io_get_work_hash(work);
		if (!(wqe->hash_map & BIT(hash))) {
			wqe->hash_map |= BIT(hash);
			/* all items with this hash lie in [work, tail] */
			tail = wqe->hash_tail[hash];
			wqe->hash_tail[hash] = NULL;
			wq_list_cut(&wqe->work_list, &tail->list, prev);
			return work;
		}
	}

	return NULL;
}

static void io_wq_switch_mm(struct io_worker *worker, struct io_wq_work *work)
{
	if (worker->mm) {
		kthread_unuse_mm(worker->mm);
		mmput(worker->mm);
		worker->mm = NULL;
	}

	if (mmget_not_zero(work->identity->mm)) {
		kthread_use_mm(work->identity->mm);
		worker->mm = work->identity->mm;
		return;
	}

	/* failed grabbing mm, ensure work gets cancelled */
	work->flags |= IO_WQ_WORK_CANCEL;
}

static inline void io_wq_switch_blkcg(struct io_worker *worker,
				      struct io_wq_work *work)
{
#ifdef CONFIG_BLK_CGROUP
	if (!(work->flags & IO_WQ_WORK_BLKCG))
		return;
	if (work->identity->blkcg_css != worker->blkcg_css) {
		kthread_associate_blkcg(work->identity->blkcg_css);
		worker->blkcg_css = work->identity->blkcg_css;
	}
#endif
}

static void io_wq_switch_creds(struct io_worker *worker,
			       struct io_wq_work *work)
{
	const struct cred *old_creds = override_creds(work->identity->creds);

	worker->cur_creds = work->identity->creds;
	if (worker->saved_creds)
		put_cred(old_creds); /* creds set by previous switch */
	else
		worker->saved_creds = old_creds;
}

static void io_impersonate_work(struct io_worker *worker,
				struct io_wq_work *work)
{
	if ((work->flags & IO_WQ_WORK_FILES) &&
	    current->files != work->identity->files) {
		task_lock(current);
		current->files = work->identity->files;
		current->nsproxy = work->identity->nsproxy;
		task_unlock(current);
		if (!work->identity->files) {
			/* failed grabbing files, ensure work gets cancelled */
			work->flags |= IO_WQ_WORK_CANCEL;
		}
	}
	if ((work->flags & IO_WQ_WORK_FS) && current->fs != work->identity->fs)
		current->fs = work->identity->fs;
	if ((work->flags & IO_WQ_WORK_MM) && work->identity->mm != worker->mm)
		io_wq_switch_mm(worker, work);
	if ((work->flags & IO_WQ_WORK_CREDS) &&
	    worker->cur_creds != work->identity->creds)
		io_wq_switch_creds(worker, work);
	if (work->flags & IO_WQ_WORK_FSIZE)
		current->signal->rlim[RLIMIT_FSIZE].rlim_cur = work->identity->fsize;
	else if (current->signal->rlim[RLIMIT_FSIZE].rlim_cur != RLIM_INFINITY)
		current->signal->rlim[RLIMIT_FSIZE].rlim_cur = RLIM_INFINITY;
	io_wq_switch_blkcg(worker, work);
#ifdef CONFIG_AUDIT
	current->loginuid = work->identity->loginuid;
	current->sessionid = work->identity->sessionid;
#endif
}

static void io_assign_current_work(struct io_worker *worker,
				   struct io_wq_work *work)
{
	if (work) {
		/* flush pending signals before assigning new work */
		if (signal_pending(current))
			flush_signals(current);
		cond_resched();
	}

#ifdef CONFIG_AUDIT
	current->loginuid = KUIDT_INIT(AUDIT_UID_UNSET);
	current->sessionid = AUDIT_SID_UNSET;
#endif

	spin_lock_irq(&worker->lock);
	worker->cur_work = work;
	spin_unlock_irq(&worker->lock);
}

static void io_wqe_enqueue(struct io_wqe *wqe, struct io_wq_work *work);

static void io_worker_handle_work(struct io_worker *worker)
	__releases(wqe->lock)
{
	struct io_wqe *wqe = worker->wqe;
	struct io_wq *wq = wqe->wq;

	do {
		struct io_wq_work *work;
get_next:
		/*
		 * If we got some work, mark us as busy. If we didn't, but
		 * the list isn't empty, it means we stalled on hashed work.
		 * Mark us stalled so we don't keep looking for work when we
		 * can't make progress, any work completion or insertion will
		 * clear the stalled flag.
		 */
		work = io_get_next_work(wqe);
		if (work)
			__io_worker_busy(wqe, worker, work);
		else if (!wq_list_empty(&wqe->work_list))
			wqe->flags |= IO_WQE_FLAG_STALLED;

		raw_spin_unlock_irq(&wqe->lock);
		if (!work)
			break;
		io_assign_current_work(worker, work);

		/* handle a whole dependent link */
		do {
			struct io_wq_work *old_work, *next_hashed, *linked;
			unsigned int hash = io_get_work_hash(work);

			next_hashed = wq_next_work(work);
			io_impersonate_work(worker, work);
			/*
			 * OK to set IO_WQ_WORK_CANCEL even for uncancellable
			 * work, the worker function will do the right thing.
			 */
			if (test_bit(IO_WQ_BIT_CANCEL, &wq->state))
				work->flags |= IO_WQ_WORK_CANCEL;

			old_work = work;
			linked = wq->do_work(work);

			work = next_hashed;
			if (!work && linked && !io_wq_is_hashed(linked)) {
				work = linked;
				linked = NULL;
			}
			io_assign_current_work(worker, work);
			wq->free_work(old_work);

			if (linked)
				io_wqe_enqueue(wqe, linked);

			if (hash != -1U && !next_hashed) {
				raw_spin_lock_irq(&wqe->lock);
				wqe->hash_map &= ~BIT_ULL(hash);
				wqe->flags &= ~IO_WQE_FLAG_STALLED;
				/* skip unnecessary unlock-lock wqe->lock */
				if (!work)
					goto get_next;
				raw_spin_unlock_irq(&wqe->lock);
			}
		} while (work);

		raw_spin_lock_irq(&wqe->lock);
	} while (1);
}

static int io_wqe_worker(void *data)
{
	struct io_worker *worker = data;
	struct io_wqe *wqe = worker->wqe;
	struct io_wq *wq = wqe->wq;

	io_worker_start(wqe, worker);

	while (!test_bit(IO_WQ_BIT_EXIT, &wq->state)) {
		set_current_state(TASK_INTERRUPTIBLE);
loop:
		raw_spin_lock_irq(&wqe->lock);
		if (io_wqe_run_queue(wqe)) {
			__set_current_state(TASK_RUNNING);
			io_worker_handle_work(worker);
			goto loop;
		}
		/* drops the lock on success, retry */
		if (__io_worker_idle(wqe, worker)) {
			__release(&wqe->lock);
			goto loop;
		}
		raw_spin_unlock_irq(&wqe->lock);
		if (signal_pending(current))
			flush_signals(current);
		if (schedule_timeout(WORKER_IDLE_TIMEOUT))
			continue;
		/* timed out, exit unless we're the fixed worker */
		if (test_bit(IO_WQ_BIT_EXIT, &wq->state) ||
		    !(worker->flags & IO_WORKER_F_FIXED))
			break;
	}

	if (test_bit(IO_WQ_BIT_EXIT, &wq->state)) {
		raw_spin_lock_irq(&wqe->lock);
		if (!wq_list_empty(&wqe->work_list))
			io_worker_handle_work(worker);
		else
			raw_spin_unlock_irq(&wqe->lock);
	}

	io_worker_exit(worker);
	return 0;
}

/*
 * Called when a worker is scheduled in. Mark us as currently running.
 */
void io_wq_worker_running(struct task_struct *tsk)
{
	struct io_worker *worker = kthread_data(tsk);
	struct io_wqe *wqe = worker->wqe;

	if (!(worker->flags & IO_WORKER_F_UP))
		return;
	if (worker->flags & IO_WORKER_F_RUNNING)
		return;
	worker->flags |= IO_WORKER_F_RUNNING;
	io_wqe_inc_running(wqe, worker);
}

/*
 * Called when worker is going to sleep. If there are no workers currently
 * running and we have work pending, wake up a free one or have the manager
 * set one up.
 */
void io_wq_worker_sleeping(struct task_struct *tsk)
{
	struct io_worker *worker = kthread_data(tsk);
	struct io_wqe *wqe = worker->wqe;

	if (!(worker->flags & IO_WORKER_F_UP))
		return;
	if (!(worker->flags & IO_WORKER_F_RUNNING))
		return;

	worker->flags &= ~IO_WORKER_F_RUNNING;

	raw_spin_lock_irq(&wqe->lock);
	io_wqe_dec_running(wqe, worker);
	raw_spin_unlock_irq(&wqe->lock);
}

static bool create_io_worker(struct io_wq *wq, struct io_wqe *wqe, int index)
{
	struct io_wqe_acct *acct = &wqe->acct[index];
	struct io_worker *worker;

	worker = kzalloc_node(sizeof(*worker), GFP_KERNEL, wqe->node);
	if (!worker)
		return false;

	refcount_set(&worker->ref, 1);
	worker->nulls_node.pprev = NULL;
	worker->wqe = wqe;
	spin_lock_init(&worker->lock);

	worker->task = kthread_create_on_node(io_wqe_worker, worker, wqe->node,
				"io_wqe_worker-%d/%d", index, wqe->node);
	if (IS_ERR(worker->task)) {
		kfree(worker);
		return false;
	}
	kthread_bind_mask(worker->task, cpumask_of_node(wqe->node));

	raw_spin_lock_irq(&wqe->lock);
	hlist_nulls_add_head_rcu(&worker->nulls_node, &wqe->free_list);
	list_add_tail_rcu(&worker->all_list, &wqe->all_list);
	worker->flags |= IO_WORKER_F_FREE;
	if (index == IO_WQ_ACCT_BOUND)
		worker->flags |= IO_WORKER_F_BOUND;
	if (!acct->nr_workers && (worker->flags & IO_WORKER_F_BOUND))
		worker->flags |= IO_WORKER_F_FIXED;
	acct->nr_workers++;
	raw_spin_unlock_irq(&wqe->lock);

	if (index == IO_WQ_ACCT_UNBOUND)
		atomic_inc(&wq->user->processes);

	refcount_inc(&wq->refs);
	wake_up_process(worker->task);
	return true;
}

static inline bool io_wqe_need_worker(struct io_wqe *wqe, int index)
	__must_hold(wqe->lock)
{
	struct io_wqe_acct *acct = &wqe->acct[index];

	/* if we have available workers or no work, no need */
	if (!hlist_nulls_empty(&wqe->free_list) || !io_wqe_run_queue(wqe))
		return false;
	return acct->nr_workers < acct->max_workers;
}

static bool io_wqe_worker_send_sig(struct io_worker *worker, void *data)
{
	send_sig(SIGINT, worker->task, 1);
	return false;
}

/*
 * Iterate the passed in list and call the specific function for each
 * worker that isn't exiting
 */
static bool io_wq_for_each_worker(struct io_wqe *wqe,
				  bool (*func)(struct io_worker *, void *),
				  void *data)
{
	struct io_worker *worker;
	bool ret = false;

	list_for_each_entry_rcu(worker, &wqe->all_list, all_list) {
		if (io_worker_get(worker)) {
			/* no task if node is/was offline */
			if (worker->task)
				ret = func(worker, data);
			io_worker_release(worker);
			if (ret)
				break;
		}
	}

	return ret;
}

static bool io_wq_worker_wake(struct io_worker *worker, void *data)
{
	wake_up_process(worker->task);
	return false;
}

/*
 * Manager thread. Tasked with creating new workers, if we need them.
 */
static int io_wq_manager(void *data)
{
	struct io_wq *wq = data;
	int node;

	/* create fixed workers */
	refcount_set(&wq->refs, 1);
	for_each_node(node) {
		if (!node_online(node))
			continue;
		if (create_io_worker(wq, wq->wqes[node], IO_WQ_ACCT_BOUND))
			continue;
		set_bit(IO_WQ_BIT_ERROR, &wq->state);
		set_bit(IO_WQ_BIT_EXIT, &wq->state);
		goto out;
	}

	complete(&wq->done);

	while (!kthread_should_stop()) {
		if (current->task_works)
			task_work_run();

		for_each_node(node) {
			struct io_wqe *wqe = wq->wqes[node];
			bool fork_worker[2] = { false, false };

			if (!node_online(node))
				continue;

			raw_spin_lock_irq(&wqe->lock);
			if (io_wqe_need_worker(wqe, IO_WQ_ACCT_BOUND))
				fork_worker[IO_WQ_ACCT_BOUND] = true;
			if (io_wqe_need_worker(wqe, IO_WQ_ACCT_UNBOUND))
				fork_worker[IO_WQ_ACCT_UNBOUND] = true;
			raw_spin_unlock_irq(&wqe->lock);
			if (fork_worker[IO_WQ_ACCT_BOUND])
				create_io_worker(wq, wqe, IO_WQ_ACCT_BOUND);
			if (fork_worker[IO_WQ_ACCT_UNBOUND])
				create_io_worker(wq, wqe, IO_WQ_ACCT_UNBOUND);
		}
		set_current_state(TASK_INTERRUPTIBLE);
		schedule_timeout(HZ);
	}

	if (current->task_works)
		task_work_run();

out:
	if (refcount_dec_and_test(&wq->refs)) {
		complete(&wq->done);
		return 0;
	}
	/* if ERROR is set and we get here, we have workers to wake */
	if (test_bit(IO_WQ_BIT_ERROR, &wq->state)) {
		rcu_read_lock();
		for_each_node(node)
			io_wq_for_each_worker(wq->wqes[node], io_wq_worker_wake, NULL);
		rcu_read_unlock();
	}
	return 0;
}

static bool io_wq_can_queue(struct io_wqe *wqe, struct io_wqe_acct *acct,
			    struct io_wq_work *work)
{
	bool free_worker;

	if (!(work->flags & IO_WQ_WORK_UNBOUND))
		return true;
	if (atomic_read(&acct->nr_running))
		return true;

	rcu_read_lock();
	free_worker = !hlist_nulls_empty(&wqe->free_list);
	rcu_read_unlock();
	if (free_worker)
		return true;

	if (atomic_read(&wqe->wq->user->processes) >= acct->max_workers &&
	    !(capable(CAP_SYS_RESOURCE) || capable(CAP_SYS_ADMIN)))
		return false;

	return true;
}

static void io_run_cancel(struct io_wq_work *work, struct io_wqe *wqe)
{
	struct io_wq *wq = wqe->wq;

	do {
		struct io_wq_work *old_work = work;

		work->flags |= IO_WQ_WORK_CANCEL;
		work = wq->do_work(work);
		wq->free_work(old_work);
	} while (work);
}

static void io_wqe_insert_work(struct io_wqe *wqe, struct io_wq_work *work)
{
	unsigned int hash;
	struct io_wq_work *tail;

	if (!io_wq_is_hashed(work)) {
append:
		wq_list_add_tail(&work->list, &wqe->work_list);
		return;
	}

	hash = io_get_work_hash(work);
	tail = wqe->hash_tail[hash];
	wqe->hash_tail[hash] = work;
	if (!tail)
		goto append;

	wq_list_add_after(&work->list, &tail->list, &wqe->work_list);
}

static void io_wqe_enqueue(struct io_wqe *wqe, struct io_wq_work *work)
{
	struct io_wqe_acct *acct = io_work_get_acct(wqe, work);
	int work_flags;
	unsigned long flags;

	/*
	 * Do early check to see if we need a new unbound worker, and if we do,
	 * if we're allowed to do so. This isn't 100% accurate as there's a
	 * gap between this check and incrementing the value, but that's OK.
	 * It's close enough to not be an issue, fork() has the same delay.
	 */
	if (unlikely(!io_wq_can_queue(wqe, acct, work))) {
		io_run_cancel(work, wqe);
		return;
	}

	work_flags = work->flags;
	raw_spin_lock_irqsave(&wqe->lock, flags);
	io_wqe_insert_work(wqe, work);
	wqe->flags &= ~IO_WQE_FLAG_STALLED;
	raw_spin_unlock_irqrestore(&wqe->lock, flags);

	if ((work_flags & IO_WQ_WORK_CONCURRENT) ||
	    !atomic_read(&acct->nr_running))
		io_wqe_wake_worker(wqe, acct);
}

void io_wq_enqueue(struct io_wq *wq, struct io_wq_work *work)
{
	struct io_wqe *wqe = wq->wqes[numa_node_id()];

	io_wqe_enqueue(wqe, work);
}

/*
 * Work items that hash to the same value will not be done in parallel.
 * Used to limit concurrent writes, generally hashed by inode.
 */
void io_wq_hash_work(struct io_wq_work *work, void *val)
{
	unsigned int bit;

	bit = hash_ptr(val, IO_WQ_HASH_ORDER);
	work->flags |= (IO_WQ_WORK_HASHED | (bit << IO_WQ_HASH_SHIFT));
}

void io_wq_cancel_all(struct io_wq *wq)
{
	int node;

	set_bit(IO_WQ_BIT_CANCEL, &wq->state);

	rcu_read_lock();
	for_each_node(node) {
		struct io_wqe *wqe = wq->wqes[node];

		io_wq_for_each_worker(wqe, io_wqe_worker_send_sig, NULL);
	}
	rcu_read_unlock();
}

struct io_cb_cancel_data {
	work_cancel_fn *fn;
	void *data;
	int nr_running;
	int nr_pending;
	bool cancel_all;
};

static bool io_wq_worker_cancel(struct io_worker *worker, void *data)
{
	struct io_cb_cancel_data *match = data;
	unsigned long flags;

	/*
	 * Hold the lock to avoid ->cur_work going out of scope, caller
	 * may dereference the passed in work.
	 */
	spin_lock_irqsave(&worker->lock, flags);
	if (worker->cur_work &&
	    !(worker->cur_work->flags & IO_WQ_WORK_NO_CANCEL) &&
	    match->fn(worker->cur_work, match->data)) {
		send_sig(SIGINT, worker->task, 1);
		match->nr_running++;
	}
	spin_unlock_irqrestore(&worker->lock, flags);

	return match->nr_running && !match->cancel_all;
<<<<<<< HEAD
}

static inline void io_wqe_remove_pending(struct io_wqe *wqe,
					 struct io_wq_work *work,
					 struct io_wq_work_node *prev)
{
	unsigned int hash = io_get_work_hash(work);
	struct io_wq_work *prev_work = NULL;

	if (io_wq_is_hashed(work) && work == wqe->hash_tail[hash]) {
		if (prev)
			prev_work = container_of(prev, struct io_wq_work, list);
		if (prev_work && io_get_work_hash(prev_work) == hash)
			wqe->hash_tail[hash] = prev_work;
		else
			wqe->hash_tail[hash] = NULL;
	}
	wq_list_del(&wqe->work_list, &work->list, prev);
}

=======
}

static inline void io_wqe_remove_pending(struct io_wqe *wqe,
					 struct io_wq_work *work,
					 struct io_wq_work_node *prev)
{
	unsigned int hash = io_get_work_hash(work);
	struct io_wq_work *prev_work = NULL;

	if (io_wq_is_hashed(work) && work == wqe->hash_tail[hash]) {
		if (prev)
			prev_work = container_of(prev, struct io_wq_work, list);
		if (prev_work && io_get_work_hash(prev_work) == hash)
			wqe->hash_tail[hash] = prev_work;
		else
			wqe->hash_tail[hash] = NULL;
	}
	wq_list_del(&wqe->work_list, &work->list, prev);
}

>>>>>>> 4e026225
static void io_wqe_cancel_pending_work(struct io_wqe *wqe,
				       struct io_cb_cancel_data *match)
{
	struct io_wq_work_node *node, *prev;
	struct io_wq_work *work;
	unsigned long flags;

retry:
	raw_spin_lock_irqsave(&wqe->lock, flags);
	wq_list_for_each(node, prev, &wqe->work_list) {
		work = container_of(node, struct io_wq_work, list);
		if (!match->fn(work, match->data))
			continue;
		io_wqe_remove_pending(wqe, work, prev);
		raw_spin_unlock_irqrestore(&wqe->lock, flags);
		io_run_cancel(work, wqe);
		match->nr_pending++;
		if (!match->cancel_all)
			return;

		/* not safe to continue after unlock */
		goto retry;
	}
	raw_spin_unlock_irqrestore(&wqe->lock, flags);
}

static void io_wqe_cancel_running_work(struct io_wqe *wqe,
				       struct io_cb_cancel_data *match)
{
	rcu_read_lock();
	io_wq_for_each_worker(wqe, io_wq_worker_cancel, match);
	rcu_read_unlock();
}

enum io_wq_cancel io_wq_cancel_cb(struct io_wq *wq, work_cancel_fn *cancel,
				  void *data, bool cancel_all)
{
	struct io_cb_cancel_data match = {
		.fn		= cancel,
		.data		= data,
		.cancel_all	= cancel_all,
	};
	int node;

	/*
	 * First check pending list, if we're lucky we can just remove it
	 * from there. CANCEL_OK means that the work is returned as-new,
	 * no completion will be posted for it.
	 */
	for_each_node(node) {
		struct io_wqe *wqe = wq->wqes[node];

		io_wqe_cancel_pending_work(wqe, &match);
		if (match.nr_pending && !match.cancel_all)
			return IO_WQ_CANCEL_OK;
	}

	/*
	 * Now check if a free (going busy) or busy worker has the work
	 * currently running. If we find it there, we'll return CANCEL_RUNNING
	 * as an indication that we attempt to signal cancellation. The
	 * completion will run normally in this case.
	 */
	for_each_node(node) {
		struct io_wqe *wqe = wq->wqes[node];

		io_wqe_cancel_running_work(wqe, &match);
		if (match.nr_running && !match.cancel_all)
			return IO_WQ_CANCEL_RUNNING;
	}

	if (match.nr_running)
		return IO_WQ_CANCEL_RUNNING;
	if (match.nr_pending)
		return IO_WQ_CANCEL_OK;
	return IO_WQ_CANCEL_NOTFOUND;
<<<<<<< HEAD
}

static bool io_wq_io_cb_cancel_data(struct io_wq_work *work, void *data)
{
	return work == data;
}

enum io_wq_cancel io_wq_cancel_work(struct io_wq *wq, struct io_wq_work *cwork)
{
	return io_wq_cancel_cb(wq, io_wq_io_cb_cancel_data, (void *)cwork, false);
=======
>>>>>>> 4e026225
}

struct io_wq *io_wq_create(unsigned bounded, struct io_wq_data *data)
{
	int ret = -ENOMEM, node;
	struct io_wq *wq;

	if (WARN_ON_ONCE(!data->free_work || !data->do_work))
		return ERR_PTR(-EINVAL);

	wq = kzalloc(sizeof(*wq), GFP_KERNEL);
	if (!wq)
		return ERR_PTR(-ENOMEM);

	wq->wqes = kcalloc(nr_node_ids, sizeof(struct io_wqe *), GFP_KERNEL);
	if (!wq->wqes)
		goto err_wq;

	ret = cpuhp_state_add_instance_nocalls(io_wq_online, &wq->cpuhp_node);
	if (ret)
		goto err_wqes;

	wq->free_work = data->free_work;
	wq->do_work = data->do_work;

	/* caller must already hold a reference to this */
	wq->user = data->user;

	ret = -ENOMEM;
	for_each_node(node) {
		struct io_wqe *wqe;
		int alloc_node = node;

		if (!node_online(alloc_node))
			alloc_node = NUMA_NO_NODE;
		wqe = kzalloc_node(sizeof(struct io_wqe), GFP_KERNEL, alloc_node);
		if (!wqe)
			goto err;
		wq->wqes[node] = wqe;
		wqe->node = alloc_node;
		wqe->acct[IO_WQ_ACCT_BOUND].max_workers = bounded;
		atomic_set(&wqe->acct[IO_WQ_ACCT_BOUND].nr_running, 0);
		if (wq->user) {
			wqe->acct[IO_WQ_ACCT_UNBOUND].max_workers =
					task_rlimit(current, RLIMIT_NPROC);
		}
		atomic_set(&wqe->acct[IO_WQ_ACCT_UNBOUND].nr_running, 0);
		wqe->wq = wq;
		raw_spin_lock_init(&wqe->lock);
		INIT_WQ_LIST(&wqe->work_list);
		INIT_HLIST_NULLS_HEAD(&wqe->free_list, 0);
		INIT_LIST_HEAD(&wqe->all_list);
	}

	init_completion(&wq->done);

	wq->manager = kthread_create(io_wq_manager, wq, "io_wq_manager");
	if (!IS_ERR(wq->manager)) {
		wake_up_process(wq->manager);
		wait_for_completion(&wq->done);
		if (test_bit(IO_WQ_BIT_ERROR, &wq->state)) {
			ret = -ENOMEM;
			goto err;
		}
		refcount_set(&wq->use_refs, 1);
		reinit_completion(&wq->done);
		return wq;
	}

	ret = PTR_ERR(wq->manager);
	complete(&wq->done);
err:
	cpuhp_state_remove_instance_nocalls(io_wq_online, &wq->cpuhp_node);
	for_each_node(node)
		kfree(wq->wqes[node]);
err_wqes:
	kfree(wq->wqes);
err_wq:
	kfree(wq);
	return ERR_PTR(ret);
}

bool io_wq_get(struct io_wq *wq, struct io_wq_data *data)
{
	if (data->free_work != wq->free_work || data->do_work != wq->do_work)
		return false;

	return refcount_inc_not_zero(&wq->use_refs);
}

static void __io_wq_destroy(struct io_wq *wq)
{
	int node;

	cpuhp_state_remove_instance_nocalls(io_wq_online, &wq->cpuhp_node);

	set_bit(IO_WQ_BIT_EXIT, &wq->state);
	if (wq->manager)
		kthread_stop(wq->manager);

	rcu_read_lock();
	for_each_node(node)
		io_wq_for_each_worker(wq->wqes[node], io_wq_worker_wake, NULL);
	rcu_read_unlock();

	wait_for_completion(&wq->done);

	for_each_node(node)
		kfree(wq->wqes[node]);
	kfree(wq->wqes);
	kfree(wq);
}

void io_wq_destroy(struct io_wq *wq)
{
	if (refcount_dec_and_test(&wq->use_refs))
		__io_wq_destroy(wq);
}

struct task_struct *io_wq_get_task(struct io_wq *wq)
{
	return wq->manager;
}

static bool io_wq_worker_affinity(struct io_worker *worker, void *data)
{
	struct task_struct *task = worker->task;
	struct rq_flags rf;
	struct rq *rq;

	rq = task_rq_lock(task, &rf);
	do_set_cpus_allowed(task, cpumask_of_node(worker->wqe->node));
	task->flags |= PF_NO_SETAFFINITY;
	task_rq_unlock(rq, task, &rf);
	return false;
}

static int io_wq_cpu_online(unsigned int cpu, struct hlist_node *node)
{
	struct io_wq *wq = hlist_entry_safe(node, struct io_wq, cpuhp_node);
	int i;

	rcu_read_lock();
	for_each_node(i)
		io_wq_for_each_worker(wq->wqes[i], io_wq_worker_affinity, NULL);
	rcu_read_unlock();
	return 0;
}

static __init int io_wq_init(void)
{
	int ret;

	ret = cpuhp_setup_state_multi(CPUHP_AP_ONLINE_DYN, "io-wq/online",
					io_wq_cpu_online, NULL);
	if (ret < 0)
		return ret;
	io_wq_online = ret;
	return 0;
}
subsys_initcall(io_wq_init);<|MERGE_RESOLUTION|>--- conflicted
+++ resolved
@@ -980,7 +980,6 @@
 	spin_unlock_irqrestore(&worker->lock, flags);
 
 	return match->nr_running && !match->cancel_all;
-<<<<<<< HEAD
 }
 
 static inline void io_wqe_remove_pending(struct io_wqe *wqe,
@@ -1001,28 +1000,6 @@
 	wq_list_del(&wqe->work_list, &work->list, prev);
 }
 
-=======
-}
-
-static inline void io_wqe_remove_pending(struct io_wqe *wqe,
-					 struct io_wq_work *work,
-					 struct io_wq_work_node *prev)
-{
-	unsigned int hash = io_get_work_hash(work);
-	struct io_wq_work *prev_work = NULL;
-
-	if (io_wq_is_hashed(work) && work == wqe->hash_tail[hash]) {
-		if (prev)
-			prev_work = container_of(prev, struct io_wq_work, list);
-		if (prev_work && io_get_work_hash(prev_work) == hash)
-			wqe->hash_tail[hash] = prev_work;
-		else
-			wqe->hash_tail[hash] = NULL;
-	}
-	wq_list_del(&wqe->work_list, &work->list, prev);
-}
-
->>>>>>> 4e026225
 static void io_wqe_cancel_pending_work(struct io_wqe *wqe,
 				       struct io_cb_cancel_data *match)
 {
@@ -1099,19 +1076,6 @@
 	if (match.nr_pending)
 		return IO_WQ_CANCEL_OK;
 	return IO_WQ_CANCEL_NOTFOUND;
-<<<<<<< HEAD
-}
-
-static bool io_wq_io_cb_cancel_data(struct io_wq_work *work, void *data)
-{
-	return work == data;
-}
-
-enum io_wq_cancel io_wq_cancel_work(struct io_wq *wq, struct io_wq_work *cwork)
-{
-	return io_wq_cancel_cb(wq, io_wq_io_cb_cancel_data, (void *)cwork, false);
-=======
->>>>>>> 4e026225
 }
 
 struct io_wq *io_wq_create(unsigned bounded, struct io_wq_data *data)
