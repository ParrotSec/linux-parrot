// SPDX-License-Identifier: GPL-2.0
/*
 * Copyright (c) 2000-2003,2005 Silicon Graphics, Inc.
 * All Rights Reserved.
 */
#ifndef	__XFS_INODE_H__
#define	__XFS_INODE_H__

#include "xfs_inode_buf.h"
#include "xfs_inode_fork.h"

/*
 * Kernel only inode definitions
 */
struct xfs_dinode;
struct xfs_inode;
struct xfs_buf;
struct xfs_bmbt_irec;
struct xfs_inode_log_item;
struct xfs_mount;
struct xfs_trans;
struct xfs_dquot;

typedef struct xfs_inode {
	/* Inode linking and identification information. */
	struct xfs_mount	*i_mount;	/* fs mount struct ptr */
	struct xfs_dquot	*i_udquot;	/* user dquot */
	struct xfs_dquot	*i_gdquot;	/* group dquot */
	struct xfs_dquot	*i_pdquot;	/* project dquot */

	/* Inode location stuff */
	xfs_ino_t		i_ino;		/* inode number (agno/agino)*/
	struct xfs_imap		i_imap;		/* location for xfs_imap() */

	/* Extent information. */
	struct xfs_ifork	*i_afp;		/* attribute fork pointer */
	struct xfs_ifork	*i_cowfp;	/* copy on write extents */
	struct xfs_ifork	i_df;		/* data fork */

	/* operations vectors */
	const struct xfs_dir_ops *d_ops;		/* directory ops vector */

	/* Transaction and locking information. */
	struct xfs_inode_log_item *i_itemp;	/* logging information */
	mrlock_t		i_lock;		/* inode lock */
	mrlock_t		i_mmaplock;	/* inode mmap IO lock */
	atomic_t		i_pincount;	/* inode pin count */

	/*
	 * Bitsets of inode metadata that have been checked and/or are sick.
	 * Callers must hold i_flags_lock before accessing this field.
	 */
	uint16_t		i_checked;
	uint16_t		i_sick;

	spinlock_t		i_flags_lock;	/* inode i_flags lock */
	/* Miscellaneous state. */
	unsigned long		i_flags;	/* see defined flags below */
	uint64_t		i_delayed_blks;	/* count of delay alloc blks */

	struct xfs_icdinode	i_d;		/* most of ondisk inode */

	xfs_extnum_t		i_cnextents;	/* # of extents in cow fork */
	unsigned int		i_cformat;	/* format of cow fork */

	/* VFS inode */
	struct inode		i_vnode;	/* embedded VFS inode */

	/* pending io completions */
	spinlock_t		i_ioend_lock;
	struct work_struct	i_ioend_work;
	struct list_head	i_ioend_list;
} xfs_inode_t;

/* Convert from vfs inode to xfs inode */
static inline struct xfs_inode *XFS_I(struct inode *inode)
{
	return container_of(inode, struct xfs_inode, i_vnode);
}

/* convert from xfs inode to vfs inode */
static inline struct inode *VFS_I(struct xfs_inode *ip)
{
	return &ip->i_vnode;
}

/*
 * For regular files we only update the on-disk filesize when actually
 * writing data back to disk.  Until then only the copy in the VFS inode
 * is uptodate.
 */
static inline xfs_fsize_t XFS_ISIZE(struct xfs_inode *ip)
{
	if (S_ISREG(VFS_I(ip)->i_mode))
		return i_size_read(VFS_I(ip));
	return ip->i_d.di_size;
}

/*
 * If this I/O goes past the on-disk inode size update it unless it would
 * be past the current in-core inode size.
 */
static inline xfs_fsize_t
xfs_new_eof(struct xfs_inode *ip, xfs_fsize_t new_size)
{
	xfs_fsize_t i_size = i_size_read(VFS_I(ip));

	if (new_size > i_size || new_size < 0)
		new_size = i_size;
	return new_size > ip->i_d.di_size ? new_size : 0;
}

/*
 * i_flags helper functions
 */
static inline void
__xfs_iflags_set(xfs_inode_t *ip, unsigned short flags)
{
	ip->i_flags |= flags;
}

static inline void
xfs_iflags_set(xfs_inode_t *ip, unsigned short flags)
{
	spin_lock(&ip->i_flags_lock);
	__xfs_iflags_set(ip, flags);
	spin_unlock(&ip->i_flags_lock);
}

static inline void
xfs_iflags_clear(xfs_inode_t *ip, unsigned short flags)
{
	spin_lock(&ip->i_flags_lock);
	ip->i_flags &= ~flags;
	spin_unlock(&ip->i_flags_lock);
}

static inline int
__xfs_iflags_test(xfs_inode_t *ip, unsigned short flags)
{
	return (ip->i_flags & flags);
}

static inline int
xfs_iflags_test(xfs_inode_t *ip, unsigned short flags)
{
	int ret;
	spin_lock(&ip->i_flags_lock);
	ret = __xfs_iflags_test(ip, flags);
	spin_unlock(&ip->i_flags_lock);
	return ret;
}

static inline int
xfs_iflags_test_and_clear(xfs_inode_t *ip, unsigned short flags)
{
	int ret;

	spin_lock(&ip->i_flags_lock);
	ret = ip->i_flags & flags;
	if (ret)
		ip->i_flags &= ~flags;
	spin_unlock(&ip->i_flags_lock);
	return ret;
}

static inline int
xfs_iflags_test_and_set(xfs_inode_t *ip, unsigned short flags)
{
	int ret;

	spin_lock(&ip->i_flags_lock);
	ret = ip->i_flags & flags;
	if (!ret)
		ip->i_flags |= flags;
	spin_unlock(&ip->i_flags_lock);
	return ret;
}

/*
 * Project quota id helpers (previously projid was 16bit only
 * and using two 16bit values to hold new 32bit projid was chosen
 * to retain compatibility with "old" filesystems).
 */
static inline prid_t
xfs_get_projid(struct xfs_inode *ip)
{
	return (prid_t)ip->i_d.di_projid_hi << 16 | ip->i_d.di_projid_lo;
}

static inline void
xfs_set_projid(struct xfs_inode *ip,
		prid_t projid)
{
	ip->i_d.di_projid_hi = (uint16_t) (projid >> 16);
	ip->i_d.di_projid_lo = (uint16_t) (projid & 0xffff);
}

static inline prid_t
xfs_get_initial_prid(struct xfs_inode *dp)
{
	if (dp->i_d.di_flags & XFS_DIFLAG_PROJINHERIT)
		return xfs_get_projid(dp);

	return XFS_PROJID_DEFAULT;
}

static inline bool xfs_is_reflink_inode(struct xfs_inode *ip)
{
	return ip->i_d.di_flags2 & XFS_DIFLAG2_REFLINK;
}

/*
 * Check if an inode has any data in the COW fork.  This might be often false
 * even for inodes with the reflink flag when there is no pending COW operation.
 */
static inline bool xfs_inode_has_cow_data(struct xfs_inode *ip)
{
	return ip->i_cowfp && ip->i_cowfp->if_bytes;
}

/*
 * In-core inode flags.
 */
#define XFS_IRECLAIM		(1 << 0) /* started reclaiming this inode */
#define XFS_ISTALE		(1 << 1) /* inode has been staled */
#define XFS_IRECLAIMABLE	(1 << 2) /* inode can be reclaimed */
#define __XFS_INEW_BIT		3	 /* inode has just been allocated */
#define XFS_INEW		(1 << __XFS_INEW_BIT)
#define XFS_ITRUNCATED		(1 << 5) /* truncated down so flush-on-close */
#define XFS_IDIRTY_RELEASE	(1 << 6) /* dirty release already seen */
#define __XFS_IFLOCK_BIT	7	 /* inode is being flushed right now */
#define XFS_IFLOCK		(1 << __XFS_IFLOCK_BIT)
#define __XFS_IPINNED_BIT	8	 /* wakeup key for zero pin count */
#define XFS_IPINNED		(1 << __XFS_IPINNED_BIT)
#define XFS_IDONTCACHE		(1 << 9) /* don't cache the inode long term */
#define XFS_IEOFBLOCKS		(1 << 10)/* has the preallocblocks tag set */
/*
 * If this unlinked inode is in the middle of recovery, don't let drop_inode
 * truncate and free the inode.  This can happen if we iget the inode during
 * log recovery to replay a bmap operation on the inode.
 */
#define XFS_IRECOVERY		(1 << 11)
#define XFS_ICOWBLOCKS		(1 << 12)/* has the cowblocks tag set */

/*
 * Per-lifetime flags need to be reset when re-using a reclaimable inode during
 * inode lookup. This prevents unintended behaviour on the new inode from
 * ocurring.
 */
#define XFS_IRECLAIM_RESET_FLAGS	\
	(XFS_IRECLAIMABLE | XFS_IRECLAIM | \
	 XFS_IDIRTY_RELEASE | XFS_ITRUNCATED)

/*
 * Synchronize processes attempting to flush the in-core inode back to disk.
 */

static inline int xfs_isiflocked(struct xfs_inode *ip)
{
	return xfs_iflags_test(ip, XFS_IFLOCK);
}

extern void __xfs_iflock(struct xfs_inode *ip);

static inline int xfs_iflock_nowait(struct xfs_inode *ip)
{
	return !xfs_iflags_test_and_set(ip, XFS_IFLOCK);
}

static inline void xfs_iflock(struct xfs_inode *ip)
{
	if (!xfs_iflock_nowait(ip))
		__xfs_iflock(ip);
}

static inline void xfs_ifunlock(struct xfs_inode *ip)
{
	ASSERT(xfs_isiflocked(ip));
	xfs_iflags_clear(ip, XFS_IFLOCK);
	smp_mb();
	wake_up_bit(&ip->i_flags, __XFS_IFLOCK_BIT);
}

/*
 * Flags for inode locking.
 * Bit ranges:	1<<1  - 1<<16-1 -- iolock/ilock modes (bitfield)
 *		1<<16 - 1<<32-1 -- lockdep annotation (integers)
 */
#define	XFS_IOLOCK_EXCL		(1<<0)
#define	XFS_IOLOCK_SHARED	(1<<1)
#define	XFS_ILOCK_EXCL		(1<<2)
#define	XFS_ILOCK_SHARED	(1<<3)
#define	XFS_MMAPLOCK_EXCL	(1<<4)
#define	XFS_MMAPLOCK_SHARED	(1<<5)

#define XFS_LOCK_MASK		(XFS_IOLOCK_EXCL | XFS_IOLOCK_SHARED \
				| XFS_ILOCK_EXCL | XFS_ILOCK_SHARED \
				| XFS_MMAPLOCK_EXCL | XFS_MMAPLOCK_SHARED)

#define XFS_LOCK_FLAGS \
	{ XFS_IOLOCK_EXCL,	"IOLOCK_EXCL" }, \
	{ XFS_IOLOCK_SHARED,	"IOLOCK_SHARED" }, \
	{ XFS_ILOCK_EXCL,	"ILOCK_EXCL" }, \
	{ XFS_ILOCK_SHARED,	"ILOCK_SHARED" }, \
	{ XFS_MMAPLOCK_EXCL,	"MMAPLOCK_EXCL" }, \
	{ XFS_MMAPLOCK_SHARED,	"MMAPLOCK_SHARED" }


/*
 * Flags for lockdep annotations.
 *
 * XFS_LOCK_PARENT - for directory operations that require locking a
 * parent directory inode and a child entry inode. IOLOCK requires nesting,
 * MMAPLOCK does not support this class, ILOCK requires a single subclass
 * to differentiate parent from child.
 *
 * XFS_LOCK_RTBITMAP/XFS_LOCK_RTSUM - the realtime device bitmap and summary
 * inodes do not participate in the normal lock order, and thus have their
 * own subclasses.
 *
 * XFS_LOCK_INUMORDER - for locking several inodes at the some time
 * with xfs_lock_inodes().  This flag is used as the starting subclass
 * and each subsequent lock acquired will increment the subclass by one.
 * However, MAX_LOCKDEP_SUBCLASSES == 8, which means we are greatly
 * limited to the subclasses we can represent via nesting. We need at least
 * 5 inodes nest depth for the ILOCK through rename, and we also have to support
 * XFS_ILOCK_PARENT, which gives 6 subclasses. Then we have XFS_ILOCK_RTBITMAP
 * and XFS_ILOCK_RTSUM, which are another 2 unique subclasses, so that's all
 * 8 subclasses supported by lockdep.
 *
 * This also means we have to number the sub-classes in the lowest bits of
 * the mask we keep, and we have to ensure we never exceed 3 bits of lockdep
 * mask and we can't use bit-masking to build the subclasses. What a mess.
 *
 * Bit layout:
 *
 * Bit		Lock Region
 * 16-19	XFS_IOLOCK_SHIFT dependencies
 * 20-23	XFS_MMAPLOCK_SHIFT dependencies
 * 24-31	XFS_ILOCK_SHIFT dependencies
 *
 * IOLOCK values
 *
 * 0-3		subclass value
 * 4-7		unused
 *
 * MMAPLOCK values
 *
 * 0-3		subclass value
 * 4-7		unused
 *
 * ILOCK values
 * 0-4		subclass values
 * 5		PARENT subclass (not nestable)
 * 6		RTBITMAP subclass (not nestable)
 * 7		RTSUM subclass (not nestable)
 * 
 */
#define XFS_IOLOCK_SHIFT		16
#define XFS_IOLOCK_MAX_SUBCLASS		3
#define XFS_IOLOCK_DEP_MASK		0x000f0000

#define XFS_MMAPLOCK_SHIFT		20
#define XFS_MMAPLOCK_NUMORDER		0
#define XFS_MMAPLOCK_MAX_SUBCLASS	3
#define XFS_MMAPLOCK_DEP_MASK		0x00f00000

#define XFS_ILOCK_SHIFT			24
#define XFS_ILOCK_PARENT_VAL		5
#define XFS_ILOCK_MAX_SUBCLASS		(XFS_ILOCK_PARENT_VAL - 1)
#define XFS_ILOCK_RTBITMAP_VAL		6
#define XFS_ILOCK_RTSUM_VAL		7
#define XFS_ILOCK_DEP_MASK		0xff000000
#define	XFS_ILOCK_PARENT		(XFS_ILOCK_PARENT_VAL << XFS_ILOCK_SHIFT)
#define	XFS_ILOCK_RTBITMAP		(XFS_ILOCK_RTBITMAP_VAL << XFS_ILOCK_SHIFT)
#define	XFS_ILOCK_RTSUM			(XFS_ILOCK_RTSUM_VAL << XFS_ILOCK_SHIFT)

#define XFS_LOCK_SUBCLASS_MASK	(XFS_IOLOCK_DEP_MASK | \
				 XFS_MMAPLOCK_DEP_MASK | \
				 XFS_ILOCK_DEP_MASK)

#define XFS_IOLOCK_DEP(flags)	(((flags) & XFS_IOLOCK_DEP_MASK) \
					>> XFS_IOLOCK_SHIFT)
#define XFS_MMAPLOCK_DEP(flags)	(((flags) & XFS_MMAPLOCK_DEP_MASK) \
					>> XFS_MMAPLOCK_SHIFT)
#define XFS_ILOCK_DEP(flags)	(((flags) & XFS_ILOCK_DEP_MASK) \
					>> XFS_ILOCK_SHIFT)

/*
 * Layouts are broken in the BREAK_WRITE case to ensure that
 * layout-holders do not collide with local writes. Additionally,
 * layouts are broken in the BREAK_UNMAP case to make sure the
 * layout-holder has a consistent view of the file's extent map. While
 * BREAK_WRITE breaks can be satisfied by recalling FL_LAYOUT leases,
 * BREAK_UNMAP breaks additionally require waiting for busy dax-pages to
 * go idle.
 */
enum layout_break_reason {
        BREAK_WRITE,
        BREAK_UNMAP,
};

/*
 * For multiple groups support: if S_ISGID bit is set in the parent
 * directory, group of new file is set to that of the parent, and
 * new subdirectory gets S_ISGID bit from parent.
 */
#define XFS_INHERIT_GID(pip)	\
	(((pip)->i_mount->m_flags & XFS_MOUNT_GRPID) || \
	 (VFS_I(pip)->i_mode & S_ISGID))

int		xfs_release(struct xfs_inode *ip);
void		xfs_inactive(struct xfs_inode *ip);
int		xfs_lookup(struct xfs_inode *dp, struct xfs_name *name,
			   struct xfs_inode **ipp, struct xfs_name *ci_name);
int		xfs_create(struct xfs_inode *dp, struct xfs_name *name,
			   umode_t mode, dev_t rdev, struct xfs_inode **ipp);
int		xfs_create_tmpfile(struct xfs_inode *dp, umode_t mode,
			   struct xfs_inode **ipp);
int		xfs_remove(struct xfs_inode *dp, struct xfs_name *name,
			   struct xfs_inode *ip);
int		xfs_link(struct xfs_inode *tdp, struct xfs_inode *sip,
			 struct xfs_name *target_name);
int		xfs_rename(struct xfs_inode *src_dp, struct xfs_name *src_name,
			   struct xfs_inode *src_ip, struct xfs_inode *target_dp,
			   struct xfs_name *target_name,
			   struct xfs_inode *target_ip, unsigned int flags);

void		xfs_ilock(xfs_inode_t *, uint);
int		xfs_ilock_nowait(xfs_inode_t *, uint);
void		xfs_iunlock(xfs_inode_t *, uint);
void		xfs_ilock_demote(xfs_inode_t *, uint);
int		xfs_isilocked(xfs_inode_t *, uint);
uint		xfs_ilock_data_map_shared(struct xfs_inode *);
uint		xfs_ilock_attr_map_shared(struct xfs_inode *);

uint		xfs_ip2xflags(struct xfs_inode *);
int		xfs_ifree(struct xfs_trans *, struct xfs_inode *);
int		xfs_itruncate_extents_flags(struct xfs_trans **,
				struct xfs_inode *, int, xfs_fsize_t, int);
void		xfs_iext_realloc(xfs_inode_t *, int, int);

void		xfs_iunpin_wait(xfs_inode_t *);
#define xfs_ipincount(ip)	((unsigned int) atomic_read(&ip->i_pincount))

int		xfs_iflush(struct xfs_inode *, struct xfs_buf **);
void		xfs_lock_two_inodes(struct xfs_inode *ip0, uint ip0_mode,
				struct xfs_inode *ip1, uint ip1_mode);

xfs_extlen_t	xfs_get_extsz_hint(struct xfs_inode *ip);
xfs_extlen_t	xfs_get_cowextsz_hint(struct xfs_inode *ip);

int		xfs_dir_ialloc(struct xfs_trans **, struct xfs_inode *, umode_t,
			       xfs_nlink_t, dev_t, prid_t,
			       struct xfs_inode **);

static inline int
xfs_itruncate_extents(
	struct xfs_trans	**tpp,
	struct xfs_inode	*ip,
	int			whichfork,
	xfs_fsize_t		new_size)
{
	return xfs_itruncate_extents_flags(tpp, ip, whichfork, new_size, 0);
}

/* from xfs_file.c */
enum xfs_prealloc_flags {
	XFS_PREALLOC_SET	= (1 << 1),
	XFS_PREALLOC_CLEAR	= (1 << 2),
	XFS_PREALLOC_SYNC	= (1 << 3),
	XFS_PREALLOC_INVISIBLE	= (1 << 4),
};

int	xfs_update_prealloc_flags(struct xfs_inode *ip,
				  enum xfs_prealloc_flags flags);
int	xfs_break_layouts(struct inode *inode, uint *iolock,
		enum layout_break_reason reason);

/* from xfs_iops.c */
extern void xfs_setup_inode(struct xfs_inode *ip);
extern void xfs_setup_iops(struct xfs_inode *ip);

/*
 * When setting up a newly allocated inode, we need to call
 * xfs_finish_inode_setup() once the inode is fully instantiated at
 * the VFS level to prevent the rest of the world seeing the inode
 * before we've completed instantiation. Otherwise we can do it
 * the moment the inode lookup is complete.
 */
static inline void xfs_finish_inode_setup(struct xfs_inode *ip)
{
	xfs_iflags_clear(ip, XFS_INEW);
	barrier();
	unlock_new_inode(VFS_I(ip));
	wake_up_bit(&ip->i_flags, __XFS_INEW_BIT);
}

static inline void xfs_setup_existing_inode(struct xfs_inode *ip)
{
	xfs_setup_inode(ip);
	xfs_setup_iops(ip);
	xfs_finish_inode_setup(ip);
}

void xfs_irele(struct xfs_inode *ip);

extern struct kmem_zone	*xfs_inode_zone;

/* The default CoW extent size hint. */
#define XFS_DEFAULT_COWEXTSZ_HINT 32

bool xfs_inode_verify_forks(struct xfs_inode *ip);

<<<<<<< HEAD
=======
int xfs_iunlink_init(struct xfs_perag *pag);
void xfs_iunlink_destroy(struct xfs_perag *pag);

void xfs_end_io(struct work_struct *work);

>>>>>>> 407d19ab
#endif	/* __XFS_INODE_H__ */<|MERGE_RESOLUTION|>--- conflicted
+++ resolved
@@ -513,12 +513,9 @@
 
 bool xfs_inode_verify_forks(struct xfs_inode *ip);
 
-<<<<<<< HEAD
-=======
 int xfs_iunlink_init(struct xfs_perag *pag);
 void xfs_iunlink_destroy(struct xfs_perag *pag);
 
 void xfs_end_io(struct work_struct *work);
 
->>>>>>> 407d19ab
 #endif	/* __XFS_INODE_H__ */