--- conflicted
+++ resolved
@@ -406,10 +406,10 @@
 	struct xfs_bmbt_irec	*got)
 {
 	struct kgetbmap		*p = out + bmv->bmv_entries;
-	bool			shared = false, trimmed = false;
+	bool			shared = false;
 	int			error;
 
-	error = xfs_reflink_trim_around_shared(ip, got, &shared, &trimmed);
+	error = xfs_reflink_trim_around_shared(ip, got, &shared);
 	if (error)
 		return error;
 
@@ -1042,45 +1042,7 @@
 	goto out_unlock;
 }
 
-static int
-xfs_adjust_extent_unmap_boundaries(
-	struct xfs_inode	*ip,
-	xfs_fileoff_t		*startoffset_fsb,
-	xfs_fileoff_t		*endoffset_fsb)
-{
-	struct xfs_mount	*mp = ip->i_mount;
-	struct xfs_bmbt_irec	imap;
-	int			nimap, error;
-	xfs_extlen_t		mod = 0;
-
-	nimap = 1;
-	error = xfs_bmapi_read(ip, *startoffset_fsb, 1, &imap, &nimap, 0);
-	if (error)
-		return error;
-
-	if (nimap && imap.br_startblock != HOLESTARTBLOCK) {
-		ASSERT(imap.br_startblock != DELAYSTARTBLOCK);
-		div_u64_rem(imap.br_startblock, mp->m_sb.sb_rextsize, &mod);
-		if (mod)
-			*startoffset_fsb += mp->m_sb.sb_rextsize - mod;
-	}
-
-	nimap = 1;
-	error = xfs_bmapi_read(ip, *endoffset_fsb - 1, 1, &imap, &nimap, 0);
-	if (error)
-		return error;
-
-	if (nimap && imap.br_startblock != HOLESTARTBLOCK) {
-		ASSERT(imap.br_startblock != DELAYSTARTBLOCK);
-		mod++;
-		if (mod && mod != mp->m_sb.sb_rextsize)
-			*endoffset_fsb -= mod;
-	}
-
-	return 0;
-}
-
-static int
+int
 xfs_flush_unmap_range(
 	struct xfs_inode	*ip,
 	xfs_off_t		offset,
@@ -1133,19 +1095,8 @@
 	endoffset_fsb = XFS_B_TO_FSBT(mp, offset + len);
 
 	/*
-	 * Need to zero the stuff we're not freeing, on disk.  If it's a RT file
-	 * and we can't use unwritten extents then we actually need to ensure
-	 * to zero the whole extent, otherwise we just need to take of block
-	 * boundaries, and xfs_bunmapi will handle the rest.
-	 */
-	if (XFS_IS_REALTIME_INODE(ip) &&
-	    !xfs_sb_version_hasextflgbit(&mp->m_sb)) {
-		error = xfs_adjust_extent_unmap_boundaries(ip, &startoffset_fsb,
-				&endoffset_fsb);
-		if (error)
-			return error;
-	}
-
+	 * Need to zero the stuff we're not freeing, on disk.
+	 */
 	if (endoffset_fsb > startoffset_fsb) {
 		while (!done) {
 			error = xfs_unmap_extent(ip, startoffset_fsb,
@@ -1211,16 +1162,13 @@
 	 * by virtue of the hole punch.
 	 */
 	error = xfs_free_file_space(ip, offset, len);
-	if (error)
-		goto out;
-
-	error = xfs_alloc_file_space(ip, round_down(offset, blksize),
+	if (error || xfs_is_always_cow_inode(ip))
+		return error;
+
+	return xfs_alloc_file_space(ip, round_down(offset, blksize),
 				     round_up(offset + len, blksize) -
 				     round_down(offset, blksize),
 				     XFS_BMAPI_PREALLOC);
-out:
-	return error;
-
 }
 
 static int
@@ -1244,15 +1192,7 @@
 	 * Writeback and invalidate cache for the remainder of the file as we're
 	 * about to shift down every extent from offset to EOF.
 	 */
-<<<<<<< HEAD
-	error = filemap_write_and_wait_range(VFS_I(ip)->i_mapping, offset, -1);
-	if (error)
-		return error;
-	error = invalidate_inode_pages2_range(VFS_I(ip)->i_mapping,
-					offset >> PAGE_SHIFT, -1);
-=======
 	error = xfs_flush_unmap_range(ip, offset, XFS_ISIZE(ip));
->>>>>>> 407d19ab
 	if (error)
 		return error;
 
