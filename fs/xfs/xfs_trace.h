--- conflicted
+++ resolved
@@ -280,7 +280,10 @@
 	),
 	TP_fast_assign(
 		__entry->dev = bp->b_target->bt_dev;
-		__entry->bno = bp->b_bn;
+		if (bp->b_bn == XFS_BUF_DADDR_NULL)
+			__entry->bno = bp->b_maps[0].bm_bn;
+		else
+			__entry->bno = bp->b_bn;
 		__entry->nblks = bp->b_length;
 		__entry->hold = atomic_read(&bp->b_hold);
 		__entry->pincount = atomic_read(&bp->b_pin_count);
@@ -637,6 +640,16 @@
 DEFINE_INODE_EVENT(xfs_inode_clear_cowblocks_tag);
 DEFINE_INODE_EVENT(xfs_inode_free_cowblocks_invalid);
 
+/*
+ * ftrace's __print_symbolic requires that all enum values be wrapped in the
+ * TRACE_DEFINE_ENUM macro so that the enum value can be encoded in the ftrace
+ * ring buffer.  Somehow this was only worth mentioning in the ftrace sample
+ * code.
+ */
+TRACE_DEFINE_ENUM(PE_SIZE_PTE);
+TRACE_DEFINE_ENUM(PE_SIZE_PMD);
+TRACE_DEFINE_ENUM(PE_SIZE_PUD);
+
 TRACE_EVENT(xfs_filemap_fault,
 	TP_PROTO(struct xfs_inode *ip, enum page_entry_size pe_size,
 		 bool write_fault),
@@ -1207,15 +1220,15 @@
 
 DECLARE_EVENT_CLASS(xfs_imap_class,
 	TP_PROTO(struct xfs_inode *ip, xfs_off_t offset, ssize_t count,
-		 int type, struct xfs_bmbt_irec *irec),
-	TP_ARGS(ip, offset, count, type, irec),
+		 int whichfork, struct xfs_bmbt_irec *irec),
+	TP_ARGS(ip, offset, count, whichfork, irec),
 	TP_STRUCT__entry(
 		__field(dev_t, dev)
 		__field(xfs_ino_t, ino)
 		__field(loff_t, size)
 		__field(loff_t, offset)
 		__field(size_t, count)
-		__field(int, type)
+		__field(int, whichfork)
 		__field(xfs_fileoff_t, startoff)
 		__field(xfs_fsblock_t, startblock)
 		__field(xfs_filblks_t, blockcount)
@@ -1226,33 +1239,33 @@
 		__entry->size = ip->i_d.di_size;
 		__entry->offset = offset;
 		__entry->count = count;
-		__entry->type = type;
+		__entry->whichfork = whichfork;
 		__entry->startoff = irec ? irec->br_startoff : 0;
 		__entry->startblock = irec ? irec->br_startblock : 0;
 		__entry->blockcount = irec ? irec->br_blockcount : 0;
 	),
 	TP_printk("dev %d:%d ino 0x%llx size 0x%llx offset 0x%llx count %zd "
-		  "type %s startoff 0x%llx startblock %lld blockcount 0x%llx",
+		  "fork %s startoff 0x%llx startblock %lld blockcount 0x%llx",
 		  MAJOR(__entry->dev), MINOR(__entry->dev),
 		  __entry->ino,
 		  __entry->size,
 		  __entry->offset,
 		  __entry->count,
-		  __print_symbolic(__entry->type, XFS_IO_TYPES),
+		  __entry->whichfork == XFS_COW_FORK ? "cow" : "data",
 		  __entry->startoff,
 		  (int64_t)__entry->startblock,
 		  __entry->blockcount)
 )
 
-#define DEFINE_IOMAP_EVENT(name)	\
+#define DEFINE_IMAP_EVENT(name)	\
 DEFINE_EVENT(xfs_imap_class, name,	\
 	TP_PROTO(struct xfs_inode *ip, xfs_off_t offset, ssize_t count,	\
-		 int type, struct xfs_bmbt_irec *irec),		\
-	TP_ARGS(ip, offset, count, type, irec))
-DEFINE_IOMAP_EVENT(xfs_map_blocks_found);
-DEFINE_IOMAP_EVENT(xfs_map_blocks_alloc);
-DEFINE_IOMAP_EVENT(xfs_iomap_alloc);
-DEFINE_IOMAP_EVENT(xfs_iomap_found);
+		 int whichfork, struct xfs_bmbt_irec *irec),		\
+	TP_ARGS(ip, offset, count, whichfork, irec))
+DEFINE_IMAP_EVENT(xfs_map_blocks_found);
+DEFINE_IMAP_EVENT(xfs_map_blocks_alloc);
+DEFINE_IMAP_EVENT(xfs_iomap_alloc);
+DEFINE_IMAP_EVENT(xfs_iomap_found);
 
 DECLARE_EVENT_CLASS(xfs_simple_io_class,
 	TP_PROTO(struct xfs_inode *ip, xfs_off_t offset, ssize_t count),
@@ -1882,11 +1895,11 @@
 	{ 0,	"target" }, \
 	{ 1,	"temp" }
 
-#define XFS_INODE_FORMAT_STR \
-	{ 0,	"invalid" }, \
-	{ 1,	"local" }, \
-	{ 2,	"extent" }, \
-	{ 3,	"btree" }
+TRACE_DEFINE_ENUM(XFS_DINODE_FMT_DEV);
+TRACE_DEFINE_ENUM(XFS_DINODE_FMT_LOCAL);
+TRACE_DEFINE_ENUM(XFS_DINODE_FMT_EXTENTS);
+TRACE_DEFINE_ENUM(XFS_DINODE_FMT_BTREE);
+TRACE_DEFINE_ENUM(XFS_DINODE_FMT_UUID);
 
 DECLARE_EVENT_CLASS(xfs_swap_extent_class,
 	TP_PROTO(struct xfs_inode *ip, int which),
@@ -2175,6 +2188,14 @@
 DEFINE_DISCARD_EVENT(xfs_discard_busy);
 
 /* btree cursor events */
+TRACE_DEFINE_ENUM(XFS_BTNUM_BNOi);
+TRACE_DEFINE_ENUM(XFS_BTNUM_CNTi);
+TRACE_DEFINE_ENUM(XFS_BTNUM_BMAPi);
+TRACE_DEFINE_ENUM(XFS_BTNUM_INOi);
+TRACE_DEFINE_ENUM(XFS_BTNUM_FINOi);
+TRACE_DEFINE_ENUM(XFS_BTNUM_RMAPi);
+TRACE_DEFINE_ENUM(XFS_BTNUM_REFCi);
+
 DECLARE_EVENT_CLASS(xfs_btree_cur_class,
 	TP_PROTO(struct xfs_btree_cur *cur, int level, struct xfs_buf *bp),
 	TP_ARGS(cur, level, bp),
@@ -2194,9 +2215,9 @@
 		__entry->ptr = cur->bc_ptrs[level];
 		__entry->daddr = bp ? bp->b_bn : -1;
 	),
-	TP_printk("dev %d:%d btnum %d level %d/%d ptr %d daddr 0x%llx",
-		  MAJOR(__entry->dev), MINOR(__entry->dev),
-		  __entry->btnum,
+	TP_printk("dev %d:%d btree %s level %d/%d ptr %d daddr 0x%llx",
+		  MAJOR(__entry->dev), MINOR(__entry->dev),
+		  __print_symbolic(__entry->btnum, XFS_BTNUM_STRINGS),
 		  __entry->level,
 		  __entry->nlevels,
 		  __entry->ptr,
@@ -2273,7 +2294,7 @@
 	),
 	TP_fast_assign(
 		__entry->dev = mp ? mp->m_super->s_dev : 0;
-		__entry->type = dfp->dfp_type->type;
+		__entry->type = dfp->dfp_type;
 		__entry->intent = dfp->dfp_intent;
 		__entry->committed = dfp->dfp_done != NULL;
 		__entry->nr = dfp->dfp_count;
@@ -2402,7 +2423,7 @@
 DECLARE_EVENT_CLASS(xfs_rmap_class,
 	TP_PROTO(struct xfs_mount *mp, xfs_agnumber_t agno,
 		 xfs_agblock_t agbno, xfs_extlen_t len, bool unwritten,
-		 struct xfs_owner_info *oinfo),
+		 const struct xfs_owner_info *oinfo),
 	TP_ARGS(mp, agno, agbno, len, unwritten, oinfo),
 	TP_STRUCT__entry(
 		__field(dev_t, dev)
@@ -2437,7 +2458,7 @@
 DEFINE_EVENT(xfs_rmap_class, name, \
 	TP_PROTO(struct xfs_mount *mp, xfs_agnumber_t agno, \
 		 xfs_agblock_t agbno, xfs_extlen_t len, bool unwritten, \
-		 struct xfs_owner_info *oinfo), \
+		 const struct xfs_owner_info *oinfo), \
 	TP_ARGS(mp, agno, agbno, len, unwritten, oinfo))
 
 /* simple AG-based error/%ip tracepoint class */
@@ -2607,10 +2628,9 @@
 #define DEFINE_AG_EXTENT_EVENT(name) DEFINE_DISCARD_EVENT(name)
 
 /* ag btree lookup tracepoint class */
-#define XFS_AG_BTREE_CMP_FORMAT_STR \
-	{ XFS_LOOKUP_EQ,	"eq" }, \
-	{ XFS_LOOKUP_LE,	"le" }, \
-	{ XFS_LOOKUP_GE,	"ge" }
+TRACE_DEFINE_ENUM(XFS_LOOKUP_EQi);
+TRACE_DEFINE_ENUM(XFS_LOOKUP_LEi);
+TRACE_DEFINE_ENUM(XFS_LOOKUP_GEi);
 DECLARE_EVENT_CLASS(xfs_ag_btree_lookup_class,
 	TP_PROTO(struct xfs_mount *mp, xfs_agnumber_t agno,
 		 xfs_agblock_t agbno, xfs_lookup_t dir),
@@ -3052,7 +3072,7 @@
 DEFINE_INODE_EVENT(xfs_reflink_set_inode_flag);
 DEFINE_INODE_EVENT(xfs_reflink_unset_inode_flag);
 DEFINE_ITRUNC_EVENT(xfs_reflink_update_inode_size);
-DEFINE_IOMAP_EVENT(xfs_reflink_remap_imap);
+DEFINE_IMAP_EVENT(xfs_reflink_remap_imap);
 TRACE_EVENT(xfs_reflink_remap_blocks_loop,
 	TP_PROTO(struct xfs_inode *src, xfs_fileoff_t soffset,
 		 xfs_filblks_t len, struct xfs_inode *dest,
@@ -3176,12 +3196,9 @@
 
 /* copy on write */
 DEFINE_INODE_IREC_EVENT(xfs_reflink_trim_around_shared);
-DEFINE_INODE_IREC_EVENT(xfs_reflink_cow_alloc);
 DEFINE_INODE_IREC_EVENT(xfs_reflink_cow_found);
 DEFINE_INODE_IREC_EVENT(xfs_reflink_cow_enospc);
 DEFINE_INODE_IREC_EVENT(xfs_reflink_convert_cow);
-
-DEFINE_RW_EVENT(xfs_reflink_reserve_cow);
 
 DEFINE_SIMPLE_IO_EVENT(xfs_reflink_bounce_dio_write);
 
@@ -3345,8 +3362,6 @@
 DEFINE_TRANS_EVENT(xfs_trans_add_item);
 DEFINE_TRANS_EVENT(xfs_trans_free_items);
 
-<<<<<<< HEAD
-=======
 TRACE_EVENT(xfs_iunlink_update_bucket,
 	TP_PROTO(struct xfs_mount *mp, xfs_agnumber_t agno, unsigned int bucket,
 		 xfs_agino_t old_ptr, xfs_agino_t new_ptr),
@@ -3501,7 +3516,6 @@
 DEFINE_INODE_CORRUPT_EVENT(xfs_inode_mark_sick);
 DEFINE_INODE_CORRUPT_EVENT(xfs_inode_mark_healthy);
 
->>>>>>> 407d19ab
 #endif /* _TRACE_XFS_H */
 
 #undef TRACE_INCLUDE_PATH
