// SPDX-License-Identifier: GPL-2.0
/*
 * Copyright (c) 2000-2005 Silicon Graphics, Inc.
 * All Rights Reserved.
 */
#include "xfs.h"
#include "xfs_fs.h"
#include "xfs_shared.h"
#include "xfs_format.h"
#include "xfs_log_format.h"
#include "xfs_trans_resv.h"
#include "xfs_mount.h"
#include "xfs_da_format.h"
#include "xfs_da_btree.h"
#include "xfs_inode.h"
#include "xfs_trans.h"
#include "xfs_inode_item.h"
#include "xfs_bmap.h"
#include "xfs_bmap_util.h"
#include "xfs_error.h"
#include "xfs_dir2.h"
#include "xfs_dir2_priv.h"
#include "xfs_ioctl.h"
#include "xfs_trace.h"
#include "xfs_log.h"
#include "xfs_icache.h"
#include "xfs_pnfs.h"
#include "xfs_iomap.h"
#include "xfs_reflink.h"

#include <linux/dcache.h>
#include <linux/falloc.h>
#include <linux/pagevec.h>
#include <linux/backing-dev.h>
#include <linux/mman.h>

static const struct vm_operations_struct xfs_file_vm_ops;

int
xfs_update_prealloc_flags(
	struct xfs_inode	*ip,
	enum xfs_prealloc_flags	flags)
{
	struct xfs_trans	*tp;
	int			error;

	error = xfs_trans_alloc(ip->i_mount, &M_RES(ip->i_mount)->tr_writeid,
			0, 0, 0, &tp);
	if (error)
		return error;

	xfs_ilock(ip, XFS_ILOCK_EXCL);
	xfs_trans_ijoin(tp, ip, XFS_ILOCK_EXCL);

	if (!(flags & XFS_PREALLOC_INVISIBLE)) {
		VFS_I(ip)->i_mode &= ~S_ISUID;
		if (VFS_I(ip)->i_mode & S_IXGRP)
			VFS_I(ip)->i_mode &= ~S_ISGID;
		xfs_trans_ichgtime(tp, ip, XFS_ICHGTIME_MOD | XFS_ICHGTIME_CHG);
	}

	if (flags & XFS_PREALLOC_SET)
		ip->i_d.di_flags |= XFS_DIFLAG_PREALLOC;
	if (flags & XFS_PREALLOC_CLEAR)
		ip->i_d.di_flags &= ~XFS_DIFLAG_PREALLOC;

	xfs_trans_log_inode(tp, ip, XFS_ILOG_CORE);
	if (flags & XFS_PREALLOC_SYNC)
		xfs_trans_set_sync(tp);
	return xfs_trans_commit(tp);
}

/*
 * Fsync operations on directories are much simpler than on regular files,
 * as there is no file data to flush, and thus also no need for explicit
 * cache flush operations, and there are no non-transaction metadata updates
 * on directories either.
 */
STATIC int
xfs_dir_fsync(
	struct file		*file,
	loff_t			start,
	loff_t			end,
	int			datasync)
{
	struct xfs_inode	*ip = XFS_I(file->f_mapping->host);
	struct xfs_mount	*mp = ip->i_mount;
	xfs_lsn_t		lsn = 0;

	trace_xfs_dir_fsync(ip);

	xfs_ilock(ip, XFS_ILOCK_SHARED);
	if (xfs_ipincount(ip))
		lsn = ip->i_itemp->ili_last_lsn;
	xfs_iunlock(ip, XFS_ILOCK_SHARED);

	if (!lsn)
		return 0;
	return xfs_log_force_lsn(mp, lsn, XFS_LOG_SYNC, NULL);
}

STATIC int
xfs_file_fsync(
	struct file		*file,
	loff_t			start,
	loff_t			end,
	int			datasync)
{
	struct inode		*inode = file->f_mapping->host;
	struct xfs_inode	*ip = XFS_I(inode);
	struct xfs_mount	*mp = ip->i_mount;
	int			error = 0;
	int			log_flushed = 0;
	xfs_lsn_t		lsn = 0;

	trace_xfs_file_fsync(ip);

	error = file_write_and_wait_range(file, start, end);
	if (error)
		return error;

	if (XFS_FORCED_SHUTDOWN(mp))
		return -EIO;

	xfs_iflags_clear(ip, XFS_ITRUNCATED);

	/*
	 * If we have an RT and/or log subvolume we need to make sure to flush
	 * the write cache the device used for file data first.  This is to
	 * ensure newly written file data make it to disk before logging the new
	 * inode size in case of an extending write.
	 */
	if (XFS_IS_REALTIME_INODE(ip))
		xfs_blkdev_issue_flush(mp->m_rtdev_targp);
	else if (mp->m_logdev_targp != mp->m_ddev_targp)
		xfs_blkdev_issue_flush(mp->m_ddev_targp);

	/*
	 * All metadata updates are logged, which means that we just have to
	 * flush the log up to the latest LSN that touched the inode. If we have
	 * concurrent fsync/fdatasync() calls, we need them to all block on the
	 * log force before we clear the ili_fsync_fields field. This ensures
	 * that we don't get a racing sync operation that does not wait for the
	 * metadata to hit the journal before returning. If we race with
	 * clearing the ili_fsync_fields, then all that will happen is the log
	 * force will do nothing as the lsn will already be on disk. We can't
	 * race with setting ili_fsync_fields because that is done under
	 * XFS_ILOCK_EXCL, and that can't happen because we hold the lock shared
	 * until after the ili_fsync_fields is cleared.
	 */
	xfs_ilock(ip, XFS_ILOCK_SHARED);
	if (xfs_ipincount(ip)) {
		if (!datasync ||
		    (ip->i_itemp->ili_fsync_fields & ~XFS_ILOG_TIMESTAMP))
			lsn = ip->i_itemp->ili_last_lsn;
	}

	if (lsn) {
		error = xfs_log_force_lsn(mp, lsn, XFS_LOG_SYNC, &log_flushed);
		ip->i_itemp->ili_fsync_fields = 0;
	}
	xfs_iunlock(ip, XFS_ILOCK_SHARED);

	/*
	 * If we only have a single device, and the log force about was
	 * a no-op we might have to flush the data device cache here.
	 * This can only happen for fdatasync/O_DSYNC if we were overwriting
	 * an already allocated file and thus do not have any metadata to
	 * commit.
	 */
	if (!log_flushed && !XFS_IS_REALTIME_INODE(ip) &&
	    mp->m_logdev_targp == mp->m_ddev_targp)
		xfs_blkdev_issue_flush(mp->m_ddev_targp);

	return error;
}

STATIC ssize_t
xfs_file_dio_aio_read(
	struct kiocb		*iocb,
	struct iov_iter		*to)
{
	struct xfs_inode	*ip = XFS_I(file_inode(iocb->ki_filp));
	size_t			count = iov_iter_count(to);
	ssize_t			ret;

	trace_xfs_file_direct_read(ip, count, iocb->ki_pos);

	if (!count)
		return 0; /* skip atime */

	file_accessed(iocb->ki_filp);

	xfs_ilock(ip, XFS_IOLOCK_SHARED);
	ret = iomap_dio_rw(iocb, to, &xfs_iomap_ops, NULL);
	xfs_iunlock(ip, XFS_IOLOCK_SHARED);

	return ret;
}

static noinline ssize_t
xfs_file_dax_read(
	struct kiocb		*iocb,
	struct iov_iter		*to)
{
	struct xfs_inode	*ip = XFS_I(iocb->ki_filp->f_mapping->host);
	size_t			count = iov_iter_count(to);
	ssize_t			ret = 0;

	trace_xfs_file_dax_read(ip, count, iocb->ki_pos);

	if (!count)
		return 0; /* skip atime */

	if (iocb->ki_flags & IOCB_NOWAIT) {
		if (!xfs_ilock_nowait(ip, XFS_IOLOCK_SHARED))
			return -EAGAIN;
	} else {
		xfs_ilock(ip, XFS_IOLOCK_SHARED);
	}

	ret = dax_iomap_rw(iocb, to, &xfs_iomap_ops);
	xfs_iunlock(ip, XFS_IOLOCK_SHARED);

	file_accessed(iocb->ki_filp);
	return ret;
}

STATIC ssize_t
xfs_file_buffered_aio_read(
	struct kiocb		*iocb,
	struct iov_iter		*to)
{
	struct xfs_inode	*ip = XFS_I(file_inode(iocb->ki_filp));
	ssize_t			ret;

	trace_xfs_file_buffered_read(ip, iov_iter_count(to), iocb->ki_pos);

	if (iocb->ki_flags & IOCB_NOWAIT) {
		if (!xfs_ilock_nowait(ip, XFS_IOLOCK_SHARED))
			return -EAGAIN;
	} else {
		xfs_ilock(ip, XFS_IOLOCK_SHARED);
	}
	ret = generic_file_read_iter(iocb, to);
	xfs_iunlock(ip, XFS_IOLOCK_SHARED);

	return ret;
}

STATIC ssize_t
xfs_file_read_iter(
	struct kiocb		*iocb,
	struct iov_iter		*to)
{
	struct inode		*inode = file_inode(iocb->ki_filp);
	struct xfs_mount	*mp = XFS_I(inode)->i_mount;
	ssize_t			ret = 0;

	XFS_STATS_INC(mp, xs_read_calls);

	if (XFS_FORCED_SHUTDOWN(mp))
		return -EIO;

	if (IS_DAX(inode))
		ret = xfs_file_dax_read(iocb, to);
	else if (iocb->ki_flags & IOCB_DIRECT)
		ret = xfs_file_dio_aio_read(iocb, to);
	else
		ret = xfs_file_buffered_aio_read(iocb, to);

	if (ret > 0)
		XFS_STATS_ADD(mp, xs_read_bytes, ret);
	return ret;
}

/*
 * Common pre-write limit and setup checks.
 *
 * Called with the iolocked held either shared and exclusive according to
 * @iolock, and returns with it held.  Might upgrade the iolock to exclusive
 * if called for a direct write beyond i_size.
 */
STATIC ssize_t
xfs_file_aio_write_checks(
	struct kiocb		*iocb,
	struct iov_iter		*from,
	int			*iolock)
{
	struct file		*file = iocb->ki_filp;
	struct inode		*inode = file->f_mapping->host;
	struct xfs_inode	*ip = XFS_I(inode);
	ssize_t			error = 0;
	size_t			count = iov_iter_count(from);
	bool			drained_dio = false;
	loff_t			isize;

restart:
	error = generic_write_checks(iocb, from);
	if (error <= 0)
		return error;

	error = xfs_break_layouts(inode, iolock, BREAK_WRITE);
	if (error)
		return error;

	/*
	 * For changing security info in file_remove_privs() we need i_rwsem
	 * exclusively.
	 */
	if (*iolock == XFS_IOLOCK_SHARED && !IS_NOSEC(inode)) {
		xfs_iunlock(ip, *iolock);
		*iolock = XFS_IOLOCK_EXCL;
		xfs_ilock(ip, *iolock);
		goto restart;
	}
	/*
	 * If the offset is beyond the size of the file, we need to zero any
	 * blocks that fall between the existing EOF and the start of this
	 * write.  If zeroing is needed and we are currently holding the
	 * iolock shared, we need to update it to exclusive which implies
	 * having to redo all checks before.
	 *
	 * We need to serialise against EOF updates that occur in IO
	 * completions here. We want to make sure that nobody is changing the
	 * size while we do this check until we have placed an IO barrier (i.e.
	 * hold the XFS_IOLOCK_EXCL) that prevents new IO from being dispatched.
	 * The spinlock effectively forms a memory barrier once we have the
	 * XFS_IOLOCK_EXCL so we are guaranteed to see the latest EOF value
	 * and hence be able to correctly determine if we need to run zeroing.
	 */
	spin_lock(&ip->i_flags_lock);
	isize = i_size_read(inode);
	if (iocb->ki_pos > isize) {
		spin_unlock(&ip->i_flags_lock);
		if (!drained_dio) {
			if (*iolock == XFS_IOLOCK_SHARED) {
				xfs_iunlock(ip, *iolock);
				*iolock = XFS_IOLOCK_EXCL;
				xfs_ilock(ip, *iolock);
				iov_iter_reexpand(from, count);
			}
			/*
			 * We now have an IO submission barrier in place, but
			 * AIO can do EOF updates during IO completion and hence
			 * we now need to wait for all of them to drain. Non-AIO
			 * DIO will have drained before we are given the
			 * XFS_IOLOCK_EXCL, and so for most cases this wait is a
			 * no-op.
			 */
			inode_dio_wait(inode);
			drained_dio = true;
			goto restart;
		}
	
		trace_xfs_zero_eof(ip, isize, iocb->ki_pos - isize);
		error = iomap_zero_range(inode, isize, iocb->ki_pos - isize,
				NULL, &xfs_iomap_ops);
		if (error)
			return error;
	} else
		spin_unlock(&ip->i_flags_lock);

	/*
	 * Updating the timestamps will grab the ilock again from
	 * xfs_fs_dirty_inode, so we have to call it after dropping the
	 * lock above.  Eventually we should look into a way to avoid
	 * the pointless lock roundtrip.
	 */
	if (likely(!(file->f_mode & FMODE_NOCMTIME))) {
		error = file_update_time(file);
		if (error)
			return error;
	}

	/*
	 * If we're writing the file then make sure to clear the setuid and
	 * setgid bits if the process is not being run by root.  This keeps
	 * people from modifying setuid and setgid binaries.
	 */
	if (!IS_NOSEC(inode))
		return file_remove_privs(file);
	return 0;
}

static int
xfs_dio_write_end_io(
	struct kiocb		*iocb,
	ssize_t			size,
	unsigned		flags)
{
	struct inode		*inode = file_inode(iocb->ki_filp);
	struct xfs_inode	*ip = XFS_I(inode);
	loff_t			offset = iocb->ki_pos;
	int			error = 0;

	trace_xfs_end_io_direct_write(ip, offset, size);

	if (XFS_FORCED_SHUTDOWN(ip->i_mount))
		return -EIO;

	if (size <= 0)
		return size;

	/*
	 * Capture amount written on completion as we can't reliably account
	 * for it on submission.
	 */
	XFS_STATS_ADD(ip->i_mount, xs_write_bytes, size);

	if (flags & IOMAP_DIO_COW) {
		error = xfs_reflink_end_cow(ip, offset, size);
		if (error)
			return error;
	}

	/*
	 * Unwritten conversion updates the in-core isize after extent
	 * conversion but before updating the on-disk size. Updating isize any
	 * earlier allows a racing dio read to find unwritten extents before
	 * they are converted.
	 */
	if (flags & IOMAP_DIO_UNWRITTEN)
		return xfs_iomap_write_unwritten(ip, offset, size, true);

	/*
	 * We need to update the in-core inode size here so that we don't end up
	 * with the on-disk inode size being outside the in-core inode size. We
	 * have no other method of updating EOF for AIO, so always do it here
	 * if necessary.
	 *
	 * We need to lock the test/set EOF update as we can be racing with
	 * other IO completions here to update the EOF. Failing to serialise
	 * here can result in EOF moving backwards and Bad Things Happen when
	 * that occurs.
	 */
	spin_lock(&ip->i_flags_lock);
	if (offset + size > i_size_read(inode)) {
		i_size_write(inode, offset + size);
		spin_unlock(&ip->i_flags_lock);
		error = xfs_setfilesize(ip, offset, size);
	} else {
		spin_unlock(&ip->i_flags_lock);
	}

	return error;
}

/*
 * xfs_file_dio_aio_write - handle direct IO writes
 *
 * Lock the inode appropriately to prepare for and issue a direct IO write.
 * By separating it from the buffered write path we remove all the tricky to
 * follow locking changes and looping.
 *
 * If there are cached pages or we're extending the file, we need IOLOCK_EXCL
 * until we're sure the bytes at the new EOF have been zeroed and/or the cached
 * pages are flushed out.
 *
 * In most cases the direct IO writes will be done holding IOLOCK_SHARED
 * allowing them to be done in parallel with reads and other direct IO writes.
 * However, if the IO is not aligned to filesystem blocks, the direct IO layer
 * needs to do sub-block zeroing and that requires serialisation against other
 * direct IOs to the same block. In this case we need to serialise the
 * submission of the unaligned IOs so that we don't get racing block zeroing in
 * the dio layer.  To avoid the problem with aio, we also need to wait for
 * outstanding IOs to complete so that unwritten extent conversion is completed
 * before we try to map the overlapping block. This is currently implemented by
 * hitting it with a big hammer (i.e. inode_dio_wait()).
 *
 * Returns with locks held indicated by @iolock and errors indicated by
 * negative return values.
 */
STATIC ssize_t
xfs_file_dio_aio_write(
	struct kiocb		*iocb,
	struct iov_iter		*from)
{
	struct file		*file = iocb->ki_filp;
	struct address_space	*mapping = file->f_mapping;
	struct inode		*inode = mapping->host;
	struct xfs_inode	*ip = XFS_I(inode);
	struct xfs_mount	*mp = ip->i_mount;
	ssize_t			ret = 0;
	int			unaligned_io = 0;
	int			iolock;
	size_t			count = iov_iter_count(from);
	struct xfs_buftarg      *target = XFS_IS_REALTIME_INODE(ip) ?
					mp->m_rtdev_targp : mp->m_ddev_targp;

	/* DIO must be aligned to device logical sector size */
	if ((iocb->ki_pos | count) & target->bt_logical_sectormask)
		return -EINVAL;

	/*
	 * Don't take the exclusive iolock here unless the I/O is unaligned to
	 * the file system block size.  We don't need to consider the EOF
	 * extension case here because xfs_file_aio_write_checks() will relock
	 * the inode as necessary for EOF zeroing cases and fill out the new
	 * inode size as appropriate.
	 */
	if ((iocb->ki_pos & mp->m_blockmask) ||
	    ((iocb->ki_pos + count) & mp->m_blockmask)) {
		unaligned_io = 1;

		/*
		 * We can't properly handle unaligned direct I/O to reflink
		 * files yet, as we can't unshare a partial block.
		 */
		if (xfs_is_reflink_inode(ip)) {
			trace_xfs_reflink_bounce_dio_write(ip, iocb->ki_pos, count);
			return -EREMCHG;
		}
		iolock = XFS_IOLOCK_EXCL;
	} else {
		iolock = XFS_IOLOCK_SHARED;
	}

	if (iocb->ki_flags & IOCB_NOWAIT) {
		/* unaligned dio always waits, bail */
		if (unaligned_io)
			return -EAGAIN;
		if (!xfs_ilock_nowait(ip, iolock))
			return -EAGAIN;
	} else {
		xfs_ilock(ip, iolock);
	}

	ret = xfs_file_aio_write_checks(iocb, from, &iolock);
	if (ret)
		goto out;
	count = iov_iter_count(from);

	/*
	 * If we are doing unaligned IO, wait for all other IO to drain,
	 * otherwise demote the lock if we had to take the exclusive lock
	 * for other reasons in xfs_file_aio_write_checks.
	 */
	if (unaligned_io) {
<<<<<<< HEAD
		/* If we are going to wait for other DIO to finish, bail */
		if (iocb->ki_flags & IOCB_NOWAIT) {
			if (atomic_read(&inode->i_dio_count))
				return -EAGAIN;
		} else {
			inode_dio_wait(inode);
		}
=======
		inode_dio_wait(inode);
>>>>>>> 407d19ab
	} else if (iolock == XFS_IOLOCK_EXCL) {
		xfs_ilock_demote(ip, XFS_IOLOCK_EXCL);
		iolock = XFS_IOLOCK_SHARED;
	}

	trace_xfs_file_direct_write(ip, count, iocb->ki_pos);
	ret = iomap_dio_rw(iocb, from, &xfs_iomap_ops, xfs_dio_write_end_io);
out:
	xfs_iunlock(ip, iolock);

	/*
	 * No fallback to buffered IO on errors for XFS, direct IO will either
	 * complete fully or fail.
	 */
	ASSERT(ret < 0 || ret == count);
	return ret;
}

static noinline ssize_t
xfs_file_dax_write(
	struct kiocb		*iocb,
	struct iov_iter		*from)
{
	struct inode		*inode = iocb->ki_filp->f_mapping->host;
	struct xfs_inode	*ip = XFS_I(inode);
	int			iolock = XFS_IOLOCK_EXCL;
	ssize_t			ret, error = 0;
	size_t			count;
	loff_t			pos;

	if (iocb->ki_flags & IOCB_NOWAIT) {
		if (!xfs_ilock_nowait(ip, iolock))
			return -EAGAIN;
	} else {
		xfs_ilock(ip, iolock);
	}

	ret = xfs_file_aio_write_checks(iocb, from, &iolock);
	if (ret)
		goto out;

	pos = iocb->ki_pos;
	count = iov_iter_count(from);

	trace_xfs_file_dax_write(ip, count, pos);
	ret = dax_iomap_rw(iocb, from, &xfs_iomap_ops);
	if (ret > 0 && iocb->ki_pos > i_size_read(inode)) {
		i_size_write(inode, iocb->ki_pos);
		error = xfs_setfilesize(ip, pos, ret);
	}
out:
	xfs_iunlock(ip, iolock);
	if (error)
		return error;

	if (ret > 0) {
		XFS_STATS_ADD(ip->i_mount, xs_write_bytes, ret);

		/* Handle various SYNC-type writes */
		ret = generic_write_sync(iocb, ret);
	}
	return ret;
}

STATIC ssize_t
xfs_file_buffered_aio_write(
	struct kiocb		*iocb,
	struct iov_iter		*from)
{
	struct file		*file = iocb->ki_filp;
	struct address_space	*mapping = file->f_mapping;
	struct inode		*inode = mapping->host;
	struct xfs_inode	*ip = XFS_I(inode);
	ssize_t			ret;
	int			enospc = 0;
	int			iolock;

	if (iocb->ki_flags & IOCB_NOWAIT)
		return -EOPNOTSUPP;

write_retry:
	iolock = XFS_IOLOCK_EXCL;
	xfs_ilock(ip, iolock);

	ret = xfs_file_aio_write_checks(iocb, from, &iolock);
	if (ret)
		goto out;

	/* We can write back this queue in page reclaim */
	current->backing_dev_info = inode_to_bdi(inode);

	trace_xfs_file_buffered_write(ip, iov_iter_count(from), iocb->ki_pos);
	ret = iomap_file_buffered_write(iocb, from, &xfs_iomap_ops);
	if (likely(ret >= 0))
		iocb->ki_pos += ret;

	/*
	 * If we hit a space limit, try to free up some lingering preallocated
	 * space before returning an error. In the case of ENOSPC, first try to
	 * write back all dirty inodes to free up some of the excess reserved
	 * metadata space. This reduces the chances that the eofblocks scan
	 * waits on dirty mappings. Since xfs_flush_inodes() is serialized, this
	 * also behaves as a filter to prevent too many eofblocks scans from
	 * running at the same time.
	 */
	if (ret == -EDQUOT && !enospc) {
		xfs_iunlock(ip, iolock);
		enospc = xfs_inode_free_quota_eofblocks(ip);
		if (enospc)
			goto write_retry;
		enospc = xfs_inode_free_quota_cowblocks(ip);
		if (enospc)
			goto write_retry;
		iolock = 0;
	} else if (ret == -ENOSPC && !enospc) {
		struct xfs_eofblocks eofb = {0};

		enospc = 1;
		xfs_flush_inodes(ip->i_mount);

		xfs_iunlock(ip, iolock);
		eofb.eof_flags = XFS_EOF_FLAGS_SYNC;
		xfs_icache_free_eofblocks(ip->i_mount, &eofb);
		xfs_icache_free_cowblocks(ip->i_mount, &eofb);
		goto write_retry;
	}

	current->backing_dev_info = NULL;
out:
	if (iolock)
		xfs_iunlock(ip, iolock);

	if (ret > 0) {
		XFS_STATS_ADD(ip->i_mount, xs_write_bytes, ret);
		/* Handle various SYNC-type writes */
		ret = generic_write_sync(iocb, ret);
	}
	return ret;
}

STATIC ssize_t
xfs_file_write_iter(
	struct kiocb		*iocb,
	struct iov_iter		*from)
{
	struct file		*file = iocb->ki_filp;
	struct address_space	*mapping = file->f_mapping;
	struct inode		*inode = mapping->host;
	struct xfs_inode	*ip = XFS_I(inode);
	ssize_t			ret;
	size_t			ocount = iov_iter_count(from);

	XFS_STATS_INC(ip->i_mount, xs_write_calls);

	if (ocount == 0)
		return 0;

	if (XFS_FORCED_SHUTDOWN(ip->i_mount))
		return -EIO;

	if (IS_DAX(inode))
		return xfs_file_dax_write(iocb, from);

	if (iocb->ki_flags & IOCB_DIRECT) {
		/*
		 * Allow a directio write to fall back to a buffered
		 * write *only* in the case that we're doing a reflink
		 * CoW.  In all other directio scenarios we do not
		 * allow an operation to fall back to buffered mode.
		 */
		ret = xfs_file_dio_aio_write(iocb, from);
		if (ret != -EREMCHG)
			return ret;
	}

	return xfs_file_buffered_aio_write(iocb, from);
}

static void
xfs_wait_dax_page(
	struct inode		*inode)
{
	struct xfs_inode        *ip = XFS_I(inode);

	xfs_iunlock(ip, XFS_MMAPLOCK_EXCL);
	schedule();
	xfs_ilock(ip, XFS_MMAPLOCK_EXCL);
}

static int
xfs_break_dax_layouts(
	struct inode		*inode,
	bool			*retry)
{
	struct page		*page;

	ASSERT(xfs_isilocked(XFS_I(inode), XFS_MMAPLOCK_EXCL));

	page = dax_layout_busy_page(inode->i_mapping);
	if (!page)
		return 0;

	*retry = true;
	return ___wait_var_event(&page->_refcount,
			atomic_read(&page->_refcount) == 1, TASK_INTERRUPTIBLE,
			0, 0, xfs_wait_dax_page(inode));
}

int
xfs_break_layouts(
	struct inode		*inode,
	uint			*iolock,
	enum layout_break_reason reason)
{
	bool			retry;
	int			error;

	ASSERT(xfs_isilocked(XFS_I(inode), XFS_IOLOCK_SHARED|XFS_IOLOCK_EXCL));

	do {
		retry = false;
		switch (reason) {
		case BREAK_UNMAP:
			error = xfs_break_dax_layouts(inode, &retry);
			if (error || retry)
				break;
			/* fall through */
		case BREAK_WRITE:
			error = xfs_break_leased_layouts(inode, iolock, &retry);
			break;
		default:
			WARN_ON_ONCE(1);
			error = -EINVAL;
		}
	} while (error == 0 && retry);

	return error;
}

#define	XFS_FALLOC_FL_SUPPORTED						\
		(FALLOC_FL_KEEP_SIZE | FALLOC_FL_PUNCH_HOLE |		\
		 FALLOC_FL_COLLAPSE_RANGE | FALLOC_FL_ZERO_RANGE |	\
		 FALLOC_FL_INSERT_RANGE | FALLOC_FL_UNSHARE_RANGE)

STATIC long
xfs_file_fallocate(
	struct file		*file,
	int			mode,
	loff_t			offset,
	loff_t			len)
{
	struct inode		*inode = file_inode(file);
	struct xfs_inode	*ip = XFS_I(inode);
	long			error;
	enum xfs_prealloc_flags	flags = 0;
	uint			iolock = XFS_IOLOCK_EXCL | XFS_MMAPLOCK_EXCL;
	loff_t			new_size = 0;
	bool			do_file_insert = false;

	if (!S_ISREG(inode->i_mode))
		return -EINVAL;
	if (mode & ~XFS_FALLOC_FL_SUPPORTED)
		return -EOPNOTSUPP;

	xfs_ilock(ip, iolock);
	error = xfs_break_layouts(inode, &iolock, BREAK_UNMAP);
	if (error)
		goto out_unlock;

	if (mode & FALLOC_FL_PUNCH_HOLE) {
		error = xfs_free_file_space(ip, offset, len);
		if (error)
			goto out_unlock;
	} else if (mode & FALLOC_FL_COLLAPSE_RANGE) {
		unsigned int blksize_mask = i_blocksize(inode) - 1;

		if (offset & blksize_mask || len & blksize_mask) {
			error = -EINVAL;
			goto out_unlock;
		}

		/*
		 * There is no need to overlap collapse range with EOF,
		 * in which case it is effectively a truncate operation
		 */
		if (offset + len >= i_size_read(inode)) {
			error = -EINVAL;
			goto out_unlock;
		}

		new_size = i_size_read(inode) - len;

		error = xfs_collapse_file_space(ip, offset, len);
		if (error)
			goto out_unlock;
	} else if (mode & FALLOC_FL_INSERT_RANGE) {
		unsigned int	blksize_mask = i_blocksize(inode) - 1;
		loff_t		isize = i_size_read(inode);

		if (offset & blksize_mask || len & blksize_mask) {
			error = -EINVAL;
			goto out_unlock;
		}

		/*
		 * New inode size must not exceed ->s_maxbytes, accounting for
		 * possible signed overflow.
		 */
		if (inode->i_sb->s_maxbytes - isize < len) {
			error = -EFBIG;
			goto out_unlock;
		}
		new_size = isize + len;

		/* Offset should be less than i_size */
		if (offset >= isize) {
			error = -EINVAL;
			goto out_unlock;
		}
		do_file_insert = true;
	} else {
		flags |= XFS_PREALLOC_SET;

		if (!(mode & FALLOC_FL_KEEP_SIZE) &&
		    offset + len > i_size_read(inode)) {
			new_size = offset + len;
			error = inode_newsize_ok(inode, new_size);
			if (error)
				goto out_unlock;
		}

		if (mode & FALLOC_FL_ZERO_RANGE)
			error = xfs_zero_file_space(ip, offset, len);
		else {
			if (mode & FALLOC_FL_UNSHARE_RANGE) {
				error = xfs_reflink_unshare(ip, offset, len);
				if (error)
					goto out_unlock;
			}
			error = xfs_alloc_file_space(ip, offset, len,
						     XFS_BMAPI_PREALLOC);
		}
		if (error)
			goto out_unlock;
	}

	if (file->f_flags & O_DSYNC)
		flags |= XFS_PREALLOC_SYNC;

	error = xfs_update_prealloc_flags(ip, flags);
	if (error)
		goto out_unlock;

	/* Change file size if needed */
	if (new_size) {
		struct iattr iattr;

		iattr.ia_valid = ATTR_SIZE;
		iattr.ia_size = new_size;
		error = xfs_vn_setattr_size(file_dentry(file), &iattr);
		if (error)
			goto out_unlock;
	}

	/*
	 * Perform hole insertion now that the file size has been
	 * updated so that if we crash during the operation we don't
	 * leave shifted extents past EOF and hence losing access to
	 * the data that is contained within them.
	 */
	if (do_file_insert)
		error = xfs_insert_file_space(ip, offset, len);

out_unlock:
	xfs_iunlock(ip, iolock);
	return error;
}

STATIC int
xfs_file_clone_range(
	struct file	*file_in,
	loff_t		pos_in,
	struct file	*file_out,
	loff_t		pos_out,
	u64		len)
{
	return xfs_reflink_remap_range(file_in, pos_in, file_out, pos_out,
				     len, false);
}

STATIC int
xfs_file_dedupe_range(
	struct file	*file_in,
	loff_t		pos_in,
	struct file	*file_out,
	loff_t		pos_out,
	u64		len)
{
	return xfs_reflink_remap_range(file_in, pos_in, file_out, pos_out,
				     len, true);
}

STATIC int
xfs_file_open(
	struct inode	*inode,
	struct file	*file)
{
	if (!(file->f_flags & O_LARGEFILE) && i_size_read(inode) > MAX_NON_LFS)
		return -EFBIG;
	if (XFS_FORCED_SHUTDOWN(XFS_M(inode->i_sb)))
		return -EIO;
	file->f_mode |= FMODE_NOWAIT;
	return 0;
}

STATIC int
xfs_dir_open(
	struct inode	*inode,
	struct file	*file)
{
	struct xfs_inode *ip = XFS_I(inode);
	int		mode;
	int		error;

	error = xfs_file_open(inode, file);
	if (error)
		return error;

	/*
	 * If there are any blocks, read-ahead block 0 as we're almost
	 * certain to have the next operation be a read there.
	 */
	mode = xfs_ilock_data_map_shared(ip);
	if (ip->i_d.di_nextents > 0)
		error = xfs_dir3_data_readahead(ip, 0, -1);
	xfs_iunlock(ip, mode);
	return error;
}

STATIC int
xfs_file_release(
	struct inode	*inode,
	struct file	*filp)
{
	return xfs_release(XFS_I(inode));
}

STATIC int
xfs_file_readdir(
	struct file	*file,
	struct dir_context *ctx)
{
	struct inode	*inode = file_inode(file);
	xfs_inode_t	*ip = XFS_I(inode);
	size_t		bufsize;

	/*
	 * The Linux API doesn't pass down the total size of the buffer
	 * we read into down to the filesystem.  With the filldir concept
	 * it's not needed for correct information, but the XFS dir2 leaf
	 * code wants an estimate of the buffer size to calculate it's
	 * readahead window and size the buffers used for mapping to
	 * physical blocks.
	 *
	 * Try to give it an estimate that's good enough, maybe at some
	 * point we can change the ->readdir prototype to include the
	 * buffer size.  For now we use the current glibc buffer size.
	 */
	bufsize = (size_t)min_t(loff_t, XFS_READDIR_BUFSIZE, ip->i_d.di_size);

	return xfs_readdir(NULL, ip, ctx, bufsize);
}

STATIC loff_t
xfs_file_llseek(
	struct file	*file,
	loff_t		offset,
	int		whence)
{
	struct inode		*inode = file->f_mapping->host;

	if (XFS_FORCED_SHUTDOWN(XFS_I(inode)->i_mount))
		return -EIO;

	switch (whence) {
	default:
		return generic_file_llseek(file, offset, whence);
	case SEEK_HOLE:
		offset = iomap_seek_hole(inode, offset, &xfs_iomap_ops);
		break;
	case SEEK_DATA:
		offset = iomap_seek_data(inode, offset, &xfs_iomap_ops);
		break;
	}

	if (offset < 0)
		return offset;
	return vfs_setpos(file, offset, inode->i_sb->s_maxbytes);
}

/*
 * Locking for serialisation of IO during page faults. This results in a lock
 * ordering of:
 *
 * mmap_sem (MM)
 *   sb_start_pagefault(vfs, freeze)
 *     i_mmaplock (XFS - truncate serialisation)
 *       page_lock (MM)
 *         i_lock (XFS - extent map serialisation)
 */
static vm_fault_t
__xfs_filemap_fault(
	struct vm_fault		*vmf,
	enum page_entry_size	pe_size,
	bool			write_fault)
{
	struct inode		*inode = file_inode(vmf->vma->vm_file);
	struct xfs_inode	*ip = XFS_I(inode);
	vm_fault_t		ret;

	trace_xfs_filemap_fault(ip, pe_size, write_fault);

	if (write_fault) {
		sb_start_pagefault(inode->i_sb);
		file_update_time(vmf->vma->vm_file);
	}

	xfs_ilock(XFS_I(inode), XFS_MMAPLOCK_SHARED);
	if (IS_DAX(inode)) {
		pfn_t pfn;

		ret = dax_iomap_fault(vmf, pe_size, &pfn, NULL, &xfs_iomap_ops);
		if (ret & VM_FAULT_NEEDDSYNC)
			ret = dax_finish_sync_fault(vmf, pe_size, pfn);
	} else {
		if (write_fault)
			ret = iomap_page_mkwrite(vmf, &xfs_iomap_ops);
		else
			ret = filemap_fault(vmf);
	}
	xfs_iunlock(XFS_I(inode), XFS_MMAPLOCK_SHARED);

	if (write_fault)
		sb_end_pagefault(inode->i_sb);
	return ret;
}

static vm_fault_t
xfs_filemap_fault(
	struct vm_fault		*vmf)
{
	/* DAX can shortcut the normal fault path on write faults! */
	return __xfs_filemap_fault(vmf, PE_SIZE_PTE,
			IS_DAX(file_inode(vmf->vma->vm_file)) &&
			(vmf->flags & FAULT_FLAG_WRITE));
}

static vm_fault_t
xfs_filemap_huge_fault(
	struct vm_fault		*vmf,
	enum page_entry_size	pe_size)
{
	if (!IS_DAX(file_inode(vmf->vma->vm_file)))
		return VM_FAULT_FALLBACK;

	/* DAX can shortcut the normal fault path on write faults! */
	return __xfs_filemap_fault(vmf, pe_size,
			(vmf->flags & FAULT_FLAG_WRITE));
}

static vm_fault_t
xfs_filemap_page_mkwrite(
	struct vm_fault		*vmf)
{
	return __xfs_filemap_fault(vmf, PE_SIZE_PTE, true);
}

/*
 * pfn_mkwrite was originally intended to ensure we capture time stamp updates
 * on write faults. In reality, it needs to serialise against truncate and
 * prepare memory for writing so handle is as standard write fault.
 */
static vm_fault_t
xfs_filemap_pfn_mkwrite(
	struct vm_fault		*vmf)
{

	return __xfs_filemap_fault(vmf, PE_SIZE_PTE, true);
}

static const struct vm_operations_struct xfs_file_vm_ops = {
	.fault		= xfs_filemap_fault,
	.huge_fault	= xfs_filemap_huge_fault,
	.map_pages	= filemap_map_pages,
	.page_mkwrite	= xfs_filemap_page_mkwrite,
	.pfn_mkwrite	= xfs_filemap_pfn_mkwrite,
};

STATIC int
xfs_file_mmap(
	struct file	*filp,
	struct vm_area_struct *vma)
{
	/*
	 * We don't support synchronous mappings for non-DAX files. At least
	 * until someone comes with a sensible use case.
	 */
	if (!IS_DAX(file_inode(filp)) && (vma->vm_flags & VM_SYNC))
		return -EOPNOTSUPP;

	file_accessed(filp);
	vma->vm_ops = &xfs_file_vm_ops;
	if (IS_DAX(file_inode(filp)))
		vma->vm_flags |= VM_HUGEPAGE;
	return 0;
}

const struct file_operations xfs_file_operations = {
	.llseek		= xfs_file_llseek,
	.read_iter	= xfs_file_read_iter,
	.write_iter	= xfs_file_write_iter,
	.splice_read	= generic_file_splice_read,
	.splice_write	= iter_file_splice_write,
	.unlocked_ioctl	= xfs_file_ioctl,
#ifdef CONFIG_COMPAT
	.compat_ioctl	= xfs_file_compat_ioctl,
#endif
	.mmap		= xfs_file_mmap,
	.mmap_supported_flags = MAP_SYNC,
	.open		= xfs_file_open,
	.release	= xfs_file_release,
	.fsync		= xfs_file_fsync,
	.get_unmapped_area = thp_get_unmapped_area,
	.fallocate	= xfs_file_fallocate,
	.clone_file_range = xfs_file_clone_range,
	.dedupe_file_range = xfs_file_dedupe_range,
};

const struct file_operations xfs_dir_file_operations = {
	.open		= xfs_dir_open,
	.read		= generic_read_dir,
	.iterate_shared	= xfs_file_readdir,
	.llseek		= generic_file_llseek,
	.unlocked_ioctl	= xfs_file_ioctl,
#ifdef CONFIG_COMPAT
	.compat_ioctl	= xfs_file_compat_ioctl,
#endif
	.fsync		= xfs_dir_fsync,
};<|MERGE_RESOLUTION|>--- conflicted
+++ resolved
@@ -507,7 +507,7 @@
 		 * We can't properly handle unaligned direct I/O to reflink
 		 * files yet, as we can't unshare a partial block.
 		 */
-		if (xfs_is_reflink_inode(ip)) {
+		if (xfs_is_cow_inode(ip)) {
 			trace_xfs_reflink_bounce_dio_write(ip, iocb->ki_pos, count);
 			return -EREMCHG;
 		}
@@ -532,22 +532,14 @@
 	count = iov_iter_count(from);
 
 	/*
-	 * If we are doing unaligned IO, wait for all other IO to drain,
-	 * otherwise demote the lock if we had to take the exclusive lock
-	 * for other reasons in xfs_file_aio_write_checks.
+	 * If we are doing unaligned IO, we can't allow any other overlapping IO
+	 * in-flight at the same time or we risk data corruption. Wait for all
+	 * other IO to drain before we submit. If the IO is aligned, demote the
+	 * iolock if we had to take the exclusive lock in
+	 * xfs_file_aio_write_checks() for other reasons.
 	 */
 	if (unaligned_io) {
-<<<<<<< HEAD
-		/* If we are going to wait for other DIO to finish, bail */
-		if (iocb->ki_flags & IOCB_NOWAIT) {
-			if (atomic_read(&inode->i_dio_count))
-				return -EAGAIN;
-		} else {
-			inode_dio_wait(inode);
-		}
-=======
 		inode_dio_wait(inode);
->>>>>>> 407d19ab
 	} else if (iolock == XFS_IOLOCK_EXCL) {
 		xfs_ilock_demote(ip, XFS_IOLOCK_EXCL);
 		iolock = XFS_IOLOCK_SHARED;
@@ -555,6 +547,14 @@
 
 	trace_xfs_file_direct_write(ip, count, iocb->ki_pos);
 	ret = iomap_dio_rw(iocb, from, &xfs_iomap_ops, xfs_dio_write_end_io);
+
+	/*
+	 * If unaligned, this is the only IO in-flight. If it has not yet
+	 * completed, wait on it before we release the iolock to prevent
+	 * subsequent overlapping IO.
+	 */
+	if (ret == -EIOCBQUEUED && unaligned_io)
+		inode_dio_wait(inode);
 out:
 	xfs_iunlock(ip, iolock);
 
@@ -879,14 +879,27 @@
 				goto out_unlock;
 		}
 
-		if (mode & FALLOC_FL_ZERO_RANGE)
+		if (mode & FALLOC_FL_ZERO_RANGE) {
 			error = xfs_zero_file_space(ip, offset, len);
-		else {
-			if (mode & FALLOC_FL_UNSHARE_RANGE) {
-				error = xfs_reflink_unshare(ip, offset, len);
-				if (error)
-					goto out_unlock;
+		} else if (mode & FALLOC_FL_UNSHARE_RANGE) {
+			error = xfs_reflink_unshare(ip, offset, len);
+			if (error)
+				goto out_unlock;
+
+			if (!xfs_is_always_cow_inode(ip)) {
+				error = xfs_alloc_file_space(ip, offset, len,
+						XFS_BMAPI_PREALLOC);
 			}
+		} else {
+			/*
+			 * If always_cow mode we can't use preallocations and
+			 * thus should not create them.
+			 */
+			if (xfs_is_always_cow_inode(ip)) {
+				error = -EOPNOTSUPP;
+				goto out_unlock;
+			}
+
 			error = xfs_alloc_file_space(ip, offset, len,
 						     XFS_BMAPI_PREALLOC);
 		}
@@ -926,28 +939,67 @@
 	return error;
 }
 
-STATIC int
-xfs_file_clone_range(
-	struct file	*file_in,
-	loff_t		pos_in,
-	struct file	*file_out,
-	loff_t		pos_out,
-	u64		len)
-{
-	return xfs_reflink_remap_range(file_in, pos_in, file_out, pos_out,
-				     len, false);
-}
-
-STATIC int
-xfs_file_dedupe_range(
-	struct file	*file_in,
-	loff_t		pos_in,
-	struct file	*file_out,
-	loff_t		pos_out,
-	u64		len)
-{
-	return xfs_reflink_remap_range(file_in, pos_in, file_out, pos_out,
-				     len, true);
+
+STATIC loff_t
+xfs_file_remap_range(
+	struct file		*file_in,
+	loff_t			pos_in,
+	struct file		*file_out,
+	loff_t			pos_out,
+	loff_t			len,
+	unsigned int		remap_flags)
+{
+	struct inode		*inode_in = file_inode(file_in);
+	struct xfs_inode	*src = XFS_I(inode_in);
+	struct inode		*inode_out = file_inode(file_out);
+	struct xfs_inode	*dest = XFS_I(inode_out);
+	struct xfs_mount	*mp = src->i_mount;
+	loff_t			remapped = 0;
+	xfs_extlen_t		cowextsize;
+	int			ret;
+
+	if (remap_flags & ~(REMAP_FILE_DEDUP | REMAP_FILE_ADVISORY))
+		return -EINVAL;
+
+	if (!xfs_sb_version_hasreflink(&mp->m_sb))
+		return -EOPNOTSUPP;
+
+	if (XFS_FORCED_SHUTDOWN(mp))
+		return -EIO;
+
+	/* Prepare and then clone file data. */
+	ret = xfs_reflink_remap_prep(file_in, pos_in, file_out, pos_out,
+			&len, remap_flags);
+	if (ret < 0 || len == 0)
+		return ret;
+
+	trace_xfs_reflink_remap_range(src, pos_in, len, dest, pos_out);
+
+	ret = xfs_reflink_remap_blocks(src, pos_in, dest, pos_out, len,
+			&remapped);
+	if (ret)
+		goto out_unlock;
+
+	/*
+	 * Carry the cowextsize hint from src to dest if we're sharing the
+	 * entire source file to the entire destination file, the source file
+	 * has a cowextsize hint, and the destination file does not.
+	 */
+	cowextsize = 0;
+	if (pos_in == 0 && len == i_size_read(inode_in) &&
+	    (src->i_d.di_flags2 & XFS_DIFLAG2_COWEXTSIZE) &&
+	    pos_out == 0 && len >= i_size_read(inode_out) &&
+	    !(dest->i_d.di_flags2 & XFS_DIFLAG2_COWEXTSIZE))
+		cowextsize = src->i_d.di_cowextsize;
+
+	ret = xfs_reflink_update_dest(dest, pos_out + len, cowextsize,
+			remap_flags);
+
+out_unlock:
+	xfs_reflink_remap_unlock(file_in, file_out);
+	if (ret)
+		trace_xfs_reflink_remap_range_error(dest, ret, _RET_IP_);
+	return remapped > 0 ? remapped : ret;
 }
 
 STATIC int
@@ -1036,10 +1088,10 @@
 	default:
 		return generic_file_llseek(file, offset, whence);
 	case SEEK_HOLE:
-		offset = iomap_seek_hole(inode, offset, &xfs_iomap_ops);
+		offset = iomap_seek_hole(inode, offset, &xfs_seek_iomap_ops);
 		break;
 	case SEEK_DATA:
-		offset = iomap_seek_data(inode, offset, &xfs_iomap_ops);
+		offset = iomap_seek_data(inode, offset, &xfs_seek_iomap_ops);
 		break;
 	}
 
@@ -1171,6 +1223,7 @@
 	.write_iter	= xfs_file_write_iter,
 	.splice_read	= generic_file_splice_read,
 	.splice_write	= iter_file_splice_write,
+	.iopoll		= iomap_dio_iopoll,
 	.unlocked_ioctl	= xfs_file_ioctl,
 #ifdef CONFIG_COMPAT
 	.compat_ioctl	= xfs_file_compat_ioctl,
@@ -1182,8 +1235,7 @@
 	.fsync		= xfs_file_fsync,
 	.get_unmapped_area = thp_get_unmapped_area,
 	.fallocate	= xfs_file_fallocate,
-	.clone_file_range = xfs_file_clone_range,
-	.dedupe_file_range = xfs_file_dedupe_range,
+	.remap_file_range = xfs_file_remap_range,
 };
 
 const struct file_operations xfs_dir_file_operations = {
