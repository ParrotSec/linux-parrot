--- conflicted
+++ resolved
@@ -104,19 +104,11 @@
 
 		if (!entry->nameidx || (entry->flags & XFS_ATTR_LOCAL))
 			continue;
-<<<<<<< HEAD
 
 		name_rmt = xfs_attr3_leaf_name_remote(leaf, i);
 		if (!name_rmt->valueblk)
 			continue;
 
-=======
-
-		name_rmt = xfs_attr3_leaf_name_remote(leaf, i);
-		if (!name_rmt->valueblk)
-			continue;
-
->>>>>>> 675a03b4
 		blkcnt = xfs_attr3_rmt_blocks(dp->i_mount,
 				be32_to_cpu(name_rmt->valuelen));
 		error = xfs_attr3_rmt_stale(dp,
@@ -153,11 +145,7 @@
 	 * Since this code is recursive (gasp!) we must protect ourselves.
 	 */
 	if (level > XFS_DA_NODE_MAXDEPTH) {
-<<<<<<< HEAD
-		xfs_buf_corruption_error(bp);
-=======
 		xfs_buf_mark_corrupt(bp);
->>>>>>> 675a03b4
 		xfs_trans_brelse(*trans, bp);	/* no locks for later trans */
 		return -EFSCORRUPTED;
 	}
