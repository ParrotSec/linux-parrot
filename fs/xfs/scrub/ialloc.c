--- conflicted
+++ resolved
@@ -44,6 +44,17 @@
 
 /* Inode btree scrubber. */
 
+struct xchk_iallocbt {
+	/* Number of inodes we see while scanning inobt. */
+	unsigned long long	inodes;
+
+	/* Expected next startino, for big block filesystems. */
+	xfs_agino_t		next_startino;
+
+	/* Expected end of the current inode cluster. */
+	xfs_agino_t		next_cluster_ino;
+};
+
 /*
  * If we're checking the finobt, cross-reference with the inobt.
  * Otherwise we're checking the inobt; if there is an finobt, make sure
@@ -82,15 +93,12 @@
 	xfs_agblock_t			agbno,
 	xfs_extlen_t			len)
 {
-	struct xfs_owner_info		oinfo;
-
 	if (sc->sm->sm_flags & XFS_SCRUB_OFLAG_CORRUPT)
 		return;
 
 	xchk_xref_is_used_space(sc, agbno, len);
 	xchk_iallocbt_chunk_xref_other(sc, irec, agino);
-	xfs_rmap_ag_owner(&oinfo, XFS_RMAP_OWN_INODES);
-	xchk_xref_is_owned_by(sc, agbno, len, &oinfo);
+	xchk_xref_is_owned_by(sc, agbno, len, &XFS_RMAP_OINFO_INODES);
 	xchk_xref_is_not_shared(sc, agbno, len);
 }
 
@@ -126,47 +134,58 @@
 	return hweight64(freemask);
 }
 
-/* Check a particular inode with ir_free. */
+/*
+ * Check that an inode's allocation status matches ir_free in the inobt
+ * record.  First we try querying the in-core inode state, and if the inode
+ * isn't loaded we examine the on-disk inode directly.
+ *
+ * Since there can be 1:M and M:1 mappings between inobt records and inode
+ * clusters, we pass in the inode location information as an inobt record;
+ * the index of an inode cluster within the inobt record (as well as the
+ * cluster buffer itself); and the index of the inode within the cluster.
+ *
+ * @irec is the inobt record.
+ * @irec_ino is the inode offset from the start of the record.
+ * @dip is the on-disk inode.
+ */
 STATIC int
-xchk_iallocbt_check_cluster_freemask(
+xchk_iallocbt_check_cluster_ifree(
 	struct xchk_btree		*bs,
-	xfs_ino_t			fsino,
-	xfs_agino_t			chunkino,
-	xfs_agino_t			clusterino,
 	struct xfs_inobt_rec_incore	*irec,
-	struct xfs_buf			*bp)
-{
-	struct xfs_dinode		*dip;
+	unsigned int			irec_ino,
+	struct xfs_dinode		*dip)
+{
 	struct xfs_mount		*mp = bs->cur->bc_mp;
-	bool				inode_is_free = false;
+	xfs_ino_t			fsino;
+	xfs_agino_t			agino;
+	bool				irec_free;
+	bool				ino_inuse;
 	bool				freemask_ok;
-	bool				inuse;
 	int				error = 0;
 
 	if (xchk_should_terminate(bs->sc, &error))
 		return error;
 
-	dip = xfs_buf_offset(bp, clusterino * mp->m_sb.sb_inodesize);
+	/*
+	 * Given an inobt record and the offset of an inode from the start of
+	 * the record, compute which fs inode we're talking about.
+	 */
+	agino = irec->ir_startino + irec_ino;
+	fsino = XFS_AGINO_TO_INO(mp, bs->cur->bc_private.a.agno, agino);
+	irec_free = (irec->ir_free & XFS_INOBT_MASK(irec_ino));
+
 	if (be16_to_cpu(dip->di_magic) != XFS_DINODE_MAGIC ||
-	    (dip->di_version >= 3 &&
-	     be64_to_cpu(dip->di_ino) != fsino + clusterino)) {
+	    (dip->di_version >= 3 && be64_to_cpu(dip->di_ino) != fsino)) {
 		xchk_btree_set_corrupt(bs->sc, bs->cur, 0);
 		goto out;
 	}
 
-	if (irec->ir_free & XFS_INOBT_MASK(chunkino + clusterino))
-		inode_is_free = true;
-	error = xfs_icache_inode_is_allocated(mp, bs->cur->bc_tp,
-			fsino + clusterino, &inuse);
+	error = xfs_icache_inode_is_allocated(mp, bs->cur->bc_tp, fsino,
+			&ino_inuse);
 	if (error == -ENODATA) {
 		/* Not cached, just read the disk buffer */
-<<<<<<< HEAD
-		freemask_ok = inode_is_free ^ !!(dip->di_mode);
-		if (!bs->sc->try_harder && !freemask_ok)
-=======
 		freemask_ok = irec_free ^ !!(dip->di_mode);
 		if (!(bs->sc->flags & XCHK_TRY_HARDER) && !freemask_ok)
->>>>>>> 407d19ab
 			return -EDEADLOCK;
 	} else if (error < 0) {
 		/*
@@ -177,7 +196,7 @@
 		goto out;
 	} else {
 		/* Inode is all there. */
-		freemask_ok = inode_is_free ^ inuse;
+		freemask_ok = irec_free ^ ino_inuse;
 	}
 	if (!freemask_ok)
 		xchk_btree_set_corrupt(bs->sc, bs->cur, 0);
@@ -185,51 +204,31 @@
 	return 0;
 }
 
-/* Make sure the free mask is consistent with what the inodes think. */
+/*
+ * Check that the holemask and freemask of a hypothetical inode cluster match
+ * what's actually on disk.  If sparse inodes are enabled, the cluster does
+ * not actually have to map to inodes if the corresponding holemask bit is set.
+ *
+ * @cluster_base is the first inode in the cluster within the @irec.
+ */
 STATIC int
-xchk_iallocbt_check_freemask(
+xchk_iallocbt_check_cluster(
 	struct xchk_btree		*bs,
-	struct xfs_inobt_rec_incore	*irec)
-{
-	struct xfs_owner_info		oinfo;
+	struct xfs_inobt_rec_incore	*irec,
+	unsigned int			cluster_base)
+{
 	struct xfs_imap			imap;
 	struct xfs_mount		*mp = bs->cur->bc_mp;
 	struct xfs_dinode		*dip;
-	struct xfs_buf			*bp;
-	xfs_ino_t			fsino;
-	xfs_agino_t			nr_inodes;
-	xfs_agino_t			agino;
-	xfs_agino_t			chunkino;
-	xfs_agino_t			clusterino;
+	struct xfs_buf			*cluster_bp;
+	unsigned int			nr_inodes;
+	xfs_agnumber_t			agno = bs->cur->bc_private.a.agno;
 	xfs_agblock_t			agbno;
-	int				blks_per_cluster;
-	uint16_t			holemask;
+	unsigned int			cluster_index;
+	uint16_t			cluster_mask = 0;
 	uint16_t			ir_holemask;
 	int				error = 0;
 
-<<<<<<< HEAD
-	/* Make sure the freemask matches the inode records. */
-	blks_per_cluster = xfs_icluster_size_fsb(mp);
-	nr_inodes = XFS_OFFBNO_TO_AGINO(mp, blks_per_cluster, 0);
-	xfs_rmap_ag_owner(&oinfo, XFS_RMAP_OWN_INODES);
-
-	for (agino = irec->ir_startino;
-	     agino < irec->ir_startino + XFS_INODES_PER_CHUNK;
-	     agino += blks_per_cluster * mp->m_sb.sb_inopblock) {
-		fsino = XFS_AGINO_TO_INO(mp, bs->cur->bc_private.a.agno, agino);
-		chunkino = agino - irec->ir_startino;
-		agbno = XFS_AGINO_TO_AGBNO(mp, agino);
-
-		/* Compute the holemask mask for this cluster. */
-		for (clusterino = 0, holemask = 0; clusterino < nr_inodes;
-		     clusterino += XFS_INODES_PER_HOLEMASK_BIT)
-			holemask |= XFS_INOBT_MASK((chunkino + clusterino) /
-					XFS_INODES_PER_HOLEMASK_BIT);
-
-		/* The whole cluster must be a hole or not a hole. */
-		ir_holemask = (irec->ir_holemask & holemask);
-		if (ir_holemask != holemask && ir_holemask != 0) {
-=======
 	nr_inodes = min_t(unsigned int, XFS_INODES_PER_CHUNK,
 			mp->m_inodes_per_cluster);
 
@@ -296,47 +295,131 @@
 		struct xfs_dinode	*dip;
 
 		if (imap.im_boffset >= BBTOB(cluster_bp->b_length)) {
->>>>>>> 407d19ab
 			xchk_btree_set_corrupt(bs->sc, bs->cur, 0);
-			continue;
+			break;
 		}
 
-		/* If any part of this is a hole, skip it. */
-		if (ir_holemask) {
-			xchk_xref_is_not_owned_by(bs->sc, agbno,
-					blks_per_cluster, &oinfo);
-			continue;
+		dip = xfs_buf_offset(cluster_bp, imap.im_boffset);
+		error = xchk_iallocbt_check_cluster_ifree(bs, irec,
+				cluster_base + cluster_index, dip);
+		if (error)
+			break;
+		imap.im_boffset += mp->m_sb.sb_inodesize;
+	}
+
+	xfs_trans_brelse(bs->cur->bc_tp, cluster_bp);
+	return error;
+}
+
+/*
+ * For all the inode clusters that could map to this inobt record, make sure
+ * that the holemask makes sense and that the allocation status of each inode
+ * matches the freemask.
+ */
+STATIC int
+xchk_iallocbt_check_clusters(
+	struct xchk_btree		*bs,
+	struct xfs_inobt_rec_incore	*irec)
+{
+	unsigned int			cluster_base;
+	int				error = 0;
+
+	/*
+	 * For the common case where this inobt record maps to multiple inode
+	 * clusters this will call _check_cluster for each cluster.
+	 *
+	 * For the case that multiple inobt records map to a single cluster,
+	 * this will call _check_cluster once.
+	 */
+	for (cluster_base = 0;
+	     cluster_base < XFS_INODES_PER_CHUNK;
+	     cluster_base += bs->sc->mp->m_inodes_per_cluster) {
+		error = xchk_iallocbt_check_cluster(bs, irec, cluster_base);
+		if (error)
+			break;
+	}
+
+	return error;
+}
+
+/*
+ * Make sure this inode btree record is aligned properly.  Because a fs block
+ * contains multiple inodes, we check that the inobt record is aligned to the
+ * correct inode, not just the correct block on disk.  This results in a finer
+ * grained corruption check.
+ */
+STATIC void
+xchk_iallocbt_rec_alignment(
+	struct xchk_btree		*bs,
+	struct xfs_inobt_rec_incore	*irec)
+{
+	struct xfs_mount		*mp = bs->sc->mp;
+	struct xchk_iallocbt		*iabt = bs->private;
+
+	/*
+	 * finobt records have different positioning requirements than inobt
+	 * records: each finobt record must have a corresponding inobt record.
+	 * That is checked in the xref function, so for now we only catch the
+	 * obvious case where the record isn't at all aligned properly.
+	 *
+	 * Note that if a fs block contains more than a single chunk of inodes,
+	 * we will have finobt records only for those chunks containing free
+	 * inodes, and therefore expect chunk alignment of finobt records.
+	 * Otherwise, we expect that the finobt record is aligned to the
+	 * cluster alignment as told by the superblock.
+	 */
+	if (bs->cur->bc_btnum == XFS_BTNUM_FINO) {
+		unsigned int	imask;
+
+		imask = min_t(unsigned int, XFS_INODES_PER_CHUNK,
+				mp->m_cluster_align_inodes) - 1;
+		if (irec->ir_startino & imask)
+			xchk_btree_set_corrupt(bs->sc, bs->cur, 0);
+		return;
+	}
+
+	if (iabt->next_startino != NULLAGINO) {
+		/*
+		 * We're midway through a cluster of inodes that is mapped by
+		 * multiple inobt records.  Did we get the record for the next
+		 * irec in the sequence?
+		 */
+		if (irec->ir_startino != iabt->next_startino) {
+			xchk_btree_set_corrupt(bs->sc, bs->cur, 0);
+			return;
 		}
 
-		xchk_xref_is_owned_by(bs->sc, agbno, blks_per_cluster,
-				&oinfo);
-
-		/* Grab the inode cluster buffer. */
-		imap.im_blkno = XFS_AGB_TO_DADDR(mp, bs->cur->bc_private.a.agno,
-				agbno);
-		imap.im_len = XFS_FSB_TO_BB(mp, blks_per_cluster);
-		imap.im_boffset = 0;
-
-		error = xfs_imap_to_bp(mp, bs->cur->bc_tp, &imap,
-				&dip, &bp, 0, 0);
-		if (!xchk_btree_xref_process_error(bs->sc, bs->cur, 0,
-				&error))
-			continue;
-
-		/* Which inodes are free? */
-		for (clusterino = 0; clusterino < nr_inodes; clusterino++) {
-			error = xchk_iallocbt_check_cluster_freemask(bs,
-					fsino, chunkino, clusterino, irec, bp);
-			if (error) {
-				xfs_trans_brelse(bs->cur->bc_tp, bp);
-				return error;
-			}
+		iabt->next_startino += XFS_INODES_PER_CHUNK;
+
+		/* Are we done with the cluster? */
+		if (iabt->next_startino >= iabt->next_cluster_ino) {
+			iabt->next_startino = NULLAGINO;
+			iabt->next_cluster_ino = NULLAGINO;
 		}
-
-		xfs_trans_brelse(bs->cur->bc_tp, bp);
-	}
-
-	return error;
+		return;
+	}
+
+	/* inobt records must be aligned to cluster and inoalignmnt size. */
+	if (irec->ir_startino & (mp->m_cluster_align_inodes - 1)) {
+		xchk_btree_set_corrupt(bs->sc, bs->cur, 0);
+		return;
+	}
+
+	if (irec->ir_startino & (mp->m_inodes_per_cluster - 1)) {
+		xchk_btree_set_corrupt(bs->sc, bs->cur, 0);
+		return;
+	}
+
+	if (mp->m_inodes_per_cluster <= XFS_INODES_PER_CHUNK)
+		return;
+
+	/*
+	 * If this is the start of an inode cluster that can be mapped by
+	 * multiple inobt records, the next inobt record must follow exactly
+	 * after this one.
+	 */
+	iabt->next_startino = irec->ir_startino + XFS_INODES_PER_CHUNK;
+	iabt->next_cluster_ino = irec->ir_startino + mp->m_inodes_per_cluster;
 }
 
 /* Scrub an inobt/finobt record. */
@@ -346,12 +429,11 @@
 	union xfs_btree_rec		*rec)
 {
 	struct xfs_mount		*mp = bs->cur->bc_mp;
-	xfs_filblks_t			*inode_blocks = bs->private;
+	struct xchk_iallocbt		*iabt = bs->private;
 	struct xfs_inobt_rec_incore	irec;
 	uint64_t			holes;
 	xfs_agnumber_t			agno = bs->cur->bc_private.a.agno;
 	xfs_agino_t			agino;
-	xfs_agblock_t			agbno;
 	xfs_extlen_t			len;
 	int				holecount;
 	int				i;
@@ -378,14 +460,11 @@
 		goto out;
 	}
 
-	/* Make sure this record is aligned to cluster and inoalignmnt size. */
-	agbno = XFS_AGINO_TO_AGBNO(mp, irec.ir_startino);
-	if ((agbno & (xfs_ialloc_cluster_alignment(mp) - 1)) ||
-	    (agbno & (xfs_icluster_size_fsb(mp) - 1)))
-		xchk_btree_set_corrupt(bs->sc, bs->cur, 0);
-
-	*inode_blocks += XFS_B_TO_FSB(mp,
-			irec.ir_count * mp->m_sb.sb_inodesize);
+	xchk_iallocbt_rec_alignment(bs, &irec);
+	if (bs->sc->sm->sm_flags & XFS_SCRUB_OFLAG_CORRUPT)
+		goto out;
+
+	iabt->inodes += irec.ir_count;
 
 	/* Handle non-sparse inodes */
 	if (!xfs_inobt_issparse(irec.ir_holemask)) {
@@ -396,7 +475,7 @@
 
 		if (!xchk_iallocbt_chunk(bs, &irec, agino, len))
 			goto out;
-		goto check_freemask;
+		goto check_clusters;
 	}
 
 	/* Check each chunk of a sparse inode cluster. */
@@ -422,8 +501,8 @@
 	    holecount + irec.ir_count != XFS_INODES_PER_CHUNK)
 		xchk_btree_set_corrupt(bs->sc, bs->cur, 0);
 
-check_freemask:
-	error = xchk_iallocbt_check_freemask(bs, &irec);
+check_clusters:
+	error = xchk_iallocbt_check_clusters(bs, &irec);
 	if (error)
 		goto out;
 
@@ -440,7 +519,6 @@
 	struct xfs_scrub	*sc,
 	int			which)
 {
-	struct xfs_owner_info	oinfo;
 	xfs_filblks_t		blocks;
 	xfs_extlen_t		inobt_blocks = 0;
 	xfs_extlen_t		finobt_blocks = 0;
@@ -462,9 +540,8 @@
 			return;
 	}
 
-	xfs_rmap_ag_owner(&oinfo, XFS_RMAP_OWN_INOBT);
-	error = xchk_count_rmap_ownedby_ag(sc, sc->sa.rmap_cur, &oinfo,
-			&blocks);
+	error = xchk_count_rmap_ownedby_ag(sc, sc->sa.rmap_cur,
+			&XFS_RMAP_OINFO_INOBT, &blocks);
 	if (!xchk_should_check_xref(sc, &error, &sc->sa.rmap_cur))
 		return;
 	if (blocks != inobt_blocks + finobt_blocks)
@@ -479,21 +556,21 @@
 xchk_iallocbt_xref_rmap_inodes(
 	struct xfs_scrub	*sc,
 	int			which,
-	xfs_filblks_t		inode_blocks)
-{
-	struct xfs_owner_info	oinfo;
+	unsigned long long	inodes)
+{
 	xfs_filblks_t		blocks;
+	xfs_filblks_t		inode_blocks;
 	int			error;
 
 	if (!sc->sa.rmap_cur || xchk_skip_xref(sc->sm))
 		return;
 
 	/* Check that we saw as many inode blocks as the rmap knows about. */
-	xfs_rmap_ag_owner(&oinfo, XFS_RMAP_OWN_INODES);
-	error = xchk_count_rmap_ownedby_ag(sc, sc->sa.rmap_cur, &oinfo,
-			&blocks);
+	error = xchk_count_rmap_ownedby_ag(sc, sc->sa.rmap_cur,
+			&XFS_RMAP_OINFO_INODES, &blocks);
 	if (!xchk_should_check_xref(sc, &error, &sc->sa.rmap_cur))
 		return;
+	inode_blocks = XFS_B_TO_FSB(sc->mp, inodes * sc->mp->m_sb.sb_inodesize);
 	if (blocks != inode_blocks)
 		xchk_btree_xref_set_corrupt(sc, sc->sa.rmap_cur, 0);
 }
@@ -505,14 +582,16 @@
 	xfs_btnum_t		which)
 {
 	struct xfs_btree_cur	*cur;
-	struct xfs_owner_info	oinfo;
-	xfs_filblks_t		inode_blocks = 0;
+	struct xchk_iallocbt	iabt = {
+		.inodes		= 0,
+		.next_startino	= NULLAGINO,
+		.next_cluster_ino = NULLAGINO,
+	};
 	int			error;
 
-	xfs_rmap_ag_owner(&oinfo, XFS_RMAP_OWN_INOBT);
 	cur = which == XFS_BTNUM_INO ? sc->sa.ino_cur : sc->sa.fino_cur;
-	error = xchk_btree(sc, cur, xchk_iallocbt_rec, &oinfo,
-			&inode_blocks);
+	error = xchk_btree(sc, cur, xchk_iallocbt_rec, &XFS_RMAP_OINFO_INOBT,
+			&iabt);
 	if (error)
 		return error;
 
@@ -526,7 +605,7 @@
 	 * to inode chunks with free inodes.
 	 */
 	if (which == XFS_BTNUM_INO)
-		xchk_iallocbt_xref_rmap_inodes(sc, which, inode_blocks);
+		xchk_iallocbt_xref_rmap_inodes(sc, which, iabt.inodes);
 
 	return error;
 }
