--- conflicted
+++ resolved
@@ -13,6 +13,7 @@
 struct path;
 struct mount;
 struct shrink_control;
+struct fs_context;
 
 /*
  * block_dev.c
@@ -48,8 +49,6 @@
 extern void __init chrdev_init(void);
 
 /*
-<<<<<<< HEAD
-=======
  * fs_context.c
  */
 extern const struct fs_context_operations legacy_fs_context_ops;
@@ -59,9 +58,10 @@
 extern int finish_clean_context(struct fs_context *fc);
 
 /*
->>>>>>> 407d19ab
  * namei.c
  */
+extern int filename_lookup(int dfd, struct filename *name, unsigned flags,
+			   struct path *path, struct path *root);
 extern int user_path_mountpoint_at(int, const char __user *, unsigned int, struct path *);
 extern int vfs_path_lookup(struct dentry *, struct vfsmount *,
 			   const char *, unsigned int, struct path *);
@@ -106,10 +106,8 @@
 /*
  * super.c
  */
-extern int do_remount_sb(struct super_block *, int, void *, int);
+extern int reconfigure_super(struct fs_context *);
 extern bool trylock_super(struct super_block *sb);
-extern struct dentry *mount_fs(struct file_system_type *,
-			       int, const char *, void *);
 extern struct super_block *user_get_super(dev_t);
 
 /*
