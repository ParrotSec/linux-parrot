// SPDX-License-Identifier: GPL-2.0
/*
 *  linux/fs/proc/base.c
 *
 *  Copyright (C) 1991, 1992 Linus Torvalds
 *
 *  proc base directory handling functions
 *
 *  1999, Al Viro. Rewritten. Now it covers the whole per-process part.
 *  Instead of using magical inumbers to determine the kind of object
 *  we allocate and fill in-core inodes upon lookup. They don't even
 *  go into icache. We cache the reference to task_struct upon lookup too.
 *  Eventually it should become a filesystem in its own. We don't use the
 *  rest of procfs anymore.
 *
 *
 *  Changelog:
 *  17-Jan-2005
 *  Allan Bezerra
 *  Bruna Moreira <bruna.moreira@indt.org.br>
 *  Edjard Mota <edjard.mota@indt.org.br>
 *  Ilias Biris <ilias.biris@indt.org.br>
 *  Mauricio Lin <mauricio.lin@indt.org.br>
 *
 *  Embedded Linux Lab - 10LE Instituto Nokia de Tecnologia - INdT
 *
 *  A new process specific entry (smaps) included in /proc. It shows the
 *  size of rss for each memory area. The maps entry lacks information
 *  about physical memory size (rss) for each mapped file, i.e.,
 *  rss information for executables and library files.
 *  This additional information is useful for any tools that need to know
 *  about physical memory consumption for a process specific library.
 *
 *  Changelog:
 *  21-Feb-2005
 *  Embedded Linux Lab - 10LE Instituto Nokia de Tecnologia - INdT
 *  Pud inclusion in the page table walking.
 *
 *  ChangeLog:
 *  10-Mar-2005
 *  10LE Instituto Nokia de Tecnologia - INdT:
 *  A better way to walks through the page table as suggested by Hugh Dickins.
 *
 *  Simo Piiroinen <simo.piiroinen@nokia.com>:
 *  Smaps information related to shared, private, clean and dirty pages.
 *
 *  Paul Mundt <paul.mundt@nokia.com>:
 *  Overall revision about smaps.
 */

#include <linux/uaccess.h>

#include <linux/errno.h>
#include <linux/time.h>
#include <linux/proc_fs.h>
#include <linux/stat.h>
#include <linux/task_io_accounting_ops.h>
#include <linux/init.h>
#include <linux/capability.h>
#include <linux/file.h>
#include <linux/fdtable.h>
#include <linux/string.h>
#include <linux/seq_file.h>
#include <linux/namei.h>
#include <linux/mnt_namespace.h>
#include <linux/mm.h>
#include <linux/swap.h>
#include <linux/rcupdate.h>
#include <linux/kallsyms.h>
#include <linux/stacktrace.h>
#include <linux/resource.h>
#include <linux/module.h>
#include <linux/mount.h>
#include <linux/security.h>
#include <linux/ptrace.h>
#include <linux/tracehook.h>
#include <linux/printk.h>
#include <linux/cache.h>
#include <linux/cgroup.h>
#include <linux/cpuset.h>
#include <linux/audit.h>
#include <linux/poll.h>
#include <linux/nsproxy.h>
#include <linux/oom.h>
#include <linux/elf.h>
#include <linux/pid_namespace.h>
#include <linux/user_namespace.h>
#include <linux/fs_struct.h>
#include <linux/slab.h>
#include <linux/sched/autogroup.h>
#include <linux/sched/mm.h>
#include <linux/sched/coredump.h>
#include <linux/sched/debug.h>
#include <linux/sched/stat.h>
#include <linux/flex_array.h>
#include <linux/posix-timers.h>
#include <trace/events/oom.h>
#include "internal.h"
#include "fd.h"

#include "../../lib/kstrtox.h"

/* NOTE:
 *	Implementing inode permission operations in /proc is almost
 *	certainly an error.  Permission checks need to happen during
 *	each system call not at open time.  The reason is that most of
 *	what we wish to check for permissions in /proc varies at runtime.
 *
 *	The classic example of a problem is opening file descriptors
 *	in /proc for a task before it execs a suid executable.
 */

static u8 nlink_tid __ro_after_init;
static u8 nlink_tgid __ro_after_init;

struct pid_entry {
	const char *name;
	unsigned int len;
	umode_t mode;
	const struct inode_operations *iop;
	const struct file_operations *fop;
	union proc_op op;
};

#define NOD(NAME, MODE, IOP, FOP, OP) {			\
	.name = (NAME),					\
	.len  = sizeof(NAME) - 1,			\
	.mode = MODE,					\
	.iop  = IOP,					\
	.fop  = FOP,					\
	.op   = OP,					\
}

#define DIR(NAME, MODE, iops, fops)	\
	NOD(NAME, (S_IFDIR|(MODE)), &iops, &fops, {} )
#define LNK(NAME, get_link)					\
	NOD(NAME, (S_IFLNK|S_IRWXUGO),				\
		&proc_pid_link_inode_operations, NULL,		\
		{ .proc_get_link = get_link } )
#define REG(NAME, MODE, fops)				\
	NOD(NAME, (S_IFREG|(MODE)), NULL, &fops, {})
#define ONE(NAME, MODE, show)				\
	NOD(NAME, (S_IFREG|(MODE)), 			\
		NULL, &proc_single_file_operations,	\
		{ .proc_show = show } )

/*
 * Count the number of hardlinks for the pid_entry table, excluding the .
 * and .. links.
 */
static unsigned int __init pid_entry_nlink(const struct pid_entry *entries,
	unsigned int n)
{
	unsigned int i;
	unsigned int count;

	count = 2;
	for (i = 0; i < n; ++i) {
		if (S_ISDIR(entries[i].mode))
			++count;
	}

	return count;
}

static int get_task_root(struct task_struct *task, struct path *root)
{
	int result = -ENOENT;

	task_lock(task);
	if (task->fs) {
		get_fs_root(task->fs, root);
		result = 0;
	}
	task_unlock(task);
	return result;
}

static int proc_cwd_link(struct dentry *dentry, struct path *path)
{
	struct task_struct *task = get_proc_task(d_inode(dentry));
	int result = -ENOENT;

	if (task) {
		task_lock(task);
		if (task->fs) {
			get_fs_pwd(task->fs, path);
			result = 0;
		}
		task_unlock(task);
		put_task_struct(task);
	}
	return result;
}

static int proc_root_link(struct dentry *dentry, struct path *path)
{
	struct task_struct *task = get_proc_task(d_inode(dentry));
	int result = -ENOENT;

	if (task) {
		result = get_task_root(task, path);
		put_task_struct(task);
	}
	return result;
}

/*
 * If the user used setproctitle(), we just get the string from
 * user space at arg_start, and limit it to a maximum of one page.
 */
static ssize_t get_mm_proctitle(struct mm_struct *mm, char __user *buf,
				size_t count, unsigned long pos,
				unsigned long arg_start)
{
	char *page;
	int ret, got;

	if (pos >= PAGE_SIZE)
		return 0;

	page = (char *)__get_free_page(GFP_KERNEL);
	if (!page)
		return -ENOMEM;

	ret = 0;
	got = access_remote_vm(mm, arg_start, page, PAGE_SIZE, FOLL_ANON);
	if (got > 0) {
		int len = strnlen(page, got);

		/* Include the NUL character if it was found */
		if (len < got)
			len++;

		if (len > pos) {
			len -= pos;
			if (len > count)
				len = count;
			len -= copy_to_user(buf, page+pos, len);
			if (!len)
				len = -EFAULT;
			ret = len;
		}
	}
	free_page((unsigned long)page);
	return ret;
}

static ssize_t get_mm_cmdline(struct mm_struct *mm, char __user *buf,
			      size_t count, loff_t *ppos)
{
	unsigned long arg_start, arg_end, env_start, env_end;
	unsigned long pos, len;
	char *page, c;

	/* Check if process spawned far enough to have cmdline. */
	if (!mm->env_end)
		return 0;

	spin_lock(&mm->arg_lock);
	arg_start = mm->arg_start;
	arg_end = mm->arg_end;
	env_start = mm->env_start;
	env_end = mm->env_end;
	spin_unlock(&mm->arg_lock);

	if (arg_start >= arg_end)
		return 0;

	/*
	 * We allow setproctitle() to overwrite the argument
	 * strings, and overflow past the original end. But
	 * only when it overflows into the environment area.
	 */
	if (env_start != arg_end || env_end < env_start)
		env_start = env_end = arg_end;
	len = env_end - arg_start;

	/* We're not going to care if "*ppos" has high bits set */
	pos = *ppos;
	if (pos >= len)
		return 0;
	if (count > len - pos)
		count = len - pos;
	if (!count)
		return 0;

	/*
	 * Magical special case: if the argv[] end byte is not
	 * zero, the user has overwritten it with setproctitle(3).
	 *
	 * Possible future enhancement: do this only once when
	 * pos is 0, and set a flag in the 'struct file'.
	 */
	if (access_remote_vm(mm, arg_end-1, &c, 1, FOLL_ANON) == 1 && c)
		return get_mm_proctitle(mm, buf, count, pos, arg_start);

	/*
	 * For the non-setproctitle() case we limit things strictly
	 * to the [arg_start, arg_end[ range.
	 */
	pos += arg_start;
	if (pos < arg_start || pos >= arg_end)
		return 0;
	if (count > arg_end - pos)
		count = arg_end - pos;

	page = (char *)__get_free_page(GFP_KERNEL);
	if (!page)
		return -ENOMEM;

	len = 0;
	while (count) {
		int got;
		size_t size = min_t(size_t, PAGE_SIZE, count);

		got = access_remote_vm(mm, pos, page, size, FOLL_ANON);
		if (got <= 0)
			break;
		got -= copy_to_user(buf, page, got);
		if (unlikely(!got)) {
			if (!len)
				len = -EFAULT;
			break;
		}
		pos += got;
		buf += got;
		len += got;
		count -= got;
	}

	free_page((unsigned long)page);
	return len;
}

static ssize_t get_task_cmdline(struct task_struct *tsk, char __user *buf,
				size_t count, loff_t *pos)
{
	struct mm_struct *mm;
	ssize_t ret;

	mm = get_task_mm(tsk);
	if (!mm)
		return 0;

	ret = get_mm_cmdline(mm, buf, count, pos);
	mmput(mm);
	return ret;
}

static ssize_t proc_pid_cmdline_read(struct file *file, char __user *buf,
				     size_t count, loff_t *pos)
{
	struct task_struct *tsk;
	ssize_t ret;

	BUG_ON(*pos < 0);

	tsk = get_proc_task(file_inode(file));
	if (!tsk)
		return -ESRCH;
	ret = get_task_cmdline(tsk, buf, count, pos);
	put_task_struct(tsk);
	if (ret > 0)
		*pos += ret;
	return ret;
}

static const struct file_operations proc_pid_cmdline_ops = {
	.read	= proc_pid_cmdline_read,
	.llseek	= generic_file_llseek,
};

#ifdef CONFIG_KALLSYMS
/*
 * Provides a wchan file via kallsyms in a proper one-value-per-file format.
 * Returns the resolved symbol.  If that fails, simply return the address.
 */
static int proc_pid_wchan(struct seq_file *m, struct pid_namespace *ns,
			  struct pid *pid, struct task_struct *task)
{
	unsigned long wchan;
	char symname[KSYM_NAME_LEN];

	if (!ptrace_may_access(task, PTRACE_MODE_READ_FSCREDS))
		goto print0;

	wchan = get_wchan(task);
	if (wchan && !lookup_symbol_name(wchan, symname)) {
		seq_puts(m, symname);
		return 0;
	}

print0:
	seq_putc(m, '0');
	return 0;
}
#endif /* CONFIG_KALLSYMS */

static int lock_trace(struct task_struct *task)
{
	int err = mutex_lock_killable(&task->signal->cred_guard_mutex);
	if (err)
		return err;
	if (!ptrace_may_access(task, PTRACE_MODE_ATTACH_FSCREDS)) {
		mutex_unlock(&task->signal->cred_guard_mutex);
		return -EPERM;
	}
	return 0;
}

static void unlock_trace(struct task_struct *task)
{
	mutex_unlock(&task->signal->cred_guard_mutex);
}

#ifdef CONFIG_STACKTRACE

#define MAX_STACK_TRACE_DEPTH	64

static int proc_pid_stack(struct seq_file *m, struct pid_namespace *ns,
			  struct pid *pid, struct task_struct *task)
{
	unsigned long *entries;
	int err;

	/*
	 * The ability to racily run the kernel stack unwinder on a running task
	 * and then observe the unwinder output is scary; while it is useful for
	 * debugging kernel issues, it can also allow an attacker to leak kernel
	 * stack contents.
	 * Doing this in a manner that is at least safe from races would require
	 * some work to ensure that the remote task can not be scheduled; and
	 * even then, this would still expose the unwinder as local attack
	 * surface.
	 * Therefore, this interface is restricted to root.
	 */
	if (!file_ns_capable(m->file, &init_user_ns, CAP_SYS_ADMIN))
		return -EACCES;

	entries = kmalloc_array(MAX_STACK_TRACE_DEPTH, sizeof(*entries),
				GFP_KERNEL);
	if (!entries)
		return -ENOMEM;

	err = lock_trace(task);
	if (!err) {
		unsigned int i, nr_entries;

		nr_entries = stack_trace_save_tsk(task, entries,
						  MAX_STACK_TRACE_DEPTH, 0);

		for (i = 0; i < nr_entries; i++) {
			seq_printf(m, "[<0>] %pB\n", (void *)entries[i]);
		}

		unlock_trace(task);
	}
	kfree(entries);

	return err;
}
#endif

#ifdef CONFIG_SCHED_INFO
/*
 * Provides /proc/PID/schedstat
 */
static int proc_pid_schedstat(struct seq_file *m, struct pid_namespace *ns,
			      struct pid *pid, struct task_struct *task)
{
	if (unlikely(!sched_info_on()))
		seq_printf(m, "0 0 0\n");
	else
		seq_printf(m, "%llu %llu %lu\n",
		   (unsigned long long)task->se.sum_exec_runtime,
		   (unsigned long long)task->sched_info.run_delay,
		   task->sched_info.pcount);

	return 0;
}
#endif

#ifdef CONFIG_LATENCYTOP
static int lstats_show_proc(struct seq_file *m, void *v)
{
	int i;
	struct inode *inode = m->private;
	struct task_struct *task = get_proc_task(inode);

	if (!task)
		return -ESRCH;
	seq_puts(m, "Latency Top version : v0.1\n");
	for (i = 0; i < LT_SAVECOUNT; i++) {
		struct latency_record *lr = &task->latency_record[i];
		if (lr->backtrace[0]) {
			int q;
			seq_printf(m, "%i %li %li",
				   lr->count, lr->time, lr->max);
			for (q = 0; q < LT_BACKTRACEDEPTH; q++) {
				unsigned long bt = lr->backtrace[q];

				if (!bt)
					break;
				seq_printf(m, " %ps", (void *)bt);
			}
			seq_putc(m, '\n');
		}

	}
	put_task_struct(task);
	return 0;
}

static int lstats_open(struct inode *inode, struct file *file)
{
	return single_open(file, lstats_show_proc, inode);
}

static ssize_t lstats_write(struct file *file, const char __user *buf,
			    size_t count, loff_t *offs)
{
	struct task_struct *task = get_proc_task(file_inode(file));

	if (!task)
		return -ESRCH;
	clear_tsk_latency_tracing(task);
	put_task_struct(task);

	return count;
}

static const struct file_operations proc_lstats_operations = {
	.open		= lstats_open,
	.read		= seq_read,
	.write		= lstats_write,
	.llseek		= seq_lseek,
	.release	= single_release,
};

#endif

static int proc_oom_score(struct seq_file *m, struct pid_namespace *ns,
			  struct pid *pid, struct task_struct *task)
{
	unsigned long totalpages = totalram_pages + total_swap_pages;
	unsigned long points = 0;

	points = oom_badness(task, NULL, NULL, totalpages) *
					1000 / totalpages;
	seq_printf(m, "%lu\n", points);

	return 0;
}

struct limit_names {
	const char *name;
	const char *unit;
};

static const struct limit_names lnames[RLIM_NLIMITS] = {
	[RLIMIT_CPU] = {"Max cpu time", "seconds"},
	[RLIMIT_FSIZE] = {"Max file size", "bytes"},
	[RLIMIT_DATA] = {"Max data size", "bytes"},
	[RLIMIT_STACK] = {"Max stack size", "bytes"},
	[RLIMIT_CORE] = {"Max core file size", "bytes"},
	[RLIMIT_RSS] = {"Max resident set", "bytes"},
	[RLIMIT_NPROC] = {"Max processes", "processes"},
	[RLIMIT_NOFILE] = {"Max open files", "files"},
	[RLIMIT_MEMLOCK] = {"Max locked memory", "bytes"},
	[RLIMIT_AS] = {"Max address space", "bytes"},
	[RLIMIT_LOCKS] = {"Max file locks", "locks"},
	[RLIMIT_SIGPENDING] = {"Max pending signals", "signals"},
	[RLIMIT_MSGQUEUE] = {"Max msgqueue size", "bytes"},
	[RLIMIT_NICE] = {"Max nice priority", NULL},
	[RLIMIT_RTPRIO] = {"Max realtime priority", NULL},
	[RLIMIT_RTTIME] = {"Max realtime timeout", "us"},
};

/* Display limits for a process */
static int proc_pid_limits(struct seq_file *m, struct pid_namespace *ns,
			   struct pid *pid, struct task_struct *task)
{
	unsigned int i;
	unsigned long flags;

	struct rlimit rlim[RLIM_NLIMITS];

	if (!lock_task_sighand(task, &flags))
		return 0;
	memcpy(rlim, task->signal->rlim, sizeof(struct rlimit) * RLIM_NLIMITS);
	unlock_task_sighand(task, &flags);

	/*
	 * print the file header
	 */
       seq_printf(m, "%-25s %-20s %-20s %-10s\n",
		  "Limit", "Soft Limit", "Hard Limit", "Units");

	for (i = 0; i < RLIM_NLIMITS; i++) {
		if (rlim[i].rlim_cur == RLIM_INFINITY)
			seq_printf(m, "%-25s %-20s ",
				   lnames[i].name, "unlimited");
		else
			seq_printf(m, "%-25s %-20lu ",
				   lnames[i].name, rlim[i].rlim_cur);

		if (rlim[i].rlim_max == RLIM_INFINITY)
			seq_printf(m, "%-20s ", "unlimited");
		else
			seq_printf(m, "%-20lu ", rlim[i].rlim_max);

		if (lnames[i].unit)
			seq_printf(m, "%-10s\n", lnames[i].unit);
		else
			seq_putc(m, '\n');
	}

	return 0;
}

#ifdef CONFIG_HAVE_ARCH_TRACEHOOK
static int proc_pid_syscall(struct seq_file *m, struct pid_namespace *ns,
			    struct pid *pid, struct task_struct *task)
{
	long nr;
	unsigned long args[6], sp, pc;
	int res;

	res = lock_trace(task);
	if (res)
		return res;

	if (task_current_syscall(task, &nr, args, 6, &sp, &pc))
		seq_puts(m, "running\n");
	else if (nr < 0)
		seq_printf(m, "%ld 0x%lx 0x%lx\n", nr, sp, pc);
	else
		seq_printf(m,
		       "%ld 0x%lx 0x%lx 0x%lx 0x%lx 0x%lx 0x%lx 0x%lx 0x%lx\n",
		       nr,
		       args[0], args[1], args[2], args[3], args[4], args[5],
		       sp, pc);
	unlock_trace(task);

	return 0;
}
#endif /* CONFIG_HAVE_ARCH_TRACEHOOK */

/************************************************************************/
/*                       Here the fs part begins                        */
/************************************************************************/

/* permission checks */
static int proc_fd_access_allowed(struct inode *inode)
{
	struct task_struct *task;
	int allowed = 0;
	/* Allow access to a task's file descriptors if it is us or we
	 * may use ptrace attach to the process and find out that
	 * information.
	 */
	task = get_proc_task(inode);
	if (task) {
		allowed = ptrace_may_access(task, PTRACE_MODE_READ_FSCREDS);
		put_task_struct(task);
	}
	return allowed;
}

int proc_setattr(struct dentry *dentry, struct iattr *attr)
{
	int error;
	struct inode *inode = d_inode(dentry);

	if (attr->ia_valid & ATTR_MODE)
		return -EPERM;

	error = setattr_prepare(dentry, attr);
	if (error)
		return error;

	setattr_copy(inode, attr);
	mark_inode_dirty(inode);
	return 0;
}

/*
 * May current process learn task's sched/cmdline info (for hide_pid_min=1)
 * or euid/egid (for hide_pid_min=2)?
 */
static bool has_pid_permissions(struct pid_namespace *pid,
				 struct task_struct *task,
				 int hide_pid_min)
{
	if (pid->hide_pid < hide_pid_min)
		return true;
	if (in_group_p(pid->pid_gid))
		return true;
	return ptrace_may_access(task, PTRACE_MODE_READ_FSCREDS);
}


static int proc_pid_permission(struct inode *inode, int mask)
{
	struct pid_namespace *pid = proc_pid_ns(inode);
	struct task_struct *task;
	bool has_perms;

	task = get_proc_task(inode);
	if (!task)
		return -ESRCH;
	has_perms = has_pid_permissions(pid, task, HIDEPID_NO_ACCESS);
	put_task_struct(task);

	if (!has_perms) {
		if (pid->hide_pid == HIDEPID_INVISIBLE) {
			/*
			 * Let's make getdents(), stat(), and open()
			 * consistent with each other.  If a process
			 * may not stat() a file, it shouldn't be seen
			 * in procfs at all.
			 */
			return -ENOENT;
		}

		return -EPERM;
	}
	return generic_permission(inode, mask);
}



static const struct inode_operations proc_def_inode_operations = {
	.setattr	= proc_setattr,
};

static int proc_single_show(struct seq_file *m, void *v)
{
	struct inode *inode = m->private;
	struct pid_namespace *ns = proc_pid_ns(inode);
	struct pid *pid = proc_pid(inode);
	struct task_struct *task;
	int ret;

	task = get_pid_task(pid, PIDTYPE_PID);
	if (!task)
		return -ESRCH;

	ret = PROC_I(inode)->op.proc_show(m, ns, pid, task);

	put_task_struct(task);
	return ret;
}

static int proc_single_open(struct inode *inode, struct file *filp)
{
	return single_open(filp, proc_single_show, inode);
}

static const struct file_operations proc_single_file_operations = {
	.open		= proc_single_open,
	.read		= seq_read,
	.llseek		= seq_lseek,
	.release	= single_release,
};


struct mm_struct *proc_mem_open(struct inode *inode, unsigned int mode)
{
	struct task_struct *task = get_proc_task(inode);
	struct mm_struct *mm = ERR_PTR(-ESRCH);

	if (task) {
		mm = mm_access(task, mode | PTRACE_MODE_FSCREDS);
		put_task_struct(task);

		if (!IS_ERR_OR_NULL(mm)) {
			/* ensure this mm_struct can't be freed */
			mmgrab(mm);
			/* but do not pin its memory */
			mmput(mm);
		}
	}

	return mm;
}

static int __mem_open(struct inode *inode, struct file *file, unsigned int mode)
{
	struct mm_struct *mm = proc_mem_open(inode, mode);

	if (IS_ERR(mm))
		return PTR_ERR(mm);

	file->private_data = mm;
	return 0;
}

static int mem_open(struct inode *inode, struct file *file)
{
	int ret = __mem_open(inode, file, PTRACE_MODE_ATTACH);

	/* OK to pass negative loff_t, we can catch out-of-range */
	file->f_mode |= FMODE_UNSIGNED_OFFSET;

	return ret;
}

static ssize_t mem_rw(struct file *file, char __user *buf,
			size_t count, loff_t *ppos, int write)
{
	struct mm_struct *mm = file->private_data;
	unsigned long addr = *ppos;
	ssize_t copied;
	char *page;
	unsigned int flags;

	if (!mm)
		return 0;

	page = (char *)__get_free_page(GFP_KERNEL);
	if (!page)
		return -ENOMEM;

	copied = 0;
	if (!mmget_not_zero(mm))
		goto free;

	flags = FOLL_FORCE | (write ? FOLL_WRITE : 0);

	while (count > 0) {
		int this_len = min_t(int, count, PAGE_SIZE);

		if (write && copy_from_user(page, buf, this_len)) {
			copied = -EFAULT;
			break;
		}

		this_len = access_remote_vm(mm, addr, page, this_len, flags);
		if (!this_len) {
			if (!copied)
				copied = -EIO;
			break;
		}

		if (!write && copy_to_user(buf, page, this_len)) {
			copied = -EFAULT;
			break;
		}

		buf += this_len;
		addr += this_len;
		copied += this_len;
		count -= this_len;
	}
	*ppos = addr;

	mmput(mm);
free:
	free_page((unsigned long) page);
	return copied;
}

static ssize_t mem_read(struct file *file, char __user *buf,
			size_t count, loff_t *ppos)
{
	return mem_rw(file, buf, count, ppos, 0);
}

static ssize_t mem_write(struct file *file, const char __user *buf,
			 size_t count, loff_t *ppos)
{
	return mem_rw(file, (char __user*)buf, count, ppos, 1);
}

loff_t mem_lseek(struct file *file, loff_t offset, int orig)
{
	switch (orig) {
	case 0:
		file->f_pos = offset;
		break;
	case 1:
		file->f_pos += offset;
		break;
	default:
		return -EINVAL;
	}
	force_successful_syscall_return();
	return file->f_pos;
}

static int mem_release(struct inode *inode, struct file *file)
{
	struct mm_struct *mm = file->private_data;
	if (mm)
		mmdrop(mm);
	return 0;
}

static const struct file_operations proc_mem_operations = {
	.llseek		= mem_lseek,
	.read		= mem_read,
	.write		= mem_write,
	.open		= mem_open,
	.release	= mem_release,
};

static int environ_open(struct inode *inode, struct file *file)
{
	return __mem_open(inode, file, PTRACE_MODE_READ);
}

static ssize_t environ_read(struct file *file, char __user *buf,
			size_t count, loff_t *ppos)
{
	char *page;
	unsigned long src = *ppos;
	int ret = 0;
	struct mm_struct *mm = file->private_data;
	unsigned long env_start, env_end;

	/* Ensure the process spawned far enough to have an environment. */
	if (!mm || !mm->env_end)
		return 0;

	page = (char *)__get_free_page(GFP_KERNEL);
	if (!page)
		return -ENOMEM;

	ret = 0;
	if (!mmget_not_zero(mm))
		goto free;

	spin_lock(&mm->arg_lock);
	env_start = mm->env_start;
	env_end = mm->env_end;
	spin_unlock(&mm->arg_lock);

	while (count > 0) {
		size_t this_len, max_len;
		int retval;

		if (src >= (env_end - env_start))
			break;

		this_len = env_end - (env_start + src);

		max_len = min_t(size_t, PAGE_SIZE, count);
		this_len = min(max_len, this_len);

		retval = access_remote_vm(mm, (env_start + src), page, this_len, FOLL_ANON);

		if (retval <= 0) {
			ret = retval;
			break;
		}

		if (copy_to_user(buf, page, retval)) {
			ret = -EFAULT;
			break;
		}

		ret += retval;
		src += retval;
		buf += retval;
		count -= retval;
	}
	*ppos = src;
	mmput(mm);

free:
	free_page((unsigned long) page);
	return ret;
}

static const struct file_operations proc_environ_operations = {
	.open		= environ_open,
	.read		= environ_read,
	.llseek		= generic_file_llseek,
	.release	= mem_release,
};

static int auxv_open(struct inode *inode, struct file *file)
{
	return __mem_open(inode, file, PTRACE_MODE_READ_FSCREDS);
}

static ssize_t auxv_read(struct file *file, char __user *buf,
			size_t count, loff_t *ppos)
{
	struct mm_struct *mm = file->private_data;
	unsigned int nwords = 0;

	if (!mm)
		return 0;
	do {
		nwords += 2;
	} while (mm->saved_auxv[nwords - 2] != 0); /* AT_NULL */
	return simple_read_from_buffer(buf, count, ppos, mm->saved_auxv,
				       nwords * sizeof(mm->saved_auxv[0]));
}

static const struct file_operations proc_auxv_operations = {
	.open		= auxv_open,
	.read		= auxv_read,
	.llseek		= generic_file_llseek,
	.release	= mem_release,
};

static ssize_t oom_adj_read(struct file *file, char __user *buf, size_t count,
			    loff_t *ppos)
{
	struct task_struct *task = get_proc_task(file_inode(file));
	char buffer[PROC_NUMBUF];
	int oom_adj = OOM_ADJUST_MIN;
	size_t len;

	if (!task)
		return -ESRCH;
	if (task->signal->oom_score_adj == OOM_SCORE_ADJ_MAX)
		oom_adj = OOM_ADJUST_MAX;
	else
		oom_adj = (task->signal->oom_score_adj * -OOM_DISABLE) /
			  OOM_SCORE_ADJ_MAX;
	put_task_struct(task);
	len = snprintf(buffer, sizeof(buffer), "%d\n", oom_adj);
	return simple_read_from_buffer(buf, count, ppos, buffer, len);
}

static int __set_oom_adj(struct file *file, int oom_adj, bool legacy)
{
	static DEFINE_MUTEX(oom_adj_mutex);
	struct mm_struct *mm = NULL;
	struct task_struct *task;
	int err = 0;

	task = get_proc_task(file_inode(file));
	if (!task)
		return -ESRCH;

	mutex_lock(&oom_adj_mutex);
	if (legacy) {
		if (oom_adj < task->signal->oom_score_adj &&
				!capable(CAP_SYS_RESOURCE)) {
			err = -EACCES;
			goto err_unlock;
		}
		/*
		 * /proc/pid/oom_adj is provided for legacy purposes, ask users to use
		 * /proc/pid/oom_score_adj instead.
		 */
		pr_warn_once("%s (%d): /proc/%d/oom_adj is deprecated, please use /proc/%d/oom_score_adj instead.\n",
			  current->comm, task_pid_nr(current), task_pid_nr(task),
			  task_pid_nr(task));
	} else {
		if ((short)oom_adj < task->signal->oom_score_adj_min &&
				!capable(CAP_SYS_RESOURCE)) {
			err = -EACCES;
			goto err_unlock;
		}
	}

	/*
	 * Make sure we will check other processes sharing the mm if this is
	 * not vfrok which wants its own oom_score_adj.
	 * pin the mm so it doesn't go away and get reused after task_unlock
	 */
	if (!task->vfork_done) {
		struct task_struct *p = find_lock_task_mm(task);

		if (p) {
			if (atomic_read(&p->mm->mm_users) > 1) {
				mm = p->mm;
				mmgrab(mm);
			}
			task_unlock(p);
		}
	}

	task->signal->oom_score_adj = oom_adj;
	if (!legacy && has_capability_noaudit(current, CAP_SYS_RESOURCE))
		task->signal->oom_score_adj_min = (short)oom_adj;
	trace_oom_score_adj_update(task);

	if (mm) {
		struct task_struct *p;

		rcu_read_lock();
		for_each_process(p) {
			if (same_thread_group(task, p))
				continue;

			/* do not touch kernel threads or the global init */
			if (p->flags & PF_KTHREAD || is_global_init(p))
				continue;

			task_lock(p);
			if (!p->vfork_done && process_shares_mm(p, mm)) {
				p->signal->oom_score_adj = oom_adj;
				if (!legacy && has_capability_noaudit(current, CAP_SYS_RESOURCE))
					p->signal->oom_score_adj_min = (short)oom_adj;
			}
			task_unlock(p);
		}
		rcu_read_unlock();
		mmdrop(mm);
	}
err_unlock:
	mutex_unlock(&oom_adj_mutex);
	put_task_struct(task);
	return err;
}

/*
 * /proc/pid/oom_adj exists solely for backwards compatibility with previous
 * kernels.  The effective policy is defined by oom_score_adj, which has a
 * different scale: oom_adj grew exponentially and oom_score_adj grows linearly.
 * Values written to oom_adj are simply mapped linearly to oom_score_adj.
 * Processes that become oom disabled via oom_adj will still be oom disabled
 * with this implementation.
 *
 * oom_adj cannot be removed since existing userspace binaries use it.
 */
static ssize_t oom_adj_write(struct file *file, const char __user *buf,
			     size_t count, loff_t *ppos)
{
	char buffer[PROC_NUMBUF];
	int oom_adj;
	int err;

	memset(buffer, 0, sizeof(buffer));
	if (count > sizeof(buffer) - 1)
		count = sizeof(buffer) - 1;
	if (copy_from_user(buffer, buf, count)) {
		err = -EFAULT;
		goto out;
	}

	err = kstrtoint(strstrip(buffer), 0, &oom_adj);
	if (err)
		goto out;
	if ((oom_adj < OOM_ADJUST_MIN || oom_adj > OOM_ADJUST_MAX) &&
	     oom_adj != OOM_DISABLE) {
		err = -EINVAL;
		goto out;
	}

	/*
	 * Scale /proc/pid/oom_score_adj appropriately ensuring that a maximum
	 * value is always attainable.
	 */
	if (oom_adj == OOM_ADJUST_MAX)
		oom_adj = OOM_SCORE_ADJ_MAX;
	else
		oom_adj = (oom_adj * OOM_SCORE_ADJ_MAX) / -OOM_DISABLE;

	err = __set_oom_adj(file, oom_adj, true);
out:
	return err < 0 ? err : count;
}

static const struct file_operations proc_oom_adj_operations = {
	.read		= oom_adj_read,
	.write		= oom_adj_write,
	.llseek		= generic_file_llseek,
};

static ssize_t oom_score_adj_read(struct file *file, char __user *buf,
					size_t count, loff_t *ppos)
{
	struct task_struct *task = get_proc_task(file_inode(file));
	char buffer[PROC_NUMBUF];
	short oom_score_adj = OOM_SCORE_ADJ_MIN;
	size_t len;

	if (!task)
		return -ESRCH;
	oom_score_adj = task->signal->oom_score_adj;
	put_task_struct(task);
	len = snprintf(buffer, sizeof(buffer), "%hd\n", oom_score_adj);
	return simple_read_from_buffer(buf, count, ppos, buffer, len);
}

static ssize_t oom_score_adj_write(struct file *file, const char __user *buf,
					size_t count, loff_t *ppos)
{
	char buffer[PROC_NUMBUF];
	int oom_score_adj;
	int err;

	memset(buffer, 0, sizeof(buffer));
	if (count > sizeof(buffer) - 1)
		count = sizeof(buffer) - 1;
	if (copy_from_user(buffer, buf, count)) {
		err = -EFAULT;
		goto out;
	}

	err = kstrtoint(strstrip(buffer), 0, &oom_score_adj);
	if (err)
		goto out;
	if (oom_score_adj < OOM_SCORE_ADJ_MIN ||
			oom_score_adj > OOM_SCORE_ADJ_MAX) {
		err = -EINVAL;
		goto out;
	}

	err = __set_oom_adj(file, oom_score_adj, false);
out:
	return err < 0 ? err : count;
}

static const struct file_operations proc_oom_score_adj_operations = {
	.read		= oom_score_adj_read,
	.write		= oom_score_adj_write,
	.llseek		= default_llseek,
};

#ifdef CONFIG_AUDITSYSCALL
#define TMPBUFLEN 11
static ssize_t proc_loginuid_read(struct file * file, char __user * buf,
				  size_t count, loff_t *ppos)
{
	struct inode * inode = file_inode(file);
	struct task_struct *task = get_proc_task(inode);
	ssize_t length;
	char tmpbuf[TMPBUFLEN];

	if (!task)
		return -ESRCH;
	length = scnprintf(tmpbuf, TMPBUFLEN, "%u",
			   from_kuid(file->f_cred->user_ns,
				     audit_get_loginuid(task)));
	put_task_struct(task);
	return simple_read_from_buffer(buf, count, ppos, tmpbuf, length);
}

static ssize_t proc_loginuid_write(struct file * file, const char __user * buf,
				   size_t count, loff_t *ppos)
{
	struct inode * inode = file_inode(file);
	uid_t loginuid;
	kuid_t kloginuid;
	int rv;

	rcu_read_lock();
	if (current != pid_task(proc_pid(inode), PIDTYPE_PID)) {
		rcu_read_unlock();
		return -EPERM;
	}
	rcu_read_unlock();

	if (*ppos != 0) {
		/* No partial writes. */
		return -EINVAL;
	}

	rv = kstrtou32_from_user(buf, count, 10, &loginuid);
	if (rv < 0)
		return rv;

	/* is userspace tring to explicitly UNSET the loginuid? */
	if (loginuid == AUDIT_UID_UNSET) {
		kloginuid = INVALID_UID;
	} else {
		kloginuid = make_kuid(file->f_cred->user_ns, loginuid);
		if (!uid_valid(kloginuid))
			return -EINVAL;
	}

	rv = audit_set_loginuid(kloginuid);
	if (rv < 0)
		return rv;
	return count;
}

static const struct file_operations proc_loginuid_operations = {
	.read		= proc_loginuid_read,
	.write		= proc_loginuid_write,
	.llseek		= generic_file_llseek,
};

static ssize_t proc_sessionid_read(struct file * file, char __user * buf,
				  size_t count, loff_t *ppos)
{
	struct inode * inode = file_inode(file);
	struct task_struct *task = get_proc_task(inode);
	ssize_t length;
	char tmpbuf[TMPBUFLEN];

	if (!task)
		return -ESRCH;
	length = scnprintf(tmpbuf, TMPBUFLEN, "%u",
				audit_get_sessionid(task));
	put_task_struct(task);
	return simple_read_from_buffer(buf, count, ppos, tmpbuf, length);
}

static const struct file_operations proc_sessionid_operations = {
	.read		= proc_sessionid_read,
	.llseek		= generic_file_llseek,
};
#endif

#ifdef CONFIG_FAULT_INJECTION
static ssize_t proc_fault_inject_read(struct file * file, char __user * buf,
				      size_t count, loff_t *ppos)
{
	struct task_struct *task = get_proc_task(file_inode(file));
	char buffer[PROC_NUMBUF];
	size_t len;
	int make_it_fail;

	if (!task)
		return -ESRCH;
	make_it_fail = task->make_it_fail;
	put_task_struct(task);

	len = snprintf(buffer, sizeof(buffer), "%i\n", make_it_fail);

	return simple_read_from_buffer(buf, count, ppos, buffer, len);
}

static ssize_t proc_fault_inject_write(struct file * file,
			const char __user * buf, size_t count, loff_t *ppos)
{
	struct task_struct *task;
	char buffer[PROC_NUMBUF];
	int make_it_fail;
	int rv;

	if (!capable(CAP_SYS_RESOURCE))
		return -EPERM;
	memset(buffer, 0, sizeof(buffer));
	if (count > sizeof(buffer) - 1)
		count = sizeof(buffer) - 1;
	if (copy_from_user(buffer, buf, count))
		return -EFAULT;
	rv = kstrtoint(strstrip(buffer), 0, &make_it_fail);
	if (rv < 0)
		return rv;
	if (make_it_fail < 0 || make_it_fail > 1)
		return -EINVAL;

	task = get_proc_task(file_inode(file));
	if (!task)
		return -ESRCH;
	task->make_it_fail = make_it_fail;
	put_task_struct(task);

	return count;
}

static const struct file_operations proc_fault_inject_operations = {
	.read		= proc_fault_inject_read,
	.write		= proc_fault_inject_write,
	.llseek		= generic_file_llseek,
};

static ssize_t proc_fail_nth_write(struct file *file, const char __user *buf,
				   size_t count, loff_t *ppos)
{
	struct task_struct *task;
	int err;
	unsigned int n;

	err = kstrtouint_from_user(buf, count, 0, &n);
	if (err)
		return err;

	task = get_proc_task(file_inode(file));
	if (!task)
		return -ESRCH;
	task->fail_nth = n;
	put_task_struct(task);

	return count;
}

static ssize_t proc_fail_nth_read(struct file *file, char __user *buf,
				  size_t count, loff_t *ppos)
{
	struct task_struct *task;
	char numbuf[PROC_NUMBUF];
	ssize_t len;

	task = get_proc_task(file_inode(file));
	if (!task)
		return -ESRCH;
	len = snprintf(numbuf, sizeof(numbuf), "%u\n", task->fail_nth);
	put_task_struct(task);
	return simple_read_from_buffer(buf, count, ppos, numbuf, len);
}

static const struct file_operations proc_fail_nth_operations = {
	.read		= proc_fail_nth_read,
	.write		= proc_fail_nth_write,
};
#endif


#ifdef CONFIG_SCHED_DEBUG
/*
 * Print out various scheduling related per-task fields:
 */
static int sched_show(struct seq_file *m, void *v)
{
	struct inode *inode = m->private;
	struct pid_namespace *ns = proc_pid_ns(inode);
	struct task_struct *p;

	p = get_proc_task(inode);
	if (!p)
		return -ESRCH;
	proc_sched_show_task(p, ns, m);

	put_task_struct(p);

	return 0;
}

static ssize_t
sched_write(struct file *file, const char __user *buf,
	    size_t count, loff_t *offset)
{
	struct inode *inode = file_inode(file);
	struct task_struct *p;

	p = get_proc_task(inode);
	if (!p)
		return -ESRCH;
	proc_sched_set_task(p);

	put_task_struct(p);

	return count;
}

static int sched_open(struct inode *inode, struct file *filp)
{
	return single_open(filp, sched_show, inode);
}

static const struct file_operations proc_pid_sched_operations = {
	.open		= sched_open,
	.read		= seq_read,
	.write		= sched_write,
	.llseek		= seq_lseek,
	.release	= single_release,
};

#endif

#ifdef CONFIG_SCHED_AUTOGROUP
/*
 * Print out autogroup related information:
 */
static int sched_autogroup_show(struct seq_file *m, void *v)
{
	struct inode *inode = m->private;
	struct task_struct *p;

	p = get_proc_task(inode);
	if (!p)
		return -ESRCH;
	proc_sched_autogroup_show_task(p, m);

	put_task_struct(p);

	return 0;
}

static ssize_t
sched_autogroup_write(struct file *file, const char __user *buf,
	    size_t count, loff_t *offset)
{
	struct inode *inode = file_inode(file);
	struct task_struct *p;
	char buffer[PROC_NUMBUF];
	int nice;
	int err;

	memset(buffer, 0, sizeof(buffer));
	if (count > sizeof(buffer) - 1)
		count = sizeof(buffer) - 1;
	if (copy_from_user(buffer, buf, count))
		return -EFAULT;

	err = kstrtoint(strstrip(buffer), 0, &nice);
	if (err < 0)
		return err;

	p = get_proc_task(inode);
	if (!p)
		return -ESRCH;

	err = proc_sched_autogroup_set_nice(p, nice);
	if (err)
		count = err;

	put_task_struct(p);

	return count;
}

static int sched_autogroup_open(struct inode *inode, struct file *filp)
{
	int ret;

	ret = single_open(filp, sched_autogroup_show, NULL);
	if (!ret) {
		struct seq_file *m = filp->private_data;

		m->private = inode;
	}
	return ret;
}

static const struct file_operations proc_pid_sched_autogroup_operations = {
	.open		= sched_autogroup_open,
	.read		= seq_read,
	.write		= sched_autogroup_write,
	.llseek		= seq_lseek,
	.release	= single_release,
};

#endif /* CONFIG_SCHED_AUTOGROUP */

static ssize_t comm_write(struct file *file, const char __user *buf,
				size_t count, loff_t *offset)
{
	struct inode *inode = file_inode(file);
	struct task_struct *p;
	char buffer[TASK_COMM_LEN];
	const size_t maxlen = sizeof(buffer) - 1;

	memset(buffer, 0, sizeof(buffer));
	if (copy_from_user(buffer, buf, count > maxlen ? maxlen : count))
		return -EFAULT;

	p = get_proc_task(inode);
	if (!p)
		return -ESRCH;

	if (same_thread_group(current, p))
		set_task_comm(p, buffer);
	else
		count = -EINVAL;

	put_task_struct(p);

	return count;
}

static int comm_show(struct seq_file *m, void *v)
{
	struct inode *inode = m->private;
	struct task_struct *p;

	p = get_proc_task(inode);
	if (!p)
		return -ESRCH;

	proc_task_name(m, p, false);
	seq_putc(m, '\n');

	put_task_struct(p);

	return 0;
}

static int comm_open(struct inode *inode, struct file *filp)
{
	return single_open(filp, comm_show, inode);
}

static const struct file_operations proc_pid_set_comm_operations = {
	.open		= comm_open,
	.read		= seq_read,
	.write		= comm_write,
	.llseek		= seq_lseek,
	.release	= single_release,
};

static int proc_exe_link(struct dentry *dentry, struct path *exe_path)
{
	struct task_struct *task;
	struct file *exe_file;

	task = get_proc_task(d_inode(dentry));
	if (!task)
		return -ENOENT;
	exe_file = get_task_exe_file(task);
	put_task_struct(task);
	if (exe_file) {
		*exe_path = exe_file->f_path;
		path_get(&exe_file->f_path);
		fput(exe_file);
		return 0;
	} else
		return -ENOENT;
}

static const char *proc_pid_get_link(struct dentry *dentry,
				     struct inode *inode,
				     struct delayed_call *done)
{
	struct path path;
	int error = -EACCES;

	if (!dentry)
		return ERR_PTR(-ECHILD);

	/* Are we allowed to snoop on the tasks file descriptors? */
	if (!proc_fd_access_allowed(inode))
		goto out;

	error = PROC_I(inode)->op.proc_get_link(dentry, &path);
	if (error)
		goto out;

	nd_jump_link(&path);
	return NULL;
out:
	return ERR_PTR(error);
}

static int do_proc_readlink(struct path *path, char __user *buffer, int buflen)
{
	char *tmp = (char *)__get_free_page(GFP_KERNEL);
	char *pathname;
	int len;

	if (!tmp)
		return -ENOMEM;

	pathname = d_path(path, tmp, PAGE_SIZE);
	len = PTR_ERR(pathname);
	if (IS_ERR(pathname))
		goto out;
	len = tmp + PAGE_SIZE - 1 - pathname;

	if (len > buflen)
		len = buflen;
	if (copy_to_user(buffer, pathname, len))
		len = -EFAULT;
 out:
	free_page((unsigned long)tmp);
	return len;
}

static int proc_pid_readlink(struct dentry * dentry, char __user * buffer, int buflen)
{
	int error = -EACCES;
	struct inode *inode = d_inode(dentry);
	struct path path;

	/* Are we allowed to snoop on the tasks file descriptors? */
	if (!proc_fd_access_allowed(inode))
		goto out;

	error = PROC_I(inode)->op.proc_get_link(dentry, &path);
	if (error)
		goto out;

	error = do_proc_readlink(&path, buffer, buflen);
	path_put(&path);
out:
	return error;
}

const struct inode_operations proc_pid_link_inode_operations = {
	.readlink	= proc_pid_readlink,
	.get_link	= proc_pid_get_link,
	.setattr	= proc_setattr,
};


/* building an inode */

void task_dump_owner(struct task_struct *task, umode_t mode,
		     kuid_t *ruid, kgid_t *rgid)
{
	/* Depending on the state of dumpable compute who should own a
	 * proc file for a task.
	 */
	const struct cred *cred;
	kuid_t uid;
	kgid_t gid;

	if (unlikely(task->flags & PF_KTHREAD)) {
		*ruid = GLOBAL_ROOT_UID;
		*rgid = GLOBAL_ROOT_GID;
		return;
	}

	/* Default to the tasks effective ownership */
	rcu_read_lock();
	cred = __task_cred(task);
	uid = cred->euid;
	gid = cred->egid;
	rcu_read_unlock();

	/*
	 * Before the /proc/pid/status file was created the only way to read
	 * the effective uid of a /process was to stat /proc/pid.  Reading
	 * /proc/pid/status is slow enough that procps and other packages
	 * kept stating /proc/pid.  To keep the rules in /proc simple I have
	 * made this apply to all per process world readable and executable
	 * directories.
	 */
	if (mode != (S_IFDIR|S_IRUGO|S_IXUGO)) {
		struct mm_struct *mm;
		task_lock(task);
		mm = task->mm;
		/* Make non-dumpable tasks owned by some root */
		if (mm) {
			if (get_dumpable(mm) != SUID_DUMP_USER) {
				struct user_namespace *user_ns = mm->user_ns;

				uid = make_kuid(user_ns, 0);
				if (!uid_valid(uid))
					uid = GLOBAL_ROOT_UID;

				gid = make_kgid(user_ns, 0);
				if (!gid_valid(gid))
					gid = GLOBAL_ROOT_GID;
			}
		} else {
			uid = GLOBAL_ROOT_UID;
			gid = GLOBAL_ROOT_GID;
		}
		task_unlock(task);
	}
	*ruid = uid;
	*rgid = gid;
}

struct inode *proc_pid_make_inode(struct super_block * sb,
				  struct task_struct *task, umode_t mode)
{
	struct inode * inode;
	struct proc_inode *ei;

	/* We need a new inode */

	inode = new_inode(sb);
	if (!inode)
		goto out;

	/* Common stuff */
	ei = PROC_I(inode);
	inode->i_mode = mode;
	inode->i_ino = get_next_ino();
	inode->i_mtime = inode->i_atime = inode->i_ctime = current_time(inode);
	inode->i_op = &proc_def_inode_operations;

	/*
	 * grab the reference to task.
	 */
	ei->pid = get_task_pid(task, PIDTYPE_PID);
	if (!ei->pid)
		goto out_unlock;

	task_dump_owner(task, 0, &inode->i_uid, &inode->i_gid);
	security_task_to_inode(task, inode);

out:
	return inode;

out_unlock:
	iput(inode);
	return NULL;
}

int pid_getattr(const struct path *path, struct kstat *stat,
		u32 request_mask, unsigned int query_flags)
{
	struct inode *inode = d_inode(path->dentry);
	struct pid_namespace *pid = proc_pid_ns(inode);
	struct task_struct *task;

	generic_fillattr(inode, stat);

	stat->uid = GLOBAL_ROOT_UID;
	stat->gid = GLOBAL_ROOT_GID;
	rcu_read_lock();
	task = pid_task(proc_pid(inode), PIDTYPE_PID);
	if (task) {
		if (!has_pid_permissions(pid, task, HIDEPID_INVISIBLE)) {
			rcu_read_unlock();
			/*
			 * This doesn't prevent learning whether PID exists,
			 * it only makes getattr() consistent with readdir().
			 */
			return -ENOENT;
		}
		task_dump_owner(task, inode->i_mode, &stat->uid, &stat->gid);
	}
	rcu_read_unlock();
	return 0;
}

/* dentry stuff */

/*
 * Set <pid>/... inode ownership (can change due to setuid(), etc.)
 */
void pid_update_inode(struct task_struct *task, struct inode *inode)
{
	task_dump_owner(task, inode->i_mode, &inode->i_uid, &inode->i_gid);

	inode->i_mode &= ~(S_ISUID | S_ISGID);
	security_task_to_inode(task, inode);
}

/*
 * Rewrite the inode's ownerships here because the owning task may have
 * performed a setuid(), etc.
 *
 */
static int pid_revalidate(struct dentry *dentry, unsigned int flags)
{
	struct inode *inode;
	struct task_struct *task;

	if (flags & LOOKUP_RCU)
		return -ECHILD;

	inode = d_inode(dentry);
	task = get_proc_task(inode);

	if (task) {
		pid_update_inode(task, inode);
		put_task_struct(task);
		return 1;
	}
	return 0;
}

static inline bool proc_inode_is_dead(struct inode *inode)
{
	return !proc_pid(inode)->tasks[PIDTYPE_PID].first;
}

int pid_delete_dentry(const struct dentry *dentry)
{
	/* Is the task we represent dead?
	 * If so, then don't put the dentry on the lru list,
	 * kill it immediately.
	 */
	return proc_inode_is_dead(d_inode(dentry));
}

const struct dentry_operations pid_dentry_operations =
{
	.d_revalidate	= pid_revalidate,
	.d_delete	= pid_delete_dentry,
};

/* Lookups */

/*
 * Fill a directory entry.
 *
 * If possible create the dcache entry and derive our inode number and
 * file type from dcache entry.
 *
 * Since all of the proc inode numbers are dynamically generated, the inode
 * numbers do not exist until the inode is cache.  This means creating the
 * the dcache entry in readdir is necessary to keep the inode numbers
 * reported by readdir in sync with the inode numbers reported
 * by stat.
 */
bool proc_fill_cache(struct file *file, struct dir_context *ctx,
	const char *name, unsigned int len,
	instantiate_t instantiate, struct task_struct *task, const void *ptr)
{
	struct dentry *child, *dir = file->f_path.dentry;
	struct qstr qname = QSTR_INIT(name, len);
	struct inode *inode;
	unsigned type = DT_UNKNOWN;
	ino_t ino = 1;

	child = d_hash_and_lookup(dir, &qname);
	if (!child) {
		DECLARE_WAIT_QUEUE_HEAD_ONSTACK(wq);
		child = d_alloc_parallel(dir, &qname, &wq);
		if (IS_ERR(child))
			goto end_instantiate;
		if (d_in_lookup(child)) {
			struct dentry *res;
			res = instantiate(child, task, ptr);
			d_lookup_done(child);
			if (unlikely(res)) {
				dput(child);
				child = res;
				if (IS_ERR(child))
					goto end_instantiate;
			}
		}
	}
	inode = d_inode(child);
	ino = inode->i_ino;
	type = inode->i_mode >> 12;
	dput(child);
end_instantiate:
	return dir_emit(ctx, name, len, ino, type);
}

/*
 * dname_to_vma_addr - maps a dentry name into two unsigned longs
 * which represent vma start and end addresses.
 */
static int dname_to_vma_addr(struct dentry *dentry,
			     unsigned long *start, unsigned long *end)
{
	const char *str = dentry->d_name.name;
	unsigned long long sval, eval;
	unsigned int len;

	if (str[0] == '0' && str[1] != '-')
		return -EINVAL;
	len = _parse_integer(str, 16, &sval);
	if (len & KSTRTOX_OVERFLOW)
		return -EINVAL;
	if (sval != (unsigned long)sval)
		return -EINVAL;
	str += len;

	if (*str != '-')
		return -EINVAL;
	str++;

	if (str[0] == '0' && str[1])
		return -EINVAL;
	len = _parse_integer(str, 16, &eval);
	if (len & KSTRTOX_OVERFLOW)
		return -EINVAL;
	if (eval != (unsigned long)eval)
		return -EINVAL;
	str += len;

	if (*str != '\0')
		return -EINVAL;

	*start = sval;
	*end = eval;

	return 0;
}

static int map_files_d_revalidate(struct dentry *dentry, unsigned int flags)
{
	unsigned long vm_start, vm_end;
	bool exact_vma_exists = false;
	struct mm_struct *mm = NULL;
	struct task_struct *task;
	struct inode *inode;
	int status = 0;

	if (flags & LOOKUP_RCU)
		return -ECHILD;

	inode = d_inode(dentry);
	task = get_proc_task(inode);
	if (!task)
		goto out_notask;

	mm = mm_access(task, PTRACE_MODE_READ_FSCREDS);
	if (IS_ERR_OR_NULL(mm))
		goto out;

	if (!dname_to_vma_addr(dentry, &vm_start, &vm_end)) {
		status = down_read_killable(&mm->mmap_sem);
		if (!status) {
			exact_vma_exists = !!find_exact_vma(mm, vm_start,
							    vm_end);
			up_read(&mm->mmap_sem);
		}
	}

	mmput(mm);

	if (exact_vma_exists) {
		task_dump_owner(task, 0, &inode->i_uid, &inode->i_gid);

		security_task_to_inode(task, inode);
		status = 1;
	}

out:
	put_task_struct(task);

out_notask:
	return status;
}

static const struct dentry_operations tid_map_files_dentry_operations = {
	.d_revalidate	= map_files_d_revalidate,
	.d_delete	= pid_delete_dentry,
};

static int map_files_get_link(struct dentry *dentry, struct path *path)
{
	unsigned long vm_start, vm_end;
	struct vm_area_struct *vma;
	struct task_struct *task;
	struct mm_struct *mm;
	int rc;

	rc = -ENOENT;
	task = get_proc_task(d_inode(dentry));
	if (!task)
		goto out;

	mm = get_task_mm(task);
	put_task_struct(task);
	if (!mm)
		goto out;

	rc = dname_to_vma_addr(dentry, &vm_start, &vm_end);
	if (rc)
		goto out_mmput;

	rc = down_read_killable(&mm->mmap_sem);
	if (rc)
		goto out_mmput;

	rc = -ENOENT;
	vma = find_exact_vma(mm, vm_start, vm_end);
	if (vma && vma->vm_file) {
		*path = vma->vm_file->f_path;
		path_get(path);
		rc = 0;
	}
	up_read(&mm->mmap_sem);

out_mmput:
	mmput(mm);
out:
	return rc;
}

struct map_files_info {
	unsigned long	start;
	unsigned long	end;
	fmode_t		mode;
};

/*
 * Only allow CAP_SYS_ADMIN to follow the links, due to concerns about how the
 * symlinks may be used to bypass permissions on ancestor directories in the
 * path to the file in question.
 */
static const char *
proc_map_files_get_link(struct dentry *dentry,
			struct inode *inode,
		        struct delayed_call *done)
{
	if (!capable(CAP_SYS_ADMIN))
		return ERR_PTR(-EPERM);

	return proc_pid_get_link(dentry, inode, done);
}

/*
 * Identical to proc_pid_link_inode_operations except for get_link()
 */
static const struct inode_operations proc_map_files_link_inode_operations = {
	.readlink	= proc_pid_readlink,
	.get_link	= proc_map_files_get_link,
	.setattr	= proc_setattr,
};

static struct dentry *
proc_map_files_instantiate(struct dentry *dentry,
			   struct task_struct *task, const void *ptr)
{
	fmode_t mode = (fmode_t)(unsigned long)ptr;
	struct proc_inode *ei;
	struct inode *inode;

	inode = proc_pid_make_inode(dentry->d_sb, task, S_IFLNK |
				    ((mode & FMODE_READ ) ? S_IRUSR : 0) |
				    ((mode & FMODE_WRITE) ? S_IWUSR : 0));
	if (!inode)
		return ERR_PTR(-ENOENT);

	ei = PROC_I(inode);
	ei->op.proc_get_link = map_files_get_link;

	inode->i_op = &proc_map_files_link_inode_operations;
	inode->i_size = 64;

	d_set_d_op(dentry, &tid_map_files_dentry_operations);
	return d_splice_alias(inode, dentry);
}

static struct dentry *proc_map_files_lookup(struct inode *dir,
		struct dentry *dentry, unsigned int flags)
{
	unsigned long vm_start, vm_end;
	struct vm_area_struct *vma;
	struct task_struct *task;
	struct dentry *result;
	struct mm_struct *mm;

	result = ERR_PTR(-ENOENT);
	task = get_proc_task(dir);
	if (!task)
		goto out;

	result = ERR_PTR(-EACCES);
	if (!ptrace_may_access(task, PTRACE_MODE_READ_FSCREDS))
		goto out_put_task;

	result = ERR_PTR(-ENOENT);
	if (dname_to_vma_addr(dentry, &vm_start, &vm_end))
		goto out_put_task;

	mm = get_task_mm(task);
	if (!mm)
		goto out_put_task;

	result = ERR_PTR(-EINTR);
	if (down_read_killable(&mm->mmap_sem))
		goto out_put_mm;

	result = ERR_PTR(-ENOENT);
	vma = find_exact_vma(mm, vm_start, vm_end);
	if (!vma)
		goto out_no_vma;

	if (vma->vm_file)
		result = proc_map_files_instantiate(dentry, task,
				(void *)(unsigned long)vma->vm_file->f_mode);

out_no_vma:
	up_read(&mm->mmap_sem);
out_put_mm:
	mmput(mm);
out_put_task:
	put_task_struct(task);
out:
	return result;
}

static const struct inode_operations proc_map_files_inode_operations = {
	.lookup		= proc_map_files_lookup,
	.permission	= proc_fd_permission,
	.setattr	= proc_setattr,
};

static int
proc_map_files_readdir(struct file *file, struct dir_context *ctx)
{
	struct vm_area_struct *vma;
	struct task_struct *task;
	struct mm_struct *mm;
	unsigned long nr_files, pos, i;
	struct flex_array *fa = NULL;
	struct map_files_info info;
	struct map_files_info *p;
	int ret;

	ret = -ENOENT;
	task = get_proc_task(file_inode(file));
	if (!task)
		goto out;

	ret = -EACCES;
	if (!ptrace_may_access(task, PTRACE_MODE_READ_FSCREDS))
		goto out_put_task;

	ret = 0;
	if (!dir_emit_dots(file, ctx))
		goto out_put_task;

	mm = get_task_mm(task);
	if (!mm)
		goto out_put_task;

	ret = down_read_killable(&mm->mmap_sem);
	if (ret) {
		mmput(mm);
		goto out_put_task;
	}

	nr_files = 0;

	/*
	 * We need two passes here:
	 *
	 *  1) Collect vmas of mapped files with mmap_sem taken
	 *  2) Release mmap_sem and instantiate entries
	 *
	 * otherwise we get lockdep complained, since filldir()
	 * routine might require mmap_sem taken in might_fault().
	 */

	for (vma = mm->mmap, pos = 2; vma; vma = vma->vm_next) {
		if (vma->vm_file && ++pos > ctx->pos)
			nr_files++;
	}

	if (nr_files) {
		fa = flex_array_alloc(sizeof(info), nr_files,
					GFP_KERNEL);
		if (!fa || flex_array_prealloc(fa, 0, nr_files,
						GFP_KERNEL)) {
			ret = -ENOMEM;
			if (fa)
				flex_array_free(fa);
			up_read(&mm->mmap_sem);
			mmput(mm);
			goto out_put_task;
		}
		for (i = 0, vma = mm->mmap, pos = 2; vma;
				vma = vma->vm_next) {
			if (!vma->vm_file)
				continue;
			if (++pos <= ctx->pos)
				continue;

			info.start = vma->vm_start;
			info.end = vma->vm_end;
			info.mode = vma->vm_file->f_mode;
			if (flex_array_put(fa, i++, &info, GFP_KERNEL))
				BUG();
		}
	}
	up_read(&mm->mmap_sem);
	mmput(mm);

	for (i = 0; i < nr_files; i++) {
		char buf[4 * sizeof(long) + 2];	/* max: %lx-%lx\0 */
		unsigned int len;

		p = flex_array_get(fa, i);
		len = snprintf(buf, sizeof(buf), "%lx-%lx", p->start, p->end);
		if (!proc_fill_cache(file, ctx,
				      buf, len,
				      proc_map_files_instantiate,
				      task,
				      (void *)(unsigned long)p->mode))
			break;
		ctx->pos++;
	}
	if (fa)
		flex_array_free(fa);

out_put_task:
	put_task_struct(task);
out:
	return ret;
}

static const struct file_operations proc_map_files_operations = {
	.read		= generic_read_dir,
	.iterate_shared	= proc_map_files_readdir,
	.llseek		= generic_file_llseek,
};

#if defined(CONFIG_CHECKPOINT_RESTORE) && defined(CONFIG_POSIX_TIMERS)
struct timers_private {
	struct pid *pid;
	struct task_struct *task;
	struct sighand_struct *sighand;
	struct pid_namespace *ns;
	unsigned long flags;
};

static void *timers_start(struct seq_file *m, loff_t *pos)
{
	struct timers_private *tp = m->private;

	tp->task = get_pid_task(tp->pid, PIDTYPE_PID);
	if (!tp->task)
		return ERR_PTR(-ESRCH);

	tp->sighand = lock_task_sighand(tp->task, &tp->flags);
	if (!tp->sighand)
		return ERR_PTR(-ESRCH);

	return seq_list_start(&tp->task->signal->posix_timers, *pos);
}

static void *timers_next(struct seq_file *m, void *v, loff_t *pos)
{
	struct timers_private *tp = m->private;
	return seq_list_next(v, &tp->task->signal->posix_timers, pos);
}

static void timers_stop(struct seq_file *m, void *v)
{
	struct timers_private *tp = m->private;

	if (tp->sighand) {
		unlock_task_sighand(tp->task, &tp->flags);
		tp->sighand = NULL;
	}

	if (tp->task) {
		put_task_struct(tp->task);
		tp->task = NULL;
	}
}

static int show_timer(struct seq_file *m, void *v)
{
	struct k_itimer *timer;
	struct timers_private *tp = m->private;
	int notify;
	static const char * const nstr[] = {
		[SIGEV_SIGNAL] = "signal",
		[SIGEV_NONE] = "none",
		[SIGEV_THREAD] = "thread",
	};

	timer = list_entry((struct list_head *)v, struct k_itimer, list);
	notify = timer->it_sigev_notify;

	seq_printf(m, "ID: %d\n", timer->it_id);
	seq_printf(m, "signal: %d/%px\n",
		   timer->sigq->info.si_signo,
		   timer->sigq->info.si_value.sival_ptr);
	seq_printf(m, "notify: %s/%s.%d\n",
		   nstr[notify & ~SIGEV_THREAD_ID],
		   (notify & SIGEV_THREAD_ID) ? "tid" : "pid",
		   pid_nr_ns(timer->it_pid, tp->ns));
	seq_printf(m, "ClockID: %d\n", timer->it_clock);

	return 0;
}

static const struct seq_operations proc_timers_seq_ops = {
	.start	= timers_start,
	.next	= timers_next,
	.stop	= timers_stop,
	.show	= show_timer,
};

static int proc_timers_open(struct inode *inode, struct file *file)
{
	struct timers_private *tp;

	tp = __seq_open_private(file, &proc_timers_seq_ops,
			sizeof(struct timers_private));
	if (!tp)
		return -ENOMEM;

	tp->pid = proc_pid(inode);
	tp->ns = proc_pid_ns(inode);
	return 0;
}

static const struct file_operations proc_timers_operations = {
	.open		= proc_timers_open,
	.read		= seq_read,
	.llseek		= seq_lseek,
	.release	= seq_release_private,
};
#endif

static ssize_t timerslack_ns_write(struct file *file, const char __user *buf,
					size_t count, loff_t *offset)
{
	struct inode *inode = file_inode(file);
	struct task_struct *p;
	u64 slack_ns;
	int err;

	err = kstrtoull_from_user(buf, count, 10, &slack_ns);
	if (err < 0)
		return err;

	p = get_proc_task(inode);
	if (!p)
		return -ESRCH;

	if (p != current) {
		if (!capable(CAP_SYS_NICE)) {
			count = -EPERM;
			goto out;
		}

		err = security_task_setscheduler(p);
		if (err) {
			count = err;
			goto out;
		}
	}

	task_lock(p);
	if (slack_ns == 0)
		p->timer_slack_ns = p->default_timer_slack_ns;
	else
		p->timer_slack_ns = slack_ns;
	task_unlock(p);

out:
	put_task_struct(p);

	return count;
}

static int timerslack_ns_show(struct seq_file *m, void *v)
{
	struct inode *inode = m->private;
	struct task_struct *p;
	int err = 0;

	p = get_proc_task(inode);
	if (!p)
		return -ESRCH;

	if (p != current) {

		if (!capable(CAP_SYS_NICE)) {
			err = -EPERM;
			goto out;
		}
		err = security_task_getscheduler(p);
		if (err)
			goto out;
	}

	task_lock(p);
	seq_printf(m, "%llu\n", p->timer_slack_ns);
	task_unlock(p);

out:
	put_task_struct(p);

	return err;
}

static int timerslack_ns_open(struct inode *inode, struct file *filp)
{
	return single_open(filp, timerslack_ns_show, inode);
}

static const struct file_operations proc_pid_set_timerslack_ns_operations = {
	.open		= timerslack_ns_open,
	.read		= seq_read,
	.write		= timerslack_ns_write,
	.llseek		= seq_lseek,
	.release	= single_release,
};

static struct dentry *proc_pident_instantiate(struct dentry *dentry,
	struct task_struct *task, const void *ptr)
{
	const struct pid_entry *p = ptr;
	struct inode *inode;
	struct proc_inode *ei;

	inode = proc_pid_make_inode(dentry->d_sb, task, p->mode);
	if (!inode)
		return ERR_PTR(-ENOENT);

	ei = PROC_I(inode);
	if (S_ISDIR(inode->i_mode))
		set_nlink(inode, 2);	/* Use getattr to fix if necessary */
	if (p->iop)
		inode->i_op = p->iop;
	if (p->fop)
		inode->i_fop = p->fop;
	ei->op = p->op;
	pid_update_inode(task, inode);
	d_set_d_op(dentry, &pid_dentry_operations);
	return d_splice_alias(inode, dentry);
}

static struct dentry *proc_pident_lookup(struct inode *dir, 
					 struct dentry *dentry,
					 const struct pid_entry *ents,
					 unsigned int nents)
{
	struct task_struct *task = get_proc_task(dir);
	const struct pid_entry *p, *last;
	struct dentry *res = ERR_PTR(-ENOENT);

	if (!task)
		goto out_no_task;

	/*
	 * Yes, it does not scale. And it should not. Don't add
	 * new entries into /proc/<tgid>/ without very good reasons.
	 */
	last = &ents[nents];
	for (p = ents; p < last; p++) {
		if (p->len != dentry->d_name.len)
			continue;
		if (!memcmp(dentry->d_name.name, p->name, p->len)) {
			res = proc_pident_instantiate(dentry, task, p);
			break;
		}
	}
	put_task_struct(task);
out_no_task:
	return res;
}

static int proc_pident_readdir(struct file *file, struct dir_context *ctx,
		const struct pid_entry *ents, unsigned int nents)
{
	struct task_struct *task = get_proc_task(file_inode(file));
	const struct pid_entry *p;

	if (!task)
		return -ENOENT;

	if (!dir_emit_dots(file, ctx))
		goto out;

	if (ctx->pos >= nents + 2)
		goto out;

	for (p = ents + (ctx->pos - 2); p < ents + nents; p++) {
		if (!proc_fill_cache(file, ctx, p->name, p->len,
				proc_pident_instantiate, task, p))
			break;
		ctx->pos++;
	}
out:
	put_task_struct(task);
	return 0;
}

#ifdef CONFIG_SECURITY
static ssize_t proc_pid_attr_read(struct file * file, char __user * buf,
				  size_t count, loff_t *ppos)
{
	struct inode * inode = file_inode(file);
	char *p = NULL;
	ssize_t length;
	struct task_struct *task = get_proc_task(inode);

	if (!task)
		return -ESRCH;

	length = security_getprocattr(task,
				      (char*)file->f_path.dentry->d_name.name,
				      &p);
	put_task_struct(task);
	if (length > 0)
		length = simple_read_from_buffer(buf, count, ppos, p, length);
	kfree(p);
	return length;
}

static ssize_t proc_pid_attr_write(struct file * file, const char __user * buf,
				   size_t count, loff_t *ppos)
{
	struct inode * inode = file_inode(file);
	struct task_struct *task;
	void *page;
	int rv;

	rcu_read_lock();
	task = pid_task(proc_pid(inode), PIDTYPE_PID);
	if (!task) {
		rcu_read_unlock();
		return -ESRCH;
	}
	/* A task may only write its own attributes. */
	if (current != task) {
		rcu_read_unlock();
		return -EACCES;
	}
	/* Prevent changes to overridden credentials. */
	if (current_cred() != current_real_cred()) {
		rcu_read_unlock();
		return -EBUSY;
	}
	rcu_read_unlock();

	if (count > PAGE_SIZE)
		count = PAGE_SIZE;

	/* No partial writes. */
	if (*ppos != 0)
		return -EINVAL;

	page = memdup_user(buf, count);
	if (IS_ERR(page)) {
		rv = PTR_ERR(page);
		goto out;
	}

	/* Guard against adverse ptrace interaction */
	rv = mutex_lock_interruptible(&current->signal->cred_guard_mutex);
	if (rv < 0)
		goto out_free;

	rv = security_setprocattr(file->f_path.dentry->d_name.name, page, count);
	mutex_unlock(&current->signal->cred_guard_mutex);
out_free:
	kfree(page);
out:
	return rv;
}

static const struct file_operations proc_pid_attr_operations = {
	.read		= proc_pid_attr_read,
	.write		= proc_pid_attr_write,
	.llseek		= generic_file_llseek,
};

static const struct pid_entry attr_dir_stuff[] = {
	REG("current",    S_IRUGO|S_IWUGO, proc_pid_attr_operations),
	REG("prev",       S_IRUGO,	   proc_pid_attr_operations),
	REG("exec",       S_IRUGO|S_IWUGO, proc_pid_attr_operations),
	REG("fscreate",   S_IRUGO|S_IWUGO, proc_pid_attr_operations),
	REG("keycreate",  S_IRUGO|S_IWUGO, proc_pid_attr_operations),
	REG("sockcreate", S_IRUGO|S_IWUGO, proc_pid_attr_operations),
};

static int proc_attr_dir_readdir(struct file *file, struct dir_context *ctx)
{
	return proc_pident_readdir(file, ctx, 
				   attr_dir_stuff, ARRAY_SIZE(attr_dir_stuff));
}

static const struct file_operations proc_attr_dir_operations = {
	.read		= generic_read_dir,
	.iterate_shared	= proc_attr_dir_readdir,
	.llseek		= generic_file_llseek,
};

static struct dentry *proc_attr_dir_lookup(struct inode *dir,
				struct dentry *dentry, unsigned int flags)
{
	return proc_pident_lookup(dir, dentry,
				  attr_dir_stuff, ARRAY_SIZE(attr_dir_stuff));
}

static const struct inode_operations proc_attr_dir_inode_operations = {
	.lookup		= proc_attr_dir_lookup,
	.getattr	= pid_getattr,
	.setattr	= proc_setattr,
};

#endif

#ifdef CONFIG_ELF_CORE
static ssize_t proc_coredump_filter_read(struct file *file, char __user *buf,
					 size_t count, loff_t *ppos)
{
	struct task_struct *task = get_proc_task(file_inode(file));
	struct mm_struct *mm;
	char buffer[PROC_NUMBUF];
	size_t len;
	int ret;

	if (!task)
		return -ESRCH;

	ret = 0;
	mm = get_task_mm(task);
	if (mm) {
		len = snprintf(buffer, sizeof(buffer), "%08lx\n",
			       ((mm->flags & MMF_DUMP_FILTER_MASK) >>
				MMF_DUMP_FILTER_SHIFT));
		mmput(mm);
		ret = simple_read_from_buffer(buf, count, ppos, buffer, len);
	}

	put_task_struct(task);

	return ret;
}

static ssize_t proc_coredump_filter_write(struct file *file,
					  const char __user *buf,
					  size_t count,
					  loff_t *ppos)
{
	struct task_struct *task;
	struct mm_struct *mm;
	unsigned int val;
	int ret;
	int i;
	unsigned long mask;

	ret = kstrtouint_from_user(buf, count, 0, &val);
	if (ret < 0)
		return ret;

	ret = -ESRCH;
	task = get_proc_task(file_inode(file));
	if (!task)
		goto out_no_task;

	mm = get_task_mm(task);
	if (!mm)
		goto out_no_mm;
	ret = 0;

	for (i = 0, mask = 1; i < MMF_DUMP_FILTER_BITS; i++, mask <<= 1) {
		if (val & mask)
			set_bit(i + MMF_DUMP_FILTER_SHIFT, &mm->flags);
		else
			clear_bit(i + MMF_DUMP_FILTER_SHIFT, &mm->flags);
	}

	mmput(mm);
 out_no_mm:
	put_task_struct(task);
 out_no_task:
	if (ret < 0)
		return ret;
	return count;
}

static const struct file_operations proc_coredump_filter_operations = {
	.read		= proc_coredump_filter_read,
	.write		= proc_coredump_filter_write,
	.llseek		= generic_file_llseek,
};
#endif

#ifdef CONFIG_TASK_IO_ACCOUNTING
static int do_io_accounting(struct task_struct *task, struct seq_file *m, int whole)
{
	struct task_io_accounting acct = task->ioac;
	unsigned long flags;
	int result;

	result = mutex_lock_killable(&task->signal->cred_guard_mutex);
	if (result)
		return result;

	if (!ptrace_may_access(task, PTRACE_MODE_READ_FSCREDS)) {
		result = -EACCES;
		goto out_unlock;
	}

	if (whole && lock_task_sighand(task, &flags)) {
		struct task_struct *t = task;

		task_io_accounting_add(&acct, &task->signal->ioac);
		while_each_thread(task, t)
			task_io_accounting_add(&acct, &t->ioac);

		unlock_task_sighand(task, &flags);
	}
	seq_printf(m,
		   "rchar: %llu\n"
		   "wchar: %llu\n"
		   "syscr: %llu\n"
		   "syscw: %llu\n"
		   "read_bytes: %llu\n"
		   "write_bytes: %llu\n"
		   "cancelled_write_bytes: %llu\n",
		   (unsigned long long)acct.rchar,
		   (unsigned long long)acct.wchar,
		   (unsigned long long)acct.syscr,
		   (unsigned long long)acct.syscw,
		   (unsigned long long)acct.read_bytes,
		   (unsigned long long)acct.write_bytes,
		   (unsigned long long)acct.cancelled_write_bytes);
	result = 0;

out_unlock:
	mutex_unlock(&task->signal->cred_guard_mutex);
	return result;
}

static int proc_tid_io_accounting(struct seq_file *m, struct pid_namespace *ns,
				  struct pid *pid, struct task_struct *task)
{
	return do_io_accounting(task, m, 0);
}

static int proc_tgid_io_accounting(struct seq_file *m, struct pid_namespace *ns,
				   struct pid *pid, struct task_struct *task)
{
	return do_io_accounting(task, m, 1);
}
#endif /* CONFIG_TASK_IO_ACCOUNTING */

#ifdef CONFIG_USER_NS
static int proc_id_map_open(struct inode *inode, struct file *file,
	const struct seq_operations *seq_ops)
{
	struct user_namespace *ns = NULL;
	struct task_struct *task;
	struct seq_file *seq;
	int ret = -EINVAL;

	task = get_proc_task(inode);
	if (task) {
		rcu_read_lock();
		ns = get_user_ns(task_cred_xxx(task, user_ns));
		rcu_read_unlock();
		put_task_struct(task);
	}
	if (!ns)
		goto err;

	ret = seq_open(file, seq_ops);
	if (ret)
		goto err_put_ns;

	seq = file->private_data;
	seq->private = ns;

	return 0;
err_put_ns:
	put_user_ns(ns);
err:
	return ret;
}

static int proc_id_map_release(struct inode *inode, struct file *file)
{
	struct seq_file *seq = file->private_data;
	struct user_namespace *ns = seq->private;
	put_user_ns(ns);
	return seq_release(inode, file);
}

static int proc_uid_map_open(struct inode *inode, struct file *file)
{
	return proc_id_map_open(inode, file, &proc_uid_seq_operations);
}

static int proc_gid_map_open(struct inode *inode, struct file *file)
{
	return proc_id_map_open(inode, file, &proc_gid_seq_operations);
}

static int proc_projid_map_open(struct inode *inode, struct file *file)
{
	return proc_id_map_open(inode, file, &proc_projid_seq_operations);
}

static const struct file_operations proc_uid_map_operations = {
	.open		= proc_uid_map_open,
	.write		= proc_uid_map_write,
	.read		= seq_read,
	.llseek		= seq_lseek,
	.release	= proc_id_map_release,
};

static const struct file_operations proc_gid_map_operations = {
	.open		= proc_gid_map_open,
	.write		= proc_gid_map_write,
	.read		= seq_read,
	.llseek		= seq_lseek,
	.release	= proc_id_map_release,
};

static const struct file_operations proc_projid_map_operations = {
	.open		= proc_projid_map_open,
	.write		= proc_projid_map_write,
	.read		= seq_read,
	.llseek		= seq_lseek,
	.release	= proc_id_map_release,
};

static int proc_setgroups_open(struct inode *inode, struct file *file)
{
	struct user_namespace *ns = NULL;
	struct task_struct *task;
	int ret;

	ret = -ESRCH;
	task = get_proc_task(inode);
	if (task) {
		rcu_read_lock();
		ns = get_user_ns(task_cred_xxx(task, user_ns));
		rcu_read_unlock();
		put_task_struct(task);
	}
	if (!ns)
		goto err;

	if (file->f_mode & FMODE_WRITE) {
		ret = -EACCES;
		if (!ns_capable(ns, CAP_SYS_ADMIN))
			goto err_put_ns;
	}

	ret = single_open(file, &proc_setgroups_show, ns);
	if (ret)
		goto err_put_ns;

	return 0;
err_put_ns:
	put_user_ns(ns);
err:
	return ret;
}

static int proc_setgroups_release(struct inode *inode, struct file *file)
{
	struct seq_file *seq = file->private_data;
	struct user_namespace *ns = seq->private;
	int ret = single_release(inode, file);
	put_user_ns(ns);
	return ret;
}

static const struct file_operations proc_setgroups_operations = {
	.open		= proc_setgroups_open,
	.write		= proc_setgroups_write,
	.read		= seq_read,
	.llseek		= seq_lseek,
	.release	= proc_setgroups_release,
};
#endif /* CONFIG_USER_NS */

static int proc_pid_personality(struct seq_file *m, struct pid_namespace *ns,
				struct pid *pid, struct task_struct *task)
{
	int err = lock_trace(task);
	if (!err) {
		seq_printf(m, "%08x\n", task->personality);
		unlock_trace(task);
	}
	return err;
}

#ifdef CONFIG_LIVEPATCH
static int proc_pid_patch_state(struct seq_file *m, struct pid_namespace *ns,
				struct pid *pid, struct task_struct *task)
{
	seq_printf(m, "%d\n", task->patch_state);
	return 0;
}
#endif /* CONFIG_LIVEPATCH */

/*
 * Thread groups
 */
static const struct file_operations proc_task_operations;
static const struct inode_operations proc_task_inode_operations;

static const struct pid_entry tgid_base_stuff[] = {
	DIR("task",       S_IRUGO|S_IXUGO, proc_task_inode_operations, proc_task_operations),
	DIR("fd",         S_IRUSR|S_IXUSR, proc_fd_inode_operations, proc_fd_operations),
	DIR("map_files",  S_IRUSR|S_IXUSR, proc_map_files_inode_operations, proc_map_files_operations),
	DIR("fdinfo",     S_IRUSR|S_IXUSR, proc_fdinfo_inode_operations, proc_fdinfo_operations),
	DIR("ns",	  S_IRUSR|S_IXUGO, proc_ns_dir_inode_operations, proc_ns_dir_operations),
#ifdef CONFIG_NET
	DIR("net",        S_IRUGO|S_IXUGO, proc_net_inode_operations, proc_net_operations),
#endif
	REG("environ",    S_IRUSR, proc_environ_operations),
	REG("auxv",       S_IRUSR, proc_auxv_operations),
	ONE("status",     S_IRUGO, proc_pid_status),
	ONE("personality", S_IRUSR, proc_pid_personality),
	ONE("limits",	  S_IRUGO, proc_pid_limits),
#ifdef CONFIG_SCHED_DEBUG
	REG("sched",      S_IRUGO|S_IWUSR, proc_pid_sched_operations),
#endif
#ifdef CONFIG_SCHED_AUTOGROUP
	REG("autogroup",  S_IRUGO|S_IWUSR, proc_pid_sched_autogroup_operations),
#endif
	REG("comm",      S_IRUGO|S_IWUSR, proc_pid_set_comm_operations),
#ifdef CONFIG_HAVE_ARCH_TRACEHOOK
	ONE("syscall",    S_IRUSR, proc_pid_syscall),
#endif
	REG("cmdline",    S_IRUGO, proc_pid_cmdline_ops),
	ONE("stat",       S_IRUGO, proc_tgid_stat),
	ONE("statm",      S_IRUGO, proc_pid_statm),
	REG("maps",       S_IRUGO, proc_pid_maps_operations),
#ifdef CONFIG_NUMA
	REG("numa_maps",  S_IRUGO, proc_pid_numa_maps_operations),
#endif
	REG("mem",        S_IRUSR|S_IWUSR, proc_mem_operations),
	LNK("cwd",        proc_cwd_link),
	LNK("root",       proc_root_link),
	LNK("exe",        proc_exe_link),
	REG("mounts",     S_IRUGO, proc_mounts_operations),
	REG("mountinfo",  S_IRUGO, proc_mountinfo_operations),
	REG("mountstats", S_IRUSR, proc_mountstats_operations),
#ifdef CONFIG_PROC_PAGE_MONITOR
	REG("clear_refs", S_IWUSR, proc_clear_refs_operations),
	REG("smaps",      S_IRUGO, proc_pid_smaps_operations),
	REG("smaps_rollup", S_IRUGO, proc_pid_smaps_rollup_operations),
	REG("pagemap",    S_IRUSR, proc_pagemap_operations),
#endif
#ifdef CONFIG_SECURITY
	DIR("attr",       S_IRUGO|S_IXUGO, proc_attr_dir_inode_operations, proc_attr_dir_operations),
#endif
#ifdef CONFIG_KALLSYMS
	ONE("wchan",      S_IRUGO, proc_pid_wchan),
#endif
#ifdef CONFIG_STACKTRACE
	ONE("stack",      S_IRUSR, proc_pid_stack),
#endif
#ifdef CONFIG_SCHED_INFO
	ONE("schedstat",  S_IRUGO, proc_pid_schedstat),
#endif
#ifdef CONFIG_LATENCYTOP
	REG("latency",  S_IRUGO, proc_lstats_operations),
#endif
#ifdef CONFIG_PROC_PID_CPUSET
	ONE("cpuset",     S_IRUGO, proc_cpuset_show),
#endif
#ifdef CONFIG_CGROUPS
	ONE("cgroup",  S_IRUGO, proc_cgroup_show),
#endif
	ONE("oom_score",  S_IRUGO, proc_oom_score),
	REG("oom_adj",    S_IRUGO|S_IWUSR, proc_oom_adj_operations),
	REG("oom_score_adj", S_IRUGO|S_IWUSR, proc_oom_score_adj_operations),
#ifdef CONFIG_AUDITSYSCALL
	REG("loginuid",   S_IWUSR|S_IRUGO, proc_loginuid_operations),
	REG("sessionid",  S_IRUGO, proc_sessionid_operations),
#endif
#ifdef CONFIG_FAULT_INJECTION
	REG("make-it-fail", S_IRUGO|S_IWUSR, proc_fault_inject_operations),
	REG("fail-nth", 0644, proc_fail_nth_operations),
#endif
#ifdef CONFIG_ELF_CORE
	REG("coredump_filter", S_IRUGO|S_IWUSR, proc_coredump_filter_operations),
#endif
#ifdef CONFIG_TASK_IO_ACCOUNTING
	ONE("io",	S_IRUSR, proc_tgid_io_accounting),
#endif
#ifdef CONFIG_USER_NS
	REG("uid_map",    S_IRUGO|S_IWUSR, proc_uid_map_operations),
	REG("gid_map",    S_IRUGO|S_IWUSR, proc_gid_map_operations),
	REG("projid_map", S_IRUGO|S_IWUSR, proc_projid_map_operations),
	REG("setgroups",  S_IRUGO|S_IWUSR, proc_setgroups_operations),
#endif
#if defined(CONFIG_CHECKPOINT_RESTORE) && defined(CONFIG_POSIX_TIMERS)
	REG("timers",	  S_IRUGO, proc_timers_operations),
#endif
	REG("timerslack_ns", S_IRUGO|S_IWUGO, proc_pid_set_timerslack_ns_operations),
#ifdef CONFIG_LIVEPATCH
	ONE("patch_state",  S_IRUSR, proc_pid_patch_state),
#endif
};

static int proc_tgid_base_readdir(struct file *file, struct dir_context *ctx)
{
	return proc_pident_readdir(file, ctx,
				   tgid_base_stuff, ARRAY_SIZE(tgid_base_stuff));
}

static const struct file_operations proc_tgid_base_operations = {
	.read		= generic_read_dir,
	.iterate_shared	= proc_tgid_base_readdir,
	.llseek		= generic_file_llseek,
};

<<<<<<< HEAD
=======
struct pid *tgid_pidfd_to_pid(const struct file *file)
{
	if (file->f_op != &proc_tgid_base_operations)
		return ERR_PTR(-EBADF);

	return proc_pid(file_inode(file));
}

>>>>>>> 407d19ab
static struct dentry *proc_tgid_base_lookup(struct inode *dir, struct dentry *dentry, unsigned int flags)
{
	return proc_pident_lookup(dir, dentry,
				  tgid_base_stuff, ARRAY_SIZE(tgid_base_stuff));
}

static const struct inode_operations proc_tgid_base_inode_operations = {
	.lookup		= proc_tgid_base_lookup,
	.getattr	= pid_getattr,
	.setattr	= proc_setattr,
	.permission	= proc_pid_permission,
};

static void proc_flush_task_mnt(struct vfsmount *mnt, pid_t pid, pid_t tgid)
{
	struct dentry *dentry, *leader, *dir;
	char buf[10 + 1];
	struct qstr name;

	name.name = buf;
	name.len = snprintf(buf, sizeof(buf), "%u", pid);
	/* no ->d_hash() rejects on procfs */
	dentry = d_hash_and_lookup(mnt->mnt_root, &name);
	if (dentry) {
		d_invalidate(dentry);
		dput(dentry);
	}

	if (pid == tgid)
		return;

	name.name = buf;
	name.len = snprintf(buf, sizeof(buf), "%u", tgid);
	leader = d_hash_and_lookup(mnt->mnt_root, &name);
	if (!leader)
		goto out;

	name.name = "task";
	name.len = strlen(name.name);
	dir = d_hash_and_lookup(leader, &name);
	if (!dir)
		goto out_put_leader;

	name.name = buf;
	name.len = snprintf(buf, sizeof(buf), "%u", pid);
	dentry = d_hash_and_lookup(dir, &name);
	if (dentry) {
		d_invalidate(dentry);
		dput(dentry);
	}

	dput(dir);
out_put_leader:
	dput(leader);
out:
	return;
}

/**
 * proc_flush_task -  Remove dcache entries for @task from the /proc dcache.
 * @task: task that should be flushed.
 *
 * When flushing dentries from proc, one needs to flush them from global
 * proc (proc_mnt) and from all the namespaces' procs this task was seen
 * in. This call is supposed to do all of this job.
 *
 * Looks in the dcache for
 * /proc/@pid
 * /proc/@tgid/task/@pid
 * if either directory is present flushes it and all of it'ts children
 * from the dcache.
 *
 * It is safe and reasonable to cache /proc entries for a task until
 * that task exits.  After that they just clog up the dcache with
 * useless entries, possibly causing useful dcache entries to be
 * flushed instead.  This routine is proved to flush those useless
 * dcache entries at process exit time.
 *
 * NOTE: This routine is just an optimization so it does not guarantee
 *       that no dcache entries will exist at process exit time it
 *       just makes it very unlikely that any will persist.
 */

void proc_flush_task(struct task_struct *task)
{
	int i;
	struct pid *pid, *tgid;
	struct upid *upid;

	pid = task_pid(task);
	tgid = task_tgid(task);

	for (i = 0; i <= pid->level; i++) {
		upid = &pid->numbers[i];
		proc_flush_task_mnt(upid->ns->proc_mnt, upid->nr,
					tgid->numbers[i].nr);
	}
}

static struct dentry *proc_pid_instantiate(struct dentry * dentry,
				   struct task_struct *task, const void *ptr)
{
	struct inode *inode;

	inode = proc_pid_make_inode(dentry->d_sb, task, S_IFDIR | S_IRUGO | S_IXUGO);
	if (!inode)
		return ERR_PTR(-ENOENT);

	inode->i_op = &proc_tgid_base_inode_operations;
	inode->i_fop = &proc_tgid_base_operations;
	inode->i_flags|=S_IMMUTABLE;

	set_nlink(inode, nlink_tgid);
	pid_update_inode(task, inode);

	d_set_d_op(dentry, &pid_dentry_operations);
	return d_splice_alias(inode, dentry);
}

struct dentry *proc_pid_lookup(struct inode *dir, struct dentry * dentry, unsigned int flags)
{
	struct task_struct *task;
	unsigned tgid;
	struct pid_namespace *ns;
	struct dentry *result = ERR_PTR(-ENOENT);

	tgid = name_to_int(&dentry->d_name);
	if (tgid == ~0U)
		goto out;

	ns = dentry->d_sb->s_fs_info;
	rcu_read_lock();
	task = find_task_by_pid_ns(tgid, ns);
	if (task)
		get_task_struct(task);
	rcu_read_unlock();
	if (!task)
		goto out;

	result = proc_pid_instantiate(dentry, task, NULL);
	put_task_struct(task);
out:
	return result;
}

/*
 * Find the first task with tgid >= tgid
 *
 */
struct tgid_iter {
	unsigned int tgid;
	struct task_struct *task;
};
static struct tgid_iter next_tgid(struct pid_namespace *ns, struct tgid_iter iter)
{
	struct pid *pid;

	if (iter.task)
		put_task_struct(iter.task);
	rcu_read_lock();
retry:
	iter.task = NULL;
	pid = find_ge_pid(iter.tgid, ns);
	if (pid) {
		iter.tgid = pid_nr_ns(pid, ns);
		iter.task = pid_task(pid, PIDTYPE_PID);
		/* What we to know is if the pid we have find is the
		 * pid of a thread_group_leader.  Testing for task
		 * being a thread_group_leader is the obvious thing
		 * todo but there is a window when it fails, due to
		 * the pid transfer logic in de_thread.
		 *
		 * So we perform the straight forward test of seeing
		 * if the pid we have found is the pid of a thread
		 * group leader, and don't worry if the task we have
		 * found doesn't happen to be a thread group leader.
		 * As we don't care in the case of readdir.
		 */
		if (!iter.task || !has_group_leader_pid(iter.task)) {
			iter.tgid += 1;
			goto retry;
		}
		get_task_struct(iter.task);
	}
	rcu_read_unlock();
	return iter;
}

#define TGID_OFFSET (FIRST_PROCESS_ENTRY + 2)

/* for the /proc/ directory itself, after non-process stuff has been done */
int proc_pid_readdir(struct file *file, struct dir_context *ctx)
{
	struct tgid_iter iter;
	struct pid_namespace *ns = proc_pid_ns(file_inode(file));
	loff_t pos = ctx->pos;

	if (pos >= PID_MAX_LIMIT + TGID_OFFSET)
		return 0;

	if (pos == TGID_OFFSET - 2) {
		struct inode *inode = d_inode(ns->proc_self);
		if (!dir_emit(ctx, "self", 4, inode->i_ino, DT_LNK))
			return 0;
		ctx->pos = pos = pos + 1;
	}
	if (pos == TGID_OFFSET - 1) {
		struct inode *inode = d_inode(ns->proc_thread_self);
		if (!dir_emit(ctx, "thread-self", 11, inode->i_ino, DT_LNK))
			return 0;
		ctx->pos = pos = pos + 1;
	}
	iter.tgid = pos - TGID_OFFSET;
	iter.task = NULL;
	for (iter = next_tgid(ns, iter);
	     iter.task;
	     iter.tgid += 1, iter = next_tgid(ns, iter)) {
		char name[10 + 1];
		unsigned int len;

		cond_resched();
		if (!has_pid_permissions(ns, iter.task, HIDEPID_INVISIBLE))
			continue;

		len = snprintf(name, sizeof(name), "%u", iter.tgid);
		ctx->pos = iter.tgid + TGID_OFFSET;
		if (!proc_fill_cache(file, ctx, name, len,
				     proc_pid_instantiate, iter.task, NULL)) {
			put_task_struct(iter.task);
			return 0;
		}
	}
	ctx->pos = PID_MAX_LIMIT + TGID_OFFSET;
	return 0;
}

/*
 * proc_tid_comm_permission is a special permission function exclusively
 * used for the node /proc/<pid>/task/<tid>/comm.
 * It bypasses generic permission checks in the case where a task of the same
 * task group attempts to access the node.
 * The rationale behind this is that glibc and bionic access this node for
 * cross thread naming (pthread_set/getname_np(!self)). However, if
 * PR_SET_DUMPABLE gets set to 0 this node among others becomes uid=0 gid=0,
 * which locks out the cross thread naming implementation.
 * This function makes sure that the node is always accessible for members of
 * same thread group.
 */
static int proc_tid_comm_permission(struct inode *inode, int mask)
{
	bool is_same_tgroup;
	struct task_struct *task;

	task = get_proc_task(inode);
	if (!task)
		return -ESRCH;
	is_same_tgroup = same_thread_group(current, task);
	put_task_struct(task);

	if (likely(is_same_tgroup && !(mask & MAY_EXEC))) {
		/* This file (/proc/<pid>/task/<tid>/comm) can always be
		 * read or written by the members of the corresponding
		 * thread group.
		 */
		return 0;
	}

	return generic_permission(inode, mask);
}

static const struct inode_operations proc_tid_comm_inode_operations = {
		.permission = proc_tid_comm_permission,
};

/*
 * Tasks
 */
static const struct pid_entry tid_base_stuff[] = {
	DIR("fd",        S_IRUSR|S_IXUSR, proc_fd_inode_operations, proc_fd_operations),
	DIR("fdinfo",    S_IRUSR|S_IXUSR, proc_fdinfo_inode_operations, proc_fdinfo_operations),
	DIR("ns",	 S_IRUSR|S_IXUGO, proc_ns_dir_inode_operations, proc_ns_dir_operations),
#ifdef CONFIG_NET
	DIR("net",        S_IRUGO|S_IXUGO, proc_net_inode_operations, proc_net_operations),
#endif
	REG("environ",   S_IRUSR, proc_environ_operations),
	REG("auxv",      S_IRUSR, proc_auxv_operations),
	ONE("status",    S_IRUGO, proc_pid_status),
	ONE("personality", S_IRUSR, proc_pid_personality),
	ONE("limits",	 S_IRUGO, proc_pid_limits),
#ifdef CONFIG_SCHED_DEBUG
	REG("sched",     S_IRUGO|S_IWUSR, proc_pid_sched_operations),
#endif
	NOD("comm",      S_IFREG|S_IRUGO|S_IWUSR,
			 &proc_tid_comm_inode_operations,
			 &proc_pid_set_comm_operations, {}),
#ifdef CONFIG_HAVE_ARCH_TRACEHOOK
	ONE("syscall",   S_IRUSR, proc_pid_syscall),
#endif
	REG("cmdline",   S_IRUGO, proc_pid_cmdline_ops),
	ONE("stat",      S_IRUGO, proc_tid_stat),
	ONE("statm",     S_IRUGO, proc_pid_statm),
	REG("maps",      S_IRUGO, proc_pid_maps_operations),
#ifdef CONFIG_PROC_CHILDREN
	REG("children",  S_IRUGO, proc_tid_children_operations),
#endif
#ifdef CONFIG_NUMA
	REG("numa_maps", S_IRUGO, proc_pid_numa_maps_operations),
#endif
	REG("mem",       S_IRUSR|S_IWUSR, proc_mem_operations),
	LNK("cwd",       proc_cwd_link),
	LNK("root",      proc_root_link),
	LNK("exe",       proc_exe_link),
	REG("mounts",    S_IRUGO, proc_mounts_operations),
	REG("mountinfo",  S_IRUGO, proc_mountinfo_operations),
#ifdef CONFIG_PROC_PAGE_MONITOR
	REG("clear_refs", S_IWUSR, proc_clear_refs_operations),
	REG("smaps",     S_IRUGO, proc_pid_smaps_operations),
	REG("smaps_rollup", S_IRUGO, proc_pid_smaps_rollup_operations),
	REG("pagemap",    S_IRUSR, proc_pagemap_operations),
#endif
#ifdef CONFIG_SECURITY
	DIR("attr",      S_IRUGO|S_IXUGO, proc_attr_dir_inode_operations, proc_attr_dir_operations),
#endif
#ifdef CONFIG_KALLSYMS
	ONE("wchan",     S_IRUGO, proc_pid_wchan),
#endif
#ifdef CONFIG_STACKTRACE
	ONE("stack",      S_IRUSR, proc_pid_stack),
#endif
#ifdef CONFIG_SCHED_INFO
	ONE("schedstat", S_IRUGO, proc_pid_schedstat),
#endif
#ifdef CONFIG_LATENCYTOP
	REG("latency",  S_IRUGO, proc_lstats_operations),
#endif
#ifdef CONFIG_PROC_PID_CPUSET
	ONE("cpuset",    S_IRUGO, proc_cpuset_show),
#endif
#ifdef CONFIG_CGROUPS
	ONE("cgroup",  S_IRUGO, proc_cgroup_show),
#endif
	ONE("oom_score", S_IRUGO, proc_oom_score),
	REG("oom_adj",   S_IRUGO|S_IWUSR, proc_oom_adj_operations),
	REG("oom_score_adj", S_IRUGO|S_IWUSR, proc_oom_score_adj_operations),
#ifdef CONFIG_AUDITSYSCALL
	REG("loginuid",  S_IWUSR|S_IRUGO, proc_loginuid_operations),
	REG("sessionid",  S_IRUGO, proc_sessionid_operations),
#endif
#ifdef CONFIG_FAULT_INJECTION
	REG("make-it-fail", S_IRUGO|S_IWUSR, proc_fault_inject_operations),
	REG("fail-nth", 0644, proc_fail_nth_operations),
#endif
#ifdef CONFIG_TASK_IO_ACCOUNTING
	ONE("io",	S_IRUSR, proc_tid_io_accounting),
#endif
#ifdef CONFIG_USER_NS
	REG("uid_map",    S_IRUGO|S_IWUSR, proc_uid_map_operations),
	REG("gid_map",    S_IRUGO|S_IWUSR, proc_gid_map_operations),
	REG("projid_map", S_IRUGO|S_IWUSR, proc_projid_map_operations),
	REG("setgroups",  S_IRUGO|S_IWUSR, proc_setgroups_operations),
#endif
#ifdef CONFIG_LIVEPATCH
	ONE("patch_state",  S_IRUSR, proc_pid_patch_state),
#endif
};

static int proc_tid_base_readdir(struct file *file, struct dir_context *ctx)
{
	return proc_pident_readdir(file, ctx,
				   tid_base_stuff, ARRAY_SIZE(tid_base_stuff));
}

static struct dentry *proc_tid_base_lookup(struct inode *dir, struct dentry *dentry, unsigned int flags)
{
	return proc_pident_lookup(dir, dentry,
				  tid_base_stuff, ARRAY_SIZE(tid_base_stuff));
}

static const struct file_operations proc_tid_base_operations = {
	.read		= generic_read_dir,
	.iterate_shared	= proc_tid_base_readdir,
	.llseek		= generic_file_llseek,
};

static const struct inode_operations proc_tid_base_inode_operations = {
	.lookup		= proc_tid_base_lookup,
	.getattr	= pid_getattr,
	.setattr	= proc_setattr,
};

static struct dentry *proc_task_instantiate(struct dentry *dentry,
	struct task_struct *task, const void *ptr)
{
	struct inode *inode;
	inode = proc_pid_make_inode(dentry->d_sb, task, S_IFDIR | S_IRUGO | S_IXUGO);
	if (!inode)
		return ERR_PTR(-ENOENT);

	inode->i_op = &proc_tid_base_inode_operations;
	inode->i_fop = &proc_tid_base_operations;
	inode->i_flags |= S_IMMUTABLE;

	set_nlink(inode, nlink_tid);
	pid_update_inode(task, inode);

	d_set_d_op(dentry, &pid_dentry_operations);
	return d_splice_alias(inode, dentry);
}

static struct dentry *proc_task_lookup(struct inode *dir, struct dentry * dentry, unsigned int flags)
{
	struct task_struct *task;
	struct task_struct *leader = get_proc_task(dir);
	unsigned tid;
	struct pid_namespace *ns;
	struct dentry *result = ERR_PTR(-ENOENT);

	if (!leader)
		goto out_no_task;

	tid = name_to_int(&dentry->d_name);
	if (tid == ~0U)
		goto out;

	ns = dentry->d_sb->s_fs_info;
	rcu_read_lock();
	task = find_task_by_pid_ns(tid, ns);
	if (task)
		get_task_struct(task);
	rcu_read_unlock();
	if (!task)
		goto out;
	if (!same_thread_group(leader, task))
		goto out_drop_task;

	result = proc_task_instantiate(dentry, task, NULL);
out_drop_task:
	put_task_struct(task);
out:
	put_task_struct(leader);
out_no_task:
	return result;
}

/*
 * Find the first tid of a thread group to return to user space.
 *
 * Usually this is just the thread group leader, but if the users
 * buffer was too small or there was a seek into the middle of the
 * directory we have more work todo.
 *
 * In the case of a short read we start with find_task_by_pid.
 *
 * In the case of a seek we start with the leader and walk nr
 * threads past it.
 */
static struct task_struct *first_tid(struct pid *pid, int tid, loff_t f_pos,
					struct pid_namespace *ns)
{
	struct task_struct *pos, *task;
	unsigned long nr = f_pos;

	if (nr != f_pos)	/* 32bit overflow? */
		return NULL;

	rcu_read_lock();
	task = pid_task(pid, PIDTYPE_PID);
	if (!task)
		goto fail;

	/* Attempt to start with the tid of a thread */
	if (tid && nr) {
		pos = find_task_by_pid_ns(tid, ns);
		if (pos && same_thread_group(pos, task))
			goto found;
	}

	/* If nr exceeds the number of threads there is nothing todo */
	if (nr >= get_nr_threads(task))
		goto fail;

	/* If we haven't found our starting place yet start
	 * with the leader and walk nr threads forward.
	 */
	pos = task = task->group_leader;
	do {
		if (!nr--)
			goto found;
	} while_each_thread(task, pos);
fail:
	pos = NULL;
	goto out;
found:
	get_task_struct(pos);
out:
	rcu_read_unlock();
	return pos;
}

/*
 * Find the next thread in the thread list.
 * Return NULL if there is an error or no next thread.
 *
 * The reference to the input task_struct is released.
 */
static struct task_struct *next_tid(struct task_struct *start)
{
	struct task_struct *pos = NULL;
	rcu_read_lock();
	if (pid_alive(start)) {
		pos = next_thread(start);
		if (thread_group_leader(pos))
			pos = NULL;
		else
			get_task_struct(pos);
	}
	rcu_read_unlock();
	put_task_struct(start);
	return pos;
}

/* for the /proc/TGID/task/ directories */
static int proc_task_readdir(struct file *file, struct dir_context *ctx)
{
	struct inode *inode = file_inode(file);
	struct task_struct *task;
	struct pid_namespace *ns;
	int tid;

	if (proc_inode_is_dead(inode))
		return -ENOENT;

	if (!dir_emit_dots(file, ctx))
		return 0;

	/* f_version caches the tgid value that the last readdir call couldn't
	 * return. lseek aka telldir automagically resets f_version to 0.
	 */
	ns = proc_pid_ns(inode);
	tid = (int)file->f_version;
	file->f_version = 0;
	for (task = first_tid(proc_pid(inode), tid, ctx->pos - 2, ns);
	     task;
	     task = next_tid(task), ctx->pos++) {
		char name[10 + 1];
		unsigned int len;
		tid = task_pid_nr_ns(task, ns);
		len = snprintf(name, sizeof(name), "%u", tid);
		if (!proc_fill_cache(file, ctx, name, len,
				proc_task_instantiate, task, NULL)) {
			/* returning this tgid failed, save it as the first
			 * pid for the next readir call */
			file->f_version = (u64)tid;
			put_task_struct(task);
			break;
		}
	}

	return 0;
}

static int proc_task_getattr(const struct path *path, struct kstat *stat,
			     u32 request_mask, unsigned int query_flags)
{
	struct inode *inode = d_inode(path->dentry);
	struct task_struct *p = get_proc_task(inode);
	generic_fillattr(inode, stat);

	if (p) {
		stat->nlink += get_nr_threads(p);
		put_task_struct(p);
	}

	return 0;
}

static const struct inode_operations proc_task_inode_operations = {
	.lookup		= proc_task_lookup,
	.getattr	= proc_task_getattr,
	.setattr	= proc_setattr,
	.permission	= proc_pid_permission,
};

static const struct file_operations proc_task_operations = {
	.read		= generic_read_dir,
	.iterate_shared	= proc_task_readdir,
	.llseek		= generic_file_llseek,
};

void __init set_proc_pid_nlink(void)
{
	nlink_tid = pid_entry_nlink(tid_base_stuff, ARRAY_SIZE(tid_base_stuff));
	nlink_tgid = pid_entry_nlink(tgid_base_stuff, ARRAY_SIZE(tgid_base_stuff));
}<|MERGE_RESOLUTION|>--- conflicted
+++ resolved
@@ -59,6 +59,7 @@
 #include <linux/capability.h>
 #include <linux/file.h>
 #include <linux/fdtable.h>
+#include <linux/generic-radix-tree.h>
 #include <linux/string.h>
 #include <linux/seq_file.h>
 #include <linux/namei.h>
@@ -92,7 +93,6 @@
 #include <linux/sched/coredump.h>
 #include <linux/sched/debug.h>
 #include <linux/sched/stat.h>
-#include <linux/flex_array.h>
 #include <linux/posix-timers.h>
 #include <trace/events/oom.h>
 #include "internal.h"
@@ -140,9 +140,13 @@
 #define REG(NAME, MODE, fops)				\
 	NOD(NAME, (S_IFREG|(MODE)), NULL, &fops, {})
 #define ONE(NAME, MODE, show)				\
-	NOD(NAME, (S_IFREG|(MODE)), 			\
+	NOD(NAME, (S_IFREG|(MODE)),			\
 		NULL, &proc_single_file_operations,	\
 		{ .proc_show = show } )
+#define ATTR(LSM, NAME, MODE)				\
+	NOD(NAME, (S_IFREG|(MODE)),			\
+		NULL, &proc_pid_attr_operations,	\
+		{ .lsm = LSM })
 
 /*
  * Count the number of hardlinks for the pid_entry table, excluding the .
@@ -470,7 +474,7 @@
 			      struct pid *pid, struct task_struct *task)
 {
 	if (unlikely(!sched_info_on()))
-		seq_printf(m, "0 0 0\n");
+		seq_puts(m, "0 0 0\n");
 	else
 		seq_printf(m, "%llu %llu %lu\n",
 		   (unsigned long long)task->se.sum_exec_runtime,
@@ -543,7 +547,7 @@
 static int proc_oom_score(struct seq_file *m, struct pid_namespace *ns,
 			  struct pid *pid, struct task_struct *task)
 {
-	unsigned long totalpages = totalram_pages + total_swap_pages;
+	unsigned long totalpages = totalram_pages() + total_swap_pages;
 	unsigned long points = 0;
 
 	points = oom_badness(task, NULL, NULL, totalpages) *
@@ -594,8 +598,10 @@
 	/*
 	 * print the file header
 	 */
-       seq_printf(m, "%-25s %-20s %-20s %-10s\n",
-		  "Limit", "Soft Limit", "Hard Limit", "Units");
+	seq_puts(m, "Limit                     "
+		"Soft Limit           "
+		"Hard Limit           "
+		"Units     \n");
 
 	for (i = 0; i < RLIM_NLIMITS; i++) {
 		if (rlim[i].rlim_cur == RLIM_INFINITY)
@@ -623,24 +629,25 @@
 static int proc_pid_syscall(struct seq_file *m, struct pid_namespace *ns,
 			    struct pid *pid, struct task_struct *task)
 {
-	long nr;
-	unsigned long args[6], sp, pc;
+	struct syscall_info info;
+	u64 *args = &info.data.args[0];
 	int res;
 
 	res = lock_trace(task);
 	if (res)
 		return res;
 
-	if (task_current_syscall(task, &nr, args, 6, &sp, &pc))
+	if (task_current_syscall(task, &info))
 		seq_puts(m, "running\n");
-	else if (nr < 0)
-		seq_printf(m, "%ld 0x%lx 0x%lx\n", nr, sp, pc);
+	else if (info.data.nr < 0)
+		seq_printf(m, "%d 0x%llx 0x%llx\n",
+			   info.data.nr, info.sp, info.data.instruction_pointer);
 	else
 		seq_printf(m,
-		       "%ld 0x%lx 0x%lx 0x%lx 0x%lx 0x%lx 0x%lx 0x%lx 0x%lx\n",
-		       nr,
+		       "%d 0x%llx 0x%llx 0x%llx 0x%llx 0x%llx 0x%llx 0x%llx 0x%llx\n",
+		       info.data.nr,
 		       args[0], args[1], args[2], args[3], args[4], args[5],
-		       sp, pc);
+		       info.sp, info.data.instruction_pointer);
 	unlock_trace(task);
 
 	return 0;
@@ -1217,7 +1224,7 @@
 	.llseek		= default_llseek,
 };
 
-#ifdef CONFIG_AUDITSYSCALL
+#ifdef CONFIG_AUDIT
 #define TMPBUFLEN 11
 static ssize_t proc_loginuid_read(struct file * file, char __user * buf,
 				  size_t count, loff_t *ppos)
@@ -2160,10 +2167,11 @@
 	struct task_struct *task;
 	struct mm_struct *mm;
 	unsigned long nr_files, pos, i;
-	struct flex_array *fa = NULL;
-	struct map_files_info info;
+	GENRADIX(struct map_files_info) fa;
 	struct map_files_info *p;
 	int ret;
+
+	genradix_init(&fa);
 
 	ret = -ENOENT;
 	task = get_proc_task(file_inode(file));
@@ -2201,35 +2209,22 @@
 	 */
 
 	for (vma = mm->mmap, pos = 2; vma; vma = vma->vm_next) {
-		if (vma->vm_file && ++pos > ctx->pos)
-			nr_files++;
-	}
-
-	if (nr_files) {
-		fa = flex_array_alloc(sizeof(info), nr_files,
-					GFP_KERNEL);
-		if (!fa || flex_array_prealloc(fa, 0, nr_files,
-						GFP_KERNEL)) {
+		if (!vma->vm_file)
+			continue;
+		if (++pos <= ctx->pos)
+			continue;
+
+		p = genradix_ptr_alloc(&fa, nr_files++, GFP_KERNEL);
+		if (!p) {
 			ret = -ENOMEM;
-			if (fa)
-				flex_array_free(fa);
 			up_read(&mm->mmap_sem);
 			mmput(mm);
 			goto out_put_task;
 		}
-		for (i = 0, vma = mm->mmap, pos = 2; vma;
-				vma = vma->vm_next) {
-			if (!vma->vm_file)
-				continue;
-			if (++pos <= ctx->pos)
-				continue;
-
-			info.start = vma->vm_start;
-			info.end = vma->vm_end;
-			info.mode = vma->vm_file->f_mode;
-			if (flex_array_put(fa, i++, &info, GFP_KERNEL))
-				BUG();
-		}
+
+		p->start = vma->vm_start;
+		p->end = vma->vm_end;
+		p->mode = vma->vm_file->f_mode;
 	}
 	up_read(&mm->mmap_sem);
 	mmput(mm);
@@ -2238,7 +2233,7 @@
 		char buf[4 * sizeof(long) + 2];	/* max: %lx-%lx\0 */
 		unsigned int len;
 
-		p = flex_array_get(fa, i);
+		p = genradix_ptr(&fa, i);
 		len = snprintf(buf, sizeof(buf), "%lx-%lx", p->start, p->end);
 		if (!proc_fill_cache(file, ctx,
 				      buf, len,
@@ -2248,12 +2243,11 @@
 			break;
 		ctx->pos++;
 	}
-	if (fa)
-		flex_array_free(fa);
 
 out_put_task:
 	put_task_struct(task);
 out:
+	genradix_free(&fa);
 	return ret;
 }
 
@@ -2381,10 +2375,13 @@
 		return -ESRCH;
 
 	if (p != current) {
-		if (!capable(CAP_SYS_NICE)) {
+		rcu_read_lock();
+		if (!ns_capable(__task_cred(p)->user_ns, CAP_SYS_NICE)) {
+			rcu_read_unlock();
 			count = -EPERM;
 			goto out;
 		}
+		rcu_read_unlock();
 
 		err = security_task_setscheduler(p);
 		if (err) {
@@ -2417,11 +2414,14 @@
 		return -ESRCH;
 
 	if (p != current) {
-
-		if (!capable(CAP_SYS_NICE)) {
+		rcu_read_lock();
+		if (!ns_capable(__task_cred(p)->user_ns, CAP_SYS_NICE)) {
+			rcu_read_unlock();
 			err = -EPERM;
 			goto out;
 		}
+		rcu_read_unlock();
+
 		err = security_task_getscheduler(p);
 		if (err)
 			goto out;
@@ -2476,11 +2476,10 @@
 
 static struct dentry *proc_pident_lookup(struct inode *dir, 
 					 struct dentry *dentry,
-					 const struct pid_entry *ents,
-					 unsigned int nents)
+					 const struct pid_entry *p,
+					 const struct pid_entry *end)
 {
 	struct task_struct *task = get_proc_task(dir);
-	const struct pid_entry *p, *last;
 	struct dentry *res = ERR_PTR(-ENOENT);
 
 	if (!task)
@@ -2490,8 +2489,7 @@
 	 * Yes, it does not scale. And it should not. Don't add
 	 * new entries into /proc/<tgid>/ without very good reasons.
 	 */
-	last = &ents[nents];
-	for (p = ents; p < last; p++) {
+	for (; p < end; p++) {
 		if (p->len != dentry->d_name.len)
 			continue;
 		if (!memcmp(dentry->d_name.name, p->name, p->len)) {
@@ -2542,7 +2540,7 @@
 	if (!task)
 		return -ESRCH;
 
-	length = security_getprocattr(task,
+	length = security_getprocattr(task, PROC_I(inode)->op.lsm,
 				      (char*)file->f_path.dentry->d_name.name,
 				      &p);
 	put_task_struct(task);
@@ -2596,7 +2594,9 @@
 	if (rv < 0)
 		goto out_free;
 
-	rv = security_setprocattr(file->f_path.dentry->d_name.name, page, count);
+	rv = security_setprocattr(PROC_I(inode)->op.lsm,
+				  file->f_path.dentry->d_name.name, page,
+				  count);
 	mutex_unlock(&current->signal->cred_guard_mutex);
 out_free:
 	kfree(page);
@@ -2610,13 +2610,53 @@
 	.llseek		= generic_file_llseek,
 };
 
+#define LSM_DIR_OPS(LSM) \
+static int proc_##LSM##_attr_dir_iterate(struct file *filp, \
+			     struct dir_context *ctx) \
+{ \
+	return proc_pident_readdir(filp, ctx, \
+				   LSM##_attr_dir_stuff, \
+				   ARRAY_SIZE(LSM##_attr_dir_stuff)); \
+} \
+\
+static const struct file_operations proc_##LSM##_attr_dir_ops = { \
+	.read		= generic_read_dir, \
+	.iterate	= proc_##LSM##_attr_dir_iterate, \
+	.llseek		= default_llseek, \
+}; \
+\
+static struct dentry *proc_##LSM##_attr_dir_lookup(struct inode *dir, \
+				struct dentry *dentry, unsigned int flags) \
+{ \
+	return proc_pident_lookup(dir, dentry, \
+				  LSM##_attr_dir_stuff, \
+				  LSM##_attr_dir_stuff + ARRAY_SIZE(LSM##_attr_dir_stuff)); \
+} \
+\
+static const struct inode_operations proc_##LSM##_attr_dir_inode_ops = { \
+	.lookup		= proc_##LSM##_attr_dir_lookup, \
+	.getattr	= pid_getattr, \
+	.setattr	= proc_setattr, \
+}
+
+#ifdef CONFIG_SECURITY_SMACK
+static const struct pid_entry smack_attr_dir_stuff[] = {
+	ATTR("smack", "current",	0666),
+};
+LSM_DIR_OPS(smack);
+#endif
+
 static const struct pid_entry attr_dir_stuff[] = {
-	REG("current",    S_IRUGO|S_IWUGO, proc_pid_attr_operations),
-	REG("prev",       S_IRUGO,	   proc_pid_attr_operations),
-	REG("exec",       S_IRUGO|S_IWUGO, proc_pid_attr_operations),
-	REG("fscreate",   S_IRUGO|S_IWUGO, proc_pid_attr_operations),
-	REG("keycreate",  S_IRUGO|S_IWUGO, proc_pid_attr_operations),
-	REG("sockcreate", S_IRUGO|S_IWUGO, proc_pid_attr_operations),
+	ATTR(NULL, "current",		0666),
+	ATTR(NULL, "prev",		0444),
+	ATTR(NULL, "exec",		0666),
+	ATTR(NULL, "fscreate",		0666),
+	ATTR(NULL, "keycreate",		0666),
+	ATTR(NULL, "sockcreate",	0666),
+#ifdef CONFIG_SECURITY_SMACK
+	DIR("smack",			0555,
+	    proc_smack_attr_dir_inode_ops, proc_smack_attr_dir_ops),
+#endif
 };
 
 static int proc_attr_dir_readdir(struct file *file, struct dir_context *ctx)
@@ -2635,7 +2675,8 @@
 				struct dentry *dentry, unsigned int flags)
 {
 	return proc_pident_lookup(dir, dentry,
-				  attr_dir_stuff, ARRAY_SIZE(attr_dir_stuff));
+				  attr_dir_stuff,
+				  attr_dir_stuff + ARRAY_SIZE(attr_dir_stuff));
 }
 
 static const struct inode_operations proc_attr_dir_inode_operations = {
@@ -2935,6 +2976,21 @@
 }
 #endif /* CONFIG_LIVEPATCH */
 
+#ifdef CONFIG_STACKLEAK_METRICS
+static int proc_stack_depth(struct seq_file *m, struct pid_namespace *ns,
+				struct pid *pid, struct task_struct *task)
+{
+	unsigned long prev_depth = THREAD_SIZE -
+				(task->prev_lowest_stack & (THREAD_SIZE - 1));
+	unsigned long depth = THREAD_SIZE -
+				(task->lowest_stack & (THREAD_SIZE - 1));
+
+	seq_printf(m, "previous stack depth: %lu\nstack depth: %lu\n",
+							prev_depth, depth);
+	return 0;
+}
+#endif /* CONFIG_STACKLEAK_METRICS */
+
 /*
  * Thread groups
  */
@@ -3009,7 +3065,7 @@
 	ONE("oom_score",  S_IRUGO, proc_oom_score),
 	REG("oom_adj",    S_IRUGO|S_IWUSR, proc_oom_adj_operations),
 	REG("oom_score_adj", S_IRUGO|S_IWUSR, proc_oom_score_adj_operations),
-#ifdef CONFIG_AUDITSYSCALL
+#ifdef CONFIG_AUDIT
 	REG("loginuid",   S_IWUSR|S_IRUGO, proc_loginuid_operations),
 	REG("sessionid",  S_IRUGO, proc_sessionid_operations),
 #endif
@@ -3036,6 +3092,9 @@
 #ifdef CONFIG_LIVEPATCH
 	ONE("patch_state",  S_IRUSR, proc_pid_patch_state),
 #endif
+#ifdef CONFIG_STACKLEAK_METRICS
+	ONE("stack_depth", S_IRUGO, proc_stack_depth),
+#endif
 };
 
 static int proc_tgid_base_readdir(struct file *file, struct dir_context *ctx)
@@ -3050,8 +3109,6 @@
 	.llseek		= generic_file_llseek,
 };
 
-<<<<<<< HEAD
-=======
 struct pid *tgid_pidfd_to_pid(const struct file *file)
 {
 	if (file->f_op != &proc_tgid_base_operations)
@@ -3060,11 +3117,11 @@
 	return proc_pid(file_inode(file));
 }
 
->>>>>>> 407d19ab
 static struct dentry *proc_tgid_base_lookup(struct inode *dir, struct dentry *dentry, unsigned int flags)
 {
 	return proc_pident_lookup(dir, dentry,
-				  tgid_base_stuff, ARRAY_SIZE(tgid_base_stuff));
+				  tgid_base_stuff,
+				  tgid_base_stuff + ARRAY_SIZE(tgid_base_stuff));
 }
 
 static const struct inode_operations proc_tgid_base_inode_operations = {
@@ -3180,7 +3237,7 @@
 	return d_splice_alias(inode, dentry);
 }
 
-struct dentry *proc_pid_lookup(struct inode *dir, struct dentry * dentry, unsigned int flags)
+struct dentry *proc_pid_lookup(struct dentry *dentry, unsigned int flags)
 {
 	struct task_struct *task;
 	unsigned tgid;
@@ -3405,7 +3462,7 @@
 	ONE("oom_score", S_IRUGO, proc_oom_score),
 	REG("oom_adj",   S_IRUGO|S_IWUSR, proc_oom_adj_operations),
 	REG("oom_score_adj", S_IRUGO|S_IWUSR, proc_oom_score_adj_operations),
-#ifdef CONFIG_AUDITSYSCALL
+#ifdef CONFIG_AUDIT
 	REG("loginuid",  S_IWUSR|S_IRUGO, proc_loginuid_operations),
 	REG("sessionid",  S_IRUGO, proc_sessionid_operations),
 #endif
@@ -3436,7 +3493,8 @@
 static struct dentry *proc_tid_base_lookup(struct inode *dir, struct dentry *dentry, unsigned int flags)
 {
 	return proc_pident_lookup(dir, dentry,
-				  tid_base_stuff, ARRAY_SIZE(tid_base_stuff));
+				  tid_base_stuff,
+				  tid_base_stuff + ARRAY_SIZE(tid_base_stuff));
 }
 
 static const struct file_operations proc_tid_base_operations = {
