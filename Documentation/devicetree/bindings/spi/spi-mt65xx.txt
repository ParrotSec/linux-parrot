--- conflicted
+++ resolved
@@ -6,13 +6,11 @@
     - mediatek,mt2712-spi: for mt2712 platforms
     - mediatek,mt6589-spi: for mt6589 platforms
     - mediatek,mt7622-spi: for mt7622 platforms
+    - "mediatek,mt7629-spi", "mediatek,mt7622-spi": for mt7629 platforms
     - mediatek,mt8135-spi: for mt8135 platforms
     - mediatek,mt8173-spi: for mt8173 platforms
-<<<<<<< HEAD
-=======
     - mediatek,mt8183-spi: for mt8183 platforms
     - "mediatek,mt8516-spi", "mediatek,mt2712-spi": for mt8516 platforms
->>>>>>> 407d19ab
 
 - #address-cells: should be 1.
 
