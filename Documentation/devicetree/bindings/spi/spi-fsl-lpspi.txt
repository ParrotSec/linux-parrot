* Freescale Low Power SPI (LPSPI) for i.MX

Required properties:
- compatible :
  - "fsl,imx7ulp-spi" for LPSPI compatible with the one integrated on i.MX7ULP soc
- reg : address and length of the lpspi master registers
- interrupts : lpspi interrupt
<<<<<<< HEAD
- clocks : lpspi clock specifier
=======
- clocks : lpspi clock specifier. Its number and order need to correspond to the
	   value in clock-names.
- clock-names : Corresponding to per clock and ipg clock in "clocks"
		respectively. In i.MX7ULP, it only has per clk, so use CLK_DUMMY
		to fill the "ipg" blank.
- spi-slave : spi slave mode support. In slave mode, add this attribute without
	      value. In master mode, remove it.
>>>>>>> 407d19ab

Examples:

lpspi2: lpspi@40290000 {
	compatible = "fsl,imx7ulp-spi";
	reg = <0x40290000 0x10000>;
	interrupt-parent = <&intc>;
	interrupts = <GIC_SPI 28 IRQ_TYPE_LEVEL_HIGH>;
<<<<<<< HEAD
	clocks = <&clks IMX7ULP_CLK_LPSPI2>;
=======
	clocks = <&clks IMX7ULP_CLK_LPSPI2>,
		 <&clks IMX7ULP_CLK_DUMMY>;
	clock-names = "per", "ipg";
	spi-slave;
>>>>>>> 407d19ab
};<|MERGE_RESOLUTION|>--- conflicted
+++ resolved
@@ -3,11 +3,10 @@
 Required properties:
 - compatible :
   - "fsl,imx7ulp-spi" for LPSPI compatible with the one integrated on i.MX7ULP soc
+  - "fsl,imx8qxp-spi" for LPSPI compatible with the one integrated on i.MX8QXP soc
 - reg : address and length of the lpspi master registers
+- interrupt-parent : core interrupt controller
 - interrupts : lpspi interrupt
-<<<<<<< HEAD
-- clocks : lpspi clock specifier
-=======
 - clocks : lpspi clock specifier. Its number and order need to correspond to the
 	   value in clock-names.
 - clock-names : Corresponding to per clock and ipg clock in "clocks"
@@ -15,7 +14,6 @@
 		to fill the "ipg" blank.
 - spi-slave : spi slave mode support. In slave mode, add this attribute without
 	      value. In master mode, remove it.
->>>>>>> 407d19ab
 
 Examples:
 
@@ -24,12 +22,8 @@
 	reg = <0x40290000 0x10000>;
 	interrupt-parent = <&intc>;
 	interrupts = <GIC_SPI 28 IRQ_TYPE_LEVEL_HIGH>;
-<<<<<<< HEAD
-	clocks = <&clks IMX7ULP_CLK_LPSPI2>;
-=======
 	clocks = <&clks IMX7ULP_CLK_LPSPI2>,
 		 <&clks IMX7ULP_CLK_DUMMY>;
 	clock-names = "per", "ipg";
 	spi-slave;
->>>>>>> 407d19ab
 };