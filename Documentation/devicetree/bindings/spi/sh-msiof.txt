Renesas MSIOF spi controller

Required properties:
- compatible           : "renesas,msiof-r8a7743" (RZ/G1M)
			 "renesas,msiof-r8a7745" (RZ/G1E)
<<<<<<< HEAD
=======
			 "renesas,msiof-r8a77470" (RZ/G1C)
			 "renesas,msiof-r8a774a1" (RZ/G2M)
			 "renesas,msiof-r8a774c0" (RZ/G2E)
>>>>>>> 407d19ab
			 "renesas,msiof-r8a7790" (R-Car H2)
			 "renesas,msiof-r8a7791" (R-Car M2-W)
			 "renesas,msiof-r8a7792" (R-Car V2H)
			 "renesas,msiof-r8a7793" (R-Car M2-N)
			 "renesas,msiof-r8a7794" (R-Car E2)
			 "renesas,msiof-r8a7795" (R-Car H3)
			 "renesas,msiof-r8a7796" (R-Car M3-W)
			 "renesas,msiof-r8a77965" (R-Car M3-N)
			 "renesas,msiof-sh73a0" (SH-Mobile AG5)
			 "renesas,sh-mobile-msiof" (generic SH-Mobile compatibile device)
			 "renesas,rcar-gen2-msiof" (generic R-Car Gen2 and RZ/G1 compatible device)
			 "renesas,rcar-gen3-msiof" (generic R-Car Gen3 compatible device)
			 "renesas,sh-msiof"      (deprecated)

			 When compatible with the generic version, nodes
			 must list the SoC-specific version corresponding
			 to the platform first followed by the generic
			 version.

- reg                  : A list of offsets and lengths of the register sets for
			 the device.
			 If only one register set is present, it is to be used
			 by both the CPU and the DMA engine.
			 If two register sets are present, the first is to be
			 used by the CPU, and the second is to be used by the
			 DMA engine.
- interrupts           : Interrupt specifier
- #address-cells       : Must be <1>
- #size-cells          : Must be <0>

Optional properties:
- clocks               : Must contain a reference to the functional clock.
- num-cs               : Total number of chip selects (default is 1).
			 Up to 3 native chip selects are supported:
			   0: MSIOF_SYNC
			   1: MSIOF_SS1
			   2: MSIOF_SS2
			 Hardware limitations related to chip selects:
			   - Native chip selects are always deasserted in
			     between transfers that are part of the same
			     message.  Use cs-gpios to work around this.
			   - All slaves using native chip selects must use the
			     same spi-cs-high configuration.  Use cs-gpios to
			     work around this.
			   - When using GPIO chip selects, at least one native
			     chip select must be left unused, as it will be
			     driven anyway.
- dmas                 : Must contain a list of two references to DMA
			 specifiers, one for transmission, and one for
			 reception.
- dma-names            : Must contain a list of two DMA names, "tx" and "rx".
- spi-slave            : Empty property indicating the SPI controller is used
			 in slave mode.
- renesas,dtdl         : delay sync signal (setup) in transmit mode.
			 Must contain one of the following values:
			 0   (no bit delay)
			 50  (0.5-clock-cycle delay)
			 100 (1-clock-cycle delay)
			 150 (1.5-clock-cycle delay)
			 200 (2-clock-cycle delay)

- renesas,syncdl       : delay sync signal (hold) in transmit mode.
			 Must contain one of the following values:
			 0   (no bit delay)
			 50  (0.5-clock-cycle delay)
			 100 (1-clock-cycle delay)
			 150 (1.5-clock-cycle delay)
			 200 (2-clock-cycle delay)
			 300 (3-clock-cycle delay)

Optional properties, deprecated for soctype-specific bindings:
- renesas,tx-fifo-size : Overrides the default tx fifo size given in words
			 (default is 64)
- renesas,rx-fifo-size : Overrides the default rx fifo size given in words
			 (default is 64)

Pinctrl properties might be needed, too.  See
Documentation/devicetree/bindings/pinctrl/renesas,*.

Example:

	msiof0: spi@e6e20000 {
		compatible = "renesas,msiof-r8a7791",
			     "renesas,rcar-gen2-msiof";
		reg = <0 0xe6e20000 0 0x0064>;
		interrupts = <0 156 IRQ_TYPE_LEVEL_HIGH>;
		clocks = <&mstp0_clks R8A7791_CLK_MSIOF0>;
		dmas = <&dmac0 0x51>, <&dmac0 0x52>;
		dma-names = "tx", "rx";
		#address-cells = <1>;
		#size-cells = <0>;
	};<|MERGE_RESOLUTION|>--- conflicted
+++ resolved
@@ -2,13 +2,11 @@
 
 Required properties:
 - compatible           : "renesas,msiof-r8a7743" (RZ/G1M)
+			 "renesas,msiof-r8a7744" (RZ/G1N)
 			 "renesas,msiof-r8a7745" (RZ/G1E)
-<<<<<<< HEAD
-=======
 			 "renesas,msiof-r8a77470" (RZ/G1C)
 			 "renesas,msiof-r8a774a1" (RZ/G2M)
 			 "renesas,msiof-r8a774c0" (RZ/G2E)
->>>>>>> 407d19ab
 			 "renesas,msiof-r8a7790" (R-Car H2)
 			 "renesas,msiof-r8a7791" (R-Car M2-W)
 			 "renesas,msiof-r8a7792" (R-Car V2H)
@@ -17,10 +15,14 @@
 			 "renesas,msiof-r8a7795" (R-Car H3)
 			 "renesas,msiof-r8a7796" (R-Car M3-W)
 			 "renesas,msiof-r8a77965" (R-Car M3-N)
+			 "renesas,msiof-r8a77970" (R-Car V3M)
+			 "renesas,msiof-r8a77980" (R-Car V3H)
+			 "renesas,msiof-r8a77990" (R-Car E3)
+			 "renesas,msiof-r8a77995" (R-Car D3)
 			 "renesas,msiof-sh73a0" (SH-Mobile AG5)
 			 "renesas,sh-mobile-msiof" (generic SH-Mobile compatibile device)
 			 "renesas,rcar-gen2-msiof" (generic R-Car Gen2 and RZ/G1 compatible device)
-			 "renesas,rcar-gen3-msiof" (generic R-Car Gen3 compatible device)
+			 "renesas,rcar-gen3-msiof" (generic R-Car Gen3 and RZ/G2 compatible device)
 			 "renesas,sh-msiof"      (deprecated)
 
 			 When compatible with the generic version, nodes
