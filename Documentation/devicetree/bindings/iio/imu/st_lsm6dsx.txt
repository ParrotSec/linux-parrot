--- conflicted
+++ resolved
@@ -7,18 +7,16 @@
   "st,lsm6dsl"
   "st,lsm6dsm"
   "st,ism330dlc"
-<<<<<<< HEAD
-=======
   "st,lsm6dso"
   "st,asm330lhh"
   "st,lsm6dsox"
   "st,lsm6dsr"
->>>>>>> 407d19ab
 - reg: i2c address of the sensor / spi cs line
 
 Optional properties:
 - st,drdy-int-pin: the pin on the package that will be used to signal
   "data ready" (valid values: 1 or 2).
+- st,pullups : enable/disable internal i2c controller pullup resistors.
 - drive-open-drain: the interrupt/data ready line will be configured
   as open drain, which is useful if several sensors share the same
   interrupt line. This is a boolean property.
