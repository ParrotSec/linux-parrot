Qualcomm's SPMI PMIC voltage ADC

SPMI PMIC voltage ADC (VADC) provides interface to clients to read
voltage. The VADC is a 15-bit sigma-delta ADC.

VADC node:

- compatible:
    Usage: required
    Value type: <string>
    Definition: Should contain "qcom,spmi-vadc".
<<<<<<< HEAD
=======
                Should contain "qcom,spmi-adc5" for PMIC5 ADC driver.
                Should contain "qcom,spmi-adc-rev2" for PMIC rev2 ADC driver.
                Should contain "qcom,pms405-adc" for PMS405 PMIC
>>>>>>> 407d19ab

- reg:
    Usage: required
    Value type: <prop-encoded-array>
    Definition: VADC base address and length in the SPMI PMIC register map.

- #address-cells:
    Usage: required
    Value type: <u32>
    Definition: Must be one. Child node 'reg' property should define ADC
            channel number.

- #size-cells:
    Usage: required
    Value type: <u32>
    Definition: Must be zero.

- #io-channel-cells:
    Usage: required
    Value type: <u32>
    Definition: Must be one. For details about IIO bindings see:
            Documentation/devicetree/bindings/iio/iio-bindings.txt

- interrupts:
    Usage: optional
    Value type: <prop-encoded-array>
    Definition: End of conversion interrupt.

Channel node properties:

- reg:
    Usage: required
    Value type: <u32>
    Definition: ADC channel number.
            See include/dt-bindings/iio/qcom,spmi-vadc.h

- qcom,decimation:
    Usage: optional
    Value type: <u32>
    Definition: This parameter is used to decrease ADC sampling rate.
            Quicker measurements can be made by reducing decimation ratio.
            Valid values are 512, 1024, 2048, 4096.
            If property is not found, default value of 512 will be used.

- qcom,pre-scaling:
    Usage: optional
    Value type: <u32 array>
    Definition: Used for scaling the channel input signal before the signal is
            fed to VADC. The configuration for this node is to know the
            pre-determined ratio and use it for post scaling. Select one from
            the following options.
            <1 1>, <1 3>, <1 4>, <1 6>, <1 20>, <1 8>, <10 81>, <1 10>
            If property is not found default value depending on chip will be used.

- qcom,ratiometric:
    Usage: optional
    Value type: <empty>
    Definition: Channel calibration type. If this property is specified
            VADC will use the VDD reference (1.8V) and GND for channel
            calibration. If property is not found, channel will be
            calibrated with 0.625V and 1.25V reference channels, also
            known as absolute calibration.

- qcom,hw-settle-time:
    Usage: optional
    Value type: <u32>
    Definition: Time between AMUX getting configured and the ADC starting
            conversion. Delay = 100us * (value) for value < 11, and
            2ms * (value - 10) otherwise.
            Valid values are: 0, 100, 200, 300, 400, 500, 600, 700, 800,
            900 us and 1, 2, 4, 6, 8, 10 ms
            If property is not found, channel will use 0us.

- qcom,avg-samples:
    Usage: optional
    Value type: <u32>
    Definition: Number of samples to be used for measurement.
            Averaging provides the option to obtain a single measurement
            from the ADC that is an average of multiple samples. The value
            selected is 2^(value).
            Valid values are: 1, 2, 4, 8, 16, 32, 64, 128, 256, 512
            If property is not found, 1 sample will be used.

NOTE:

Following channels, also known as reference point channels, are used for
result calibration and their channel configuration nodes should be defined:
VADC_REF_625MV and/or VADC_SPARE1(based on PMIC version) VADC_REF_1250MV,
VADC_GND_REF and VADC_VDD_VADC.

Example:

	/* VADC node */
	pmic_vadc: vadc@3100 {
		compatible = "qcom,spmi-vadc";
		reg = <0x3100 0x100>;
		interrupts = <0x0 0x31 0x0 IRQ_TYPE_EDGE_RISING>;
		#address-cells = <1>;
		#size-cells = <0>;
		#io-channel-cells = <1>;
		io-channel-ranges;

		/* Channel node */
		usb_id_nopull {
			reg = <VADC_LR_MUX10_USB_ID>;
			qcom,decimation = <512>;
			qcom,ratiometric;
			qcom,hw-settle-time = <200>;
			qcom,avg-samples = <1>;
			qcom,pre-scaling = <1 3>;
		};
	};

	/* IIO client node */
	usb {
		io-channels = <&pmic_vadc VADC_LR_MUX10_USB_ID>;
		io-channel-names = "vadc";
	};<|MERGE_RESOLUTION|>--- conflicted
+++ resolved
@@ -1,7 +1,9 @@
-Qualcomm's SPMI PMIC voltage ADC
+Qualcomm's SPMI PMIC ADC
 
-SPMI PMIC voltage ADC (VADC) provides interface to clients to read
-voltage. The VADC is a 15-bit sigma-delta ADC.
+- SPMI PMIC voltage ADC (VADC) provides interface to clients to read
+  voltage. The VADC is a 15-bit sigma-delta ADC.
+- SPMI PMIC5 voltage ADC (ADC) provides interface to clients to read
+  voltage. The VADC is a 16-bit sigma-delta ADC.
 
 VADC node:
 
@@ -9,17 +11,14 @@
     Usage: required
     Value type: <string>
     Definition: Should contain "qcom,spmi-vadc".
-<<<<<<< HEAD
-=======
                 Should contain "qcom,spmi-adc5" for PMIC5 ADC driver.
                 Should contain "qcom,spmi-adc-rev2" for PMIC rev2 ADC driver.
                 Should contain "qcom,pms405-adc" for PMS405 PMIC
->>>>>>> 407d19ab
 
 - reg:
     Usage: required
     Value type: <prop-encoded-array>
-    Definition: VADC base address and length in the SPMI PMIC register map.
+    Definition: VADC base address in the SPMI PMIC register map.
 
 - #address-cells:
     Usage: required
@@ -51,13 +50,26 @@
     Definition: ADC channel number.
             See include/dt-bindings/iio/qcom,spmi-vadc.h
 
+- label:
+    Usage: required for "qcom,spmi-adc5" and "qcom,spmi-adc-rev2"
+    Value type: <empty>
+    Definition: ADC input of the platform as seen in the schematics.
+            For thermistor inputs connected to generic AMUX or GPIO inputs
+            these can vary across platform for the same pins. Hence select
+            the platform schematics name for this channel.
+
 - qcom,decimation:
     Usage: optional
     Value type: <u32>
     Definition: This parameter is used to decrease ADC sampling rate.
             Quicker measurements can be made by reducing decimation ratio.
-            Valid values are 512, 1024, 2048, 4096.
-            If property is not found, default value of 512 will be used.
+            - For compatible property "qcom,spmi-vadc", valid values are
+              512, 1024, 2048, 4096. If property is not found, default value
+              of 512 will be used.
+            - For compatible property "qcom,spmi-adc5", valid values are 250, 420
+              and 840. If property is not found, default value of 840 is used.
+            - For compatible property "qcom,spmi-adc-rev2", valid values are 256,
+              512 and 1024. If property is not present, default value is 1024.
 
 - qcom,pre-scaling:
     Usage: optional
@@ -72,21 +84,38 @@
 - qcom,ratiometric:
     Usage: optional
     Value type: <empty>
-    Definition: Channel calibration type. If this property is specified
-            VADC will use the VDD reference (1.8V) and GND for channel
-            calibration. If property is not found, channel will be
-            calibrated with 0.625V and 1.25V reference channels, also
-            known as absolute calibration.
+    Definition: Channel calibration type.
+            - For compatible property "qcom,spmi-vadc", if this property is
+              specified VADC will use the VDD reference (1.8V) and GND for
+              channel calibration. If property is not found, channel will be
+              calibrated with 0.625V and 1.25V reference channels, also
+              known as absolute calibration.
+            - For compatible property "qcom,spmi-adc5" and "qcom,spmi-adc-rev2",
+              if this property is specified VADC will use the VDD reference
+              (1.875V) and GND for channel calibration. If property is not found,
+              channel will be calibrated with 0V and 1.25V reference channels,
+              also known as absolute calibration.
 
 - qcom,hw-settle-time:
     Usage: optional
     Value type: <u32>
     Definition: Time between AMUX getting configured and the ADC starting
-            conversion. Delay = 100us * (value) for value < 11, and
-            2ms * (value - 10) otherwise.
-            Valid values are: 0, 100, 200, 300, 400, 500, 600, 700, 800,
-            900 us and 1, 2, 4, 6, 8, 10 ms
-            If property is not found, channel will use 0us.
+            conversion. The 'hw_settle_time' is an index used from valid values
+            and programmed in hardware to achieve the hardware settling delay.
+            - For compatible property "qcom,spmi-vadc" and "qcom,spmi-adc-rev2",
+              Delay = 100us * (hw_settle_time) for hw_settle_time < 11,
+              and 2ms * (hw_settle_time - 10) otherwise.
+              Valid values are: 0, 100, 200, 300, 400, 500, 600, 700, 800,
+              900 us and 1, 2, 4, 6, 8, 10 ms.
+              If property is not found, channel will use 0us.
+            - For compatible property "qcom,spmi-adc5", delay = 15us for
+              value 0, 100us * (value) for values < 11,
+              and 2ms * (value - 10) otherwise.
+              Valid values are: 15, 100, 200, 300, 400, 500, 600, 700, 800,
+              900 us and 1, 2, 4, 6, 8, 10 ms
+              Certain controller digital versions have valid values of
+              15, 100, 200, 300, 400, 500, 600, 700, 1, 2, 4, 8, 16, 32, 64, 128 ms
+              If property is not found, channel will use 15us.
 
 - qcom,avg-samples:
     Usage: optional
@@ -95,22 +124,31 @@
             Averaging provides the option to obtain a single measurement
             from the ADC that is an average of multiple samples. The value
             selected is 2^(value).
-            Valid values are: 1, 2, 4, 8, 16, 32, 64, 128, 256, 512
-            If property is not found, 1 sample will be used.
+            - For compatible property "qcom,spmi-vadc", valid values
+              are: 1, 2, 4, 8, 16, 32, 64, 128, 256, 512
+              If property is not found, 1 sample will be used.
+            - For compatible property "qcom,spmi-adc5" and "qcom,spmi-adc-rev2",
+              valid values are: 1, 2, 4, 8, 16
+              If property is not found, 1 sample will be used.
 
 NOTE:
 
-Following channels, also known as reference point channels, are used for
-result calibration and their channel configuration nodes should be defined:
+For compatible property "qcom,spmi-vadc" following channels, also known as
+reference point channels, are used for result calibration and their channel
+configuration nodes should be defined:
 VADC_REF_625MV and/or VADC_SPARE1(based on PMIC version) VADC_REF_1250MV,
 VADC_GND_REF and VADC_VDD_VADC.
 
 Example:
 
+#include <dt-bindings/iio/qcom,spmi-vadc.h>
+#include <linux/irq.h>
+/* ... */
+
 	/* VADC node */
 	pmic_vadc: vadc@3100 {
 		compatible = "qcom,spmi-vadc";
-		reg = <0x3100 0x100>;
+		reg = <0x3100>;
 		interrupts = <0x0 0x31 0x0 IRQ_TYPE_EDGE_RISING>;
 		#address-cells = <1>;
 		#size-cells = <0>;
@@ -118,7 +156,7 @@
 		io-channel-ranges;
 
 		/* Channel node */
-		usb_id_nopull {
+		adc-chan@VADC_LR_MUX10_USB_ID {
 			reg = <VADC_LR_MUX10_USB_ID>;
 			qcom,decimation = <512>;
 			qcom,ratiometric;
