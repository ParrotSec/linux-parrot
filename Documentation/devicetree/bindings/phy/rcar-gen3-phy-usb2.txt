--- conflicted
+++ resolved
@@ -1,12 +1,6 @@
 * Renesas R-Car generation 3 USB 2.0 PHY
 
 This file provides information on what the device node for the R-Car generation
-<<<<<<< HEAD
-3 USB 2.0 PHY contains.
-
-Required properties:
-- compatible: "renesas,usb2-phy-r8a7795" if the device is a part of an R8A7795
-=======
 3, RZ/G1C and RZ/G2 USB 2.0 PHY contain.
 
 Required properties:
@@ -17,7 +11,6 @@
 	      "renesas,usb2-phy-r8a774c0" if the device is a part of an R8A774C0
 	      SoC.
 	      "renesas,usb2-phy-r8a7795" if the device is a part of an R8A7795
->>>>>>> 407d19ab
 	      SoC.
 	      "renesas,usb2-phy-r8a7796" if the device is a part of an R8A7796
 	      SoC.
@@ -27,7 +20,8 @@
 	      R8A77990 SoC.
 	      "renesas,usb2-phy-r8a77995" if the device is a part of an
 	      R8A77995 SoC.
-	      "renesas,rcar-gen3-usb2-phy" for a generic R-Car Gen3 compatible device.
+	      "renesas,rcar-gen3-usb2-phy" for a generic R-Car Gen3 or RZ/G2
+	      compatible device.
 
 	      When compatible with the generic version, nodes must list the
 	      SoC-specific version corresponding to the platform first
@@ -50,6 +44,8 @@
 - interrupts: interrupt specifier for the PHY.
 - vbus-supply: Phandle to a regulator that provides power to the VBUS. This
 	       regulator will be managed during the PHY power on/off sequence.
+- renesas,no-otg-pins: boolean, specify when a board does not provide proper
+		       otg pins.
 
 Example (R-Car H3):
 
