--- conflicted
+++ resolved
@@ -2,21 +2,20 @@
 ------------------------
 
 The R-Car CSI-2 receiver device provides MIPI CSI-2 capabilities for the
-Renesas R-Car family of devices. It is used in conjunction with the
+Renesas R-Car and RZ/G2 family of devices. It is used in conjunction with the
 R-Car VIN module, which provides the video capture capabilities.
 
 Mandatory properties
 --------------------
  - compatible: Must be one or more of the following
-<<<<<<< HEAD
-=======
    - "renesas,r8a774a1-csi2" for the R8A774A1 device.
    - "renesas,r8a774c0-csi2" for the R8A774C0 device.
->>>>>>> 407d19ab
    - "renesas,r8a7795-csi2" for the R8A7795 device.
    - "renesas,r8a7796-csi2" for the R8A7796 device.
    - "renesas,r8a77965-csi2" for the R8A77965 device.
    - "renesas,r8a77970-csi2" for the R8A77970 device.
+   - "renesas,r8a77980-csi2" for the R8A77980 device.
+   - "renesas,r8a77990-csi2" for the R8A77990 device.
 
  - reg: the register base and size for the device registers
  - interrupts: the interrupt for the device
