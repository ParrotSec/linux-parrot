--- conflicted
+++ resolved
@@ -57,12 +57,17 @@
   Required root node property:
     compatible: "amlogic,a113d", "amlogic,meson-axg";
 
+Boards with the Amlogic Meson G12A S905D2 SoC shall have the following properties:
+  Required root node property:
+    compatible: "amlogic,g12a";
+
 Board compatible values (alphabetically, grouped by SoC):
 
   - "geniatech,atv1200" (Meson6)
 
   - "minix,neo-x8" (Meson8)
 
+  - "endless,ec100" (Meson8b)
   - "hardkernel,odroid-c1" (Meson8b)
   - "tronfy,mxq" (Meson8b)
 
@@ -86,8 +91,10 @@
 
   - "amlogic,p230" (Meson gxl s905d)
   - "amlogic,p231" (Meson gxl s905d)
+  - "phicomm,n1" (Meson gxl s905d)
 
   - "amlogic,p241" (Meson gxl s805x)
+  - "libretech,aml-s805x-ac" (Meson gxl s805x)
 
   - "amlogic,p281" (Meson gxl s905w)
   - "oranth,tx3-mini" (Meson gxl s905w)
@@ -101,13 +108,10 @@
 
   - "amlogic,s400" (Meson axg a113d)
 
-<<<<<<< HEAD
-=======
   - "amlogic,u200" (Meson g12a s905d2)
   - "amediatech,x96-max" (Meson g12a s905x2)
   - "seirobotics,sei510" (Meson g12a s905x2)
 
->>>>>>> 407d19ab
 Amlogic Meson Firmware registers Interface
 ------------------------------------------
 
