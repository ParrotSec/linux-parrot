# SPDX-License-Identifier: GPL-2.0-only
%YAML 1.2
---
$id: http://devicetree.org/schemas/clock/qcom,gcc.yaml#
$schema: http://devicetree.org/meta-schemas/core.yaml#

title: Qualcomm Global Clock & Reset Controller Binding

maintainers:
  - Stephen Boyd <sboyd@kernel.org>
  - Taniya Das <tdas@codeaurora.org>

description: |
  Qualcomm global clock control module which supports the clocks, resets and
  power domains.

  See also:
  - dt-bindings/clock/qcom,gcc-apq8084.h
  - dt-bindings/reset/qcom,gcc-apq8084.h
  - dt-bindings/clock/qcom,gcc-ipq4019.h
  - dt-bindings/clock/qcom,gcc-ipq6018.h
  - dt-bindings/reset/qcom,gcc-ipq6018.h
  - dt-bindings/clock/qcom,gcc-ipq806x.h (qcom,gcc-ipq8064)
  - dt-bindings/reset/qcom,gcc-ipq806x.h (qcom,gcc-ipq8064)
  - dt-bindings/clock/qcom,gcc-msm8660.h
  - dt-bindings/reset/qcom,gcc-msm8660.h
  - dt-bindings/clock/qcom,gcc-msm8974.h
  - dt-bindings/reset/qcom,gcc-msm8974.h
  - dt-bindings/clock/qcom,gcc-msm8994.h
  - dt-bindings/clock/qcom,gcc-mdm9615.h
  - dt-bindings/reset/qcom,gcc-mdm9615.h
  - dt-bindings/clock/qcom,gcc-sdm660.h  (qcom,gcc-sdm630 and qcom,gcc-sdm660)
  - dt-bindings/clock/qcom,gcc-sdm845.h

properties:
  compatible:
    enum:
      - qcom,gcc-apq8084
      - qcom,gcc-ipq4019
      - qcom,gcc-ipq6018
      - qcom,gcc-ipq8064
      - qcom,gcc-msm8660
      - qcom,gcc-msm8916
      - qcom,gcc-msm8960
      - qcom,gcc-msm8974
      - qcom,gcc-msm8974pro
      - qcom,gcc-msm8974pro-ac
      - qcom,gcc-msm8994
      - qcom,gcc-mdm9615
      - qcom,gcc-sdm630
      - qcom,gcc-sdm660
      - qcom,gcc-sdm845

  '#clock-cells':
    const: 1

  '#reset-cells':
    const: 1

  '#power-domain-cells':
    const: 1

  reg:
    maxItems: 1

  protected-clocks:
    description:
      Protected clock specifier list as per common clock binding.

required:
  - compatible
  - reg
  - '#clock-cells'
  - '#reset-cells'
  - '#power-domain-cells'

<<<<<<< HEAD
=======
additionalProperties: false

>>>>>>> 675a03b4
examples:
  # Example for GCC for MSM8960:
  - |
    clock-controller@900000 {
      compatible = "qcom,gcc-msm8960";
      reg = <0x900000 0x4000>;
      #clock-cells = <1>;
      #reset-cells = <1>;
      #power-domain-cells = <1>;
    };
...<|MERGE_RESOLUTION|>--- conflicted
+++ resolved
@@ -74,11 +74,8 @@
   - '#reset-cells'
   - '#power-domain-cells'
 
-<<<<<<< HEAD
-=======
 additionalProperties: false
 
->>>>>>> 675a03b4
 examples:
   # Example for GCC for MSM8960:
   - |
