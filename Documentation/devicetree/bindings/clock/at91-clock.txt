Device Tree Clock bindings for arch-at91

This binding uses the common clock binding[1].

[1] Documentation/devicetree/bindings/clock/clock-bindings.txt

Required properties:
- compatible : shall be one of the following:
	"atmel,at91sam9x5-sckc",
	"atmel,sama5d3-sckc" or
	"atmel,sama5d4-sckc":
		at91 SCKC (Slow Clock Controller)
<<<<<<< HEAD
		This node contains the slow clock definitions.

	"atmel,at91sam9x5-clk-slow-osc":
		at91 slow oscillator

	"atmel,at91sam9x5-clk-slow-rc-osc":
		at91 internal slow RC oscillator

	"atmel,<chip>-pmc":
		at91 PMC (Power Management Controller)
		All at91 specific clocks (clocks defined below) must be child
		node of the PMC node.
		<chip> can be: at91rm9200, at91sam9260, at91sam9261,
		at91sam9263, at91sam9g45, at91sam9n12, at91sam9rl, at91sam9x5,
		sama5d2, sama5d3 or sama5d4.

	"atmel,at91sam9x5-clk-slow" (under sckc node)
	or
	"atmel,at91sam9260-clk-slow" (under pmc node):
		at91 slow clk

	"atmel,at91rm9200-clk-main-osc"
	"atmel,at91sam9x5-clk-main-rc-osc"
		at91 main clk sources

	"atmel,at91sam9x5-clk-main"
	"atmel,at91rm9200-clk-main":
		at91 main clock

	"atmel,at91rm9200-clk-master" or
	"atmel,at91sam9x5-clk-master":
		at91 master clock

	"atmel,at91sam9x5-clk-peripheral" or
	"atmel,at91rm9200-clk-peripheral":
		at91 peripheral clocks

	"atmel,at91rm9200-clk-pll" or
	"atmel,at91sam9g45-clk-pll" or
	"atmel,at91sam9g20-clk-pllb" or
	"atmel,sama5d3-clk-pll":
		at91 pll clocks

	"atmel,at91sam9x5-clk-plldiv":
		at91 plla divisor

	"atmel,at91rm9200-clk-programmable" or
	"atmel,at91sam9g45-clk-programmable" or
	"atmel,at91sam9x5-clk-programmable":
		at91 programmable clocks

	"atmel,at91sam9x5-clk-smd":
		at91 SMD (Soft Modem) clock

	"atmel,at91rm9200-clk-system":
		at91 system clocks

	"atmel,at91rm9200-clk-usb" or
	"atmel,at91sam9x5-clk-usb" or
	"atmel,at91sam9n12-clk-usb":
		at91 usb clock

	"atmel,at91sam9x5-clk-utmi":
		at91 utmi clock

	"atmel,sama5d4-clk-h32mx":
		at91 h32mx clock

	"atmel,sama5d2-clk-generated":
		at91 generated clock

	"atmel,sama5d2-clk-audio-pll-frac":
		at91 audio fractional pll

	"atmel,sama5d2-clk-audio-pll-pad":
		at91 audio pll CLK_AUDIO output pin

	"atmel,sama5d2-clk-audio-pll-pmc"
		at91 audio pll output on AUDIOPLLCLK that feeds the PMC
		and can be used by peripheral clock or generic clock

	"atmel,sama5d2-clk-i2s-mux" (under pmc node):
		at91 I2S clock source selection

Required properties for SCKC node:
- reg : defines the IO memory reserved for the SCKC.
- #size-cells : shall be 0 (reg is used to encode clk id).
- #address-cells : shall be 1 (reg is used to encode clk id).
=======
- #clock-cells : shall be 0.
- clocks : shall be the input parent clock phandle for the clock.
>>>>>>> 407d19ab

Optional properties:
- atmel,osc-bypass : boolean property. Set this when a clock signal is directly
  provided on XIN.

For example:
	sckc@fffffe50 {
		compatible = "atmel,at91sam9x5-sckc";
		reg = <0xfffffe50 0x4>;
		clocks = <&slow_xtal>;
		#clock-cells = <0>;
	};


<<<<<<< HEAD
Required properties for internal slow RC oscillator:
- #clock-cells : from common clock binding; shall be set to 0.
- clock-frequency : define the internal RC oscillator frequency.

Optional properties:
- clock-accuracy : define the internal RC oscillator accuracy.

For example:
	slow_rc_osc: slow_rc_osc {
		compatible = "atmel,at91sam9x5-clk-slow-rc-osc";
		clock-frequency = <32768>;
		clock-accuracy = <50000000>;
	};

Required properties for slow oscillator:
- #clock-cells : from common clock binding; shall be set to 0.
- clocks : shall encode the main osc source clk sources (see atmel datasheet).
=======
Required properties:
- compatible : shall be "atmel,<chip>-pmc", "syscon" or
	"microchip,sam9x60-pmc"
	<chip> can be: at91rm9200, at91sam9260, at91sam9261,
	at91sam9263, at91sam9g45, at91sam9n12, at91sam9rl, at91sam9g15,
	at91sam9g25, at91sam9g35, at91sam9x25, at91sam9x35, at91sam9x5,
	sama5d2, sama5d3 or sama5d4.
- #clock-cells : from common clock binding; shall be set to 2. The first entry
  is the type of the clock (core, system, peripheral or generated) and the
  second entry its index as provided by the datasheet
- clocks : Must contain an entry for each entry in clock-names.
- clock-names: Must include the following entries: "slow_clk", "main_xtal"
>>>>>>> 407d19ab

Optional properties:
- atmel,osc-bypass : boolean property. Set this when a clock signal is directly
  provided on XIN.

For example:
	slow_osc: slow_osc {
		compatible = "atmel,at91rm9200-clk-slow-osc";
		#clock-cells = <0>;
		clocks = <&slow_xtal>;
	};

Required properties for slow clock:
- #clock-cells : from common clock binding; shall be set to 0.
- clocks : shall encode the slow clk sources (see atmel datasheet).

For example:
	clk32k: slck {
		compatible = "atmel,at91sam9x5-clk-slow";
		#clock-cells = <0>;
		clocks = <&slow_rc_osc &slow_osc>;
	};

Required properties for PMC node:
- reg : defines the IO memory reserved for the PMC.
- #size-cells : shall be 0 (reg is used to encode clk id).
- #address-cells : shall be 1 (reg is used to encode clk id).
- interrupts : shall be set to PMC interrupt line.
- interrupt-controller : tell that the PMC is an interrupt controller.
- #interrupt-cells : must be set to 1. The first cell encodes the interrupt id,
	and reflect the bit position in the PMC_ER/DR/SR registers.
	You can use the dt macros defined in dt-bindings/clock/at91.h.
	0 (AT91_PMC_MOSCS) -> main oscillator ready
	1 (AT91_PMC_LOCKA) -> PLL A ready
	2 (AT91_PMC_LOCKB) -> PLL B ready
	3 (AT91_PMC_MCKRDY) -> master clock ready
	6 (AT91_PMC_LOCKU) -> UTMI PLL clock ready
	8 .. 15 (AT91_PMC_PCKRDY(id)) -> programmable clock ready
	16 (AT91_PMC_MOSCSELS) -> main oscillator selected
	17 (AT91_PMC_MOSCRCS) -> RC main oscillator stabilized
	18 (AT91_PMC_CFDEV) -> clock failure detected

For example:
	pmc: pmc@fffffc00 {
		compatible = "atmel,sama5d3-pmc";
		interrupts = <1 4 7>;
		interrupt-controller;
		#interrupt-cells = <2>;
		#size-cells = <0>;
		#address-cells = <1>;

		/* put at91 clocks here */
	};

Required properties for main clock internal RC oscillator:
- interrupts : shall be set to "<0>".
- clock-frequency : define the internal RC oscillator frequency.

Optional properties:
- clock-accuracy : define the internal RC oscillator accuracy.

For example:
	main_rc_osc: main_rc_osc {
		compatible = "atmel,at91sam9x5-clk-main-rc-osc";
		interrupt-parent = <&pmc>;
		interrupts = <0>;
		clock-frequency = <12000000>;
		clock-accuracy = <50000000>;
	};

Required properties for main clock oscillator:
- interrupts : shall be set to "<0>".
- #clock-cells : from common clock binding; shall be set to 0.
- clocks : shall encode the main osc source clk sources (see atmel datasheet).

Optional properties:
- atmel,osc-bypass : boolean property. Specified if a clock signal is provided
  on XIN.

  clock signal is directly provided on XIN pin.

For example:
	main_osc: main_osc {
		compatible = "atmel,at91rm9200-clk-main-osc";
		interrupt-parent = <&pmc>;
		interrupts = <0>;
		#clock-cells = <0>;
		clocks = <&main_xtal>;
	};

Required properties for main clock:
- interrupts : shall be set to "<0>".
- #clock-cells : from common clock binding; shall be set to 0.
- clocks : shall encode the main clk sources (see atmel datasheet).

For example:
	main: mainck {
		compatible = "atmel,at91sam9x5-clk-main";
		interrupt-parent = <&pmc>;
		interrupts = <0>;
		#clock-cells = <0>;
		clocks = <&main_rc_osc &main_osc>;
	};

Required properties for master clock:
- interrupts : shall be set to "<3>".
- #clock-cells : from common clock binding; shall be set to 0.
- clocks : shall be the master clock sources (see atmel datasheet) phandles.
	e.g. "<&ck32k>, <&main>, <&plla>, <&pllb>".
- atmel,clk-output-range : minimum and maximum clock frequency (two u32
			   fields).
	   e.g. output = <0 133000000>; <=> 0 to 133MHz.
- atmel,clk-divisors : master clock divisors table (four u32 fields).
		0 <=> reserved value.
		e.g. divisors = <1 2 4 6>;
- atmel,master-clk-have-div3-pres : some SoC use the reserved value 7 in the
				    PRES field as CLOCK_DIV3 (e.g sam9x5).

For example:
	mck: mck {
		compatible = "atmel,at91rm9200-clk-master";
		interrupt-parent = <&pmc>;
		interrupts = <3>;
		#clock-cells = <0>;
		atmel,clk-output-range = <0 133000000>;
		atmel,clk-divisors = <1 2 4 0>;
	};

Required properties for peripheral clocks:
- #size-cells : shall be 0 (reg is used to encode clk id).
- #address-cells : shall be 1 (reg is used to encode clk id).
- clocks : shall be the master clock phandle.
	e.g. clocks = <&mck>;
- name: device tree node describing a specific peripheral clock.
	* #clock-cells : from common clock binding; shall be set to 0.
	* reg: peripheral id. See Atmel's datasheets to get a full
	  list of peripheral ids.
	* atmel,clk-output-range : minimum and maximum clock frequency
	  (two u32 fields). Only valid on at91sam9x5-clk-peripheral
	  compatible IPs.

For example:
	periph: periphck {
		compatible = "atmel,at91sam9x5-clk-peripheral";
		#size-cells = <0>;
		#address-cells = <1>;
		clocks = <&mck>;

		ssc0_clk {
			#clock-cells = <0>;
			reg = <2>;
			atmel,clk-output-range = <0 133000000>;
		};

		usart0_clk {
			#clock-cells = <0>;
			reg = <3>;
			atmel,clk-output-range = <0 66000000>;
		};
	};


Required properties for pll clocks:
- interrupts : shall be set to "<1>".
- #clock-cells : from common clock binding; shall be set to 0.
- clocks : shall be the main clock phandle.
- reg : pll id.
	0 -> PLL A
	1 -> PLL B
- atmel,clk-input-range : minimum and maximum source clock frequency (two u32
			  fields).
	  e.g. input = <1 32000000>; <=> 1 to 32MHz.
- #atmel,pll-clk-output-range-cells : number of cells reserved for pll output
				      range description. Sould be set to 2, 3
				      or 4.
	* 1st and 2nd cells represent the frequency range (min-max).
	* 3rd cell is optional and represents the OUT field value for the given
	  range.
	* 4th cell is optional and represents the ICPLL field (PLLICPR
	  register)
- atmel,pll-clk-output-ranges : pll output frequency ranges + optional parameter
				depending on #atmel,pll-output-range-cells
				property value.

For example:
	plla: pllack {
		compatible = "atmel,at91sam9g45-clk-pll";
		interrupt-parent = <&pmc>;
		interrupts = <1>;
		#clock-cells = <0>;
		clocks = <&main>;
		reg = <0>;
		atmel,clk-input-range = <2000000 32000000>;
		#atmel,pll-clk-output-range-cells = <4>;
		atmel,pll-clk-output-ranges = <74500000 800000000 0 0
					       69500000 750000000 1 0
					       64500000 700000000 2 0
					       59500000 650000000 3 0
					       54500000 600000000 0 1
					       49500000 550000000 1 1
					       44500000 500000000 2 1
					       40000000 450000000 3 1>;
	};

Required properties for plldiv clocks (plldiv = pll / 2):
- #clock-cells : from common clock binding; shall be set to 0.
- clocks : shall be the plla clock phandle.

The pll divisor is equal to 2 and cannot be changed.

For example:
	plladiv: plladivck {
		compatible = "atmel,at91sam9x5-clk-plldiv";
		#clock-cells = <0>;
		clocks = <&plla>;
	};

Required properties for programmable clocks:
- #size-cells : shall be 0 (reg is used to encode clk id).
- #address-cells : shall be 1 (reg is used to encode clk id).
- clocks : shall be the programmable clock source phandles.
	e.g. clocks = <&clk32k>, <&main>, <&plla>, <&pllb>;
- name: device tree node describing a specific prog clock.
	* #clock-cells : from common clock binding; shall be set to 0.
	* reg : programmable clock id (register offset from  PCKx
			 register).
	* interrupts : shall be set to "<(8 + id)>".

For example:
	prog: progck {
		compatible = "atmel,at91sam9g45-clk-programmable";
		#size-cells = <0>;
		#address-cells = <1>;
		interrupt-parent = <&pmc>;
		clocks = <&clk32k>, <&main>, <&plladiv>, <&utmi>, <&mck>;

		prog0 {
			#clock-cells = <0>;
			reg = <0>;
			interrupts = <8>;
		};

		prog1 {
			#clock-cells = <0>;
			reg = <1>;
			interrupts = <9>;
		};
	};


Required properties for smd clock:
- #clock-cells : from common clock binding; shall be set to 0.
- clocks : shall be the smd clock source phandles.
	e.g. clocks = <&plladiv>, <&utmi>;

For example:
	smd: smdck {
		compatible = "atmel,at91sam9x5-clk-smd";
		#clock-cells = <0>;
		clocks = <&plladiv>, <&utmi>;
	};

Required properties for system clocks:
- #size-cells : shall be 0 (reg is used to encode clk id).
- #address-cells : shall be 1 (reg is used to encode clk id).
- name: device tree node describing a specific system clock.
	* #clock-cells : from common clock binding; shall be set to 0.
	* reg: system clock id (bit position in SCER/SCDR/SCSR registers).
	      See Atmel's datasheet to get a full list of system clock ids.

For example:
	system: systemck {
		compatible = "atmel,at91rm9200-clk-system";
		#address-cells = <1>;
		#size-cells = <0>;

		ddrck {
			#clock-cells = <0>;
			reg = <2>;
			clocks = <&mck>;
		};

		uhpck {
			#clock-cells = <0>;
			reg = <6>;
			clocks = <&usb>;
		};

		udpck {
			#clock-cells = <0>;
			reg = <7>;
			clocks = <&usb>;
		};
	};


Required properties for usb clock:
- #clock-cells : from common clock binding; shall be set to 0.
- clocks : shall be the smd clock source phandles.
	e.g. clocks = <&pllb>;
- atmel,clk-divisors (only available for "atmel,at91rm9200-clk-usb"):
	usb clock divisor table.
	e.g. divisors = <1 2 4 0>;

For example:
	usb: usbck {
		compatible = "atmel,at91sam9x5-clk-usb";
		#clock-cells = <0>;
		clocks = <&plladiv>, <&utmi>;
	};

	usb: usbck {
		compatible = "atmel,at91rm9200-clk-usb";
		#clock-cells = <0>;
		clocks = <&pllb>;
		atmel,clk-divisors = <1 2 4 0>;
	};


Required properties for utmi clock:
- interrupts : shall be set to "<AT91_PMC_LOCKU IRQ_TYPE_LEVEL_HIGH>".
- #clock-cells : from common clock binding; shall be set to 0.
- clocks : shall be the main clock source phandle.

For example:
	utmi: utmick {
		compatible = "atmel,at91sam9x5-clk-utmi";
		interrupt-parent = <&pmc>;
		interrupts = <AT91_PMC_LOCKU IRQ_TYPE_LEVEL_HIGH>;
		#clock-cells = <0>;
		clocks = <&main>;
	};

Required properties for 32 bits bus Matrix clock (h32mx clock):
- #clock-cells : from common clock binding; shall be set to 0.
- clocks : shall be the master clock source phandle.

For example:
	h32ck: h32mxck {
		#clock-cells = <0>;
		compatible = "atmel,sama5d4-clk-h32mx";
		clocks = <&mck>;
	};

Required properties for generated clocks:
- #size-cells : shall be 0 (reg is used to encode clk id).
- #address-cells : shall be 1 (reg is used to encode clk id).
- clocks : shall be the generated clock source phandles.
	e.g. clocks = <&clk32k>, <&main>, <&plladiv>, <&utmi>, <&mck>, <&audio_pll_pmc>;
- name: device tree node describing a specific generated clock.
	* #clock-cells : from common clock binding; shall be set to 0.
	* reg: peripheral id. See Atmel's datasheets to get a full
	  list of peripheral ids.
	* atmel,clk-output-range : minimum and maximum clock frequency
	  (two u32 fields).

For example:
	gck {
		compatible = "atmel,sama5d2-clk-generated";
		#address-cells = <1>;
		#size-cells = <0>;
		clocks = <&clk32k>, <&main>, <&plladiv>, <&utmi>, <&mck>, <&audio_pll_pmc>;

		tcb0_gclk: tcb0_gclk {
			#clock-cells = <0>;
			reg = <35>;
			atmel,clk-output-range = <0 83000000>;
		};

		pwm_gclk: pwm_gclk {
			#clock-cells = <0>;
			reg = <38>;
			atmel,clk-output-range = <0 83000000>;
		};
	};

Required properties for I2S mux clocks:
- #size-cells : shall be 0 (reg is used to encode I2S bus id).
- #address-cells : shall be 1 (reg is used to encode I2S bus id).
- name: device tree node describing a specific mux clock.
	* #clock-cells : from common clock binding; shall be set to 0.
	* clocks : shall be the mux clock parent phandles; shall be 2 phandles:
	  peripheral and generated clock; the first phandle shall belong to the
	  peripheral clock and the second one shall belong to the generated
	  clock; "clock-indices" property can be user to specify
	  the correct order.
	* reg: I2S bus id of the corresponding mux clock.
	  e.g. reg = <0>; for i2s0, reg = <1>; for i2s1

For example:
	i2s_clkmux {
		compatible = "atmel,sama5d2-clk-i2s-mux";
		#address-cells = <1>;
		#size-cells = <0>;

		i2s0muxck: i2s0_muxclk {
			clocks = <&i2s0_clk>, <&i2s0_gclk>;
			#clock-cells = <0>;
			reg = <0>;
		};

		i2s1muxck: i2s1_muxclk {
			clocks = <&i2s1_clk>, <&i2s1_gclk>;
			#clock-cells = <0>;
			reg = <1>;
		};
	};<|MERGE_RESOLUTION|>--- conflicted
+++ resolved
@@ -3,6 +3,8 @@
 This binding uses the common clock binding[1].
 
 [1] Documentation/devicetree/bindings/clock/clock-bindings.txt
+
+Slow Clock controller:
 
 Required properties:
 - compatible : shall be one of the following:
@@ -10,99 +12,8 @@
 	"atmel,sama5d3-sckc" or
 	"atmel,sama5d4-sckc":
 		at91 SCKC (Slow Clock Controller)
-<<<<<<< HEAD
-		This node contains the slow clock definitions.
-
-	"atmel,at91sam9x5-clk-slow-osc":
-		at91 slow oscillator
-
-	"atmel,at91sam9x5-clk-slow-rc-osc":
-		at91 internal slow RC oscillator
-
-	"atmel,<chip>-pmc":
-		at91 PMC (Power Management Controller)
-		All at91 specific clocks (clocks defined below) must be child
-		node of the PMC node.
-		<chip> can be: at91rm9200, at91sam9260, at91sam9261,
-		at91sam9263, at91sam9g45, at91sam9n12, at91sam9rl, at91sam9x5,
-		sama5d2, sama5d3 or sama5d4.
-
-	"atmel,at91sam9x5-clk-slow" (under sckc node)
-	or
-	"atmel,at91sam9260-clk-slow" (under pmc node):
-		at91 slow clk
-
-	"atmel,at91rm9200-clk-main-osc"
-	"atmel,at91sam9x5-clk-main-rc-osc"
-		at91 main clk sources
-
-	"atmel,at91sam9x5-clk-main"
-	"atmel,at91rm9200-clk-main":
-		at91 main clock
-
-	"atmel,at91rm9200-clk-master" or
-	"atmel,at91sam9x5-clk-master":
-		at91 master clock
-
-	"atmel,at91sam9x5-clk-peripheral" or
-	"atmel,at91rm9200-clk-peripheral":
-		at91 peripheral clocks
-
-	"atmel,at91rm9200-clk-pll" or
-	"atmel,at91sam9g45-clk-pll" or
-	"atmel,at91sam9g20-clk-pllb" or
-	"atmel,sama5d3-clk-pll":
-		at91 pll clocks
-
-	"atmel,at91sam9x5-clk-plldiv":
-		at91 plla divisor
-
-	"atmel,at91rm9200-clk-programmable" or
-	"atmel,at91sam9g45-clk-programmable" or
-	"atmel,at91sam9x5-clk-programmable":
-		at91 programmable clocks
-
-	"atmel,at91sam9x5-clk-smd":
-		at91 SMD (Soft Modem) clock
-
-	"atmel,at91rm9200-clk-system":
-		at91 system clocks
-
-	"atmel,at91rm9200-clk-usb" or
-	"atmel,at91sam9x5-clk-usb" or
-	"atmel,at91sam9n12-clk-usb":
-		at91 usb clock
-
-	"atmel,at91sam9x5-clk-utmi":
-		at91 utmi clock
-
-	"atmel,sama5d4-clk-h32mx":
-		at91 h32mx clock
-
-	"atmel,sama5d2-clk-generated":
-		at91 generated clock
-
-	"atmel,sama5d2-clk-audio-pll-frac":
-		at91 audio fractional pll
-
-	"atmel,sama5d2-clk-audio-pll-pad":
-		at91 audio pll CLK_AUDIO output pin
-
-	"atmel,sama5d2-clk-audio-pll-pmc"
-		at91 audio pll output on AUDIOPLLCLK that feeds the PMC
-		and can be used by peripheral clock or generic clock
-
-	"atmel,sama5d2-clk-i2s-mux" (under pmc node):
-		at91 I2S clock source selection
-
-Required properties for SCKC node:
-- reg : defines the IO memory reserved for the SCKC.
-- #size-cells : shall be 0 (reg is used to encode clk id).
-- #address-cells : shall be 1 (reg is used to encode clk id).
-=======
 - #clock-cells : shall be 0.
 - clocks : shall be the input parent clock phandle for the clock.
->>>>>>> 407d19ab
 
 Optional properties:
 - atmel,osc-bypass : boolean property. Set this when a clock signal is directly
@@ -116,26 +27,8 @@
 		#clock-cells = <0>;
 	};
 
+Power Management Controller (PMC):
 
-<<<<<<< HEAD
-Required properties for internal slow RC oscillator:
-- #clock-cells : from common clock binding; shall be set to 0.
-- clock-frequency : define the internal RC oscillator frequency.
-
-Optional properties:
-- clock-accuracy : define the internal RC oscillator accuracy.
-
-For example:
-	slow_rc_osc: slow_rc_osc {
-		compatible = "atmel,at91sam9x5-clk-slow-rc-osc";
-		clock-frequency = <32768>;
-		clock-accuracy = <50000000>;
-	};
-
-Required properties for slow oscillator:
-- #clock-cells : from common clock binding; shall be set to 0.
-- clocks : shall encode the main osc source clk sources (see atmel datasheet).
-=======
 Required properties:
 - compatible : shall be "atmel,<chip>-pmc", "syscon" or
 	"microchip,sam9x60-pmc"
@@ -148,411 +41,17 @@
   second entry its index as provided by the datasheet
 - clocks : Must contain an entry for each entry in clock-names.
 - clock-names: Must include the following entries: "slow_clk", "main_xtal"
->>>>>>> 407d19ab
 
 Optional properties:
 - atmel,osc-bypass : boolean property. Set this when a clock signal is directly
   provided on XIN.
 
 For example:
-	slow_osc: slow_osc {
-		compatible = "atmel,at91rm9200-clk-slow-osc";
-		#clock-cells = <0>;
-		clocks = <&slow_xtal>;
-	};
-
-Required properties for slow clock:
-- #clock-cells : from common clock binding; shall be set to 0.
-- clocks : shall encode the slow clk sources (see atmel datasheet).
-
-For example:
-	clk32k: slck {
-		compatible = "atmel,at91sam9x5-clk-slow";
-		#clock-cells = <0>;
-		clocks = <&slow_rc_osc &slow_osc>;
-	};
-
-Required properties for PMC node:
-- reg : defines the IO memory reserved for the PMC.
-- #size-cells : shall be 0 (reg is used to encode clk id).
-- #address-cells : shall be 1 (reg is used to encode clk id).
-- interrupts : shall be set to PMC interrupt line.
-- interrupt-controller : tell that the PMC is an interrupt controller.
-- #interrupt-cells : must be set to 1. The first cell encodes the interrupt id,
-	and reflect the bit position in the PMC_ER/DR/SR registers.
-	You can use the dt macros defined in dt-bindings/clock/at91.h.
-	0 (AT91_PMC_MOSCS) -> main oscillator ready
-	1 (AT91_PMC_LOCKA) -> PLL A ready
-	2 (AT91_PMC_LOCKB) -> PLL B ready
-	3 (AT91_PMC_MCKRDY) -> master clock ready
-	6 (AT91_PMC_LOCKU) -> UTMI PLL clock ready
-	8 .. 15 (AT91_PMC_PCKRDY(id)) -> programmable clock ready
-	16 (AT91_PMC_MOSCSELS) -> main oscillator selected
-	17 (AT91_PMC_MOSCRCS) -> RC main oscillator stabilized
-	18 (AT91_PMC_CFDEV) -> clock failure detected
-
-For example:
-	pmc: pmc@fffffc00 {
-		compatible = "atmel,sama5d3-pmc";
-		interrupts = <1 4 7>;
-		interrupt-controller;
-		#interrupt-cells = <2>;
-		#size-cells = <0>;
-		#address-cells = <1>;
-
-		/* put at91 clocks here */
-	};
-
-Required properties for main clock internal RC oscillator:
-- interrupts : shall be set to "<0>".
-- clock-frequency : define the internal RC oscillator frequency.
-
-Optional properties:
-- clock-accuracy : define the internal RC oscillator accuracy.
-
-For example:
-	main_rc_osc: main_rc_osc {
-		compatible = "atmel,at91sam9x5-clk-main-rc-osc";
-		interrupt-parent = <&pmc>;
-		interrupts = <0>;
-		clock-frequency = <12000000>;
-		clock-accuracy = <50000000>;
-	};
-
-Required properties for main clock oscillator:
-- interrupts : shall be set to "<0>".
-- #clock-cells : from common clock binding; shall be set to 0.
-- clocks : shall encode the main osc source clk sources (see atmel datasheet).
-
-Optional properties:
-- atmel,osc-bypass : boolean property. Specified if a clock signal is provided
-  on XIN.
-
-  clock signal is directly provided on XIN pin.
-
-For example:
-	main_osc: main_osc {
-		compatible = "atmel,at91rm9200-clk-main-osc";
-		interrupt-parent = <&pmc>;
-		interrupts = <0>;
-		#clock-cells = <0>;
-		clocks = <&main_xtal>;
-	};
-
-Required properties for main clock:
-- interrupts : shall be set to "<0>".
-- #clock-cells : from common clock binding; shall be set to 0.
-- clocks : shall encode the main clk sources (see atmel datasheet).
-
-For example:
-	main: mainck {
-		compatible = "atmel,at91sam9x5-clk-main";
-		interrupt-parent = <&pmc>;
-		interrupts = <0>;
-		#clock-cells = <0>;
-		clocks = <&main_rc_osc &main_osc>;
-	};
-
-Required properties for master clock:
-- interrupts : shall be set to "<3>".
-- #clock-cells : from common clock binding; shall be set to 0.
-- clocks : shall be the master clock sources (see atmel datasheet) phandles.
-	e.g. "<&ck32k>, <&main>, <&plla>, <&pllb>".
-- atmel,clk-output-range : minimum and maximum clock frequency (two u32
-			   fields).
-	   e.g. output = <0 133000000>; <=> 0 to 133MHz.
-- atmel,clk-divisors : master clock divisors table (four u32 fields).
-		0 <=> reserved value.
-		e.g. divisors = <1 2 4 6>;
-- atmel,master-clk-have-div3-pres : some SoC use the reserved value 7 in the
-				    PRES field as CLOCK_DIV3 (e.g sam9x5).
-
-For example:
-	mck: mck {
-		compatible = "atmel,at91rm9200-clk-master";
-		interrupt-parent = <&pmc>;
-		interrupts = <3>;
-		#clock-cells = <0>;
-		atmel,clk-output-range = <0 133000000>;
-		atmel,clk-divisors = <1 2 4 0>;
-	};
-
-Required properties for peripheral clocks:
-- #size-cells : shall be 0 (reg is used to encode clk id).
-- #address-cells : shall be 1 (reg is used to encode clk id).
-- clocks : shall be the master clock phandle.
-	e.g. clocks = <&mck>;
-- name: device tree node describing a specific peripheral clock.
-	* #clock-cells : from common clock binding; shall be set to 0.
-	* reg: peripheral id. See Atmel's datasheets to get a full
-	  list of peripheral ids.
-	* atmel,clk-output-range : minimum and maximum clock frequency
-	  (two u32 fields). Only valid on at91sam9x5-clk-peripheral
-	  compatible IPs.
-
-For example:
-	periph: periphck {
-		compatible = "atmel,at91sam9x5-clk-peripheral";
-		#size-cells = <0>;
-		#address-cells = <1>;
-		clocks = <&mck>;
-
-		ssc0_clk {
-			#clock-cells = <0>;
-			reg = <2>;
-			atmel,clk-output-range = <0 133000000>;
-		};
-
-		usart0_clk {
-			#clock-cells = <0>;
-			reg = <3>;
-			atmel,clk-output-range = <0 66000000>;
-		};
-	};
-
-
-Required properties for pll clocks:
-- interrupts : shall be set to "<1>".
-- #clock-cells : from common clock binding; shall be set to 0.
-- clocks : shall be the main clock phandle.
-- reg : pll id.
-	0 -> PLL A
-	1 -> PLL B
-- atmel,clk-input-range : minimum and maximum source clock frequency (two u32
-			  fields).
-	  e.g. input = <1 32000000>; <=> 1 to 32MHz.
-- #atmel,pll-clk-output-range-cells : number of cells reserved for pll output
-				      range description. Sould be set to 2, 3
-				      or 4.
-	* 1st and 2nd cells represent the frequency range (min-max).
-	* 3rd cell is optional and represents the OUT field value for the given
-	  range.
-	* 4th cell is optional and represents the ICPLL field (PLLICPR
-	  register)
-- atmel,pll-clk-output-ranges : pll output frequency ranges + optional parameter
-				depending on #atmel,pll-output-range-cells
-				property value.
-
-For example:
-	plla: pllack {
-		compatible = "atmel,at91sam9g45-clk-pll";
-		interrupt-parent = <&pmc>;
-		interrupts = <1>;
-		#clock-cells = <0>;
-		clocks = <&main>;
-		reg = <0>;
-		atmel,clk-input-range = <2000000 32000000>;
-		#atmel,pll-clk-output-range-cells = <4>;
-		atmel,pll-clk-output-ranges = <74500000 800000000 0 0
-					       69500000 750000000 1 0
-					       64500000 700000000 2 0
-					       59500000 650000000 3 0
-					       54500000 600000000 0 1
-					       49500000 550000000 1 1
-					       44500000 500000000 2 1
-					       40000000 450000000 3 1>;
-	};
-
-Required properties for plldiv clocks (plldiv = pll / 2):
-- #clock-cells : from common clock binding; shall be set to 0.
-- clocks : shall be the plla clock phandle.
-
-The pll divisor is equal to 2 and cannot be changed.
-
-For example:
-	plladiv: plladivck {
-		compatible = "atmel,at91sam9x5-clk-plldiv";
-		#clock-cells = <0>;
-		clocks = <&plla>;
-	};
-
-Required properties for programmable clocks:
-- #size-cells : shall be 0 (reg is used to encode clk id).
-- #address-cells : shall be 1 (reg is used to encode clk id).
-- clocks : shall be the programmable clock source phandles.
-	e.g. clocks = <&clk32k>, <&main>, <&plla>, <&pllb>;
-- name: device tree node describing a specific prog clock.
-	* #clock-cells : from common clock binding; shall be set to 0.
-	* reg : programmable clock id (register offset from  PCKx
-			 register).
-	* interrupts : shall be set to "<(8 + id)>".
-
-For example:
-	prog: progck {
-		compatible = "atmel,at91sam9g45-clk-programmable";
-		#size-cells = <0>;
-		#address-cells = <1>;
-		interrupt-parent = <&pmc>;
-		clocks = <&clk32k>, <&main>, <&plladiv>, <&utmi>, <&mck>;
-
-		prog0 {
-			#clock-cells = <0>;
-			reg = <0>;
-			interrupts = <8>;
-		};
-
-		prog1 {
-			#clock-cells = <0>;
-			reg = <1>;
-			interrupts = <9>;
-		};
-	};
-
-
-Required properties for smd clock:
-- #clock-cells : from common clock binding; shall be set to 0.
-- clocks : shall be the smd clock source phandles.
-	e.g. clocks = <&plladiv>, <&utmi>;
-
-For example:
-	smd: smdck {
-		compatible = "atmel,at91sam9x5-clk-smd";
-		#clock-cells = <0>;
-		clocks = <&plladiv>, <&utmi>;
-	};
-
-Required properties for system clocks:
-- #size-cells : shall be 0 (reg is used to encode clk id).
-- #address-cells : shall be 1 (reg is used to encode clk id).
-- name: device tree node describing a specific system clock.
-	* #clock-cells : from common clock binding; shall be set to 0.
-	* reg: system clock id (bit position in SCER/SCDR/SCSR registers).
-	      See Atmel's datasheet to get a full list of system clock ids.
-
-For example:
-	system: systemck {
-		compatible = "atmel,at91rm9200-clk-system";
-		#address-cells = <1>;
-		#size-cells = <0>;
-
-		ddrck {
-			#clock-cells = <0>;
-			reg = <2>;
-			clocks = <&mck>;
-		};
-
-		uhpck {
-			#clock-cells = <0>;
-			reg = <6>;
-			clocks = <&usb>;
-		};
-
-		udpck {
-			#clock-cells = <0>;
-			reg = <7>;
-			clocks = <&usb>;
-		};
-	};
-
-
-Required properties for usb clock:
-- #clock-cells : from common clock binding; shall be set to 0.
-- clocks : shall be the smd clock source phandles.
-	e.g. clocks = <&pllb>;
-- atmel,clk-divisors (only available for "atmel,at91rm9200-clk-usb"):
-	usb clock divisor table.
-	e.g. divisors = <1 2 4 0>;
-
-For example:
-	usb: usbck {
-		compatible = "atmel,at91sam9x5-clk-usb";
-		#clock-cells = <0>;
-		clocks = <&plladiv>, <&utmi>;
-	};
-
-	usb: usbck {
-		compatible = "atmel,at91rm9200-clk-usb";
-		#clock-cells = <0>;
-		clocks = <&pllb>;
-		atmel,clk-divisors = <1 2 4 0>;
-	};
-
-
-Required properties for utmi clock:
-- interrupts : shall be set to "<AT91_PMC_LOCKU IRQ_TYPE_LEVEL_HIGH>".
-- #clock-cells : from common clock binding; shall be set to 0.
-- clocks : shall be the main clock source phandle.
-
-For example:
-	utmi: utmick {
-		compatible = "atmel,at91sam9x5-clk-utmi";
-		interrupt-parent = <&pmc>;
-		interrupts = <AT91_PMC_LOCKU IRQ_TYPE_LEVEL_HIGH>;
-		#clock-cells = <0>;
-		clocks = <&main>;
-	};
-
-Required properties for 32 bits bus Matrix clock (h32mx clock):
-- #clock-cells : from common clock binding; shall be set to 0.
-- clocks : shall be the master clock source phandle.
-
-For example:
-	h32ck: h32mxck {
-		#clock-cells = <0>;
-		compatible = "atmel,sama5d4-clk-h32mx";
-		clocks = <&mck>;
-	};
-
-Required properties for generated clocks:
-- #size-cells : shall be 0 (reg is used to encode clk id).
-- #address-cells : shall be 1 (reg is used to encode clk id).
-- clocks : shall be the generated clock source phandles.
-	e.g. clocks = <&clk32k>, <&main>, <&plladiv>, <&utmi>, <&mck>, <&audio_pll_pmc>;
-- name: device tree node describing a specific generated clock.
-	* #clock-cells : from common clock binding; shall be set to 0.
-	* reg: peripheral id. See Atmel's datasheets to get a full
-	  list of peripheral ids.
-	* atmel,clk-output-range : minimum and maximum clock frequency
-	  (two u32 fields).
-
-For example:
-	gck {
-		compatible = "atmel,sama5d2-clk-generated";
-		#address-cells = <1>;
-		#size-cells = <0>;
-		clocks = <&clk32k>, <&main>, <&plladiv>, <&utmi>, <&mck>, <&audio_pll_pmc>;
-
-		tcb0_gclk: tcb0_gclk {
-			#clock-cells = <0>;
-			reg = <35>;
-			atmel,clk-output-range = <0 83000000>;
-		};
-
-		pwm_gclk: pwm_gclk {
-			#clock-cells = <0>;
-			reg = <38>;
-			atmel,clk-output-range = <0 83000000>;
-		};
-	};
-
-Required properties for I2S mux clocks:
-- #size-cells : shall be 0 (reg is used to encode I2S bus id).
-- #address-cells : shall be 1 (reg is used to encode I2S bus id).
-- name: device tree node describing a specific mux clock.
-	* #clock-cells : from common clock binding; shall be set to 0.
-	* clocks : shall be the mux clock parent phandles; shall be 2 phandles:
-	  peripheral and generated clock; the first phandle shall belong to the
-	  peripheral clock and the second one shall belong to the generated
-	  clock; "clock-indices" property can be user to specify
-	  the correct order.
-	* reg: I2S bus id of the corresponding mux clock.
-	  e.g. reg = <0>; for i2s0, reg = <1>; for i2s1
-
-For example:
-	i2s_clkmux {
-		compatible = "atmel,sama5d2-clk-i2s-mux";
-		#address-cells = <1>;
-		#size-cells = <0>;
-
-		i2s0muxck: i2s0_muxclk {
-			clocks = <&i2s0_clk>, <&i2s0_gclk>;
-			#clock-cells = <0>;
-			reg = <0>;
-		};
-
-		i2s1muxck: i2s1_muxclk {
-			clocks = <&i2s1_clk>, <&i2s1_gclk>;
-			#clock-cells = <0>;
-			reg = <1>;
-		};
+	pmc: pmc@f0018000 {
+		compatible = "atmel,sama5d4-pmc", "syscon";
+		reg = <0xf0018000 0x120>;
+		interrupts = <1 IRQ_TYPE_LEVEL_HIGH 7>;
+		#clock-cells = <2>;
+		clocks = <&clk32k>, <&main_xtal>;
+		clock-names = "slow_clk", "main_xtal";
 	};