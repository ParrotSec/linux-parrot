Mediatek SoCs Watchdog timer

Required properties:

- compatible should contain:
	"mediatek,mt2701-wdt", "mediatek,mt6589-wdt": for MT2701
	"mediatek,mt6589-wdt": for MT6589
	"mediatek,mt6797-wdt", "mediatek,mt6589-wdt": for MT6797
	"mediatek,mt7622-wdt", "mediatek,mt6589-wdt": for MT7622
	"mediatek,mt7623-wdt", "mediatek,mt6589-wdt": for MT7623
<<<<<<< HEAD
=======
	"mediatek,mt7629-wdt", "mediatek,mt6589-wdt": for MT7629
	"mediatek,mt8516-wdt", "mediatek,mt6589-wdt": for MT8516
>>>>>>> 407d19ab

- reg : Specifies base physical address and size of the registers.

Optional properties:
- timeout-sec: contains the watchdog timeout in seconds.

Example:

wdt: watchdog@10000000 {
	compatible = "mediatek,mt6589-wdt";
	reg = <0x10000000 0x18>;
	timeout-sec = <10>;
};<|MERGE_RESOLUTION|>--- conflicted
+++ resolved
@@ -8,11 +8,8 @@
 	"mediatek,mt6797-wdt", "mediatek,mt6589-wdt": for MT6797
 	"mediatek,mt7622-wdt", "mediatek,mt6589-wdt": for MT7622
 	"mediatek,mt7623-wdt", "mediatek,mt6589-wdt": for MT7623
-<<<<<<< HEAD
-=======
 	"mediatek,mt7629-wdt", "mediatek,mt6589-wdt": for MT7629
 	"mediatek,mt8516-wdt", "mediatek,mt6589-wdt": for MT8516
->>>>>>> 407d19ab
 
 - reg : Specifies base physical address and size of the registers.
 
