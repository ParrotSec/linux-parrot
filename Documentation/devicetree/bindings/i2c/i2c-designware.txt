--- conflicted
+++ resolved
@@ -3,6 +3,7 @@
 Required properties :
 
  - compatible : should be "snps,designware-i2c"
+                or "mscc,ocelot-i2c" with "snps,designware-i2c" for fallback
  - reg : Offset and length of the register set for the device
  - interrupts : <IRQ> where IRQ is the interrupt number.
  - clocks : phandles for the clocks, see the description of clock-names below.
@@ -15,8 +16,6 @@
  - clock-frequency : desired I2C bus clock frequency in Hz.
 
 Optional properties :
-<<<<<<< HEAD
-=======
 
  - clock-names : Contains the names of the clocks:
     "ic_clk", for the core clock used to generate the external I2C clock.
@@ -25,9 +24,9 @@
  - reg : for "mscc,ocelot-i2c", a second register set to configure the SDA hold
    time, named ICPU_CFG:TWI_DELAY in the datasheet.
 
->>>>>>> 407d19ab
  - i2c-sda-hold-time-ns : should contain the SDA hold time in nanoseconds.
-   This option is only supported in hardware blocks version 1.11a or newer.
+   This option is only supported in hardware blocks version 1.11a or newer and
+   on Microsemi SoCs ("mscc,ocelot-i2c" compatible).
 
  - i2c-scl-falling-time-ns : should contain the SCL falling time in nanoseconds.
    This value which is by default 300ns is used to compute the tLOW period.
