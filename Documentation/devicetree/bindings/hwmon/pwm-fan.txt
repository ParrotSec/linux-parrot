Bindings for a fan connected to the PWM lines

Required properties:
- compatible	: "pwm-fan"
- pwms		: the PWM that is used to control the PWM fan
- cooling-levels      : PWM duty cycle values in a range from 0 to 255
			which correspond to thermal cooling states

<<<<<<< HEAD
=======
Optional properties:
- fan-supply		: phandle to the regulator that provides power to the fan
- interrupts		: This contains a single interrupt specifier which
			  describes the tachometer output of the fan as an
			  interrupt source. The output signal must generate a
			  defined number of interrupts per fan revolution, which
			  require that it must be self resetting edge interrupts.
			  See interrupt-controller/interrupts.txt for the format.
- pulses-per-revolution : define the tachometer pulses per fan revolution as
			  an integer (default is 2 interrupts per revolution).
			  The value must be greater than zero.

>>>>>>> 407d19ab
Example:
	fan0: pwm-fan {
		compatible = "pwm-fan";
		#cooling-cells = <2>;
		pwms = <&pwm 0 10000 0>;
		cooling-levels = <0 102 170 230>;
	};

	thermal-zones {
		cpu_thermal: cpu-thermal {
			     thermal-sensors = <&tmu 0>;
			     polling-delay-passive = <0>;
			     polling-delay = <0>;
			     trips {
					cpu_alert1: cpu-alert1 {
						    temperature = <100000>; /* millicelsius */
						    hysteresis = <2000>; /* millicelsius */
						    type = "passive";
					};
			     };
			     cooling-maps {
					map0 {
						    trip = <&cpu_alert1>;
						    cooling-device = <&fan0 0 1>;
					};
			     };
		};

Example 2:
	fan0: pwm-fan {
		compatible = "pwm-fan";
		pwms = <&pwm 0 40000 0>;
		fan-supply = <&reg_fan>;
		interrupt-parent = <&gpio5>;
		interrupts = <1 IRQ_TYPE_EDGE_FALLING>;
		pulses-per-revolution = <2>;
	};<|MERGE_RESOLUTION|>--- conflicted
+++ resolved
@@ -6,8 +6,6 @@
 - cooling-levels      : PWM duty cycle values in a range from 0 to 255
 			which correspond to thermal cooling states
 
-<<<<<<< HEAD
-=======
 Optional properties:
 - fan-supply		: phandle to the regulator that provides power to the fan
 - interrupts		: This contains a single interrupt specifier which
@@ -20,7 +18,6 @@
 			  an integer (default is 2 interrupts per revolution).
 			  The value must be greater than zero.
 
->>>>>>> 407d19ab
 Example:
 	fan0: pwm-fan {
 		compatible = "pwm-fan";
