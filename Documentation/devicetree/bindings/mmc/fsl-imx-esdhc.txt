--- conflicted
+++ resolved
@@ -15,12 +15,10 @@
 	       "fsl,imx6q-usdhc"
 	       "fsl,imx6sl-usdhc"
 	       "fsl,imx6sx-usdhc"
+	       "fsl,imx6ull-usdhc"
 	       "fsl,imx7d-usdhc"
-<<<<<<< HEAD
-=======
 	       "fsl,imx7ulp-usdhc"
 	       "fsl,imx8qxp-usdhc"
->>>>>>> 407d19ab
 
 Optional properties:
 - fsl,wp-controller : Indicate to use controller internal write protection
