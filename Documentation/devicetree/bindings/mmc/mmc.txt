--- conflicted
+++ resolved
@@ -62,13 +62,10 @@
   be referred to mmc-pwrseq-simple.txt. But now it's reused as a tunable delay
   waiting for I/O signalling and card power supply to be stable, regardless of
   whether pwrseq-simple is used. Default to 10ms if no available.
-<<<<<<< HEAD
-=======
 - supports-cqe : The presence of this property indicates that the corresponding
   MMC host controller supports HW command queue feature.
 - disable-cqe-dcmd: This property indicates that the MMC controller's command
   queue engine (CQE) does not support direct commands (DCMDs).
->>>>>>> 407d19ab
 
 *NOTE* on CD and WP polarity. To use common for all SD/MMC host controllers line
 polarity properties, we have to fix the meaning of the "normal" and "inverted"
