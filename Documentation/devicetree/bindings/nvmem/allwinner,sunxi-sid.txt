--- conflicted
+++ resolved
@@ -7,11 +7,8 @@
   "allwinner,sun8i-a83t-sid"
   "allwinner,sun8i-h3-sid"
   "allwinner,sun50i-a64-sid"
-<<<<<<< HEAD
-=======
   "allwinner,sun50i-h5-sid"
   "allwinner,sun50i-h6-sid"
->>>>>>> 407d19ab
 
 - reg: Should contain registers location and length
 
