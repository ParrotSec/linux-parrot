                Silicon Errata and Software Workarounds
                =======================================

Author: Will Deacon <will.deacon@arm.com>
Date  : 27 November 2015

It is an unfortunate fact of life that hardware is often produced with
so-called "errata", which can cause it to deviate from the architecture
under specific circumstances.  For hardware produced by ARM, these
errata are broadly classified into the following categories:

  Category A: A critical error without a viable workaround.
  Category B: A significant or critical error with an acceptable
              workaround.
  Category C: A minor error that is not expected to occur under normal
              operation.

For more information, consult one of the "Software Developers Errata
Notice" documents available on infocenter.arm.com (registration
required).

As far as Linux is concerned, Category B errata may require some special
treatment in the operating system. For example, avoiding a particular
sequence of code, or configuring the processor in a particular way. A
less common situation may require similar actions in order to declassify
a Category A erratum into a Category C erratum. These are collectively
known as "software workarounds" and are only required in the minority of
cases (e.g. those cases that both require a non-secure workaround *and*
can be triggered by Linux).

For software workarounds that may adversely impact systems unaffected by
the erratum in question, a Kconfig entry is added under "Kernel
Features" -> "ARM errata workarounds via the alternatives framework".
These are enabled by default and patched in at runtime when an affected
CPU is detected. For less-intrusive workarounds, a Kconfig option is not
available and the code is structured (preferably with a comment) in such
a way that the erratum will not be hit.

This approach can make it slightly onerous to determine exactly which
errata are worked around in an arbitrary kernel source tree, so this
file acts as a registry of software workarounds in the Linux Kernel and
will be updated when new workarounds are committed and backported to
stable kernels.

| Implementor    | Component       | Erratum ID      | Kconfig                     |
+----------------+-----------------+-----------------+-----------------------------+
| Allwinner      | A64/R18         | UNKNOWN1        | SUN50I_ERRATUM_UNKNOWN1     |
|                |                 |                 |                             |
| ARM            | Cortex-A53      | #826319         | ARM64_ERRATUM_826319        |
| ARM            | Cortex-A53      | #827319         | ARM64_ERRATUM_827319        |
| ARM            | Cortex-A53      | #824069         | ARM64_ERRATUM_824069        |
| ARM            | Cortex-A53      | #819472         | ARM64_ERRATUM_819472        |
| ARM            | Cortex-A53      | #845719         | ARM64_ERRATUM_845719        |
| ARM            | Cortex-A53      | #843419         | ARM64_ERRATUM_843419        |
| ARM            | Cortex-A57      | #832075         | ARM64_ERRATUM_832075        |
| ARM            | Cortex-A57      | #852523         | N/A                         |
| ARM            | Cortex-A57      | #834220         | ARM64_ERRATUM_834220        |
| ARM            | Cortex-A72      | #853709         | N/A                         |
| ARM            | Cortex-A73      | #858921         | ARM64_ERRATUM_858921        |
| ARM            | Cortex-A55      | #1024718        | ARM64_ERRATUM_1024718       |
<<<<<<< HEAD
| ARM            | MMU-500         | #841119,#826419 | N/A                         |
=======
| ARM            | Cortex-A76      | #1188873,1418040| ARM64_ERRATUM_1418040       |
| ARM            | Cortex-A76      | #1165522        | ARM64_ERRATUM_1165522       |
| ARM            | Cortex-A76      | #1286807        | ARM64_ERRATUM_1286807       |
| ARM            | Cortex-A76      | #1463225        | ARM64_ERRATUM_1463225       |
| ARM            | Neoverse-N1     | #1188873,1418040| ARM64_ERRATUM_1418040       |
| ARM            | MMU-500         | #841119,826419  | N/A                         |
>>>>>>> 407d19ab
|                |                 |                 |                             |
| Cavium         | ThunderX ITS    | #22375,24313    | CAVIUM_ERRATUM_22375        |
| Cavium         | ThunderX ITS    | #23144          | CAVIUM_ERRATUM_23144        |
| Cavium         | ThunderX GICv3  | #23154          | CAVIUM_ERRATUM_23154        |
| Cavium         | ThunderX Core   | #27456          | CAVIUM_ERRATUM_27456        |
| Cavium         | ThunderX Core   | #30115          | CAVIUM_ERRATUM_30115        |
| Cavium         | ThunderX SMMUv2 | #27704          | N/A                         |
| Cavium         | ThunderX2 SMMUv3| #74             | N/A                         |
| Cavium         | ThunderX2 SMMUv3| #126            | N/A                         |
|                |                 |                 |                             |
| Freescale/NXP  | LS2080A/LS1043A | A-008585        | FSL_ERRATUM_A008585         |
|                |                 |                 |                             |
| Hisilicon      | Hip0{5,6,7}     | #161010101      | HISILICON_ERRATUM_161010101 |
| Hisilicon      | Hip0{6,7}       | #161010701      | N/A                         |
| Hisilicon      | Hip07           | #161600802      | HISILICON_ERRATUM_161600802 |
| Hisilicon      | Hip08 SMMU PMCG | #162001800      | N/A                         |
|                |                 |                 |                             |
| Qualcomm Tech. | Kryo/Falkor v1  | E1003           | QCOM_FALKOR_ERRATUM_1003    |
| Qualcomm Tech. | Falkor v1       | E1009           | QCOM_FALKOR_ERRATUM_1009    |
| Qualcomm Tech. | QDF2400 ITS     | E0065           | QCOM_QDF2400_ERRATUM_0065   |
| Qualcomm Tech. | Falkor v{1,2}   | E1041           | QCOM_FALKOR_ERRATUM_1041    |<|MERGE_RESOLUTION|>--- conflicted
+++ resolved
@@ -58,16 +58,12 @@
 | ARM            | Cortex-A72      | #853709         | N/A                         |
 | ARM            | Cortex-A73      | #858921         | ARM64_ERRATUM_858921        |
 | ARM            | Cortex-A55      | #1024718        | ARM64_ERRATUM_1024718       |
-<<<<<<< HEAD
-| ARM            | MMU-500         | #841119,#826419 | N/A                         |
-=======
 | ARM            | Cortex-A76      | #1188873,1418040| ARM64_ERRATUM_1418040       |
 | ARM            | Cortex-A76      | #1165522        | ARM64_ERRATUM_1165522       |
 | ARM            | Cortex-A76      | #1286807        | ARM64_ERRATUM_1286807       |
 | ARM            | Cortex-A76      | #1463225        | ARM64_ERRATUM_1463225       |
 | ARM            | Neoverse-N1     | #1188873,1418040| ARM64_ERRATUM_1418040       |
 | ARM            | MMU-500         | #841119,826419  | N/A                         |
->>>>>>> 407d19ab
 |                |                 |                 |                             |
 | Cavium         | ThunderX ITS    | #22375,24313    | CAVIUM_ERRATUM_22375        |
 | Cavium         | ThunderX ITS    | #23144          | CAVIUM_ERRATUM_23144        |
@@ -88,4 +84,5 @@
 | Qualcomm Tech. | Kryo/Falkor v1  | E1003           | QCOM_FALKOR_ERRATUM_1003    |
 | Qualcomm Tech. | Falkor v1       | E1009           | QCOM_FALKOR_ERRATUM_1009    |
 | Qualcomm Tech. | QDF2400 ITS     | E0065           | QCOM_QDF2400_ERRATUM_0065   |
-| Qualcomm Tech. | Falkor v{1,2}   | E1041           | QCOM_FALKOR_ERRATUM_1041    |+| Qualcomm Tech. | Falkor v{1,2}   | E1041           | QCOM_FALKOR_ERRATUM_1041    |
+| Fujitsu        | A64FX           | E#010001        | FUJITSU_ERRATUM_010001      |