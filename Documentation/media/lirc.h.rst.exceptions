# Ignore header name
ignore define _LINUX_LIRC_H

# Ignore helper macros

ignore define lirc_t

ignore define LIRC_SPACE
ignore define LIRC_PULSE
ignore define LIRC_FREQUENCY
ignore define LIRC_TIMEOUT
ignore define LIRC_VALUE
ignore define LIRC_MODE2
ignore define LIRC_IS_SPACE
ignore define LIRC_IS_PULSE
ignore define LIRC_IS_FREQUENCY
ignore define LIRC_IS_TIMEOUT

ignore define LIRC_MODE2SEND
ignore define LIRC_SEND2MODE
ignore define LIRC_MODE2REC
ignore define LIRC_REC2MODE

ignore define LIRC_CAN_SEND
ignore define LIRC_CAN_REC

ignore define LIRC_CAN_SEND_MASK
ignore define LIRC_CAN_REC_MASK
ignore define LIRC_CAN_SET_REC_DUTY_CYCLE

# Obsolete ioctls

ignore ioctl LIRC_GET_LENGTH

# rc protocols

ignore symbol RC_PROTO_UNKNOWN
ignore symbol RC_PROTO_OTHER
ignore symbol RC_PROTO_RC5
ignore symbol RC_PROTO_RC5X_20
ignore symbol RC_PROTO_RC5_SZ
ignore symbol RC_PROTO_JVC
ignore symbol RC_PROTO_SONY12
ignore symbol RC_PROTO_SONY15
ignore symbol RC_PROTO_SONY20
ignore symbol RC_PROTO_NEC
ignore symbol RC_PROTO_NECX
ignore symbol RC_PROTO_NEC32
ignore symbol RC_PROTO_SANYO
ignore symbol RC_PROTO_MCIR2_KBD
ignore symbol RC_PROTO_MCIR2_MSE
ignore symbol RC_PROTO_RC6_0
ignore symbol RC_PROTO_RC6_6A_20
ignore symbol RC_PROTO_RC6_6A_24
ignore symbol RC_PROTO_RC6_6A_32
ignore symbol RC_PROTO_RC6_MCE
ignore symbol RC_PROTO_SHARP
ignore symbol RC_PROTO_XMP
ignore symbol RC_PROTO_CEC
ignore symbol RC_PROTO_IMON
<<<<<<< HEAD
=======
ignore symbol RC_PROTO_RCMM12
ignore symbol RC_PROTO_RCMM24
ignore symbol RC_PROTO_RCMM32
ignore symbol RC_PROTO_XBOX_DVD
>>>>>>> 407d19ab

# Undocumented macros

ignore define PULSE_BIT
ignore define PULSE_MASK

ignore define LIRC_MODE2_SPACE
ignore define LIRC_MODE2_PULSE

ignore define LIRC_VALUE_MASK
ignore define LIRC_MODE2_MASK

ignore define LIRC_MODE_RAW
ignore define LIRC_MODE_LIRCCODE<|MERGE_RESOLUTION|>--- conflicted
+++ resolved
@@ -1,3 +1,5 @@
+# SPDX-License-Identifier: GPL-2.0
+
 # Ignore header name
 ignore define _LINUX_LIRC_H
 
@@ -58,13 +60,10 @@
 ignore symbol RC_PROTO_XMP
 ignore symbol RC_PROTO_CEC
 ignore symbol RC_PROTO_IMON
-<<<<<<< HEAD
-=======
 ignore symbol RC_PROTO_RCMM12
 ignore symbol RC_PROTO_RCMM24
 ignore symbol RC_PROTO_RCMM32
 ignore symbol RC_PROTO_XBOX_DVD
->>>>>>> 407d19ab
 
 # Undocumented macros
 
