--- conflicted
+++ resolved
@@ -23,8 +23,6 @@
 	The <tt>rcu_segcblist</tt> Structure</a>
 <li>	<a href="#The rcu_data Structure">
 	The <tt>rcu_data</tt> Structure</a>
-<li>	<a href="#The rcu_dynticks Structure">
-	The <tt>rcu_dynticks</tt> Structure</a>
 <li>	<a href="#The rcu_head Structure">
 	The <tt>rcu_head</tt> Structure</a>
 <li>	<a href="#RCU-Specific Fields in the task_struct Structure">
@@ -127,9 +125,11 @@
 </p><p>RCU currently permits up to a four-level tree, which on a 64-bit system
 accommodates up to 4,194,304 CPUs, though only a mere 524,288 CPUs for
 32-bit systems.
-On the other hand, you can set <tt>CONFIG_RCU_FANOUT</tt> to be
-as small as 2 if you wish, which would permit only 16 CPUs, which
-is useful for testing.
+On the other hand, you can set both <tt>CONFIG_RCU_FANOUT</tt> and
+<tt>CONFIG_RCU_FANOUT_LEAF</tt> to be as small as 2, which would result
+in a 16-CPU test using a 4-level tree.
+This can be useful for testing large-system capabilities on small test
+machines.
 
 </p><p>This multi-level combining tree allows us to get most of the
 performance and scalability
@@ -154,48 +154,8 @@
 keeping lock contention under control at all tree levels regardless
 of the level of loading on the system.
 
-</p><p>The Linux kernel actually supports multiple flavors of RCU
-running concurrently, so RCU builds separate data structures for each
-flavor.
-For example, for <tt>CONFIG_TREE_RCU=y</tt> kernels, RCU provides
-rcu_sched and rcu_bh, as shown below:
-
-</p><p><img src="BigTreeClassicRCUBH.svg" alt="BigTreeClassicRCUBH.svg" width="33%">
-
-</p><p>Energy efficiency is increasingly important, and for that
-reason the Linux kernel provides <tt>CONFIG_NO_HZ_IDLE</tt>, which
-turns off the scheduling-clock interrupts on idle CPUs, which in
-turn allows those CPUs to attain deeper sleep states and to consume
-less energy.
-CPUs whose scheduling-clock interrupts have been turned off are
-said to be in <i>dyntick-idle mode</i>.
-RCU must handle dyntick-idle CPUs specially
-because RCU would otherwise wake up each CPU on every grace period,
-which would defeat the whole purpose of <tt>CONFIG_NO_HZ_IDLE</tt>.
-RCU uses the <tt>rcu_dynticks</tt> structure to track
-which CPUs are in dyntick idle mode, as shown below:
-
-</p><p><img src="BigTreeClassicRCUBHdyntick.svg" alt="BigTreeClassicRCUBHdyntick.svg" width="33%">
-
-</p><p>However, if a CPU is in dyntick-idle mode, it is in that mode
-for all flavors of RCU.
-Therefore, a single <tt>rcu_dynticks</tt> structure is allocated per
-CPU, and all of a given CPU's <tt>rcu_data</tt> structures share
-that <tt>rcu_dynticks</tt>, as shown in the figure.
-
-</p><p>Kernels built with <tt>CONFIG_PREEMPT_RCU</tt> support
-rcu_preempt in addition to rcu_sched and rcu_bh, as shown below:
-
-</p><p><img src="BigTreePreemptRCUBHdyntick.svg" alt="BigTreePreemptRCUBHdyntick.svg" width="35%">
-
 </p><p>RCU updaters wait for normal grace periods by registering
-<<<<<<< HEAD
-RCU callbacks, either directly via <tt>call_rcu()</tt> and
-friends (namely <tt>call_rcu_bh()</tt> and <tt>call_rcu_sched()</tt>),
-there being a separate interface per flavor of RCU)
-=======
 RCU callbacks, either directly via <tt>call_rcu()</tt>
->>>>>>> 407d19ab
 or indirectly via <tt>synchronize_rcu()</tt> and friends.
 RCU callbacks are represented by <tt>rcu_head</tt> structures,
 which are queued on <tt>rcu_data</tt> structures while they are
@@ -218,9 +178,6 @@
 <li>	Each <tt>rcu_node</tt> structure has a spinlock.
 <li>	The fields in <tt>rcu_data</tt> are private to the corresponding
 	CPU, although a few can be read and written by other CPUs.
-<li>	Similarly, the fields in <tt>rcu_dynticks</tt> are private
-	to the corresponding CPU, although a few can be read by
-	other CPUs.
 </ol>
 
 <p>It is important to note that different data structures can have
@@ -276,11 +233,6 @@
 	access to this information from the corresponding CPU.
 	Finally, this structure records past dyntick-idle state
 	for the corresponding CPU and also tracks statistics.
-<li>	<tt>rcu_dynticks</tt>:
-	This per-CPU structure tracks the current dyntick-idle
-	state for the corresponding CPU.
-	Unlike the other three structures, the <tt>rcu_dynticks</tt>
-	structure is not replicated per RCU flavor.
 <li>	<tt>rcu_head</tt>:
 	This structure represents RCU callbacks, and is the
 	only structure allocated and managed by RCU users.
@@ -291,14 +243,14 @@
 <p>If all you wanted from this article was a general notion of how
 RCU's data structures are related, you are done.
 Otherwise, each of the following sections give more details on
-the <tt>rcu_state</tt>, <tt>rcu_node</tt>, <tt>rcu_data</tt>,
-and <tt>rcu_dynticks</tt> data structures.
+the <tt>rcu_state</tt>, <tt>rcu_node</tt> and <tt>rcu_data</tt> data
+structures.
 
 <h3><a name="The rcu_state Structure">
 The <tt>rcu_state</tt> Structure</a></h3>
 
 <p>The <tt>rcu_state</tt> structure is the base structure that
-represents a flavor of RCU.
+represents the state of RCU in the system.
 This structure forms the interconnection between the
 <tt>rcu_node</tt> and <tt>rcu_data</tt> structures,
 tracks grace periods, contains the lock used to
@@ -393,7 +345,7 @@
 The bottom two bits are the state of the current grace period,
 which can be zero for not yet started or one for in progress.
 In other words, if the bottom two bits of <tt>-&gt;gp_seq</tt> are
-zero, the corresponding flavor of RCU is idle.
+zero, then RCU is idle.
 Any other value in the bottom two bits indicates that something is broken.
 This field is protected by the root <tt>rcu_node</tt> structure's
 <tt>-&gt;lock</tt> field.
@@ -423,10 +375,10 @@
 grace period in jiffies.
 It is protected by the root <tt>rcu_node</tt>'s <tt>-&gt;lock</tt>.
 
-<p>The <tt>-&gt;name</tt> field points to the name of the RCU flavor
-(for example, &ldquo;rcu_sched&rdquo;), and is constant.
-The <tt>-&gt;abbr</tt> field contains a one-character abbreviation,
-for example, &ldquo;s&rdquo; for RCU-sched.
+<p>The <tt>-&gt;name</tt> and <tt>-&gt;abbr</tt> fields distinguish
+between preemptible RCU (&ldquo;rcu_preempt&rdquo; and &ldquo;p&rdquo;)
+and non-preemptible RCU (&ldquo;rcu_sched&rdquo; and &ldquo;s&rdquo;).
+These fields are used for diagnostic and tracing purposes.
 
 <h3><a name="The rcu_node Structure">
 The <tt>rcu_node</tt> Structure</a></h3>
@@ -975,25 +927,31 @@
 pointer.
 The reason for this is that all the ready-to-invoke callbacks
 (that is, those in the <tt>RCU_DONE_TAIL</tt> segment) are extracted
-all at once at callback-invocation time.
+all at once at callback-invocation time (<tt>rcu_do_batch</tt>), due
+to which <tt>-&gt;head</tt> may be set to NULL if there are no not-done
+callbacks remaining in the <tt>rcu_segcblist</tt>.
 If callback invocation must be postponed, for example, because a
 high-priority process just woke up on this CPU, then the remaining
-callbacks are placed back on the <tt>RCU_DONE_TAIL</tt> segment.
-Either way, the <tt>-&gt;len</tt> and <tt>-&gt;len_lazy</tt> counts
-are adjusted after the corresponding callbacks have been invoked, and so
-again it is the <tt>-&gt;len</tt> count that accurately reflects whether
-or not there are callbacks associated with this <tt>rcu_segcblist</tt>
-structure.
+callbacks are placed back on the <tt>RCU_DONE_TAIL</tt> segment and
+<tt>-&gt;head</tt> once again points to the start of the segment.
+In short, the head field can briefly be <tt>NULL</tt> even though the
+CPU has callbacks present the entire time.
+Therefore, it is not appropriate to test the <tt>-&gt;head</tt> pointer
+for <tt>NULL</tt>.
+
+<p>In contrast, the <tt>-&gt;len</tt> and <tt>-&gt;len_lazy</tt> counts
+are adjusted only after the corresponding callbacks have been invoked.
+This means that the <tt>-&gt;len</tt> count is zero only if
+the <tt>rcu_segcblist</tt> structure really is devoid of callbacks.
 Of course, off-CPU sampling of the <tt>-&gt;len</tt> count requires
-the use of appropriate synchronization, for example, memory barriers.
+careful use of appropriate synchronization, for example, memory barriers.
 This synchronization can be a bit subtle, particularly in the case
 of <tt>rcu_barrier()</tt>.
 
 <h3><a name="The rcu_data Structure">
 The <tt>rcu_data</tt> Structure</a></h3>
 
-<p>The <tt>rcu_data</tt> maintains the per-CPU state for the
-corresponding flavor of RCU.
+<p>The <tt>rcu_data</tt> maintains the per-CPU state for the RCU subsystem.
 The fields in this structure may be accessed only from the corresponding
 CPU (and from tracing) unless otherwise stated.
 This structure is the
@@ -1019,30 +977,19 @@
 
 <pre>
   1   int cpu;
-  2   struct rcu_state *rsp;
-  3   struct rcu_node *mynode;
-  4   struct rcu_dynticks *dynticks;
-  5   unsigned long grpmask;
-  6   bool beenonline;
+  2   struct rcu_node *mynode;
+  3   unsigned long grpmask;
+  4   bool beenonline;
 </pre>
 
 <p>The <tt>-&gt;cpu</tt> field contains the number of the
-corresponding CPU, the <tt>-&gt;rsp</tt> pointer references
-the corresponding <tt>rcu_state</tt> structure (and is most frequently
-used to locate the name of the corresponding flavor of RCU for tracing),
-and the <tt>-&gt;mynode</tt> field references the corresponding
-<tt>rcu_node</tt> structure.
+corresponding CPU and the <tt>-&gt;mynode</tt> field references the
+corresponding <tt>rcu_node</tt> structure.
 The <tt>-&gt;mynode</tt> is used to propagate quiescent states
 up the combining tree.
-<p>The <tt>-&gt;dynticks</tt> pointer references the
-<tt>rcu_dynticks</tt> structure corresponding to this
-CPU.
-Recall that a single per-CPU instance of the <tt>rcu_dynticks</tt>
-structure is shared among all flavors of RCU.
-These first four fields are constant and therefore require not
-synchronization.
-
-</p><p>The <tt>-&gt;grpmask</tt> field indicates the bit in
+These two fields are constant and therefore do not require synchronization.
+
+<p>The <tt>-&gt;grpmask</tt> field indicates the bit in
 the <tt>-&gt;mynode-&gt;qsmask</tt> corresponding to this
 <tt>rcu_data</tt> structure, and is also used when propagating
 quiescent states.
@@ -1061,12 +1008,12 @@
   3   bool cpu_no_qs;
   4   bool core_needs_qs;
   5   bool gpwrap;
-  6   unsigned long rcu_qs_ctr_snap;
-</pre>
-
-<p>The <tt>-&gt;gp_seq</tt> and <tt>-&gt;gp_seq_needed</tt>
-fields are the counterparts of the fields of the same name
-in the <tt>rcu_state</tt> and <tt>rcu_node</tt> structures.
+</pre>
+
+<p>The <tt>-&gt;gp_seq</tt> field is the counterpart of the field of the same
+name in the <tt>rcu_state</tt> and <tt>rcu_node</tt> structures.  The
+<tt>-&gt;gp_seq_needed</tt> field is the counterpart of the field of the same
+name in the rcu_node</tt> structure.
 They may each lag up to one behind their <tt>rcu_node</tt>
 counterparts, but in <tt>CONFIG_NO_HZ_IDLE</tt> and
 <tt>CONFIG_NO_HZ_FULL</tt> kernels can lag
@@ -1107,10 +1054,6 @@
 <tt>gp_seq</tt> counter is in danger of overflow, which
 will cause the CPU to disregard the values of its counters on
 its next exit from idle.
-Finally, the <tt>rcu_qs_ctr_snap</tt> field is used to detect
-cases where a given operation has resulted in a quiescent state
-for all flavors of RCU, for example, <tt>cond_resched()</tt>
-when RCU has indicated a need for quiescent states.
 
 <h5>RCU Callback Handling</h5>
 
@@ -1183,25 +1126,21 @@
 count the number of times this CPU is determined to be in
 dyntick-idle state, and is used for tracing and debugging purposes.
 
-<h3><a name="The rcu_dynticks Structure">
-The <tt>rcu_dynticks</tt> Structure</a></h3>
-
-<p>The <tt>rcu_dynticks</tt> maintains the per-CPU dyntick-idle state
-for the corresponding CPU.
-Unlike the other structures, <tt>rcu_dynticks</tt> is not
-replicated over the different flavors of RCU.
-The fields in this structure may be accessed only from the corresponding
-CPU (and from tracing) unless otherwise stated.
-Its fields are as follows:
+<p>
+This portion of the rcu_data structure is declared as follows:
 
 <pre>
   1   long dynticks_nesting;
   2   long dynticks_nmi_nesting;
   3   atomic_t dynticks;
   4   bool rcu_need_heavy_qs;
-  5   unsigned long rcu_qs_ctr;
-  6   bool rcu_urgent_qs;
-</pre>
+  5   bool rcu_urgent_qs;
+</pre>
+
+<p>These fields in the rcu_data structure maintain the per-CPU dyntick-idle
+state for the corresponding CPU.
+The fields may be accessed only from the corresponding CPU (and from tracing)
+unless otherwise stated.
 
 <p>The <tt>-&gt;dynticks_nesting</tt> field counts the
 nesting depth of process execution, so that in normal circumstances
@@ -1231,9 +1170,11 @@
 CPU enters the idle loop from process context.
 
 </p><p>The <tt>-&gt;dynticks</tt> field counts the corresponding
-CPU's transitions to and from dyntick-idle mode, so that this counter
-has an even value when the CPU is in dyntick-idle mode and an odd
-value otherwise.
+CPU's transitions to and from either dyntick-idle or user mode, so
+that this counter has an even value when the CPU is in dyntick-idle
+mode or user mode and an odd value otherwise. The transitions to/from
+user mode need to be counted for user mode adaptive-ticks support
+(see timers/NO_HZ.txt).
 
 </p><p>The <tt>-&gt;rcu_need_heavy_qs</tt> field is used
 to record the fact that the RCU core code would really like to
@@ -1242,19 +1183,12 @@
 This flag is checked by RCU's context-switch and <tt>cond_resched()</tt>
 code, which provide a momentary idle sojourn in response.
 
-</p><p>The <tt>-&gt;rcu_qs_ctr</tt> field is used to record
-quiescent states from <tt>cond_resched()</tt>.
-Because <tt>cond_resched()</tt> can execute quite frequently, this
-must be quite lightweight, as in a non-atomic increment of this
-per-CPU field.
-
 </p><p>Finally, the <tt>-&gt;rcu_urgent_qs</tt> field is used to record
-the fact that the RCU core code would really like to see a quiescent
-state from the corresponding CPU, with the various other fields indicating
-just how badly RCU wants this quiescent state.
-This flag is checked by RCU's context-switch and <tt>cond_resched()</tt>
-code, which, if nothing else, non-atomically increment <tt>-&gt;rcu_qs_ctr</tt>
-in response.
+the fact that the RCU core code would really like to see a quiescent state from
+the corresponding CPU, with the various other fields indicating just how badly
+RCU wants this quiescent state.
+This flag is checked by RCU's context-switch path
+(<tt>rcu_note_context_switch</tt>) and the cond_resched code.
 
 <table>
 <tr><th>&nbsp;</th></tr>
@@ -1376,8 +1310,7 @@
 Accessor Functions</a></h3>
 
 <p>The following listing shows the
-<tt>rcu_get_root()</tt>, <tt>rcu_for_each_node_breadth_first</tt>,
-<tt>rcu_for_each_nonleaf_node_breadth_first()</tt>, and
+<tt>rcu_get_root()</tt>, <tt>rcu_for_each_node_breadth_first</tt> and
 <tt>rcu_for_each_leaf_node()</tt> function and macros:
 
 <pre>
@@ -1390,13 +1323,9 @@
   7   for ((rnp) = &amp;(rsp)-&gt;node[0]; \
   8        (rnp) &lt; &amp;(rsp)-&gt;node[NUM_RCU_NODES]; (rnp)++)
   9
- 10 #define rcu_for_each_nonleaf_node_breadth_first(rsp, rnp) \
- 11   for ((rnp) = &amp;(rsp)-&gt;node[0]; \
- 12        (rnp) &lt; (rsp)-&gt;level[NUM_RCU_LVLS - 1]; (rnp)++)
- 13
- 14 #define rcu_for_each_leaf_node(rsp, rnp) \
- 15   for ((rnp) = (rsp)-&gt;level[NUM_RCU_LVLS - 1]; \
- 16        (rnp) &lt; &amp;(rsp)-&gt;node[NUM_RCU_NODES]; (rnp)++)
+ 10 #define rcu_for_each_leaf_node(rsp, rnp) \
+ 11   for ((rnp) = (rsp)-&gt;level[NUM_RCU_LVLS - 1]; \
+ 12        (rnp) &lt; &amp;(rsp)-&gt;node[NUM_RCU_NODES]; (rnp)++)
 </pre>
 
 <p>The <tt>rcu_get_root()</tt> simply returns a pointer to the
@@ -1409,10 +1338,7 @@
 structures in the <tt>rcu_state</tt> structure's
 <tt>-&gt;node[]</tt> array, performing a breadth-first traversal by
 simply traversing the array in order.
-The <tt>rcu_for_each_nonleaf_node_breadth_first()</tt> macro operates
-similarly, but traverses only the first part of the array, thus excluding
-the leaf <tt>rcu_node</tt> structures.
-Finally, the <tt>rcu_for_each_leaf_node()</tt> macro traverses only
+Similarly, the <tt>rcu_for_each_leaf_node()</tt> macro traverses only
 the last part of the array, thus traversing only the leaf
 <tt>rcu_node</tt> structures.
 
@@ -1420,15 +1346,14 @@
 <tr><th>&nbsp;</th></tr>
 <tr><th align="left">Quick Quiz:</th></tr>
 <tr><td>
-	What do <tt>rcu_for_each_nonleaf_node_breadth_first()</tt> and
+	What does
 	<tt>rcu_for_each_leaf_node()</tt> do if the <tt>rcu_node</tt> tree
 	contains only a single node?
 </td></tr>
 <tr><th align="left">Answer:</th></tr>
 <tr><td bgcolor="#ffffff"><font color="ffffff">
 	In the single-node case,
-	<tt>rcu_for_each_nonleaf_node_breadth_first()</tt> is a no-op
-	and <tt>rcu_for_each_leaf_node()</tt> traverses the single node.
+	<tt>rcu_for_each_leaf_node()</tt> traverses the single node.
 </font></td></tr>
 <tr><td>&nbsp;</td></tr>
 </table>
@@ -1436,11 +1361,11 @@
 <h3><a name="Summary">
 Summary</a></h3>
 
-So each flavor of RCU is represented by an <tt>rcu_state</tt> structure,
+So the state of RCU is represented by an <tt>rcu_state</tt> structure,
 which contains a combining tree of <tt>rcu_node</tt> and
 <tt>rcu_data</tt> structures.
 Finally, in <tt>CONFIG_NO_HZ_IDLE</tt> kernels, each CPU's dyntick-idle
-state is tracked by an <tt>rcu_dynticks</tt> structure.
+state is tracked by dynticks-related fields in the <tt>rcu_data</tt> structure.
 
 If you made it this far, you are well prepared to read the code
 walkthroughs in the other articles in this series.
